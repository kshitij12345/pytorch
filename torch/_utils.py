--- conflicted
+++ resolved
@@ -1,8 +1,4 @@
-<<<<<<< HEAD
-import enum
-=======
 import copyreg
->>>>>>> 54b6188c
 import sys
 import traceback
 import warnings
