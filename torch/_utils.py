import sys
import traceback
<<<<<<< HEAD
import copyreg
=======
import warnings
from collections import defaultdict
from typing import Any, DefaultDict, List, Optional

import torch
>>>>>>> 06e0583f


def _type(self, dtype=None, non_blocking=False, **kwargs):
    """Returns the type if `dtype` is not provided, else casts this object to
    the specified type.

    If this is already of the correct type, no copy is performed and the
    original object is returned.

    Args:
        dtype (type or string): The desired type
        non_blocking (bool): If ``True``, and the source is in pinned memory
            and destination is on the GPU or vice versa, the copy is performed
            asynchronously with respect to the host. Otherwise, the argument
            has no effect.
        **kwargs: For compatibility, may contain the key ``async`` in place of
            the ``non_blocking`` argument. The ``async`` arg is deprecated.
    """
    non_blocking = _get_async_or_non_blocking("type", non_blocking, kwargs)
    if dtype is None:
        return self.__module__ + "." + self.__class__.__name__

    if isinstance(dtype, str):
        dtype = _import_dotted_name(dtype)
    if dtype == type(self):
        return self
    if self.is_sparse:
        if not dtype.is_sparse:
            raise RuntimeError("Cannot cast sparse tensor to dense tensor")
        new_module_name = dtype.__module__.replace(".sparse", "")
        new_values_type_name = new_module_name + "." + dtype.__name__
        new_values = torch.Tensor._values(self).type(new_values_type_name, non_blocking)
        new_indices_type_name = new_module_name + ".LongTensor"
        new_indices = torch.Tensor._indices(self).type(
            new_indices_type_name, non_blocking
        )
        return dtype(new_indices, new_values, self.size())
    if dtype.is_sparse:
        raise RuntimeError("Cannot cast dense tensor to sparse tensor")
    return dtype(self.size()).copy_(self, non_blocking)


def _cuda(self, device=None, non_blocking=False, **kwargs):
    """Returns a copy of this object in CUDA memory.

    If this object is already in CUDA memory and on the correct device, then
    no copy is performed and the original object is returned.

    Args:
        device (int): The destination GPU id. Defaults to the current device.
        non_blocking (bool): If ``True`` and the source is in pinned memory,
            the copy will be asynchronous with respect to the host. Otherwise,
            the argument has no effect.
        **kwargs: For compatibility, may contain the key ``async`` in place of
            the ``non_blocking`` argument.
    """
    non_blocking = _get_async_or_non_blocking("cuda", non_blocking, kwargs)
    if self.is_cuda:
        if device is None:
            device = torch.cuda.current_device()
        if self.get_device() == device:
            return self
    else:
        if device is None:
            device = -1
    with torch.cuda.device(device):
        if self.is_sparse:
            new_type = getattr(torch.cuda.sparse, self.__class__.__name__)
            indices = torch.Tensor._indices(self).cuda(device, non_blocking)
            values = torch.Tensor._values(self).cuda(device, non_blocking)
            return new_type(indices, values, self.size())
        else:
            untyped_storage = torch.UntypedStorage(
                self.size(), device=torch.device("cuda")
            )
            untyped_storage.copy_(self, non_blocking)
            return untyped_storage


def _get_async_or_non_blocking(function_name, non_blocking, kwargs):
    """Return the non-blocking flag given the function name and kwargs.

    Args:
        function_name (str): the name of the function being used.
        non_blocking (bool): the default value.
        **kwargs (dict): the kwargs passed to the function.
    """
    if not kwargs:
        return non_blocking
    if len(kwargs) != 1 or "async" not in kwargs:
        message = "{}() got an unexpected keyword argument '{}'"
        argument = list(kwargs.keys()).pop()
        raise TypeError(message.format(function_name, argument))
    warnings.warn("'async' is deprecated; use 'non_blocking'")
    return kwargs["async"]


# Note [Don't serialize hooks]
# ~~~~~~~~~~~~~~~~~~~~~~~~~~~~
# Since time immemorial, we have serialized the backward hooks associated with
# variables.  This kind of half-worked--Python can pickle global functions
# (but not closures!)--but there were problems.
#
#   - It's fragile.  If you serialize a backward hook into a saved
#     model, and then you rename the function associated with the hook,
#     now your saved model is broken and you can't load it anymore.
#
#   - It's not actually used.  The standard recommendation is to
#     serialize the *state_dict* of a model, not the model itself
#     (since this is more stable to code changes affecting the model
#     serialization), and the state dict saves "data" only, thus
#     stripping the the backward hooks.  In some cases, hooks are
#     essential to the well-functioning of a model (e.g., DDP),
#     but DDP already manages readding the hooks!
#
#   - We didn't serialize them in many cases.  Prior to #10220, we
#     were dropping backward hooks in ForkingPickler.  We "fixed" this
#     to be convenient with other serialization sites, but lack of
#     serializing backward hooks wasn't actually the root cause of
#     the bug.
#
# With these cases in mind, we have decided that a better strategy
# is to just NOT serialize hooks at all.
#
# Since this is a BC-breaking change, we should warn when we previously
# serialized a hook, but no longer do so. This will be done by adding a special
# sentinel property to hooks will be used to suppress this warning. If a hook
# has the property _torch_serialize_ignore, we will not emit a warning if we
# attempt to serialize a Tensor with this hook attached to it.
#
# By the way, when _backward_hooks is skipped, we must give an EMPTY
# OrderedDict(), if you pass a None you'll run afoul #12219.


# TODO: Once we decide to break serialization FC, `storage` no longer needs to
# be a TypedStorage
def _rebuild_tensor(storage, storage_offset, size, stride):
    # first construct a tensor with the correct dtype/device
    t = torch.tensor([], dtype=storage.dtype, device=storage.untyped().device)
    return t.set_(storage.untyped(), storage_offset, size, stride)


def _rebuild_tensor_v2(
    storage, storage_offset, size, stride, requires_grad, backward_hooks
):
    tensor = _rebuild_tensor(storage, storage_offset, size, stride)
    tensor.requires_grad = requires_grad
    # NB: This line exists only for backwards compatibility; the
    # general expectation is that backward_hooks is an empty
    # OrderedDict.  See Note [Don't serialize hooks]
    tensor._backward_hooks = backward_hooks
    return tensor


_sparse_tensors_to_validate: List["torch.Tensor"] = []

# In _legacy_load() in serialization.py we unpickle storages after the sparse
# tensors have been already unpickled. Those storages contain data necessary for
# validating sparse tensors: indices and values. That's why sparse tensors are
# first unpickled without any validation, and then this function is called just
# before _legacy_load() returns, so that all the sparse tensors can be validated
# in bulk.
#
# The same procedure must be followed by _load() in serialization.py because due
# to Pickler semantics, we have to use the same (non-validating) function for
# unpickling sparse tensors, regardless of the caller.
def _validate_loaded_sparse_tensors():
    try:
        for t in _sparse_tensors_to_validate:
            if t.is_sparse:
                torch._validate_sparse_coo_tensor_args(
                    t._indices(), t._values(), t.size()
                )
            elif t.is_sparse_csr:
                # TODO: Validation currently involves an expensive traversal
                # on CPU, which may include a device transfer.
                torch._validate_sparse_csr_tensor_args(
                    t.crow_indices(), t.col_indices(), t.values(), t.size()
                )
            else:
                raise NotImplementedError(
                    "_validate_loaded_sparse_tensors for layout `%s`" % (t.layout)
                )

    finally:
        _sparse_tensors_to_validate.clear()


def _rebuild_sparse_tensor(layout, data):
    """
    Rebuilds a sparse tensor from its sparse storage representation.

    Args:
        layout (str): The sparse storage layout of the tensor.
        data (tuple): The tensor's sparse storage representation.
    """
    if layout == torch.sparse_coo:
        indices, values, size = data
        result = torch._sparse_coo_tensor_unsafe(indices, values, size)
        _sparse_tensors_to_validate.append(result)
        return result

    raise NotImplementedError("rebuilding sparse tensor for layout %s" % (layout))


def _rebuild_sparse_csr_tensor(layout, data):
    if layout == torch.sparse_csr:
        crow_indices, col_indices, values, size = data
        result = torch._sparse_csr_tensor_unsafe(
            crow_indices, col_indices, values, size
        )
        _sparse_tensors_to_validate.append(result)
        return result

    raise NotImplementedError("rebuilding sparse tensor for layout %s" % (layout))


def _rebuild_device_tensor_from_numpy(data, dtype, device, requires_grad):
    tensor = torch.from_numpy(data).to(dtype=dtype, device=device)
    tensor.requires_grad = requires_grad
    return tensor


# Should not be used, only here to be able to load Tensors serialized with older versions of pytorch
_rebuild_xla_tensor = _rebuild_device_tensor_from_numpy


def _rebuild_meta_tensor_no_storage(dtype, size, stride, requires_grad):
    return torch.empty_strided(
        size, stride, dtype=dtype, device="meta", requires_grad=requires_grad
    )


def _rebuild_wrapper_subclass(
    cls, dtype, size, stride, storage_offset, layout, device, requires_grad
):
    return torch.Tensor._make_wrapper_subclass(  # type: ignore[attr-defined]
        cls,
        size,
        strides=stride,
        storage_offset=storage_offset,
        layout=layout,
        device=device,
        requires_grad=requires_grad,
    )


# TODO: Once we decide to break serialization FC, `storage` no longer needs to
# be a TypedStorage
def _rebuild_qtensor(
    storage,
    storage_offset,
    size,
    stride,
    quantizer_params,
    requires_grad,
    backward_hooks,
):
    qscheme = quantizer_params[0]
    if qscheme == torch.per_tensor_affine:
        _, scale, zero_point = quantizer_params
        tensor = torch._empty_affine_quantized(
            size,
            scale=scale,
            zero_point=zero_point,
            dtype=storage.dtype,
            device=storage.device,
        )
    elif qscheme in (torch.per_channel_affine, torch.per_channel_affine_float_qparams):
        _, scales, zero_points, axis = quantizer_params
        if type(scales) is list and type(zero_points) is list:
            if qscheme == torch.per_channel_affine:
                scales = torch.tensor(scales, dtype=torch.double, device=storage.device)
                zero_points = torch.tensor(
                    zero_points, dtype=torch.long, device=storage.device
                )
            else:
                scales = torch.tensor(scales, dtype=torch.float, device=storage.device)
                zero_points = torch.tensor(
                    zero_points, dtype=torch.float, device=storage.device
                )
        tensor = torch._empty_per_channel_affine_quantized(
            size,
            scales=scales,
            zero_points=zero_points,
            axis=axis,
            dtype=storage.dtype,
            device=storage.device,
        )
    else:
        raise RuntimeError(
            "Can't deserialize quantized tensor with qscheme {}".format(qscheme)
        )
    tensor.set_(storage, storage_offset, size, stride)
    tensor.requires_grad = requires_grad
    # NB: This line exists only for backwards compatibility; the
    # general expectation is that backward_hooks is an empty
    # OrderedDict.  See Note [Don't serialize hooks]
    tensor._backward_hooks = backward_hooks
    return tensor

<<<<<<< HEAD
# Should not be used, this is kept only for BC of loading old serialized Parameter
=======

>>>>>>> 06e0583f
def _rebuild_parameter(data, requires_grad, backward_hooks):
    param = torch.nn.Parameter(data, requires_grad)
    # NB: This line exists only for backwards compatibility; the
    # general expectation is that backward_hooks is an empty
    # OrderedDict.  See Note [Don't serialize hooks]
    param._backward_hooks = backward_hooks

    return param


def _rebuild_parameter_v2(data, requires_grad, backward_hooks, state):
    param = torch.nn.Parameter(data, requires_grad)
    # NB: This line exists only for backwards compatibility; the
    # general expectation is that backward_hooks is an empty
    # OrderedDict.  See Note [Don't serialize hooks]
    param._backward_hooks = backward_hooks

    # Restore state on Parameter like python attr.
    param = _set_obj_state(param, state)
    return param

def _get_obj_state(obj):
    # Get the state of the Tensor or python subclass
    # This loosely mimicks the function on the object class but since Tensor do not inherit
    # from it, we cannot call that function directly
    # https://github.com/python/cpython/blob/c83919bd635f4433f1c6ae8504996a9fe3c215e5/Objects/typeobject.c#L4891
    getstate_fn = getattr(obj, "__getstate__", None)
    if getstate_fn:
        state = getstate_fn()
    else:
        slots_to_save = copyreg._slotnames(obj.__class__)  # type: ignore[attr-defined]
        if slots_to_save:
            state = (obj.__dict__, {name: getattr(obj, name) for name in slots_to_save if hasattr(obj, name)})
        else:
            state = obj.__dict__

    return state


def _set_obj_state(obj, state):
    if isinstance(state, tuple):
        if not len(state) == 2:
            raise RuntimeError(f"Invalid serialized state: {state}")
        dict_state = state[0]
        slots_state = state[1]
    else:
        dict_state = state
        slots_state = None

    for k, v in dict_state.items():
        setattr(obj, k, v)

    if slots_state:
        for k, v in slots_state.items():
            setattr(obj, k, v)
    return obj


def _import_dotted_name(name):
    components = name.split(".")
    obj = __import__(components[0])
    for component in components[1:]:
        obj = getattr(obj, component)
    return obj


# Taken from python 3.5 docs
def _accumulate(iterable, fn=lambda x, y: x + y):
    "Return running totals"
    # _accumulate([1,2,3,4,5]) --> 1 3 6 10 15
    # _accumulate([1,2,3,4,5], operator.mul) --> 1 2 6 24 120
    it = iter(iterable)
    try:
        total = next(it)
    except StopIteration:
        return
    yield total
    for element in it:
        total = fn(total, element)
        yield total


def _flatten_dense_tensors(tensors):
    """Flatten dense tensors into a contiguous 1D buffer. Assume tensors are of
    same dense type.

    Since inputs are dense, the resulting tensor will be a concatenated 1D
    buffer. Element-wise operation on this buffer will be equivalent to
    operating individually.

    Args:
        tensors (Iterable[Tensor]): dense tensors to flatten.

    Returns:
        A contiguous 1D buffer containing input tensors.
    """
    return torch._C._nn.flatten_dense_tensors(tensors)


def _flatten_sparse_tensors(tensors):
    """Flatten sparse tensors into two contiguous 1D buffers, one of indices and
    one of values. Assume tensors are of same sparse type.

    Args:
        tensors (Iterable[Tensor]): sparse tensors to flatten.

    Returns:
        A tuple of two contiguous 1D buffers, one containing input tensors'
        indices and the other containing the values.
    """
    flat_indices = torch._C._nn.flatten_dense_tensors(
        [torch.Tensor._indices(t) for t in tensors]
    )
    flat_values = torch._C._nn.flatten_dense_tensors(
        [torch.Tensor._values(t) for t in tensors]
    )
    return flat_indices, flat_values


def _unflatten_dense_tensors(flat, tensors):
    """View a flat buffer using the sizes of tensors. Assume that tensors are of
    same dense type, and that flat is given by _flatten_dense_tensors.

    Args:
        flat (Tensor): flattened dense tensors to unflatten.
        tensors (Iterable[Tensor]): dense tensors whose sizes will be used to
          unflatten flat.

    Returns:
        Unflattened dense tensors with sizes same as tensors and values from
        flat.
    """
    return torch._C._nn.unflatten_dense_tensors(flat, tensors)


def _unflatten_sparse_tensors(flat, tensors):
    """View flat buffer (containing indices and values) using the sizes of
    tensors. Assume that tensors are of same sparse type, and that flat is given
    by _flatten_sparse_tensors.

    Args:
        flat (tuple(Tensor, Tensor)): flattened indices and values of sparse
          tensors to unflatten.
        tensors (Iterable[Tensor]): sparse tensors whose sizes will be used to
          unflatten flat.

    Returns:
        Unflattened sparse tensors with sizes same as tensors and values from
        flat.
    """
    flat_indices, flat_values = flat
    indices = torch._C._nn.unflatten_dense_tensors(
        flat_indices, [torch.Tensor._indices(t) for t in tensors]
    )
    values = torch._C._nn.unflatten_dense_tensors(
        flat_values, [torch.Tensor._values(t) for t in tensors]
    )
    outputs = []
    for t, i, v in zip(tensors, indices, values):
        outputs.append(t.new(i, v, t.size()))
    return tuple(outputs)


def _reorder_tensors_as(tensors, ordered_tensors):
    """Assume that tensors are of same order as ordered_tensors within their
    types, e.g., from _take_tensors. Reorder them to be of same order as
    ordered_tensors.

    Args:
        tensors (Iterable[Tensor]): tensors to be reordered. They should be of
          the same order as ordered_tensors within their own types.
        ordered_tensors (Iterable[Tensor]): tensors whose order will be the
          reference.

    Returns:
        Ordered tuple of tensors with contents from tensors and order of
        ordered_tensors.
    """
    type_dict = defaultdict(list)
    for tensor in tensors:
        type_dict[tensor.type()].append(tensor)
    type_dict_ = {t: iter(coll) for t, coll in type_dict.items()}
    return tuple(next(type_dict_[tensor.type()]) for tensor in ordered_tensors)


def _take_tensors(tensors, size_limit):
    """Group tensors into chunks. This generator yields a chunk at each time,
    each containing tensors of same type up to certain byte limit in total size.

    Args:
        tensors (Sequence): A sequence of tensors to be separated into chunks.
        size_limit (int): The limit of each chunk in bytes.

    Yields:
        Blocks of tensors of same type and within size_limit. The yielded
        tensors are only ordered as the original sequence within its types.
    """
    buf_dict: DefaultDict[str, List] = defaultdict(lambda: [[], 0])
    for tensor in tensors:
        t = tensor.type()
        if tensor.is_sparse:
            indices = torch.Tensor._indices(tensor)
            values = torch.Tensor._values(tensor)
            size = (
                indices.numel() * indices.element_size()
                + values.numel() * values.element_size()
            )
        else:
            size = tensor.numel() * tensor.element_size()
        buf_and_size = buf_dict[t]
        if buf_and_size[1] + size > size_limit and buf_and_size[1] > 0:
            yield buf_and_size[0]
            buf_and_size = buf_dict[t] = [[], 0]
        buf_and_size[0].append(tensor)
        buf_and_size[1] += size
    for buf, _ in buf_dict.values():
        if len(buf) > 0:
            yield buf


# annotation decorator to get annotations in a way that is compatible
# with both Python 2 and 3
def annotate(ret, **kwargs):
    def dec(fun):
        fun.__annotations__ = dict(kwargs)
        fun.__annotations__["return"] = ret
        return fun

    return dec


# NOTE [ Python Traceback Reference Cycle Problem ]
#
# When using sys.exc_info(), it is important to **not** store the exc_info[2],
# which is the traceback, because otherwise you will run into the traceback
# reference cycle problem, i.e., the traceback holding reference to the frame,
# and the frame (which holds reference to all the object in its temporary scope)
# holding reference the traceback.


class KeyErrorMessage(str):
    r"""str subclass that returns itself in repr"""

    def __repr__(self):
        return self


class ExceptionWrapper(object):
    r"""Wraps an exception plus traceback to communicate across threads"""

    def __init__(self, exc_info=None, where="in background"):
        # It is important that we don't store exc_info, see
        # NOTE [ Python Traceback Reference Cycle Problem ]
        if exc_info is None:
            exc_info = sys.exc_info()
        self.exc_type = exc_info[0]
        self.exc_msg = "".join(traceback.format_exception(*exc_info))
        self.where = where

    def reraise(self):
        r"""Reraises the wrapped exception in the current thread"""
        # Format a message such as: "Caught ValueError in DataLoader worker
        # process 2. Original Traceback:", followed by the traceback.
        msg = "Caught {} {}.\nOriginal {}".format(
            self.exc_type.__name__, self.where, self.exc_msg
        )
        if self.exc_type == KeyError:
            # KeyError calls repr() on its argument (usually a dict key). This
            # makes stack traces unreadable. It will not be changed in Python
            # (https://bugs.python.org/issue2651), so we work around it.
            msg = KeyErrorMessage(msg)
        elif getattr(self.exc_type, "message", None):
            # Some exceptions have first argument as non-str but explicitly
            # have message field
            raise self.exc_type(message=msg)
        try:
            exception = self.exc_type(msg)
        except TypeError:
            # If the exception takes multiple arguments, don't try to
            # instantiate since we don't know how to
            raise RuntimeError(msg) from None
        raise exception


def _get_available_device_type():
    if torch.cuda.is_available():
        return "cuda"
    if hasattr(torch, "xpu") and torch.xpu.is_available():  # type: ignore[attr-defined]
        return "xpu"
    # add more available device types here
    return None


def _get_device_attr(get_member):
    device_type = _get_available_device_type()
    if device_type and device_type.lower() == "cuda":
        return get_member(torch.cuda)
    if device_type and device_type.lower() == "xpu":
        return get_member(torch.xpu)  # type: ignore[attr-defined]
    # add more available device types here
    return None


def _get_current_device_index():
    # current device index
    return _get_device_attr(lambda m: m.current_device())


def _get_all_device_indices():
    # all device index
    return _get_device_attr(lambda m: list(range(m.device_count())))


def _get_devices_properties(device_ids):
    # all device properties
    return [_get_device_attr(lambda m: m.get_device_properties(i)) for i in device_ids]


def get_current_device_index() -> int:
    r"""Checks if there are CUDA devices available and
    returns the device index of the current default CUDA device.
    Returns -1 in case there are no CUDA devices available.
    Arguments: ``None``
    """
    if torch.cuda.device_count() > 0:
        return torch.cuda.current_device()
    return -1


def _get_device_index(
    device: Any, optional: bool = False, allow_cpu: bool = False
) -> int:
    r"""Gets the device index from :attr:`device`, which can be a torch.device
    object, a Python integer, or ``None``.

    If :attr:`device` is a torch.device object, returns the device index if it
    has index. Note that for a device without a specified index,
    i.e., ``torch.device('xxx')``, this will return the current default
    device of that type if :attr:`optional` is ``True``. If :attr:`allow_cpu` is ``True``,
    CPU devices will be accepted and ``-1`` will be returned in this case.

    If :attr:`device` is a Python integer, it is returned as is.

    If :attr:`device` is ``None``, this will return the current default
    device of the supported runtime platform if :attr:`optional` is ``True``.
    i.e., the current default CUDA device will be returned if CUDA runtime is supported.
    """
    if isinstance(device, str):
        device = torch.device(device)
    device_idx: Optional[int] = None
    if isinstance(device, torch.device):
        if not allow_cpu and device.type == "cpu":
            raise ValueError("Expected a non cpu device, but got: {}".format(device))
        device_idx = -1 if device.type == "cpu" else device.index
    if isinstance(device, int):
        device_idx = device
    if device_idx is None:
        if optional:
            # The eager API _get_current_device_index uses `lambda` functions which are
            # not supported in JIT and hence not scriptable. The JIT equivalent API to get
            # the current device index is `get_current_device_index()` which can
            # be scripted. We use is_scripting to check the mode we are in and call the
            # appropriate API.
            if torch.jit.is_scripting():
                device_idx = get_current_device_index()
            else:
                device_idx = _get_current_device_index()
        else:
            raise ValueError(
                "Expected a torch.device with a specified index "
                "or an integer, but got:{}".format(device)
            )
    return device_idx


def _handle_complex(tensor):
    """
    Returns a real view of a tensor if complex dtype else just the tensor
    need to check if a UninitializedParameter because otherwise checking is_complex is an error for a LazyModule
    """
    return (
        torch.view_as_real(tensor)
        if not isinstance(tensor, torch.nn.UninitializedParameter)
        and tensor.is_complex()
        else tensor
    )


def _element_size(dtype):
    """
    Returns the element size for a dtype, in bytes
    """
    if not isinstance(dtype, torch.dtype):
        raise RuntimeError(f"expected torch.dtype, but got {type(dtype)}")

    if dtype.is_complex:
        return torch.finfo(dtype).bits >> 2
    elif dtype.is_floating_point:
        return torch.finfo(dtype).bits >> 3
    elif dtype == torch.bool:
        # NOTE: torch.bool is not supported in torch.iinfo()
        return 1
    else:
        return torch.iinfo(dtype).bits >> 3


class _ClassPropertyDescriptor:
    def __init__(self, fget, fset=None):
        self.fget = fget

    def __get__(self, instance, owner=None):
        if owner is None:
            owner = type(instance)
        return self.fget.__get__(instance, owner)()


def classproperty(func):
    if not isinstance(func, (classmethod, staticmethod)):
        func = classmethod(func)
    return _ClassPropertyDescriptor(func)<|MERGE_RESOLUTION|>--- conflicted
+++ resolved
@@ -1,14 +1,11 @@
 import sys
 import traceback
-<<<<<<< HEAD
 import copyreg
-=======
 import warnings
 from collections import defaultdict
 from typing import Any, DefaultDict, List, Optional
 
 import torch
->>>>>>> 06e0583f
 
 
 def _type(self, dtype=None, non_blocking=False, **kwargs):
@@ -310,11 +307,6 @@
     tensor._backward_hooks = backward_hooks
     return tensor
 
-<<<<<<< HEAD
-# Should not be used, this is kept only for BC of loading old serialized Parameter
-=======
-
->>>>>>> 06e0583f
 def _rebuild_parameter(data, requires_grad, backward_hooks):
     param = torch.nn.Parameter(data, requires_grad)
     # NB: This line exists only for backwards compatibility; the
@@ -337,7 +329,7 @@
     return param
 
 def _get_obj_state(obj):
-    # Get the state of the Tensor or python subclass
+    # Get the state of the python subclass
     # This loosely mimicks the function on the object class but since Tensor do not inherit
     # from it, we cannot call that function directly
     # https://github.com/python/cpython/blob/c83919bd635f4433f1c6ae8504996a9fe3c215e5/Objects/typeobject.c#L4891
@@ -347,10 +339,17 @@
     else:
         slots_to_save = copyreg._slotnames(obj.__class__)  # type: ignore[attr-defined]
         if slots_to_save:
-            state = (obj.__dict__, {name: getattr(obj, name) for name in slots_to_save if hasattr(obj, name)})
+            state = (
+                obj.__dict__,
+                {
+                    name: getattr(obj, name)
+                    for name in slots_to_save
+                    if hasattr(obj, name)
+                },
+            )
         else:
             state = obj.__dict__
-
+    
     return state
 
 
