--- conflicted
+++ resolved
@@ -25,22 +25,16 @@
     "celu",
     "dropout",
     "elu",
-<<<<<<< HEAD
     "hardshrink",
-=======
-    "relu",
     "hardtanh",
->>>>>>> 7b307e5f
     "hinge_embedding_loss",
     "margin_ranking_loss",
     "mish",
+    "relu",
     "selu",
     "softplus",
-<<<<<<< HEAD
     "softshrink"
-=======
     "tanhshrink",
->>>>>>> 7b307e5f
 ]
 
 # celu is implemented specially because it has an alpha argument
