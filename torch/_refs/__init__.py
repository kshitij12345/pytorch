import torch

import torch._prims as prims
import torch._prims.utils as utils
from torch._prims.utils import (
    check,
    DimsType,
    ShapeType,
    StrideType,
    TensorLike,
    TensorLikeType,
    DeviceLikeType,
    TensorOrNumberLikeType,
    DimsSequenceType,
    TensorSequenceType,
    Number,
    NumberType,
    ELEMENTWISE_TYPE_PROMOTION_KIND,
    REDUCTION_OUTPUT_TYPE_KIND,
    is_weakly_lesser_type,
    dtype_to_type,
)
from torch._prims.wrappers import (
    elementwise_type_promotion_wrapper,
    out_wrapper,
    _maybe_convert_to_dtype,
    _maybe_resize_out,
    elementwise_unary_scalar_wrapper,
    _safe_copy_out,
)

from collections.abc import Iterable
from functools import reduce, partial
from typing import Sequence, Optional, Union, Callable, List, Tuple
import operator
import warnings
import math
from enum import Enum
import collections

# Experimental module containing prototype Python references for existing
#   PyTorch operations.

__all__ = [
    #
    # Elementwise Unary References
    #
    "abs",
    "acos",
    "acosh",
    "asin",
    "atan",
    "bitwise_not",
    # "cbrt",  # No corresponding torch operation
    "ceil",
    "cos",
    "cosh",
    "digamma",
    "erf",
    "erfinv",
    "erfc",
    "exp",
    "expm1",
    "exp2",
    "fill",
    "floor",
    "frac",
    "isfinite",
    "isinf",
    "isnan",
    "i0",
    "lgamma",
    "log",
    "log1p",
    "log2",
    "log10",
    "nan_to_num",
    "neg",
    "positive",
    "reciprocal",
    "round",  # TODO: model kwargs
    "sigmoid",
    "sign",
    "signbit",
    "sin",
    "sinh",
    "sqrt",
    "square",
    "tan",
    "tanh",
    #
    # Elementwise Binary References
    #
    "add",
    "atan2",
    "bitwise_and",
    "bitwise_left_shift",
    "bitwise_or",
    "bitwise_right_shift",
    "bitwise_xor",
    # "complex",
    # 'copysign', # where
    # 'div', # need to implement all rounding modes first
    "eq",
    "float_power",
    # 'floor_divide', # requires floor
    "fmax",
    "fmin",
    "fmod",
    # 'gcd',
    "ge",
    "gt",
    # 'heaviside',
    # 'hypot',
    "igamma",
    "igammac",
    "isclose",
    # 'lcm',
    # 'ldexp',
    "le",
    "logical_and",
    "logical_or",
    "logical_xor",
    "lt",
    # 'max', # implement with reductions
    "maximum",
    # 'min', # implement with reductions
    "minimum",
    "mul",
    "ne",
    "nextafter",
    # 'polar',  # abs, cos, sin
    "pow",
    # 'remainder',
    # 'rsub', # unblocked
    # # special.xlog1py
    # # special.zeta
    "sub",
    "true_divide",
    # 'xlogy', # where?, log, mul
    #
    # Elementwise Ternary References
    #
    "clamp",
    #
    # Conditional references
    #
    "where",
    #
    # Data conversion and movement references
    #
    "clone",
    "copy_to",  # TODO: add OpInfo (or implement .to)
    "item",  # TODO: add OpInfo
    #
    # Reduction ops
    #
    "all",
    "amax",
    "amin",
    "any",
    "mean",
    "std_mean",
    "std_var",
    "sum",
    "prod",
    "var",
    #
    # Linear algebra ops
    #
    "addr",
    #
    # View & Shape Ops
    #
    "atleast_1d",
    "atleast_2d",
    "atleast_3d",
    "as_strided",
    "broadcast_shapes",
    "broadcast_tensors",
    "broadcast_to",
    "cat",
    "chunk",
    "column_stack",
    "dsplit",
    "dstack",
    "flatten",
    "flip",
    "fliplr",
    "flipud",
    "narrow",
    "permute",
    "reshape",
<<<<<<< HEAD
    "ravel",
=======
    "roll",
    "rot90",
>>>>>>> 080cf84b
    "stack",
    "swap_axes",  # alias for transpose
    "squeeze",
    "t",
    "tensor_split",
    "transpose",
    "unsqueeze",
    "view",
    #
    # Tensor Creation
    #
    "empty",
    "empty_like",
    "empty_strided",
    "full",
    "full_like",
    "ones",
    "ones_like",
    "zeros",
    "zeros_like",
    #
    # Randomness References
    #
    "uniform",  # TODO: add OpInfo -- and testing for randomness?
    #
    # Test-related functions
    #
    "equal",  # TODO: add OpInfo
]

Tensor = torch.Tensor


def _broadcast_shapes(*_shapes):
    shapes = tuple(
        (x,) if isinstance(x, int) else x
        for x in filter(lambda x: x is not None, _shapes)
    )

    # Short-circuits on no input
    if len(shapes) == 0:
        return None

    # Type checking
    # TODO: make common validations available as utils
    for shape in shapes:
        assert isinstance(shape, Sequence)

    # Computes common shape
    common_shape = [
        1,
    ] * reduce(max, (len(shape) for shape in shapes))
    for shape in shapes:
        for idx in range(-1, -1 - len(shape), -1):
            if common_shape[idx] == 1:
                if shape[idx] < 0:
                    raise ValueError(
                        "Attempting to broadcast a dimension with negative length!"
                    )
                common_shape[idx] = shape[idx]
            elif shape[idx] != 1:
                if common_shape[idx] != shape[idx]:
                    raise RuntimeError(
                        "Attempting to broadcast a dimension of length ",
                        str(shape[idx]),
                        "!",
                    )

    return common_shape


def _maybe_broadcast(*args, preserve_cpu_scalar_tensors=True):
    # Computes common shape
    common_shape = _broadcast_shapes(
        *map(lambda t: t.shape if isinstance(t, TensorLike) else None, args)
    )

    def __maybe_broadcast(x, shape):
        if x is None:
            return None
        elif isinstance(x, Number):
            return x
        elif isinstance(x, TensorLike):
            if preserve_cpu_scalar_tensors and utils.is_cpu_scalar_tensor(x):
                return x

            if tuple(x.shape) != common_shape:
                common_rank = len(common_shape) + 1
                start = common_rank - (len(x.shape) + 1)
                dims = tuple(range(start, len(x.shape) + start))
                return prims.broadcast_in_dim(x, common_shape, dims)
        else:
            raise RuntimeError(
                "Unexpected type when broadcasting: " + str(type(x)) + "!"
            )

    return tuple(__maybe_broadcast(x, common_shape) for x in args)


# Utilities should come BEFORE this import
from torch._decomp import register_decomposition

#
# Elementwise unary references
#

infer_aten_op = object()

# TODO: add type promotion support
def _make_elementwise_unary_reference(
    prim: Callable,
    *,
    type_promotion_kind,
    aten_op=infer_aten_op,
    disable_meta=False,
    extra_meta=None,
) -> Callable:
    @out_wrapper
    @elementwise_unary_scalar_wrapper
    @elementwise_type_promotion_wrapper(
        type_promoting_args=("a",),
        type_promotion_kind=type_promotion_kind,
    )
    def _ref(a: TensorLikeType) -> TensorLikeType:
        if not isinstance(a, TensorLike):
            raise RuntimeError(
                "Expected a tensor input for an elementwise unary operation!"
            )

        if extra_meta is not None:
            extra_meta(a)

        return prim(a)

    if aten_op is infer_aten_op:
        aten_op = getattr(torch.ops.aten, prim.__name__.split(".")[0])
    if aten_op is not None:
        register_decomposition(aten_op, disable_meta=disable_meta)(_ref)

    return _ref


abs = _make_elementwise_unary_reference(
    prims.abs,
    type_promotion_kind=ELEMENTWISE_TYPE_PROMOTION_KIND.COMPLEX_TO_FLOAT,
)

acos = _make_elementwise_unary_reference(
    prims.acos,
    type_promotion_kind=ELEMENTWISE_TYPE_PROMOTION_KIND.INT_TO_FLOAT,
)

acosh = _make_elementwise_unary_reference(
    prims.acosh,
    type_promotion_kind=ELEMENTWISE_TYPE_PROMOTION_KIND.INT_TO_FLOAT,
)

asin = _make_elementwise_unary_reference(
    prims.asin,
    type_promotion_kind=ELEMENTWISE_TYPE_PROMOTION_KIND.INT_TO_FLOAT,
)

atan = _make_elementwise_unary_reference(
    prims.atan,
    type_promotion_kind=ELEMENTWISE_TYPE_PROMOTION_KIND.INT_TO_FLOAT,
)

bitwise_not = _make_elementwise_unary_reference(
    prims.bitwise_not,
    type_promotion_kind=ELEMENTWISE_TYPE_PROMOTION_KIND.DEFAULT,
)

ceil = _make_elementwise_unary_reference(
    prims.ceil,
    type_promotion_kind=ELEMENTWISE_TYPE_PROMOTION_KIND.DEFAULT,
)

cos = _make_elementwise_unary_reference(
    prims.cos,
    type_promotion_kind=ELEMENTWISE_TYPE_PROMOTION_KIND.INT_TO_FLOAT,
)

cosh = _make_elementwise_unary_reference(
    prims.cosh,
    type_promotion_kind=ELEMENTWISE_TYPE_PROMOTION_KIND.INT_TO_FLOAT,
)

digamma = _make_elementwise_unary_reference(
    prims.digamma,
    type_promotion_kind=ELEMENTWISE_TYPE_PROMOTION_KIND.INT_TO_FLOAT,
)

erf = _make_elementwise_unary_reference(
    prims.erf,
    type_promotion_kind=ELEMENTWISE_TYPE_PROMOTION_KIND.INT_TO_FLOAT,
)

erfinv = _make_elementwise_unary_reference(
    prims.erf_inv,
    type_promotion_kind=ELEMENTWISE_TYPE_PROMOTION_KIND.INT_TO_FLOAT,
    aten_op=torch.ops.aten.erfinv,  # prim/aten name mismatch
)

erfc = _make_elementwise_unary_reference(
    prims.erfc,
    type_promotion_kind=ELEMENTWISE_TYPE_PROMOTION_KIND.INT_TO_FLOAT,
)

exp = _make_elementwise_unary_reference(
    prims.exp,
    type_promotion_kind=ELEMENTWISE_TYPE_PROMOTION_KIND.INT_TO_FLOAT,
)

expm1 = _make_elementwise_unary_reference(
    prims.expm1,
    type_promotion_kind=ELEMENTWISE_TYPE_PROMOTION_KIND.INT_TO_FLOAT,
)

exp2 = _make_elementwise_unary_reference(
    prims.exp2,
    type_promotion_kind=ELEMENTWISE_TYPE_PROMOTION_KIND.INT_TO_FLOAT,
)

# Fill has its own implementation because it has a value parameter
@out_wrapper
@elementwise_type_promotion_wrapper(
    type_promoting_args=("a,"),
    type_promotion_kind=ELEMENTWISE_TYPE_PROMOTION_KIND.NO_OPMATH,
)
def fill(a: TensorLikeType, value: NumberType) -> TensorLikeType:

    assert isinstance(a, TensorLike)
    assert isinstance(value, Number)

    python_type = utils.dtype_to_type(a.dtype)
    if not utils.is_weakly_lesser_type(type(value), python_type):
        msg = "value argument of type {0} cannot be safely cast to type {1}!".format(
            type(value), python_type
        )
        raise ValueError(msg)

    return prims.fill(a, value)


floor = _make_elementwise_unary_reference(
    prims.floor,
    type_promotion_kind=ELEMENTWISE_TYPE_PROMOTION_KIND.DEFAULT,
)


def _frac(x: TensorLikeType) -> TensorLikeType:
    trunc_x = mul(floor(abs(x)), sign(x))
    return sub(x, trunc_x)


frac = _make_elementwise_unary_reference(
    _frac,
    type_promotion_kind=ELEMENTWISE_TYPE_PROMOTION_KIND.DEFAULT,
    aten_op=torch.ops.aten.frac,
)


def _isfinite(a: TensorLikeType) -> TensorLikeType:
    if utils.is_float_dtype(a.dtype) or utils.is_complex_dtype(a.dtype):
        return prims.isfinite(a)

    return ones_like(a, dtype=torch.bool)


isfinite = _make_elementwise_unary_reference(
    _isfinite,
    type_promotion_kind=ELEMENTWISE_TYPE_PROMOTION_KIND.ALWAYS_BOOL,
    aten_op=None,  # CompositeImplicitAutograd
)


def _isinf(a: TensorLikeType) -> TensorLikeType:
    # TODO Add complex tensor support to remove is_infinite prim
    # if utils.is_complex_dtype(a):
    #     return bitwise_or(_isinf(real(a), _isinf(imag(a))
    # else:
    #     return bitwise_not(bitwise_or(isnan(a), isfinite(a)))
    if utils.is_float_dtype(a.dtype) or utils.is_complex_dtype(a.dtype):
        return prims.is_infinite(a)

    return zeros_like(a, dtype=torch.bool)


isinf = _make_elementwise_unary_reference(
    _isinf,
    type_promotion_kind=ELEMENTWISE_TYPE_PROMOTION_KIND.ALWAYS_BOOL,
    aten_op=torch.ops.aten.isinf,  # prim/aten name mismatch
)


def _isnan(a: TensorLikeType) -> TensorLikeType:
    return prims.ne(a, a)


isnan = _make_elementwise_unary_reference(
    _isnan,
    type_promotion_kind=ELEMENTWISE_TYPE_PROMOTION_KIND.ALWAYS_BOOL,
    aten_op=torch.ops.aten.isnan,  # prim/aten name mismatch
)

i0 = _make_elementwise_unary_reference(
    prims.bessel_i0,
    type_promotion_kind=utils.ELEMENTWISE_TYPE_PROMOTION_KIND.INT_TO_FLOAT,
    aten_op=torch.ops.aten.special_i0,
)

lgamma = _make_elementwise_unary_reference(
    prims.lgamma,
    type_promotion_kind=ELEMENTWISE_TYPE_PROMOTION_KIND.INT_TO_FLOAT,
)

log = _make_elementwise_unary_reference(
    prims.log,
    type_promotion_kind=ELEMENTWISE_TYPE_PROMOTION_KIND.INT_TO_FLOAT,
)

log1p = _make_elementwise_unary_reference(
    prims.log1p,
    type_promotion_kind=ELEMENTWISE_TYPE_PROMOTION_KIND.INT_TO_FLOAT,
)

log2 = _make_elementwise_unary_reference(
    prims.log2,
    type_promotion_kind=ELEMENTWISE_TYPE_PROMOTION_KIND.INT_TO_FLOAT,
)

log10 = _make_elementwise_unary_reference(
    prims.log10,
    type_promotion_kind=ELEMENTWISE_TYPE_PROMOTION_KIND.INT_TO_FLOAT,
)


@register_decomposition(torch.ops.aten.nan_to_num)
@out_wrapper
@elementwise_type_promotion_wrapper(
    type_promoting_args=("a,"),
    type_promotion_kind=ELEMENTWISE_TYPE_PROMOTION_KIND.DEFAULT,
)
def nan_to_num(
    a: TensorLikeType,
    *,
    nan: Optional[NumberType] = 0.0,
    posinf: Optional[NumberType] = None,
    neginf: Optional[NumberType] = None,
) -> TensorLikeType:
    assert isinstance(a, TensorLike)

    if a.dtype == torch.bool:
        return clone(a)

    if posinf is None:
        posinf = prims.maximum_value(a.dtype)

    if neginf is None:
        neginf = prims.minimum_value(a.dtype)

    result = where(isnan(a), nan, a)

    is_neg = signbit(a)
    is_neginf = bitwise_and(isinf(a), is_neg)
    result = where(is_neginf, neginf, result)

    is_posinf = bitwise_and(isinf(a), bitwise_not(is_neg))
    result = where(is_posinf, posinf, result)
    return result


def _neg_meta(a: TensorLikeType):
    if a.dtype is torch.bool:
        msg = "neg is not supported on bool tensors."
        raise RuntimeError(msg)


neg = _make_elementwise_unary_reference(
    prims.neg,
    type_promotion_kind=ELEMENTWISE_TYPE_PROMOTION_KIND.DEFAULT,
    extra_meta=_neg_meta,
)


# positive does not use _make_elementwise_unary_reference because it does not support out
def positive(a: TensorLikeType) -> TensorLikeType:
    assert isinstance(a, TensorLike)
    if a.dtype is torch.bool:
        msg = "positive does not support bool tensors."
        raise RuntimeError(msg)
    return a


reciprocal = _make_elementwise_unary_reference(
    prims.reciprocal,
    type_promotion_kind=ELEMENTWISE_TYPE_PROMOTION_KIND.INT_TO_FLOAT,
)

# TODO: round takes additional kwargs
round = _make_elementwise_unary_reference(
    prims.round,
    type_promotion_kind=ELEMENTWISE_TYPE_PROMOTION_KIND.DEFAULT,
    aten_op=None,  # TODO: this does need a decomp, but kwarg handling is needed
)


def _sigmoid(a: TensorLikeType) -> TensorLikeType:
    return true_divide(1, add(1, exp(neg(a))))


sigmoid = _make_elementwise_unary_reference(
    _sigmoid,
    type_promotion_kind=ELEMENTWISE_TYPE_PROMOTION_KIND.INT_TO_FLOAT,
    aten_op=torch.ops.aten.sigmoid,
)

sign = _make_elementwise_unary_reference(
    prims.sign,
    type_promotion_kind=ELEMENTWISE_TYPE_PROMOTION_KIND.DEFAULT,
)


signbit = _make_elementwise_unary_reference(
    prims.signbit,
    type_promotion_kind=ELEMENTWISE_TYPE_PROMOTION_KIND.ALWAYS_BOOL,
)

sin = _make_elementwise_unary_reference(
    prims.sin,
    type_promotion_kind=ELEMENTWISE_TYPE_PROMOTION_KIND.INT_TO_FLOAT,
)

sinh = _make_elementwise_unary_reference(
    prims.sinh,
    type_promotion_kind=ELEMENTWISE_TYPE_PROMOTION_KIND.INT_TO_FLOAT,
)

sqrt = _make_elementwise_unary_reference(
    prims.sqrt,
    type_promotion_kind=ELEMENTWISE_TYPE_PROMOTION_KIND.INT_TO_FLOAT,
)


def _square(a: TensorLikeType) -> TensorLikeType:
    return mul(a, a)


square = _make_elementwise_unary_reference(
    _square,
    type_promotion_kind=ELEMENTWISE_TYPE_PROMOTION_KIND.BOOL_TO_LONG,
    aten_op=None,  # CompositeImplicitAutograd,
)

tan = _make_elementwise_unary_reference(
    prims.tan,
    type_promotion_kind=ELEMENTWISE_TYPE_PROMOTION_KIND.INT_TO_FLOAT,
)

tanh = _make_elementwise_unary_reference(
    prims.tanh, type_promotion_kind=ELEMENTWISE_TYPE_PROMOTION_KIND.INT_TO_FLOAT
)


def _make_elementwise_binary_reference(
    prim: Callable,
    *,
    type_promotion_kind,
    aten_op=infer_aten_op,
    has_out=True,
    supports_lhs_python_scalar=True,
    supports_rhs_python_scalar=True,
    disable_meta=False,
) -> Callable:
    @elementwise_type_promotion_wrapper(
        type_promoting_args=("a", "b"),
        type_promotion_kind=type_promotion_kind,
    )
    def _ref(
        a: Union[Tensor, NumberType],
        b: Union[Tensor, NumberType],
    ) -> Tensor:
        if not supports_lhs_python_scalar and isinstance(a, Number):
            raise ValueError(
                "Received a lhs Python scalar to an elementwise binary operation that does not accept lhs scalars!"
            )

        if not supports_rhs_python_scalar and isinstance(b, Number):
            raise ValueError(
                "Received a rhs Python scalar to an elementwise binary operation that does not accept rhs scalars!"
            )

        # TODO: enable this for operations that support it, like add
        if isinstance(a, Number) and isinstance(b, Number):
            raise ValueError(
                "Receive two Number inputs to an elementwise binary operation!"
            )

        a, b = _maybe_broadcast(a, b)
        return prim(a, b)

    if has_out:
        _ref = out_wrapper(_ref)

    if aten_op is infer_aten_op:
        aten_op = getattr(torch.ops.aten, prim.__name__.split(".")[0])
    if aten_op is not None:
        register_decomposition(aten_op, disable_meta=disable_meta)(_ref)

    return _ref


# Add has its own implementation because it has an alpha argument
@out_wrapper
@elementwise_type_promotion_wrapper(
    type_promoting_args=("a", "b"),
    type_promotion_kind=ELEMENTWISE_TYPE_PROMOTION_KIND.DEFAULT,
)
def add(
    a: Union[TensorLikeType, NumberType],
    b: Union[TensorLikeType, NumberType],
    *,
    alpha: Optional[NumberType] = None,
):
    """
    Reference implementation of torch.add
    """

    if isinstance(a, Number) and isinstance(b, Number):
        raise ValueError(
            "Receive two Number inputs to an elementwise binary operation!"
        )

    a, b = _maybe_broadcast(a, b)

    if alpha is not None:
        dtype = a.dtype if isinstance(a, TensorLike) else b.dtype  # type: ignore[union-attr]
        python_type = utils.dtype_to_type(dtype)
        if not utils.is_weakly_lesser_type(type(alpha), python_type):
            msg = (
                "alpha argument of type {0} cannot be safely cast to type {1}!".format(
                    type(alpha), python_type
                )
            )
            raise ValueError(msg)
        b = prims.mul(b, alpha)

    return prims.add(a, b)


# TODO: add docstring
atan2 = _make_elementwise_binary_reference(
    prims.atan2,
    type_promotion_kind=ELEMENTWISE_TYPE_PROMOTION_KIND.INT_TO_FLOAT,
    supports_lhs_python_scalar=False,
    supports_rhs_python_scalar=False,
)

# TODO: add docstring
bitwise_and = _make_elementwise_binary_reference(
    prims.bitwise_and,
    type_promotion_kind=ELEMENTWISE_TYPE_PROMOTION_KIND.DEFAULT,
)

# TODO: add docstring
bitwise_left_shift = _make_elementwise_binary_reference(
    prims.shift_left,
    type_promotion_kind=ELEMENTWISE_TYPE_PROMOTION_KIND.DEFAULT,
    aten_op=torch.ops.aten.bitwise_left_shift,  # prim/aten name mismatch
)

# TODO: add docstring
bitwise_or = _make_elementwise_binary_reference(
    prims.bitwise_or,
    type_promotion_kind=ELEMENTWISE_TYPE_PROMOTION_KIND.DEFAULT,
)

# TODO: add docstring
bitwise_right_shift = _make_elementwise_binary_reference(
    prims.shift_right_arithmetic,
    type_promotion_kind=ELEMENTWISE_TYPE_PROMOTION_KIND.DEFAULT,
    aten_op=torch.ops.aten.bitwise_right_shift,  # prim/aten name mismatch
)

# TODO: add docstring
bitwise_xor = _make_elementwise_binary_reference(
    prims.bitwise_xor,
    type_promotion_kind=ELEMENTWISE_TYPE_PROMOTION_KIND.DEFAULT,
)

# TODO: add docstring
# complex =  _make_elementwise_binary_reference(prims.complex, type_promotion_kind=ELEMENTWISE_TYPE_PROMOTION_KIND.DEFAULT)

# TODO: add docstring
eq = _make_elementwise_binary_reference(
    prims.eq,
    type_promotion_kind=ELEMENTWISE_TYPE_PROMOTION_KIND.ALWAYS_BOOL,
    supports_lhs_python_scalar=False,
)

# TODO: add docstring
# Float power has its own implementation because it has unique type promotion.
# NB: aten_op not registered because CompositeExplicitAutograd
@out_wrapper
def float_power(
    a: Union[TensorLikeType, NumberType],
    b: Union[TensorLikeType, NumberType],
) -> Tensor:

    if isinstance(a, Number) and isinstance(b, Number):
        raise ValueError(
            "Receive two Number inputs to an elementwise binary operation!"
        )

    # Handles type promotion
    dtype = utils.get_higher_dtype(a, b)
    assert dtype is not None
    if utils.is_complex_dtype(dtype):
        dtype = torch.complex128
    else:
        dtype = torch.float64

    # Float power has the following contiguous cast behavior to be
    # consistent with its C++ impl
    if isinstance(a, TensorLike) and a.dtype != dtype:
        a = prims.to_dtype(a, dtype)
    if isinstance(b, TensorLike) and b.dtype != dtype:
        b = prims.to_dtype(b, dtype)

    a, b = _maybe_broadcast(a, b)
    return prims.pow(a, b)


# TODO: add docstring
fmax = _make_elementwise_binary_reference(
    prims.fmax,
    type_promotion_kind=ELEMENTWISE_TYPE_PROMOTION_KIND.DEFAULT,
    aten_op=torch.ops.aten.fmax,
)

# TODO: add docstring
fmin = _make_elementwise_binary_reference(
    prims.fmin,
    type_promotion_kind=ELEMENTWISE_TYPE_PROMOTION_KIND.DEFAULT,
    aten_op=torch.ops.aten.fmin,
)

# TODO: add docstring
fmod = _make_elementwise_binary_reference(
    prims.fmod,
    type_promotion_kind=ELEMENTWISE_TYPE_PROMOTION_KIND.DEFAULT,
    aten_op=torch.ops.aten.fmod,
)

# TODO: add docstring
ge = _make_elementwise_binary_reference(
    prims.ge,
    type_promotion_kind=ELEMENTWISE_TYPE_PROMOTION_KIND.ALWAYS_BOOL,
    supports_lhs_python_scalar=False,
)

# TODO: add docstring
gt = _make_elementwise_binary_reference(
    prims.gt,
    type_promotion_kind=ELEMENTWISE_TYPE_PROMOTION_KIND.ALWAYS_BOOL,
    supports_lhs_python_scalar=False,
)

igamma = _make_elementwise_binary_reference(
    prims.igamma,
    type_promotion_kind=ELEMENTWISE_TYPE_PROMOTION_KIND.INT_TO_FLOAT,
    supports_lhs_python_scalar=False,
    supports_rhs_python_scalar=False,
)

igammac = _make_elementwise_binary_reference(
    prims.igammac,
    type_promotion_kind=ELEMENTWISE_TYPE_PROMOTION_KIND.INT_TO_FLOAT,
    supports_lhs_python_scalar=False,
    supports_rhs_python_scalar=False,
)


def isclose(
    a: TensorLikeType,
    b: TensorLikeType,
    rtol: float = 1e-05,
    atol: float = 1e-08,
    equal_nan: bool = False,
) -> TensorLikeType:
    if a.dtype != b.dtype:
        msg = "Attempting to compare tensors of different dtypes {0} and {1}!".format(
            a.dtype, b.dtype
        )
        raise ValueError(a, b)
    if rtol < 0:
        msg = "rtol must be greater than or equal to zero, but got {0}!".format(rtol)
    if atol < 0:
        msg = "atol must be greater than or equal to zero, but got {0}!".format(atol)

    close = eq(a, b)
    if equal_nan and (utils.is_float_dtype(a.dtype) or utils.is_complex_dtype(a.dtype)):
        close = logical_or(close, logical_and(isnan(a), isnan(b)))

    # Note: In case of zero tolerances the closeness inequality degenerates to an equality check.
    # In this case, the short-circuit prevents false positives as detailed in the paragraph below.
    if atol == 0 and rtol == 0:
        return close

    # Note [closeness error computation]
    # atol and rtol are provided as doubles, so the computation
    # rtol * other will produce a float or complex tensor.
    # When the difference (self - other) is compared to it then the
    # tensor representing the difference will also be cast to float or complex.
    # However, since (self - other) in uint8 is very likely to produce a
    # negative value, this moves the cast forward so the difference is
    # always computed in a float or complex type.
    # If the values of the integer tensors cannot be exactly represented
    # by the default scalar type then this may cause an incorrect result.
    if not utils.is_float_dtype(a.dtype) and not utils.is_complex_dtype(a.dtype):
        a = prims.convert_element_type(a, torch.get_default_dtype())
        b = prims.convert_element_type(b, torch.get_default_dtype())

    allowed_error = add(atol, abs(mul(b, rtol)))
    actual_error = abs(sub(a, b))

    # Computes finite closeness
    result = logical_or(
        close, logical_and(isfinite(actual_error), le(actual_error, allowed_error))
    )

    return result


# TODO: add docstring
le = _make_elementwise_binary_reference(
    prims.le,
    type_promotion_kind=ELEMENTWISE_TYPE_PROMOTION_KIND.ALWAYS_BOOL,
    supports_lhs_python_scalar=False,
)


def _logical_and(a: TensorLikeType, b: TensorLikeType):
    if not utils.is_boolean_dtype(a.dtype):
        a = ne(a, 0)
    if not utils.is_boolean_dtype(b.dtype):
        b = ne(b, 0)
    return bitwise_and(a, b)


logical_and = _make_elementwise_binary_reference(
    _logical_and,
    type_promotion_kind=ELEMENTWISE_TYPE_PROMOTION_KIND.ALWAYS_BOOL,
    aten_op=torch.ops.aten.logical_and,
)


def _logical_or(a: TensorLikeType, b: TensorLikeType):
    if not utils.is_boolean_dtype(a.dtype):
        a = ne(a, 0)
    if not utils.is_boolean_dtype(b.dtype):
        b = ne(b, 0)
    return bitwise_or(a, b)


logical_or = _make_elementwise_binary_reference(
    _logical_or,
    type_promotion_kind=ELEMENTWISE_TYPE_PROMOTION_KIND.ALWAYS_BOOL,
    aten_op=torch.ops.aten.logical_or,
)


def _logical_xor(a: TensorLikeType, b: TensorLikeType):
    if not utils.is_boolean_dtype(a.dtype):
        a = ne(a, 0)
    if not utils.is_boolean_dtype(b.dtype):
        b = ne(b, 0)
    return bitwise_xor(a, b)


# TODO: skip unnecessary conversion of long to float
logical_xor = _make_elementwise_binary_reference(
    _logical_xor,
    type_promotion_kind=ELEMENTWISE_TYPE_PROMOTION_KIND.ALWAYS_BOOL,
    aten_op=torch.ops.aten.logical_xor,
)


# TODO: add docstring
lt = _make_elementwise_binary_reference(
    prims.lt,
    type_promotion_kind=ELEMENTWISE_TYPE_PROMOTION_KIND.ALWAYS_BOOL,
    supports_lhs_python_scalar=False,
)

# TODO: add docstring
maximum = _make_elementwise_binary_reference(
    prims.maximum,
    type_promotion_kind=ELEMENTWISE_TYPE_PROMOTION_KIND.DEFAULT,
)

# TODO: add docstring
minimum = _make_elementwise_binary_reference(
    prims.minimum,
    type_promotion_kind=ELEMENTWISE_TYPE_PROMOTION_KIND.DEFAULT,
)

# TODO: add docstring
mul = _make_elementwise_binary_reference(
    prims.mul,
    type_promotion_kind=ELEMENTWISE_TYPE_PROMOTION_KIND.DEFAULT,
)

# TODO: add docstring
ne = _make_elementwise_binary_reference(
    prims.ne,
    type_promotion_kind=ELEMENTWISE_TYPE_PROMOTION_KIND.ALWAYS_BOOL,
    supports_lhs_python_scalar=False,
)

# TODO: add docstring
nextafter = _make_elementwise_binary_reference(
    prims.nextafter,
    type_promotion_kind=ELEMENTWISE_TYPE_PROMOTION_KIND.NO_OPMATH,
    supports_lhs_python_scalar=False,
    supports_rhs_python_scalar=False,
)

# TODO: add docstring
pow = _make_elementwise_binary_reference(
    prims.pow,
    type_promotion_kind=ELEMENTWISE_TYPE_PROMOTION_KIND.BOOL_TO_LONG,
)

# TODO: add docstring
# TODO: consider refactoring this with add impl
# sub has its own implementation because it has an alpha argument
@register_decomposition(torch.ops.aten.sub)
@out_wrapper
@elementwise_type_promotion_wrapper(
    type_promoting_args=("a", "b"),
    type_promotion_kind=ELEMENTWISE_TYPE_PROMOTION_KIND.DEFAULT,
)
def sub(
    a: Union[TensorLikeType, NumberType],
    b: Union[TensorLikeType, NumberType],
    *,
    alpha: Optional[NumberType] = None,
):
    """
    Reference implementation of torch.add
    """

    if isinstance(a, Number) and isinstance(b, Number):
        raise ValueError(
            "Receive two Number inputs to an elementwise binary operation!"
        )

    a, b = _maybe_broadcast(a, b)

    if alpha is not None:
        dtype = a.dtype if isinstance(a, TensorLike) else b.dtype  # type: ignore[union-attr]
        python_type = utils.dtype_to_type(dtype)
        if not utils.is_weakly_lesser_type(type(alpha), python_type):
            msg = (
                "alpha argument of type {0} cannot be safely cast to type {1}!".format(
                    type(alpha), python_type
                )
            )
            raise ValueError(msg)
        b = prims.mul(b, alpha)

    return prims.sub(a, b)


# TODO: add docstring
true_divide = _make_elementwise_binary_reference(
    prims.div,
    type_promotion_kind=ELEMENTWISE_TYPE_PROMOTION_KIND.INT_TO_FLOAT,
    aten_op=None,  # CompositeImplicitAutograd
)

#
# Elementwise Ternary References
#


@out_wrapper
@elementwise_type_promotion_wrapper(
    type_promoting_args=("a", "min", "max"),
    type_promotion_kind=ELEMENTWISE_TYPE_PROMOTION_KIND.DEFAULT,
)
def clamp(
    a: TensorLikeType,
    min: Optional[TensorOrNumberLikeType] = None,
    max: Optional[TensorOrNumberLikeType] = None,
) -> TensorLikeType:
    a, min, max = _maybe_broadcast(a, min, max)

    if min is not None and max is not None:
        return minimum(maximum(a, min), max)
    if min is not None:
        return maximum(a, min)
    if max is not None:
        return minimum(a, max)

    msg = "clamp called but both min and max are none!"
    raise ValueError(msg)


#
# Conditional references
#

# https://pytorch.org/docs/stable/generated/torch.where.html
# TODO: implement alternate where
@register_decomposition(torch.ops.aten.where)
@out_wrapper
@elementwise_type_promotion_wrapper(
    type_promoting_args=("a", "b"),
    type_promotion_kind=ELEMENTWISE_TYPE_PROMOTION_KIND.NO_OPMATH,
)
def where(
    pred: Tensor,
    a: Optional[Union[TensorLikeType, NumberType]] = None,
    b: Optional[Union[TensorLikeType, NumberType]] = None,
):
    """ """

    if a is None or b is None:
        raise NotImplementedError

    utils.check_same_device(pred, a, b, allow_cpu_scalar_tensors=True)
    assert pred.dtype is torch.bool

    pred, a, b = _maybe_broadcast(pred, a, b)
    return prims.where(pred, a, b)


#
# Data Movement References
#
def clone(
    a: TensorLikeType, *, memory_format: torch.memory_format = torch.preserve_format
) -> TensorLikeType:

    return prims.clone(a, memory_format=memory_format)


def copy_to(a: Tensor, b: Tensor, *, allow_cross_device=True):
    if not allow_cross_device and a.device != b.device:
        msg = "Attempting to copy from device {0} to device {1}, but cross-device copies are not allowed!".format(
            b.device, a.device
        )
        raise RuntimeError(msg)

    return prims.copy_to(a, b)


def item(a: TensorLikeType) -> NumberType:
    if a.numel() != 1:
        msg = f"Can't convert a tensor with {a.numel()} elements to a number!"
        raise ValueError(msg)

    # NOTE: explicit conversion is necessary for bool!
    # See https://github.com/pytorch/pytorch/issues/78071
    number_type = utils.dtype_to_type(a.dtype)
    return number_type(prims.item(a))


#
# Reduction references
#


def _reduction(
    a: TensorLikeType,
    prim: Callable,
    *,
    has_identity: bool = True,
    accepts_dim_tuple: bool = True,  # to handle min/argmin that accept single dim only
    dims: Optional[DimsType] = None,
    keepdims: bool = False,
    dtype: Optional[torch.dtype] = None,  # should be specified for ops that support it
    out: Optional[Tensor] = None,
    output_dtype_kind: REDUCTION_OUTPUT_TYPE_KIND,
) -> TensorLikeType:  # it is usually SAME, but I want
    # ref writers to actually think about what to put here
    assert isinstance(a, TensorLike)
    if a.ndim > 64:
        raise RuntimeError(
            "Received a tensor with {0} dimensions, but only tensors with up to 64 dims are supported!".format(
                a.ndim
            )
        )

    if out is not None:
        assert isinstance(out, TensorLike)
        if dtype is not None:
            # TODO - this is true for eager mode currently, but it's wrong behavior for complex norms
            if dtype != out.dtype:
                raise RuntimeError(
                    "dtype argument and out dtype must match in reduction"
                )
    if not accepts_dim_tuple:
        assert dims is None or isinstance(dims, int)
    if isinstance(dims, int):
        dims = (dims,)  # type: ignore[assignment]
    dims = utils.reduction_dims(a.shape, dims)
    if not has_identity:
        valid_shape = a.ndim == 0 or py_all(a.shape[i] for i in dims)
        if not valid_shape:
            raise RuntimeError(
                "reducing over zero-size dimension for reduction operation without identity"
            )
    computation_dtype, result_dtype = utils.reduction_dtypes(
        a, output_dtype_kind, dtype
    )
    a_converted = prims.convert_element_type(a, computation_dtype)
    result = prim(a_converted, dims)
    if keepdims:
        output_shape = [a.shape[i] if i not in dims else 1 for i in range(a.ndim)]
        broadcast_dims = [i for i in range(a.ndim) if i not in dims]
        result = prims.broadcast_in_dim(result, output_shape, broadcast_dims)

    if out is not None:
        assert result_dtype is not None
        if dtype is not None and result_dtype != out.dtype:
            raise RuntimeError(
                "Expected the dtype of reduction result and out to match"
            )
        out = _maybe_resize_out(out, result.shape)
        return _safe_copy_out(copy_from=result, copy_to=out)  # type: ignore[arg-type]

    if result.dtype != result_dtype and result_dtype is not None:
        result = prims.convert_element_type(result, result_dtype)

    return result


# Saves Python all
py_all = all


@out_wrapper
def all(
    a: TensorLikeType,
    dim: Optional[DimsType] = None,
    keepdim: bool = False,
) -> TensorLikeType:
    # Computes nelem
    if isinstance(dim, int):
        dim = (dim,)  # type: ignore[assignment]
    dims = utils.reduction_dims(a.shape, dim)  # type: ignore[arg-type]
    nelem = 1 if a.ndim == 0 else reduce(operator.mul, (a.shape[i] for i in dims), 1)

    a_ = _maybe_convert_to_dtype(a, torch.bool)
    result = eq(sum(a_, dim=dim, keepdim=keepdim), nelem)  # type: ignore[arg-type]

    # Preserves uint8 -- probably a legacy mask thing
    if a.dtype is torch.uint8:
        return prims.convert_element_type(result, torch.uint8)

    return result


@out_wrapper
def any(
    a: TensorLikeType,
    dim: Optional[DimsType] = None,
    keepdim: bool = False,
) -> TensorLikeType:
    a_ = _maybe_convert_to_dtype(a, torch.bool)
    result = ne(sum(a_, dim=dim, keepdim=keepdim), False)  # type: ignore[arg-type]

    # Preserves uint8 -- probably a legacy mask thing
    if a.dtype is torch.uint8:
        return prims.convert_element_type(result, torch.uint8)

    return result


@register_decomposition(torch.ops.aten.sum)
def sum(
    a: TensorLikeType,
    dim: Union[Optional[int], Optional[List[int]]] = None,
    keepdim: bool = False,
    *,
    dtype=None,
    out: Optional[Tensor] = None,
) -> TensorLikeType:
    if dtype is None:
        if utils.is_boolean_dtype(a.dtype) or utils.is_integer_dtype(a.dtype):
            dtype = torch.int64
        else:
            dtype = a.dtype
    # reduces over all dimensions if dim=() is passed
    if dim == () or dim == []:
        dim = None
    return _reduction(
        a,
        prims.sum,
        dims=dim,
        keepdims=keepdim,
        dtype=dtype,
        out=out,
        output_dtype_kind=REDUCTION_OUTPUT_TYPE_KIND.SAME,
    )


@register_decomposition(torch.ops.aten.prod)
def prod(
    a: TensorLikeType,
    dim: Union[Optional[int], Optional[List[int]]] = None,
    keepdim: bool = False,
    *,
    dtype=None,
    out: Optional[Tensor] = None,
) -> TensorLikeType:
    if dtype is None:
        if utils.is_boolean_dtype(a.dtype) or utils.is_integer_dtype(a.dtype):
            dtype = torch.int64
        else:
            dtype = a.dtype
    # reduces over all dimensions if dim=() is passed
    if dim == () or dim == []:
        dim = None
    return _reduction(
        a,
        prims.prod,
        dims=dim,
        keepdims=keepdim,
        dtype=dtype,
        out=out,
        output_dtype_kind=REDUCTION_OUTPUT_TYPE_KIND.SAME,
    )


def amin(
    a: TensorLikeType,
    dim: Union[Optional[int], Optional[List[int]]] = None,
    keepdim: bool = False,
    *,
    out: Optional[Tensor] = None,
) -> TensorLikeType:
    # reduces over all dimensions if dim=() is passed
    if dim == () or dim == []:
        dim = None

    return _reduction(
        a,
        prims.amin,
        dims=dim,
        keepdims=keepdim,
        dtype=None,
        out=out,
        has_identity=False,
        output_dtype_kind=REDUCTION_OUTPUT_TYPE_KIND.SAME,
    )


def amax(
    a: TensorLikeType,
    dim: Union[Optional[int], Optional[List[int]]] = None,
    keepdim: bool = False,
    *,
    out: Optional[Tensor] = None,
) -> TensorLikeType:
    # reduces over all dimensions if dim=() is passed
    if dim == () or dim == []:
        dim = None

    return _reduction(
        a,
        prims.amax,
        dims=dim,
        keepdims=keepdim,
        dtype=None,
        out=out,
        has_identity=False,
        output_dtype_kind=REDUCTION_OUTPUT_TYPE_KIND.SAME,
    )


def _set_correction(
    unbiased: Optional[bool] = None,
    correction: Optional[int] = None,
):
    if correction is not None and unbiased is not None:
        raise RuntimeError("cannot specify both correction and unbiased arguments")
    elif correction is None and unbiased is None:
        correction = 1
    elif correction is None and unbiased is not None:
        correction = 0 if unbiased is False else 1
    if not isinstance(correction, int):
        raise ValueError("correction argument should be integer")
    if correction < 0:
        raise ValueError("correction argument should be non-negative")
    return correction


@out_wrapper
def var(
    a: TensorLikeType,
    dim: Union[Optional[int], Optional[List[int]]] = None,
    unbiased: Optional[bool] = None,
    keepdim: bool = False,
    *,
    correction: Optional[int] = None,
) -> TensorLikeType:
    correction = _set_correction(unbiased, correction)
    # reduces over all dimensions if dim=() is passed
    if dim == () or dim == []:
        dim = None

    result = _reduction(
        a,
        partial(prims.var, correction=correction),
        dims=dim,
        keepdims=keepdim,
        dtype=None,
        out=None,
        has_identity=True,
        output_dtype_kind=REDUCTION_OUTPUT_TYPE_KIND.COMPLEX_TO_FLOAT,
    )
    return result


@out_wrapper
def std(
    a: TensorLikeType,
    dim: Union[Optional[int], Optional[List[int]]] = None,
    unbiased: Optional[bool] = None,
    keepdim: bool = False,
    *,
    correction: Optional[int] = None,
) -> TensorLikeType:
    correction = _set_correction(unbiased, correction)
    # reduces over all dimensions if dim=() is passed
    if dim == () or dim == []:
        dim = None

    opmath_dtype, dtype = utils.reduction_dtypes(
        a, REDUCTION_OUTPUT_TYPE_KIND.COMPLEX_TO_FLOAT
    )

    result = _reduction(
        a,
        partial(prims.var, correction=correction),
        dims=dim,
        keepdims=keepdim,
        dtype=opmath_dtype,
        out=None,
        has_identity=True,
        output_dtype_kind=REDUCTION_OUTPUT_TYPE_KIND.COMPLEX_TO_FLOAT,
    )
    result = sqrt(result)
    return _maybe_convert_to_dtype(result, dtype)  # type: ignore[return-value,arg-type]


def mean(
    a: TensorLikeType,
    dim: Union[Optional[int], Optional[List[int]]] = None,
    keepdim: bool = False,
    *,
    dtype=None,
    out=None,
) -> TensorLikeType:
    # reduces over all dimensions if dim=() is passed
    if dim == () or dim == []:
        dim = None
    if dtype is None:
        dtype = a.dtype
    # can't use out wrapper because of this argument
    if out is not None and out.dtype != dtype:
        raise RuntimeError("expected out dtype and dtype to match")
    result = _reduction(
        a,
        prims.sum,
        dims=dim,
        keepdims=keepdim,
        dtype=dtype,
        out=None,
        output_dtype_kind=REDUCTION_OUTPUT_TYPE_KIND.KEEP_PROMOTED_TYPE,
    )
    if utils.is_integer_dtype(dtype):
        raise RuntimeError("result type should be floating point or complex")
    if isinstance(dim, int):
        dim = (dim,)  # type: ignore[assignment]
    dims = utils.reduction_dims(a.shape, dim)  # type: ignore[arg-type]
    nelem = 1 if a.ndim == 0 else reduce(operator.mul, (a.shape[i] for i in dims), 1)
    result = true_divide(result, nelem)
    result_dtype = a.dtype if dtype is None else dtype
    result = _maybe_convert_to_dtype(result, result_dtype)  # type: ignore[assignment]
    if out is not None:
        assert isinstance(out, TensorLike)
        out = _maybe_resize_out(out, result.shape)
        return _safe_copy_out(copy_from=result, copy_to=out)  # type: ignore[arg-type]
    return result


@register_decomposition(torch.ops.aten.std_mean.correction)
def std_mean(
    a: TensorLikeType,
    dim: Union[Optional[int], Optional[List[int]]] = None,
    unbiased: Optional[bool] = None,
    keepdim: bool = False,
    *,
    correction: Optional[int] = None,
):
    s = std(a, dim, unbiased, keepdim, correction=correction)
    m = mean(a, dim, keepdim)
    return s, m


def var_mean(
    a: TensorLikeType,
    dim: Union[Optional[int], Optional[List[int]]] = None,
    unbiased: Optional[bool] = None,
    keepdim: bool = False,
    *,
    correction: Optional[int] = None,
):
    v = var(a, dim, unbiased, keepdim, correction=correction)
    m = mean(a, dim, keepdim)
    return v, m


@register_decomposition(torch.ops.aten.addr)
@out_wrapper
@elementwise_type_promotion_wrapper(
    type_promoting_args=("self", "vec1", "vec2"),
    type_promotion_kind=ELEMENTWISE_TYPE_PROMOTION_KIND.DEFAULT,
)
def addr(
    self: TensorLikeType,
    vec1: TensorLikeType,
    vec2: TensorLikeType,
    beta: NumberType = 1,
    alpha: NumberType = 1,
) -> TensorLikeType:
    check(
        vec1.ndim == 1,
        lambda: f"addr: Expected 1-D argument vec1, but got {vec1.ndim}-D",
    )
    check(
        vec2.ndim == 1,
        lambda: f"addr: Expected 1-D argument vec2, but got {vec2.ndim}-D",
    )
    self = self.expand(vec1.shape[0], vec2.shape[0])
    if utils.is_boolean_dtype(self.dtype):
        # Integers are accepted for booleans
        check(
            is_weakly_lesser_type(type(beta), int),
            lambda: f"expected bool/int beta but got {type(beta)}",
        )
        check(
            is_weakly_lesser_type(type(alpha), int),
            lambda: f"expected bool/int alpha but got {type(beta)}",
        )
        if not beta:
            return torch.outer(vec1, vec2) if alpha else torch.full_like(self, False)
        else:
            return torch.logical_or(
                self,
                torch.outer(vec1, vec2) if alpha else torch.full_like(self, False),
            )
    else:
        check(
            is_weakly_lesser_type(type(beta), dtype_to_type(self.dtype)),
            lambda: f"cannot safely convert {type(beta)} to {self.dtype}",
        )
        check(
            is_weakly_lesser_type(type(alpha), dtype_to_type(self.dtype)),
            lambda: f"cannot safely convert {type(alpha)} to {self.dtype}",
        )
        if beta == 0:
            # This means NaNs from self are dropped if beta is zero
            return alpha * torch.outer(vec1, vec2)
        else:
            return beta * self + alpha * torch.outer(vec1, vec2)


def atleast_1d(
    arg: Union[TensorLikeType, Sequence[TensorLikeType]], *args: TensorLikeType
) -> Union[TensorLikeType, Tuple[TensorLikeType, ...]]:
    """Reference implementation of :func:`torch.atleast_1d`."""
    if not args and isinstance(arg, collections.Sequence):
        args_ = arg
    else:
        assert not isinstance(arg, collections.Sequence)
        args_ = (arg,) + args
    res = tuple(a if a.ndim >= 1 else unsqueeze(a, 0) for a in args_)
    return res if len(res) > 1 else res[0]


# Helper function with assert to avoid MyPy error
# of incompatible type passed to unsqueeze
def _unsqueeze_atleast(
    at_least_fn: Callable, dim: int, arg: TensorLikeType
) -> TensorLikeType:
    arg_ = at_least_fn(arg)
    assert isinstance(arg_, TensorLike)
    return unsqueeze(arg_, dim)


def atleast_2d(
    arg: Union[TensorLikeType, Sequence[TensorLikeType]], *args: TensorLikeType
) -> Union[TensorLikeType, Tuple[TensorLikeType, ...]]:
    """Reference implementation of :func:`torch.atleast_2d`."""
    if not args and isinstance(arg, collections.Sequence):
        args_ = arg
    else:
        assert not isinstance(arg, collections.Sequence)
        args_ = (arg,) + args
    unsqueeze_atleast_1d = partial(_unsqueeze_atleast, atleast_1d, 0)
    res = tuple(a if a.ndim >= 2 else unsqueeze_atleast_1d(a) for a in args_)
    return res if len(res) > 1 else res[0]


def atleast_3d(
    arg: Union[TensorLikeType, Sequence[TensorLikeType]], *args: TensorLikeType
) -> Union[TensorLikeType, Tuple[TensorLikeType, ...]]:
    """Reference implementation of :func:`torch.atleast_3d`."""
    if not args and isinstance(arg, collections.Sequence):
        args_ = arg
    else:
        assert not isinstance(arg, collections.Sequence)
        args_ = (arg,) + args
    unsqueeze_atleast_2d = partial(_unsqueeze_atleast, atleast_2d, -1)
    res = tuple(a if a.ndim >= 3 else unsqueeze_atleast_2d(a) for a in args_)
    return res if len(res) > 1 else res[0]


def as_strided(
    a: TensorLikeType, size: ShapeType, stride: StrideType, storage_offset: int = 0
) -> TensorLikeType:
    return prims.as_strided(a, size, stride, storage_offset)


def broadcast_shapes(*shapes) -> ShapeType:
    return torch.Size(_broadcast_shapes(*shapes))


def broadcast_tensors(*tensors) -> List[TensorLikeType]:
    return list(_maybe_broadcast(*tensors, preserve_cpu_scalar_tensors=False))


def broadcast_to(a: TensorLikeType, size: ShapeType) -> TensorLikeType:
    start = len(size) - len(a.shape)
    dims = tuple(range(start, len(a.shape) + start))
    return prims.broadcast_in_dim(a, size, dims)


@out_wrapper
@elementwise_type_promotion_wrapper(
    type_promoting_args=("tensors",),
    type_promotion_kind=ELEMENTWISE_TYPE_PROMOTION_KIND.NO_OPMATH,
)
def cat(tensors: TensorSequenceType, dim: int = 0) -> TensorLikeType:
    if len(tensors) == 0:
        msg = "cat expects at least one tensor, but received zero!"
        raise ValueError(msg)

    for tensor in tensors:
        assert isinstance(tensor, TensorLike)

    utils.check_same_device(*tensors, allow_cpu_scalar_tensors=False)

    dim = utils.canonicalize_dim(tensors[0].ndim, dim)
    utils.validate_idx(tensors[0].ndim, dim)

    # Filters tensors with one dimension of length zero
    filtered = tuple(x for x in tensors if not (x.ndim == 1 and x.numel() == 0))
    if len(filtered) == 0:
        t = tensors[0]

        # TODO: fix this to work with meta tensors
        try:
            requires_grad = any(x.requires_grad for x in tensors)
        except Exception:
            requires_grad = False

        return empty((0,), dtype=t.dtype, device=t.device, requires_grad=requires_grad)

    return prims.cat(filtered, dim)


@out_wrapper
def column_stack(tensors: TensorSequenceType) -> TensorLikeType:
    aligned_tensors = tuple(
        x if x.ndim > 1 else prims.expand_dims(x, list(range(x.ndim, 2)))
        for x in tensors
    )
    return cat(aligned_tensors, 1)


@out_wrapper
def dstack(tensors: TensorSequenceType) -> TensorLikeType:
    aligned_tensors = tuple(x if x.ndim > 2 else atleast_3d(x) for x in tensors)
    return cat(aligned_tensors, 2)


def chunk(a: TensorLikeType, chunks: int, dim: int = 0) -> Tuple[TensorLikeType, ...]:
    if chunks <= 0:
        msg = "Expected at least one chunk, but got {0}!".format(chunks)
        raise ValueError(msg)

    dim = utils.canonicalize_dim(a.ndim, dim)
    length = a.shape[dim]
    chunk_size = math.ceil(length / chunks)
    full_chunks = math.floor(length / chunk_size)
    tail_chunk_size = length % chunk_size

    result = []
    for i in range(full_chunks):
        result.append(narrow(a, dim, i * chunk_size, chunk_size))

    if tail_chunk_size != 0:
        result.append(narrow(a, dim, full_chunks * chunk_size, tail_chunk_size))

    return tuple(result)


# Note: flatten, unlike prim.collapse and prim.collapse_view has an inclusive end_dim
# Note: flatten, unlike other shape operators, returns the input tensor on a no-op (unless
# a 0D tensor is flattened, in which case it's returned in 1D)
def flatten(a: TensorLikeType, start_dim: int = 0, end_dim: int = -1) -> TensorLikeType:
    start_dim = utils.canonicalize_dim(a.ndim, start_dim)
    end_dim = utils.canonicalize_dim(a.ndim, end_dim)

    # Short-circuits on no-op
    if start_dim == end_dim and a.ndim != 0:
        return a

    # Tries to take a view
    # TODO: we could look at directing collapse_view to skip its meta function here (unsafe_collapse_view)
    new_shape, new_strides = prims._collapse_view_helper(a, start_dim, end_dim + 1)
    if new_shape is not None:
        return prims.collapse_view(a, start_dim, end_dim + 1)

    # Makes a copy if it can't make a view
    return prims.collapse(a, start_dim, end_dim + 1)


@register_decomposition(torch.ops.aten.flip)
def flip(a: TensorLikeType, dims: DimsSequenceType) -> TensorLikeType:
    if not isinstance(dims, tuple) and not isinstance(dims, list):
        raise ValueError("dims has to be a sequence of ints")
    dims = utils.canonicalize_dims(a.ndim, dims)  # type: ignore[assignment]
    utils.validate_no_repeating_dims(dims)
    return prims.rev(a, dims)


def fliplr(a: TensorLikeType) -> TensorLikeType:
    if a.ndim < 2:
        raise RuntimeError("Input must be >= 2-d.")

    return flip(a, (1,))


def flipud(a: TensorLikeType) -> TensorLikeType:
    if a.ndim < 1:
        raise RuntimeError("Input must be >= 1-d.")

    return flip(a, (0,))


def narrow(a: TensorLikeType, dim: int, start: int, length: int) -> TensorLikeType:
    dim = utils.canonicalize_dim(a.ndim, dim)
    return prims.slice_in_dim(a, start, start + length, axis=dim)


def permute(a: TensorLikeType, dims: DimsSequenceType) -> TensorLikeType:
    _permutation = utils.canonicalize_dims(a.ndim, dims)
    return prims.transpose(a, _permutation)


def _reshape_view_helper(
    a: TensorLikeType, shape: ShapeType, *, allow_copy: bool
) -> TensorLikeType:
    # NOTE: Reshape may be given a shape with a -1 length
    # This indicates that the dimension's length should be inferred
    # Creates a valid shape

    for idx in range(len(shape)):
        if shape[idx] == -1:
            # Verifies there's only one dimension of length -1 in the shape
            if shape.count(-1) > 1:
                msg = "Can only infer the length of one dimension, but got shape {0}!".format(
                    str(shape)
                )
                raise ValueError(msg)

            # TODO: improve error message
            if a.numel() > 0:
                length = reduce(
                    operator.floordiv, (x for x in shape if x != -1), a.numel()
                )
            else:
                msg = "Cannot reshape a tensor of zero elements into shape {0} because the unspecified length is ambiguous!".format(
                    str(shape)
                )
                raise ValueError(msg)

            shape = list(shape)
            shape[idx] = length
            break

    # Short-circuits if shape is the same
    utils.validate_shape(shape)
    if tuple(a.shape) == tuple(shape):
        return prims.view_of(a)

    numel = reduce(operator.mul, shape) if len(shape) > 0 else 1
    if a.numel() != numel:
        msg = "Attempting to reshape a tensor with shape {0} and {1} elements to a shape {2} with {3} elements!".format(
            str(a.shape), a.numel(), str(shape), numel
        )
        raise ValueError(msg)

    # Special-cases tensors with no elements
    if a.numel() == 0:
        return as_strided(a, shape, utils.make_contiguous_strides_for(shape))

    # Special-cases reshaping zero dim tensors
    if a.ndim == 0:
        _a = a
        for length in shape:
            assert length == 1
            _a = unsqueeze(_a, -1)
        return _a

    # Special-cases reshaping to zero dim tensors
    if len(shape) == 0:
        _a = a
        for length in a.shape:
            assert length == 1
            _a = squeeze(_a, -1)
        return _a

    # Handles general case: a 1+D tensor reshaped into a distinct 1+D shape

    # NOTE [Reshape Algorithm]
    # This algorithm works by attempting to greedily construct the desired dimensions in
    # the output shape, left to right. It does this by, conceptually, accumulating
    # dimensions of the original tensor, also left to right, until the dimension
    # can be constructed using prims.split_dim.
    # The algorithm also has special handling for tail squeezes/unsqueezes, like
    # if a reshape from (5, 5) to (5, 5, 1) or vice versa.
    #
    # This algorithm does not flatten the original tensor and then split dims as appropriate
    # because that would create copies more often than this algorithm. flatten is the only
    # operation below which can create a view or a copy, and while it prefers creating
    # views it may sometimes create a copy if the tensor's strides do not permit a view.
    # As a result, this algorithm tries to minimize flattening.
    #
    # Note that a better version of this algorithm may exist. Regions which could be
    # flattened without creating a copy can be identified in advance, and that might
    # allow fewer flatten calls or faster short-circuiting to make a copy.
    idx = 0
    a_ = a
    for length in shape:
        # Handles tail unsqueezes
        if idx >= a_.ndim:
            assert length == 1
            last_dim = a_.ndim - 1
            # NOTE: using split_dim instead of unsqueeze may seem silly here,
            # but it's necessary to get the strides correct
            a_ = prims.split_dim(a_, last_dim, a_.shape[last_dim])
            idx = idx + 1
            continue

        # Skips dimensions that are already the correct length
        if length == a_.shape[idx]:
            idx = idx + 1
            continue

        # Gathers enough original dimensions such that this new dimension can be created
        # Note that this accumulation will terminate because we've verified a and the shape
        # specify the same number of elements above
        accum = a_.shape[idx]
        end = idx
        while accum % length != 0:
            end = end + 1
            accum = accum * a_.shape[end]
        if end != idx:
            # NOTE: in this case multiple dimensions must be flatten to create the desired dimension
            # This flattening is why reshape sometimes creates a copy -- because flattening
            # may return a view of a copy

            # Checks if collapse can be a view and short-circuits to copying reshape if it can't
            new_shape, new_strides = prims._collapse_view_helper(a_, idx, end + 1)
            if new_shape is None:
                if allow_copy:
                    return prims.reshape(a, shape)

                msg = "Cannot view a tensor with shape {0} and strides {1} as a tensor with shape {2}!".format(
                    a.shape, a.stride(), shape
                )
                raise ValueError(msg)

            a_ = flatten(a_, idx, end)

        # Splits the (possibly flattened) dimension to create the desired dim length
        if accum != length:
            a_ = prims.split_dim(a_, idx, length)

        idx = idx + 1

    # Squeezes tail
    while idx < a_.ndim:
        assert a_.shape[idx] == 1
        a_ = squeeze(a_, idx)

    return a_


def reshape(a: TensorLikeType, shape: ShapeType) -> TensorLikeType:
    return _reshape_view_helper(a, shape, allow_copy=True)


def roll(
    a: TensorLikeType, shifts: DimsType, dims: DimsType = tuple()
) -> TensorLikeType:
    """Reference implementation of :func:`torch.roll`."""
    dims = utils.canonicalize_dims(a.ndim, dims)
    # ATen specifies int[1] type for shifts and dims which expands integers to tuples of length 1
    if not isinstance(shifts, Iterable):
        shifts = (shifts,)
    if not isinstance(dims, Iterable):
        dims = (dims,)

    # Avoid modulo by zero
    if a.numel() == 0:
        return clone(a)

    len_shifts = len(shifts)
    len_dims = len(dims)
    if len_shifts != 1 or len_dims != 1:
        if len_shifts == 0:
            raise RuntimeError("`shifts` required")
        # Takes care of the case when dims is not specified (default)
        # By default, the tensor is flattened before shifting, after which the original shape is restored
        if len_dims == 0 and len_shifts == 1:
            return view(roll(flatten(a), shifts, 0), a.shape)
        if len_shifts != len_dims:
            raise RuntimeError(
                f"shifts and dimensions must align. shifts: {len_shifts}, dims: {len_dims}"
            )
        assert len_dims > 1
        tail_shifts = shifts[1:]
        tail_dims = dims[1:]
        first_dim_rolled = roll(a, shifts[0], dims[0])
        return roll(first_dim_rolled, tail_shifts, tail_dims)

    # This path is taken when only one dimension is rolled
    # For example to get `first_dim_rolled` above
    dim = dims[0]
    size = a.shape[dim]
    start = (size - shifts[0]) % size
    t0 = narrow(a, dim, start, size - start)
    t1 = narrow(a, dim, 0, start)
    return cat((t0, t1), dim)


def rot90(
    a: TensorLikeType, k: int = 1, dims: DimsSequenceType = (0, 1)
) -> TensorLikeType:
    """Reference implementation of :func:`torch.rot90`."""
    dims_ = utils.canonicalize_dims(a.ndim, dims)
    # Required to silence MyPy errors
    assert isinstance(dims_, (tuple, list))
    dims = dims_
    if len(dims) != 2:
        raise RuntimeError(
            f"expected total rotation dims == 2, but got dims = {len(dims)}"
        )
    if a.ndim < 2:
        raise RuntimeError(f"expected total dims >= 2, but got total dims = {a.ndim}")
    if dims[0] == dims[1]:
        raise RuntimeError(
            f"expected rotation dims to be different, but got dim0 = {dims[0]} and dim1 = {dims[1]}"
        )
    k = k % 4  # Rotation direction is from the second towards the first axis for k < 0
    if k == 1:
        return transpose(flip(a, (dims[1],)), dims[0], dims[1])
    elif k == 2:
        return flip(a, dims)
    elif k == 3:
        return transpose(flip(a, (dims[0],)), dims[0], dims[1])
    else:
        return clone(a)


# update to cat then view instead of unsqueezing each tensor
@out_wrapper
def stack(tensors: TensorSequenceType, dim: int = 0) -> TensorLikeType:
    tensors = tuple(unsqueeze(a, dim) for a in tensors)
    return cat(tensors, dim)


# Note: although squeeze is documented as having the out= kwarg it doesn't
def squeeze(a: TensorLikeType, dim: Optional[int] = None) -> TensorLikeType:
    if dim is not None:
        dim = utils.canonicalize_dim(a.ndim, dim)
        # Short-circuits if the tensor has no dimensions
        if len(a.shape) == 0:
            assert dim == 0
            return prims.view_of(a)

        # Note: squeeze does not modify tensors when the given dim is not a dimension of length 1
        if a.shape[dim] != 1:
            return prims.view_of(a)
        return prims.squeeze(a, (dim,))

    dims = tuple(idx for idx in range(len(a.shape)) if a.shape[idx] == 1)
    return prims.squeeze(a, dims)


# Note: does not work with TensorMetas because of data-dependent control-flow
def tensor_split(
    a: TensorLikeType,
    indices_or_sections: Union[Tensor, DimsType],
    dim: int = 0,
) -> Tuple[TensorLikeType, ...]:
    _dim = utils.canonicalize_dim(a.ndim, dim)
    if a.ndim == 0:
        msg = "tensor_split: received a rank zero tensor, but expected a tensor of rank one or greater!"
        raise ValueError(msg)

    # If indices_or_sections is a tensor, it must be a CPU Long tensor
    if isinstance(indices_or_sections, TensorLike):
        if indices_or_sections.device != torch.device("cpu"):
            msg = "tensor_split: if indices_or_sections is a tensor it must be on the CPU, but received one on {0}".format(
                indices_or_sections.device
            )
            raise ValueError(msg)
        if indices_or_sections.dtype != torch.long:
            msg = "tensor_split: if indices_or_sections is a tensor it must have long dtype, "
            " but received one with dtype {0}".format(indices_or_sections.dtype)
            raise ValueError(msg)

    # Case 0 -- indices_or_sections is an integer or a scalar tensor n and a is split along dim into n parts of equal-ish length
    if isinstance(indices_or_sections, int) or (
        isinstance(indices_or_sections, TensorLike) and indices_or_sections.ndim == 0
    ):
        sections: int = (
            indices_or_sections  # type: ignore[assignment]
            if isinstance(indices_or_sections, Number)
            else indices_or_sections.item()
        )

        if sections <= 0:
            msg = "tensor_split: number of sections must be greater than 0, but was {0}".format(
                sections
            )
            raise ValueError(msg)

        splits = []
        dim_size = a.shape[_dim]
        min_split_size = math.floor(dim_size / sections)
        num_splits_one_extra = dim_size % sections
        start_idx = 0
        for split_idx in range(sections):
            split_size = (
                min_split_size + 1
                if (split_idx < num_splits_one_extra)
                else min_split_size
            )
            s = prims.slice_in_dim(a, start_idx, start_idx + split_size, axis=_dim)
            splits.append(s)
            start_idx = start_idx + split_size

        return tuple(splits)
    # Case 1 -- indices_or_sections is a sequence of integers or a 1D tensor describing the splits
    else:
        indices = indices_or_sections
        if isinstance(indices_or_sections, TensorLike):
            if indices_or_sections.ndim != 1:
                msg = "tensor_split: non-scalar indices_or_sections tensors must have only one dimension, "
                "but received a tensor with {0} dimensions".format(
                    indices_or_sections.ndim
                )
                raise ValueError(msg)

            indices = indices_or_sections.tolist()

        splits = []
        start_idx = 0
        for x in indices:
            splits.append(prims.slice_in_dim(a, start_idx, x, axis=_dim))
            start_idx = x
        splits.append(prims.slice_in_dim(a, start_idx, a.shape[_dim], axis=_dim))
        return tuple(splits)


def dsplit(a: TensorLikeType, sections: DimsType) -> TensorSequenceType:
    if a.ndim < 3:
        raise RuntimeError(
            f"torch.dsplit requires a tensor with at least 3 dimension, but got a tensor with {a.ndim} dimensions!"
        )
    if isinstance(sections, int) and (sections == 0 or a.shape[2] % sections != 0):
        raise RuntimeError(
            "torch._refs.dsplit attempted to split along dimension 2, "
            + f"but the size of the dimension {a.shape[2]} is not divisible by the split_size {sections}!"
        )
    return tensor_split(a, sections, 2)


@register_decomposition(torch.ops.aten.t.default)
def t(a: TensorLikeType):
    # TODO: Add sparse support
    # if a.is_sparse:
    #     sparse_dim = a.sparse_dim()
    #     dense_dim = a.dense_dim()
    #     if not (sparse_dim <= 2 and dense_dim == 0):
    #         raise RuntimeError(
    #             f"t() expects a tensor with <= 2 sparse and 0 dense dimensions, but got {sparse_dim} sparse and"
    #             f"{dense_dim} dense dimensions"
    #         )
    if a.ndim > 2:
        raise RuntimeError(
            f"t() expects a tensor with <= 2 dimensions, but self is {a.ndim}D"
        )
    return torch.transpose(a, 0, 0 if a.ndim < 2 else 1)


def transpose(a: TensorLikeType, dim0: int, dim1: int) -> TensorLikeType:
    _dim0, _dim1 = utils.canonicalize_dims(a.ndim, (dim0, dim1))  # type: ignore[misc]

    if a.ndim <= 1 or dim0 == dim1:
        return prims.view_of(a)

    _permutation = list(range(0, a.ndim))
    _permutation[_dim0] = _dim1
    _permutation[_dim1] = _dim0
    return prims.transpose(a, _permutation)


# Aliases for transpose
swap_axes = transpose


def unsqueeze(a: TensorLikeType, dim: int) -> TensorLikeType:
    # Note that unsqueeze canonicalizes with rank + 1 because it allows
    # a new innermost dimension to be specified
    dim = utils.canonicalize_dim(a.ndim + 1, dim)
    return prims.expand_dims(a, (dim,))


def view(a: TensorLikeType, shape: ShapeType) -> TensorLikeType:
    return _reshape_view_helper(a, shape, allow_copy=False)


def ravel(a: TensorLikeType) -> TensorLikeType:
    return reshape(a, (-1,))


@out_wrapper
def empty(
    *shape,
    dtype: Optional[torch.dtype] = None,
    device: Optional[torch.device] = None,
    requires_grad: bool = False,
) -> TensorLikeType:
    shape = utils.extract_shape_from_varargs(shape)
    strides = utils.make_contiguous_strides_for(shape)
    return empty_strided(
        shape, strides, dtype=dtype, device=device, requires_grad=requires_grad
    )


def empty_like(
    a: TensorLikeType,
    *,
    dtype: Optional[torch.dtype] = None,
    device: Optional[torch.device] = None,
    requires_grad: bool = False,
) -> TensorLikeType:

    dtype = a.dtype if dtype is None else dtype
    device = a.device if device is None else device

    strides: Tuple[int, ...]
    if a.numel() == 0:
        strides = a.stride()
    else:
        strides = utils.compute_elementwise_output_strides(a)

    return empty_strided(
        a.shape, strides, dtype=dtype, device=device, requires_grad=requires_grad
    )


# NOTE: for convenience, shape can be a tuple of ints or a tuple containing a tuple of ints
def empty_strided(
    shape: Union[ShapeType, Tuple[ShapeType]],
    strides: StrideType,
    *,
    dtype: Optional[torch.dtype] = None,
    device: Optional[torch.device] = None,
    requires_grad: bool = False,
) -> TensorLikeType:

    shape = utils.extract_shape_from_varargs(shape)
    dtype = torch.get_default_dtype() if dtype is None else dtype
    device = torch.device("cpu") if device is None else device

    return prims.empty_strided(
        shape, strides, dtype=dtype, device=device, requires_grad=requires_grad
    )


@out_wrapper
def full(
    shape: ShapeType,
    fill_value: NumberType,
    *,
    dtype: torch.dtype,
    device: torch.device,
    requires_grad: bool,
) -> TensorLikeType:
    e = empty(shape, dtype=dtype, device=device, requires_grad=requires_grad)
    return fill(e, fill_value)


def full_like(
    a: TensorLikeType,
    fill_value: NumberType,
    *,
    dtype: Optional[torch.dtype] = None,
    device: Optional[torch.device] = None,
    requires_grad: bool = False,
) -> TensorLikeType:
    e = empty_like(a, dtype=dtype, device=device, requires_grad=requires_grad)
    return fill(e, fill_value)


ones = partial(full, fill_value=True)

ones_like = partial(full_like, fill_value=True)

zeros = partial(full, fill_value=False)

zeros_like = partial(full_like, fill_value=False)


def uniform(
    shape: ShapeType,
    low: Union[bool, int, float] = 0.0,
    high: Union[bool, int, float] = 1.0,
    *,
    dtype: torch.dtype,
    device: DeviceLikeType,
) -> TensorLikeType:
    utils.validate_shape(shape)

    assert isinstance(low, (bool, int, float))
    assert isinstance(high, (bool, int, float))
    low = float(low)
    high = float(high)

    assert isinstance(dtype, torch.dtype)
    device = utils.canonicalize_device(device)

    return prims.uniform(shape, low=low, high=high, dtype=dtype, device=device)


# TODO: add OpInfo for torch.equal and refs.equal
def equal(a: TensorLikeType, b: TensorLikeType) -> bool:
    utils.check_same_device(a, b, allow_cpu_scalar_tensors=False)
    utils.check_same_dtype(a, b)

    # Shape check
    if a.ndim != b.ndim:
        return False

    for x, y in zip(a.shape, b.shape):
        if x != y:
            return False

    # Short-circuits if there are no elements to validate
    if a.numel() == 0:
        return True

    return item(all(eq(a, b)))  # type: ignore[return-value]


# populate the decomp table
import torch._refs.nn.functional
import torch._refs.special<|MERGE_RESOLUTION|>--- conflicted
+++ resolved
@@ -191,12 +191,9 @@
     "narrow",
     "permute",
     "reshape",
-<<<<<<< HEAD
     "ravel",
-=======
     "roll",
     "rot90",
->>>>>>> 080cf84b
     "stack",
     "swap_axes",  # alias for transpose
     "squeeze",
