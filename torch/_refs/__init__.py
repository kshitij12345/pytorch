--- conflicted
+++ resolved
@@ -2092,7 +2092,6 @@
         return tuple(splits)
 
 
-<<<<<<< HEAD
 def hsplit(
     a: TensorLikeType, indices_or_sections: DimsType
 ) -> Tuple[TensorLikeType, ...]:
@@ -2173,7 +2172,8 @@
 
     split_sizes = indices_or_sections
     return tensor_split(a, split_sizes, 0)
-=======
+
+
 def dsplit(a: TensorLikeType, sections: DimsType) -> TensorSequenceType:
     if a.ndim < 3:
         raise RuntimeError(
@@ -2185,7 +2185,6 @@
             + f"but the size of the dimension {a.shape[2]} is not divisible by the split_size {sections}!"
         )
     return tensor_split(a, sections, 2)
->>>>>>> 2d354cdc
 
 
 @register_decomposition(torch.ops.aten.t.default)
