import torch

import torch._prims as prims
import torch._prims.utils as utils
from torch._prims.utils import (
    check,
    DimsType,
    ShapeType,
    StrideType,
    TensorLike,
    TensorLikeType,
    DeviceLikeType,
    TensorOrNumberLikeType,
    DimsSequenceType,
    TensorSequenceType,
    Number,
    NumberType,
    ELEMENTWISE_TYPE_PROMOTION_KIND,
    REDUCTION_OUTPUT_TYPE_KIND,
    is_weakly_lesser_type,
    dtype_to_type,
)
from torch._prims.wrappers import (
    elementwise_type_promotion_wrapper,
    out_wrapper,
    _maybe_convert_to_dtype,
    _maybe_resize_out,
    elementwise_unary_scalar_wrapper,
    _safe_copy_out,
)

from collections.abc import Iterable
from functools import reduce, partial
from typing import Sequence, Optional, Union, Callable, List, Tuple
import operator
import warnings
import math
from enum import Enum

# Experimental module containing prototype Python references for existing
#   PyTorch operations.

__all__ = [
    #
    # Elementwise Unary References
    #
    "abs",
    "acos",
    "acosh",
    "asin",
    "atan",
    "bitwise_not",
    # "cbrt",  # No corresponding torch operation
    "ceil",
    "cos",
    "cosh",
    "digamma",
    "erf",
    "erfinv",
    "erfc",
    "exp",
    "expm1",
    "exp2",
    "fill",
    "floor",
    "frac",
    "isfinite",
    "isinf",
    "isnan",
    "i0",
    "lgamma",
    "log",
    "log1p",
    "log2",
    "log10",
    "nan_to_num",
    "neg",
    "positive",
    "reciprocal",
    "round",  # TODO: model kwargs
    "sigmoid",
    "sign",
    "signbit",
    "sin",
    "sinh",
    "sqrt",
    "square",
    "tan",
    "tanh",
    #
    # Elementwise Binary References
    #
    "add",
    "atan2",
    "bitwise_and",
    "bitwise_left_shift",
    "bitwise_or",
    "bitwise_right_shift",
    "bitwise_xor",
    # "complex",
    # 'copysign', # where
    # 'div', # need to implement all rounding modes first
    "eq",
    "float_power",
    # 'floor_divide', # requires floor
    "fmax",
    "fmin",
    "fmod",
    # 'gcd',
    "ge",
    "gt",
    # 'heaviside',
    # 'hypot',
    "igamma",
    "igammac",
    "isclose",
    # 'lcm',
    # 'ldexp',
    "le",
    "logical_and",
    "logical_or",
    "logical_xor",
    "lt",
    # 'max', # implement with reductions
    "maximum",
    # 'min', # implement with reductions
    "minimum",
    "mul",
    "ne",
    "nextafter",
    # 'polar',  # abs, cos, sin
    "pow",
    # 'remainder',
    # 'rsub', # unblocked
    # # special.xlog1py
    # # special.zeta
    "sub",
    "true_divide",
    # 'xlogy', # where?, log, mul
    #
    # Elementwise Ternary References
    #
    "clamp",
    #
    # Conditional references
    #
    "where",
    #
    # Data conversion and movement references
    #
    "clone",
    "copy_to",  # TODO: add OpInfo (or implement .to)
    "item",  # TODO: add OpInfo
    #
    # Reduction ops
    #
    "all",
    "amax",
    "amin",
    "any",
    "mean",
    "std_mean",
    "std_var",
    "sum",
    "prod",
    "var",
    #
    # Linear algebra ops
    #
    "addr",
    #
    # View & Shape Ops
    #
    "atleast_1d",
    "atleast_2d",
    "atleast_3d",
    "as_strided",
    "broadcast_shapes",
    "broadcast_tensors",
    "broadcast_to",
    "cat",
    "chunk",
    "column_stack",
    "flatten",
    "flip",
    "fliplr",
    "flipud",
    "hsplit",
    "narrow",
    "permute",
    "reshape",
    "roll",
    "rot90",
    "stack",
    "swap_axes",  # alias for transpose
    "squeeze",
    "t",
    "tensor_split",
    "transpose",
    "unsqueeze",
    "view",
    "vsplit",
    #
    # Tensor Creation
    #
    "empty",
    "empty_like",
    "empty_strided",
    "full",
    "full_like",
    "ones",
    "ones_like",
    "zeros",
    "zeros_like",
    #
    # Randomness References
    #
    "uniform",  # TODO: add OpInfo -- and testing for randomness?
    #
    # Test-related functions
    #
    "equal",  # TODO: add OpInfo
]

Tensor = torch.Tensor


def _broadcast_shapes(*_shapes):
    shapes = tuple(
        (x,) if isinstance(x, int) else x
        for x in filter(lambda x: x is not None, _shapes)
    )

    # Short-circuits on no input
    if len(shapes) == 0:
        return None

    # Type checking
    # TODO: make common validations available as utils
    for shape in shapes:
        assert isinstance(shape, Sequence)

    # Computes common shape
    common_shape = [
        1,
    ] * reduce(max, (len(shape) for shape in shapes))
    for shape in shapes:
        for idx in range(-1, -1 - len(shape), -1):
            if common_shape[idx] == 1:
                if shape[idx] < 0:
                    raise ValueError(
                        "Attempting to broadcast a dimension with negative length!"
                    )
                common_shape[idx] = shape[idx]
            elif shape[idx] != 1:
                if common_shape[idx] != shape[idx]:
                    raise RuntimeError(
                        "Attempting to broadcast a dimension of length ",
                        str(shape[idx]),
                        "!",
                    )

    return common_shape


def _maybe_broadcast(*args, preserve_cpu_scalar_tensors=True):
    # Computes common shape
    common_shape = _broadcast_shapes(
        *map(lambda t: t.shape if isinstance(t, TensorLike) else None, args)
    )

    def __maybe_broadcast(x, shape):
        if x is None:
            return None
        elif isinstance(x, Number):
            return x
        elif isinstance(x, TensorLike):
            if preserve_cpu_scalar_tensors and utils.is_cpu_scalar_tensor(x):
                return x

            if tuple(x.shape) != common_shape:
                common_rank = len(common_shape) + 1
                start = common_rank - (len(x.shape) + 1)
                dims = tuple(range(start, len(x.shape) + start))
                return prims.broadcast_in_dim(x, common_shape, dims)
        else:
            raise RuntimeError(
                "Unexpected type when broadcasting: " + str(type(x)) + "!"
            )

    return tuple(__maybe_broadcast(x, common_shape) for x in args)


# Utilities should come BEFORE this import
from torch._decomp import register_decomposition

#
# Elementwise unary references
#

infer_aten_op = object()

# TODO: add type promotion support
def _make_elementwise_unary_reference(
    prim: Callable,
    *,
    type_promotion_kind,
    aten_op=infer_aten_op,
    disable_meta=False,
    extra_meta=None,
) -> Callable:
    @out_wrapper
    @elementwise_unary_scalar_wrapper
    @elementwise_type_promotion_wrapper(
        type_promoting_args=("a",),
        type_promotion_kind=type_promotion_kind,
    )
    def _ref(a: TensorLikeType) -> TensorLikeType:
        if not isinstance(a, TensorLike):
            raise RuntimeError(
                "Expected a tensor input for an elementwise unary operation!"
            )

        if extra_meta is not None:
            extra_meta(a)

        return prim(a)

    if aten_op is infer_aten_op:
        aten_op = getattr(torch.ops.aten, prim.__name__.split(".")[0])
    if aten_op is not None:
        register_decomposition(aten_op, disable_meta=disable_meta)(_ref)

    return _ref


abs = _make_elementwise_unary_reference(
    prims.abs,
    type_promotion_kind=ELEMENTWISE_TYPE_PROMOTION_KIND.COMPLEX_TO_FLOAT,
)

acos = _make_elementwise_unary_reference(
    prims.acos,
    type_promotion_kind=ELEMENTWISE_TYPE_PROMOTION_KIND.INT_TO_FLOAT,
)

acosh = _make_elementwise_unary_reference(
    prims.acosh,
    type_promotion_kind=ELEMENTWISE_TYPE_PROMOTION_KIND.INT_TO_FLOAT,
)

asin = _make_elementwise_unary_reference(
    prims.asin,
    type_promotion_kind=ELEMENTWISE_TYPE_PROMOTION_KIND.INT_TO_FLOAT,
)

atan = _make_elementwise_unary_reference(
    prims.atan,
    type_promotion_kind=ELEMENTWISE_TYPE_PROMOTION_KIND.INT_TO_FLOAT,
)

bitwise_not = _make_elementwise_unary_reference(
    prims.bitwise_not,
    type_promotion_kind=ELEMENTWISE_TYPE_PROMOTION_KIND.DEFAULT,
)

ceil = _make_elementwise_unary_reference(
    prims.ceil,
    type_promotion_kind=ELEMENTWISE_TYPE_PROMOTION_KIND.DEFAULT,
)

cos = _make_elementwise_unary_reference(
    prims.cos,
    type_promotion_kind=ELEMENTWISE_TYPE_PROMOTION_KIND.INT_TO_FLOAT,
)

cosh = _make_elementwise_unary_reference(
    prims.cosh,
    type_promotion_kind=ELEMENTWISE_TYPE_PROMOTION_KIND.INT_TO_FLOAT,
)

digamma = _make_elementwise_unary_reference(
    prims.digamma,
    type_promotion_kind=ELEMENTWISE_TYPE_PROMOTION_KIND.INT_TO_FLOAT,
)

erf = _make_elementwise_unary_reference(
    prims.erf,
    type_promotion_kind=ELEMENTWISE_TYPE_PROMOTION_KIND.INT_TO_FLOAT,
)

erfinv = _make_elementwise_unary_reference(
    prims.erf_inv,
    type_promotion_kind=ELEMENTWISE_TYPE_PROMOTION_KIND.INT_TO_FLOAT,
    aten_op=torch.ops.aten.erfinv,  # prim/aten name mismatch
)

erfc = _make_elementwise_unary_reference(
    prims.erfc,
    type_promotion_kind=ELEMENTWISE_TYPE_PROMOTION_KIND.INT_TO_FLOAT,
)

exp = _make_elementwise_unary_reference(
    prims.exp,
    type_promotion_kind=ELEMENTWISE_TYPE_PROMOTION_KIND.INT_TO_FLOAT,
)

expm1 = _make_elementwise_unary_reference(
    prims.expm1,
    type_promotion_kind=ELEMENTWISE_TYPE_PROMOTION_KIND.INT_TO_FLOAT,
)

exp2 = _make_elementwise_unary_reference(
    prims.exp2,
    type_promotion_kind=ELEMENTWISE_TYPE_PROMOTION_KIND.INT_TO_FLOAT,
)

# Fill has its own implementation because it has a value parameter
@out_wrapper
@elementwise_type_promotion_wrapper(
    type_promoting_args=("a,"),
    type_promotion_kind=ELEMENTWISE_TYPE_PROMOTION_KIND.NO_OPMATH,
)
def fill(a: TensorLikeType, value: NumberType) -> TensorLikeType:

    assert isinstance(a, TensorLike)
    assert isinstance(value, Number)

    python_type = utils.dtype_to_type(a.dtype)
    if not utils.is_weakly_lesser_type(type(value), python_type):
        msg = "value argument of type {0} cannot be safely cast to type {1}!".format(
            type(value), python_type
        )
        raise ValueError(msg)

    return prims.fill(a, value)


floor = _make_elementwise_unary_reference(
    prims.floor,
    type_promotion_kind=ELEMENTWISE_TYPE_PROMOTION_KIND.DEFAULT,
)


def _frac(x: TensorLikeType) -> TensorLikeType:
    trunc_x = mul(floor(abs(x)), sign(x))
    return sub(x, trunc_x)


frac = _make_elementwise_unary_reference(
    _frac,
    type_promotion_kind=ELEMENTWISE_TYPE_PROMOTION_KIND.DEFAULT,
    aten_op=torch.ops.aten.frac,
)


def _isfinite(a: TensorLikeType) -> TensorLikeType:
    if utils.is_float_dtype(a.dtype) or utils.is_complex_dtype(a.dtype):
        return prims.isfinite(a)

    return ones_like(a, dtype=torch.bool)


isfinite = _make_elementwise_unary_reference(
    _isfinite,
    type_promotion_kind=ELEMENTWISE_TYPE_PROMOTION_KIND.ALWAYS_BOOL,
    aten_op=None,  # CompositeImplicitAutograd
)


def _isinf(a: TensorLikeType) -> TensorLikeType:
    # TODO Add complex tensor support to remove is_infinite prim
    # if utils.is_complex_dtype(a):
    #     return bitwise_or(_isinf(real(a), _isinf(imag(a))
    # else:
    #     return bitwise_not(bitwise_or(isnan(a), isfinite(a)))
    if utils.is_float_dtype(a.dtype) or utils.is_complex_dtype(a.dtype):
        return prims.is_infinite(a)

    return zeros_like(a, dtype=torch.bool)


isinf = _make_elementwise_unary_reference(
    _isinf,
    type_promotion_kind=ELEMENTWISE_TYPE_PROMOTION_KIND.ALWAYS_BOOL,
    aten_op=torch.ops.aten.isinf,  # prim/aten name mismatch
)


def _isnan(a: TensorLikeType) -> TensorLikeType:
    return prims.ne(a, a)


isnan = _make_elementwise_unary_reference(
    _isnan,
    type_promotion_kind=ELEMENTWISE_TYPE_PROMOTION_KIND.ALWAYS_BOOL,
    aten_op=torch.ops.aten.isnan,  # prim/aten name mismatch
)

i0 = _make_elementwise_unary_reference(
    prims.bessel_i0,
    type_promotion_kind=utils.ELEMENTWISE_TYPE_PROMOTION_KIND.INT_TO_FLOAT,
    aten_op=torch.ops.aten.special_i0,
)

lgamma = _make_elementwise_unary_reference(
    prims.lgamma,
    type_promotion_kind=ELEMENTWISE_TYPE_PROMOTION_KIND.INT_TO_FLOAT,
)

log = _make_elementwise_unary_reference(
    prims.log,
    type_promotion_kind=ELEMENTWISE_TYPE_PROMOTION_KIND.INT_TO_FLOAT,
)

log1p = _make_elementwise_unary_reference(
    prims.log1p,
    type_promotion_kind=ELEMENTWISE_TYPE_PROMOTION_KIND.INT_TO_FLOAT,
)

log2 = _make_elementwise_unary_reference(
    prims.log2,
    type_promotion_kind=ELEMENTWISE_TYPE_PROMOTION_KIND.INT_TO_FLOAT,
)

log10 = _make_elementwise_unary_reference(
    prims.log10,
    type_promotion_kind=ELEMENTWISE_TYPE_PROMOTION_KIND.INT_TO_FLOAT,
)


@register_decomposition(torch.ops.aten.nan_to_num)
@out_wrapper
@elementwise_type_promotion_wrapper(
    type_promoting_args=("a,"),
    type_promotion_kind=ELEMENTWISE_TYPE_PROMOTION_KIND.DEFAULT,
)
def nan_to_num(
    a: TensorLikeType,
    *,
    nan: Optional[NumberType] = 0.0,
    posinf: Optional[NumberType] = None,
    neginf: Optional[NumberType] = None,
) -> TensorLikeType:
    assert isinstance(a, TensorLike)

    if a.dtype == torch.bool:
        return clone(a)

    if posinf is None:
        posinf = prims.maximum_value(a.dtype)

    if neginf is None:
        neginf = prims.minimum_value(a.dtype)

    result = where(isnan(a), nan, a)

    is_neg = signbit(a)
    is_neginf = bitwise_and(isinf(a), is_neg)
    result = where(is_neginf, neginf, result)

    is_posinf = bitwise_and(isinf(a), bitwise_not(is_neg))
    result = where(is_posinf, posinf, result)
    return result


def _neg_meta(a: TensorLikeType):
    if a.dtype is torch.bool:
        msg = "neg is not supported on bool tensors."
        raise RuntimeError(msg)


neg = _make_elementwise_unary_reference(
    prims.neg,
    type_promotion_kind=ELEMENTWISE_TYPE_PROMOTION_KIND.DEFAULT,
    extra_meta=_neg_meta,
)


# positive does not use _make_elementwise_unary_reference because it does not support out
def positive(a: TensorLikeType) -> TensorLikeType:
    assert isinstance(a, TensorLike)
    if a.dtype is torch.bool:
        msg = "positive does not support bool tensors."
        raise RuntimeError(msg)
    return a


reciprocal = _make_elementwise_unary_reference(
    prims.reciprocal,
    type_promotion_kind=ELEMENTWISE_TYPE_PROMOTION_KIND.INT_TO_FLOAT,
)

# TODO: round takes additional kwargs
round = _make_elementwise_unary_reference(
    prims.round,
    type_promotion_kind=ELEMENTWISE_TYPE_PROMOTION_KIND.DEFAULT,
    aten_op=None,  # TODO: this does need a decomp, but kwarg handling is needed
)


def _sigmoid(a: TensorLikeType) -> TensorLikeType:
    return true_divide(1, add(1, exp(neg(a))))


sigmoid = _make_elementwise_unary_reference(
    _sigmoid,
    type_promotion_kind=ELEMENTWISE_TYPE_PROMOTION_KIND.INT_TO_FLOAT,
    aten_op=torch.ops.aten.sigmoid,
)

sign = _make_elementwise_unary_reference(
    prims.sign,
    type_promotion_kind=ELEMENTWISE_TYPE_PROMOTION_KIND.DEFAULT,
)


signbit = _make_elementwise_unary_reference(
    prims.signbit,
    type_promotion_kind=ELEMENTWISE_TYPE_PROMOTION_KIND.ALWAYS_BOOL,
)

sin = _make_elementwise_unary_reference(
    prims.sin,
    type_promotion_kind=ELEMENTWISE_TYPE_PROMOTION_KIND.INT_TO_FLOAT,
)

sinh = _make_elementwise_unary_reference(
    prims.sinh,
    type_promotion_kind=ELEMENTWISE_TYPE_PROMOTION_KIND.INT_TO_FLOAT,
)

sqrt = _make_elementwise_unary_reference(
    prims.sqrt,
    type_promotion_kind=ELEMENTWISE_TYPE_PROMOTION_KIND.INT_TO_FLOAT,
)


def _square(a: TensorLikeType) -> TensorLikeType:
    return mul(a, a)


square = _make_elementwise_unary_reference(
    _square,
    type_promotion_kind=ELEMENTWISE_TYPE_PROMOTION_KIND.BOOL_TO_LONG,
    aten_op=None,  # CompositeImplicitAutograd,
)

tan = _make_elementwise_unary_reference(
    prims.tan,
    type_promotion_kind=ELEMENTWISE_TYPE_PROMOTION_KIND.INT_TO_FLOAT,
)

tanh = _make_elementwise_unary_reference(
    prims.tanh, type_promotion_kind=ELEMENTWISE_TYPE_PROMOTION_KIND.INT_TO_FLOAT
)


def _make_elementwise_binary_reference(
    prim: Callable,
    *,
    type_promotion_kind,
    aten_op=infer_aten_op,
    has_out=True,
    supports_lhs_python_scalar=True,
    supports_rhs_python_scalar=True,
    disable_meta=False,
) -> Callable:
    @elementwise_type_promotion_wrapper(
        type_promoting_args=("a", "b"),
        type_promotion_kind=type_promotion_kind,
    )
    def _ref(
        a: Union[Tensor, NumberType],
        b: Union[Tensor, NumberType],
    ) -> Tensor:
        if not supports_lhs_python_scalar and isinstance(a, Number):
            raise ValueError(
                "Received a lhs Python scalar to an elementwise binary operation that does not accept lhs scalars!"
            )

        if not supports_rhs_python_scalar and isinstance(b, Number):
            raise ValueError(
                "Received a rhs Python scalar to an elementwise binary operation that does not accept rhs scalars!"
            )

        # TODO: enable this for operations that support it, like add
        if isinstance(a, Number) and isinstance(b, Number):
            raise ValueError(
                "Receive two Number inputs to an elementwise binary operation!"
            )

        a, b = _maybe_broadcast(a, b)
        return prim(a, b)

    if has_out:
        _ref = out_wrapper(_ref)

    if aten_op is infer_aten_op:
        aten_op = getattr(torch.ops.aten, prim.__name__.split(".")[0])
    if aten_op is not None:
        register_decomposition(aten_op, disable_meta=disable_meta)(_ref)

    return _ref


# Add has its own implementation because it has an alpha argument
@out_wrapper
@elementwise_type_promotion_wrapper(
    type_promoting_args=("a", "b"),
    type_promotion_kind=ELEMENTWISE_TYPE_PROMOTION_KIND.DEFAULT,
)
def add(
    a: Union[TensorLikeType, NumberType],
    b: Union[TensorLikeType, NumberType],
    *,
    alpha: Optional[NumberType] = None,
):
    """
    Reference implementation of torch.add
    """

    if isinstance(a, Number) and isinstance(b, Number):
        raise ValueError(
            "Receive two Number inputs to an elementwise binary operation!"
        )

    a, b = _maybe_broadcast(a, b)

    if alpha is not None:
        dtype = a.dtype if isinstance(a, TensorLike) else b.dtype  # type: ignore[union-attr]
        python_type = utils.dtype_to_type(dtype)
        if not utils.is_weakly_lesser_type(type(alpha), python_type):
            msg = (
                "alpha argument of type {0} cannot be safely cast to type {1}!".format(
                    type(alpha), python_type
                )
            )
            raise ValueError(msg)
        b = prims.mul(b, alpha)

    return prims.add(a, b)


# TODO: add docstring
atan2 = _make_elementwise_binary_reference(
    prims.atan2,
    type_promotion_kind=ELEMENTWISE_TYPE_PROMOTION_KIND.INT_TO_FLOAT,
    supports_lhs_python_scalar=False,
    supports_rhs_python_scalar=False,
)

# TODO: add docstring
bitwise_and = _make_elementwise_binary_reference(
    prims.bitwise_and,
    type_promotion_kind=ELEMENTWISE_TYPE_PROMOTION_KIND.DEFAULT,
)

# TODO: add docstring
bitwise_left_shift = _make_elementwise_binary_reference(
    prims.shift_left,
    type_promotion_kind=ELEMENTWISE_TYPE_PROMOTION_KIND.DEFAULT,
    aten_op=torch.ops.aten.bitwise_left_shift,  # prim/aten name mismatch
)

# TODO: add docstring
bitwise_or = _make_elementwise_binary_reference(
    prims.bitwise_or,
    type_promotion_kind=ELEMENTWISE_TYPE_PROMOTION_KIND.DEFAULT,
)

# TODO: add docstring
bitwise_right_shift = _make_elementwise_binary_reference(
    prims.shift_right_arithmetic,
    type_promotion_kind=ELEMENTWISE_TYPE_PROMOTION_KIND.DEFAULT,
    aten_op=torch.ops.aten.bitwise_right_shift,  # prim/aten name mismatch
)

# TODO: add docstring
bitwise_xor = _make_elementwise_binary_reference(
    prims.bitwise_xor,
    type_promotion_kind=ELEMENTWISE_TYPE_PROMOTION_KIND.DEFAULT,
)

# TODO: add docstring
# complex =  _make_elementwise_binary_reference(prims.complex, type_promotion_kind=ELEMENTWISE_TYPE_PROMOTION_KIND.DEFAULT)

# TODO: add docstring
eq = _make_elementwise_binary_reference(
    prims.eq,
    type_promotion_kind=ELEMENTWISE_TYPE_PROMOTION_KIND.ALWAYS_BOOL,
    supports_lhs_python_scalar=False,
)

# TODO: add docstring
# Float power has its own implementation because it has unique type promotion.
# NB: aten_op not registered because CompositeExplicitAutograd
@out_wrapper
def float_power(
    a: Union[TensorLikeType, NumberType],
    b: Union[TensorLikeType, NumberType],
) -> Tensor:

    if isinstance(a, Number) and isinstance(b, Number):
        raise ValueError(
            "Receive two Number inputs to an elementwise binary operation!"
        )

    # Handles type promotion
    dtype = utils.get_higher_dtype(a, b)
    assert dtype is not None
    if utils.is_complex_dtype(dtype):
        dtype = torch.complex128
    else:
        dtype = torch.float64

    # Float power has the following contiguous cast behavior to be
    # consistent with its C++ impl
    if isinstance(a, TensorLike) and a.dtype != dtype:
        a = prims.to_dtype(a, dtype)
    if isinstance(b, TensorLike) and b.dtype != dtype:
        b = prims.to_dtype(b, dtype)

    a, b = _maybe_broadcast(a, b)
    return prims.pow(a, b)


# TODO: add docstring
fmax = _make_elementwise_binary_reference(
    prims.fmax,
    type_promotion_kind=ELEMENTWISE_TYPE_PROMOTION_KIND.DEFAULT,
    aten_op=torch.ops.aten.fmax,
)

# TODO: add docstring
fmin = _make_elementwise_binary_reference(
    prims.fmin,
    type_promotion_kind=ELEMENTWISE_TYPE_PROMOTION_KIND.DEFAULT,
    aten_op=torch.ops.aten.fmin,
)

# TODO: add docstring
fmod = _make_elementwise_binary_reference(
    prims.fmod,
    type_promotion_kind=ELEMENTWISE_TYPE_PROMOTION_KIND.DEFAULT,
    aten_op=torch.ops.aten.fmod,
)

# TODO: add docstring
ge = _make_elementwise_binary_reference(
    prims.ge,
    type_promotion_kind=ELEMENTWISE_TYPE_PROMOTION_KIND.ALWAYS_BOOL,
    supports_lhs_python_scalar=False,
)

# TODO: add docstring
gt = _make_elementwise_binary_reference(
    prims.gt,
    type_promotion_kind=ELEMENTWISE_TYPE_PROMOTION_KIND.ALWAYS_BOOL,
    supports_lhs_python_scalar=False,
)

igamma = _make_elementwise_binary_reference(
    prims.igamma,
    type_promotion_kind=ELEMENTWISE_TYPE_PROMOTION_KIND.INT_TO_FLOAT,
    supports_lhs_python_scalar=False,
    supports_rhs_python_scalar=False,
)

igammac = _make_elementwise_binary_reference(
    prims.igammac,
    type_promotion_kind=ELEMENTWISE_TYPE_PROMOTION_KIND.INT_TO_FLOAT,
    supports_lhs_python_scalar=False,
    supports_rhs_python_scalar=False,
)


def isclose(
    a: TensorLikeType,
    b: TensorLikeType,
    rtol: float = 1e-05,
    atol: float = 1e-08,
    equal_nan: bool = False,
) -> TensorLikeType:
    if a.dtype != b.dtype:
        msg = "Attempting to compare tensors of different dtypes {0} and {1}!".format(
            a.dtype, b.dtype
        )
        raise ValueError(a, b)
    if rtol < 0:
        msg = "rtol must be greater than or equal to zero, but got {0}!".format(rtol)
    if atol < 0:
        msg = "atol must be greater than or equal to zero, but got {0}!".format(atol)

    close = eq(a, b)
    if equal_nan and (utils.is_float_dtype(a.dtype) or utils.is_complex_dtype(a.dtype)):
        close = logical_or(close, logical_and(isnan(a), isnan(b)))

    # Note: In case of zero tolerances the closeness inequality degenerates to an equality check.
    # In this case, the short-circuit prevents false positives as detailed in the paragraph below.
    if atol == 0 and rtol == 0:
        return close

    # Note [closeness error computation]
    # atol and rtol are provided as doubles, so the computation
    # rtol * other will produce a float or complex tensor.
    # When the difference (self - other) is compared to it then the
    # tensor representing the difference will also be cast to float or complex.
    # However, since (self - other) in uint8 is very likely to produce a
    # negative value, this moves the cast forward so the difference is
    # always computed in a float or complex type.
    # If the values of the integer tensors cannot be exactly represented
    # by the default scalar type then this may cause an incorrect result.
    if not utils.is_float_dtype(a.dtype) and not utils.is_complex_dtype(a.dtype):
        a = prims.convert_element_type(a, torch.get_default_dtype())
        b = prims.convert_element_type(b, torch.get_default_dtype())

    allowed_error = add(atol, abs(mul(b, rtol)))
    actual_error = abs(sub(a, b))

    # Computes finite closeness
    result = logical_or(
        close, logical_and(isfinite(actual_error), le(actual_error, allowed_error))
    )

    return result


# TODO: add docstring
le = _make_elementwise_binary_reference(
    prims.le,
    type_promotion_kind=ELEMENTWISE_TYPE_PROMOTION_KIND.ALWAYS_BOOL,
    supports_lhs_python_scalar=False,
)


def _logical_and(a: TensorLikeType, b: TensorLikeType):
    if not utils.is_boolean_dtype(a.dtype):
        a = ne(a, 0)
    if not utils.is_boolean_dtype(b.dtype):
        b = ne(b, 0)
    return bitwise_and(a, b)


logical_and = _make_elementwise_binary_reference(
    _logical_and,
    type_promotion_kind=ELEMENTWISE_TYPE_PROMOTION_KIND.ALWAYS_BOOL,
    aten_op=torch.ops.aten.logical_and,
)


def _logical_or(a: TensorLikeType, b: TensorLikeType):
    if not utils.is_boolean_dtype(a.dtype):
        a = ne(a, 0)
    if not utils.is_boolean_dtype(b.dtype):
        b = ne(b, 0)
    return bitwise_or(a, b)


logical_or = _make_elementwise_binary_reference(
    _logical_or,
    type_promotion_kind=ELEMENTWISE_TYPE_PROMOTION_KIND.ALWAYS_BOOL,
    aten_op=torch.ops.aten.logical_or,
)


def _logical_xor(a: TensorLikeType, b: TensorLikeType):
    if not utils.is_boolean_dtype(a.dtype):
        a = ne(a, 0)
    if not utils.is_boolean_dtype(b.dtype):
        b = ne(b, 0)
    return bitwise_xor(a, b)


# TODO: skip unnecessary conversion of long to float
logical_xor = _make_elementwise_binary_reference(
    _logical_xor,
    type_promotion_kind=ELEMENTWISE_TYPE_PROMOTION_KIND.ALWAYS_BOOL,
    aten_op=torch.ops.aten.logical_xor,
)


# TODO: add docstring
lt = _make_elementwise_binary_reference(
    prims.lt,
    type_promotion_kind=ELEMENTWISE_TYPE_PROMOTION_KIND.ALWAYS_BOOL,
    supports_lhs_python_scalar=False,
)

# TODO: add docstring
maximum = _make_elementwise_binary_reference(
    prims.maximum,
    type_promotion_kind=ELEMENTWISE_TYPE_PROMOTION_KIND.DEFAULT,
)

# TODO: add docstring
minimum = _make_elementwise_binary_reference(
    prims.minimum,
    type_promotion_kind=ELEMENTWISE_TYPE_PROMOTION_KIND.DEFAULT,
)

# TODO: add docstring
mul = _make_elementwise_binary_reference(
    prims.mul,
    type_promotion_kind=ELEMENTWISE_TYPE_PROMOTION_KIND.DEFAULT,
)

# TODO: add docstring
ne = _make_elementwise_binary_reference(
    prims.ne,
    type_promotion_kind=ELEMENTWISE_TYPE_PROMOTION_KIND.ALWAYS_BOOL,
    supports_lhs_python_scalar=False,
)

# TODO: add docstring
nextafter = _make_elementwise_binary_reference(
    prims.nextafter,
    type_promotion_kind=ELEMENTWISE_TYPE_PROMOTION_KIND.NO_OPMATH,
    supports_lhs_python_scalar=False,
    supports_rhs_python_scalar=False,
)

# TODO: add docstring
pow = _make_elementwise_binary_reference(
    prims.pow,
    type_promotion_kind=ELEMENTWISE_TYPE_PROMOTION_KIND.BOOL_TO_LONG,
)

# TODO: add docstring
# TODO: consider refactoring this with add impl
# sub has its own implementation because it has an alpha argument
@register_decomposition(torch.ops.aten.sub)
@out_wrapper
@elementwise_type_promotion_wrapper(
    type_promoting_args=("a", "b"),
    type_promotion_kind=ELEMENTWISE_TYPE_PROMOTION_KIND.DEFAULT,
)
def sub(
    a: Union[TensorLikeType, NumberType],
    b: Union[TensorLikeType, NumberType],
    *,
    alpha: Optional[NumberType] = None,
):
    """
    Reference implementation of torch.add
    """

    if isinstance(a, Number) and isinstance(b, Number):
        raise ValueError(
            "Receive two Number inputs to an elementwise binary operation!"
        )

    a, b = _maybe_broadcast(a, b)

    if alpha is not None:
        dtype = a.dtype if isinstance(a, TensorLike) else b.dtype  # type: ignore[union-attr]
        python_type = utils.dtype_to_type(dtype)
        if not utils.is_weakly_lesser_type(type(alpha), python_type):
            msg = (
                "alpha argument of type {0} cannot be safely cast to type {1}!".format(
                    type(alpha), python_type
                )
            )
            raise ValueError(msg)
        b = prims.mul(b, alpha)

    return prims.sub(a, b)


# TODO: add docstring
true_divide = _make_elementwise_binary_reference(
    prims.div,
    type_promotion_kind=ELEMENTWISE_TYPE_PROMOTION_KIND.INT_TO_FLOAT,
    aten_op=None,  # CompositeImplicitAutograd
)

#
# Elementwise Ternary References
#


@out_wrapper
@elementwise_type_promotion_wrapper(
    type_promoting_args=("a", "min", "max"),
    type_promotion_kind=ELEMENTWISE_TYPE_PROMOTION_KIND.DEFAULT,
)
def clamp(
    a: TensorLikeType,
    min: Optional[TensorOrNumberLikeType] = None,
    max: Optional[TensorOrNumberLikeType] = None,
) -> TensorLikeType:
    a, min, max = _maybe_broadcast(a, min, max)

    if min is not None and max is not None:
        return minimum(maximum(a, min), max)
    if min is not None:
        return maximum(a, min)
    if max is not None:
        return minimum(a, max)

    msg = "clamp called but both min and max are none!"
    raise ValueError(msg)


#
# Conditional references
#

# https://pytorch.org/docs/stable/generated/torch.where.html
# TODO: implement alternate where
@register_decomposition(torch.ops.aten.where)
@out_wrapper
@elementwise_type_promotion_wrapper(
    type_promoting_args=("a", "b"),
    type_promotion_kind=ELEMENTWISE_TYPE_PROMOTION_KIND.NO_OPMATH,
)
def where(
    pred: Tensor,
    a: Optional[Union[TensorLikeType, NumberType]] = None,
    b: Optional[Union[TensorLikeType, NumberType]] = None,
):
    """ """

    if a is None or b is None:
        raise NotImplementedError

    utils.check_same_device(pred, a, b, allow_cpu_scalar_tensors=True)
    assert pred.dtype is torch.bool

    pred, a, b = _maybe_broadcast(pred, a, b)
    return prims.where(pred, a, b)


#
# Data Movement References
#
def clone(
    a: TensorLikeType, *, memory_format: torch.memory_format = torch.preserve_format
) -> TensorLikeType:

    return prims.clone(a, memory_format=memory_format)


def copy_to(a: Tensor, b: Tensor, *, allow_cross_device=True):
    if not allow_cross_device and a.device != b.device:
        msg = "Attempting to copy from device {0} to device {1}, but cross-device copies are not allowed!".format(
            b.device, a.device
        )
        raise RuntimeError(msg)

    return prims.copy_to(a, b)


def item(a: TensorLikeType) -> NumberType:
    if a.numel() != 1:
        msg = f"Can't convert a tensor with {a.numel()} elements to a number!"
        raise ValueError(msg)

    # NOTE: explicit conversion is necessary for bool!
    # See https://github.com/pytorch/pytorch/issues/78071
    number_type = utils.dtype_to_type(a.dtype)
    return number_type(prims.item(a))


#
# Reduction references
#


def _reduction(
    a: TensorLikeType,
    prim: Callable,
    *,
    has_identity: bool = True,
    accepts_dim_tuple: bool = True,  # to handle min/argmin that accept single dim only
    dims: Optional[DimsType] = None,
    keepdims: bool = False,
    dtype: Optional[torch.dtype] = None,  # should be specified for ops that support it
    out: Optional[Tensor] = None,
    output_dtype_kind: REDUCTION_OUTPUT_TYPE_KIND,
) -> TensorLikeType:  # it is usually SAME, but I want
    # ref writers to actually think about what to put here
    assert isinstance(a, TensorLike)
    if a.ndim > 64:
        raise RuntimeError(
            "Received a tensor with {0} dimensions, but only tensors with up to 64 dims are supported!".format(
                a.ndim
            )
        )

    if out is not None:
        assert isinstance(out, TensorLike)
        if dtype is not None:
            # TODO - this is true for eager mode currently, but it's wrong behavior for complex norms
            if dtype != out.dtype:
                raise RuntimeError(
                    "dtype argument and out dtype must match in reduction"
                )
    if not accepts_dim_tuple:
        assert dims is None or isinstance(dims, int)
    if isinstance(dims, int):
        dims = (dims,)  # type: ignore[assignment]
    dims = utils.reduction_dims(a.shape, dims)
    if not has_identity:
        valid_shape = a.ndim == 0 or py_all(a.shape[i] for i in dims)
        if not valid_shape:
            raise RuntimeError(
                "reducing over zero-size dimension for reduction operation without identity"
            )
    computation_dtype, result_dtype = utils.reduction_dtypes(
        a, output_dtype_kind, dtype
    )
    a_converted = prims.convert_element_type(a, computation_dtype)
    result = prim(a_converted, dims)
    if keepdims:
        output_shape = [a.shape[i] if i not in dims else 1 for i in range(a.ndim)]
        broadcast_dims = [i for i in range(a.ndim) if i not in dims]
        result = prims.broadcast_in_dim(result, output_shape, broadcast_dims)

    if out is not None:
        assert result_dtype is not None
        if dtype is not None and result_dtype != out.dtype:
            raise RuntimeError(
                "Expected the dtype of reduction result and out to match"
            )
        out = _maybe_resize_out(out, result.shape)
        return _safe_copy_out(copy_from=result, copy_to=out)  # type: ignore[arg-type]

    if result.dtype != result_dtype and result_dtype is not None:
        result = prims.convert_element_type(result, result_dtype)

    return result


# Saves Python all
py_all = all


@out_wrapper
def all(
    a: TensorLikeType,
    dim: Optional[DimsType] = None,
    keepdim: bool = False,
) -> TensorLikeType:
    # Computes nelem
    if isinstance(dim, int):
        dim = (dim,)  # type: ignore[assignment]
    dims = utils.reduction_dims(a.shape, dim)  # type: ignore[arg-type]
    nelem = 1 if a.ndim == 0 else reduce(operator.mul, (a.shape[i] for i in dims), 1)

    a_ = _maybe_convert_to_dtype(a, torch.bool)
    result = eq(sum(a_, dim=dim, keepdim=keepdim), nelem)  # type: ignore[arg-type]

    # Preserves uint8 -- probably a legacy mask thing
    if a.dtype is torch.uint8:
        return prims.convert_element_type(result, torch.uint8)

    return result


@out_wrapper
def any(
    a: TensorLikeType,
    dim: Optional[DimsType] = None,
    keepdim: bool = False,
) -> TensorLikeType:
    a_ = _maybe_convert_to_dtype(a, torch.bool)
    result = ne(sum(a_, dim=dim, keepdim=keepdim), False)  # type: ignore[arg-type]

    # Preserves uint8 -- probably a legacy mask thing
    if a.dtype is torch.uint8:
        return prims.convert_element_type(result, torch.uint8)

    return result


@register_decomposition(torch.ops.aten.sum)
def sum(
    a: TensorLikeType,
    dim: Union[Optional[int], Optional[List[int]]] = None,
    keepdim: bool = False,
    *,
    dtype=None,
    out: Optional[Tensor] = None,
) -> TensorLikeType:
    if dtype is None:
        if utils.is_boolean_dtype(a.dtype) or utils.is_integer_dtype(a.dtype):
            dtype = torch.int64
        else:
            dtype = a.dtype
    # reduces over all dimensions if dim=() is passed
    if dim == () or dim == []:
        dim = None
    return _reduction(
        a,
        prims.sum,
        dims=dim,
        keepdims=keepdim,
        dtype=dtype,
        out=out,
        output_dtype_kind=REDUCTION_OUTPUT_TYPE_KIND.SAME,
    )


@register_decomposition(torch.ops.aten.prod)
def prod(
    a: TensorLikeType,
    dim: Union[Optional[int], Optional[List[int]]] = None,
    keepdim: bool = False,
    *,
    dtype=None,
    out: Optional[Tensor] = None,
) -> TensorLikeType:
    if dtype is None:
        if utils.is_boolean_dtype(a.dtype) or utils.is_integer_dtype(a.dtype):
            dtype = torch.int64
        else:
            dtype = a.dtype
    # reduces over all dimensions if dim=() is passed
    if dim == () or dim == []:
        dim = None
    return _reduction(
        a,
        prims.prod,
        dims=dim,
        keepdims=keepdim,
        dtype=dtype,
        out=out,
        output_dtype_kind=REDUCTION_OUTPUT_TYPE_KIND.SAME,
    )


def amin(
    a: TensorLikeType,
    dim: Union[Optional[int], Optional[List[int]]] = None,
    keepdim: bool = False,
    *,
    out: Optional[Tensor] = None,
) -> TensorLikeType:
    # reduces over all dimensions if dim=() is passed
    if dim == () or dim == []:
        dim = None

    return _reduction(
        a,
        prims.amin,
        dims=dim,
        keepdims=keepdim,
        dtype=None,
        out=out,
        has_identity=False,
        output_dtype_kind=REDUCTION_OUTPUT_TYPE_KIND.SAME,
    )


def amax(
    a: TensorLikeType,
    dim: Union[Optional[int], Optional[List[int]]] = None,
    keepdim: bool = False,
    *,
    out: Optional[Tensor] = None,
) -> TensorLikeType:
    # reduces over all dimensions if dim=() is passed
    if dim == () or dim == []:
        dim = None

    return _reduction(
        a,
        prims.amax,
        dims=dim,
        keepdims=keepdim,
        dtype=None,
        out=out,
        has_identity=False,
        output_dtype_kind=REDUCTION_OUTPUT_TYPE_KIND.SAME,
    )


def _set_correction(
    unbiased: Optional[bool] = None,
    correction: Optional[int] = None,
):
    if correction is not None and unbiased is not None:
        raise RuntimeError("cannot specify both correction and unbiased arguments")
    elif correction is None and unbiased is None:
        correction = 1
    elif correction is None and unbiased is not None:
        correction = 0 if unbiased is False else 1
    if not isinstance(correction, int):
        raise ValueError("correction argument should be integer")
    if correction < 0:
        raise ValueError("correction argument should be non-negative")
    return correction


@out_wrapper
def var(
    a: TensorLikeType,
    dim: Union[Optional[int], Optional[List[int]]] = None,
    unbiased: Optional[bool] = None,
    keepdim: bool = False,
    *,
    correction: Optional[int] = None,
) -> TensorLikeType:
    correction = _set_correction(unbiased, correction)
    # reduces over all dimensions if dim=() is passed
    if dim == () or dim == []:
        dim = None

    result = _reduction(
        a,
        partial(prims.var, correction=correction),
        dims=dim,
        keepdims=keepdim,
        dtype=None,
        out=None,
        has_identity=True,
        output_dtype_kind=REDUCTION_OUTPUT_TYPE_KIND.COMPLEX_TO_FLOAT,
    )
    return result


@out_wrapper
def std(
    a: TensorLikeType,
    dim: Union[Optional[int], Optional[List[int]]] = None,
    unbiased: Optional[bool] = None,
    keepdim: bool = False,
    *,
    correction: Optional[int] = None,
) -> TensorLikeType:
    correction = _set_correction(unbiased, correction)
    # reduces over all dimensions if dim=() is passed
    if dim == () or dim == []:
        dim = None

    opmath_dtype, dtype = utils.reduction_dtypes(
        a, REDUCTION_OUTPUT_TYPE_KIND.COMPLEX_TO_FLOAT
    )

    result = _reduction(
        a,
        partial(prims.var, correction=correction),
        dims=dim,
        keepdims=keepdim,
        dtype=opmath_dtype,
        out=None,
        has_identity=True,
        output_dtype_kind=REDUCTION_OUTPUT_TYPE_KIND.COMPLEX_TO_FLOAT,
    )
    result = sqrt(result)
    return _maybe_convert_to_dtype(result, dtype)  # type: ignore[return-value,arg-type]


def mean(
    a: TensorLikeType,
    dim: Union[Optional[int], Optional[List[int]]] = None,
    keepdim: bool = False,
    *,
    dtype=None,
    out=None,
) -> TensorLikeType:
    # reduces over all dimensions if dim=() is passed
    if dim == () or dim == []:
        dim = None
    if dtype is None:
        dtype = a.dtype
    # can't use out wrapper because of this argument
    if out is not None and out.dtype != dtype:
        raise RuntimeError("expected out dtype and dtype to match")
    result = _reduction(
        a,
        prims.sum,
        dims=dim,
        keepdims=keepdim,
        dtype=dtype,
        out=None,
        output_dtype_kind=REDUCTION_OUTPUT_TYPE_KIND.KEEP_PROMOTED_TYPE,
    )
    if utils.is_integer_dtype(dtype):
        raise RuntimeError("result type should be floating point or complex")
    if isinstance(dim, int):
        dim = (dim,)  # type: ignore[assignment]
    dims = utils.reduction_dims(a.shape, dim)  # type: ignore[arg-type]
    nelem = 1 if a.ndim == 0 else reduce(operator.mul, (a.shape[i] for i in dims), 1)
    result = true_divide(result, nelem)
    result_dtype = a.dtype if dtype is None else dtype
    result = _maybe_convert_to_dtype(result, result_dtype)  # type: ignore[assignment]
    if out is not None:
        assert isinstance(out, TensorLike)
        out = _maybe_resize_out(out, result.shape)
        return _safe_copy_out(copy_from=result, copy_to=out)  # type: ignore[arg-type]
    return result


@register_decomposition(torch.ops.aten.std_mean.correction)
def std_mean(
    a: TensorLikeType,
    dim: Union[Optional[int], Optional[List[int]]] = None,
    unbiased: Optional[bool] = None,
    keepdim: bool = False,
    *,
    correction: Optional[int] = None,
):
    s = std(a, dim, unbiased, keepdim, correction=correction)
    m = mean(a, dim, keepdim)
    return s, m


def var_mean(
    a: TensorLikeType,
    dim: Union[Optional[int], Optional[List[int]]] = None,
    unbiased: Optional[bool] = None,
    keepdim: bool = False,
    *,
    correction: Optional[int] = None,
):
    v = var(a, dim, unbiased, keepdim, correction=correction)
    m = mean(a, dim, keepdim)
    return v, m


@register_decomposition(torch.ops.aten.addr)
@out_wrapper
@elementwise_type_promotion_wrapper(
    type_promoting_args=("self", "vec1", "vec2"),
    type_promotion_kind=ELEMENTWISE_TYPE_PROMOTION_KIND.DEFAULT,
)
def addr(
    self: TensorLikeType,
    vec1: TensorLikeType,
    vec2: TensorLikeType,
    beta: NumberType = 1,
    alpha: NumberType = 1,
) -> TensorLikeType:
    check(
        vec1.ndim == 1,
        lambda: f"addr: Expected 1-D argument vec1, but got {vec1.ndim}-D",
    )
    check(
        vec2.ndim == 1,
        lambda: f"addr: Expected 1-D argument vec2, but got {vec2.ndim}-D",
    )
    self = self.expand(vec1.shape[0], vec2.shape[0])
    if utils.is_boolean_dtype(self.dtype):
        # Integers are accepted for booleans
        check(
            is_weakly_lesser_type(type(beta), int),
            f"expected bool/int beta but got {type(beta)}",
        )
        check(
            is_weakly_lesser_type(type(alpha), int),
            f"expected bool/int alpha but got {type(beta)}",
        )
        if not beta:
            return torch.outer(vec1, vec2) if alpha else torch.full_like(self, False)
        else:
            return torch.logical_or(
                self,
                torch.outer(vec1, vec2) if alpha else torch.full_like(self, False),
            )
    else:
        check(
            is_weakly_lesser_type(type(beta), dtype_to_type(self.dtype)),
            f"cannot safely convert {type(beta)} to {self.dtype}",
        )
        check(
            is_weakly_lesser_type(type(alpha), dtype_to_type(self.dtype)),
            f"cannot safely convert {type(alpha)} to {self.dtype}",
        )
        if beta == 0:
            # This means NaNs from self are dropped if beta is zero
            return alpha * torch.outer(vec1, vec2)
        else:
            return beta * self + alpha * torch.outer(vec1, vec2)


def atleast_1d(
    *args: TensorLikeType,
) -> Union[TensorLikeType, Tuple[TensorLikeType, ...]]:
    """Reference implementation of :func:`torch.atleast_1d`."""
    args_ = args[0] if len(args) == 1 and not torch.is_tensor(args[0]) else args
    res = tuple(a if a.ndim >= 1 else unsqueeze(a, 0) for a in args_)
    return res if len(res) > 1 else res[0]


# Helper function with assert to avoid MyPy error
# of incompatible type passed to unsqueeze
def _unsqueeze_atleast(
    at_least_fn: Callable, dim: int, arg: TensorLikeType
) -> TensorLikeType:
    arg_ = at_least_fn(arg)
    assert isinstance(arg_, TensorLike)
    return unsqueeze(arg_, dim)


def atleast_2d(
    *args: TensorLikeType,
) -> Union[TensorLikeType, Tuple[TensorLikeType, ...]]:
    """Reference implementation of :func:`torch.atleast_2d`."""
    args_ = args[0] if len(args) == 1 and not torch.is_tensor(args[0]) else args
    unsqueeze_atleast_1d = partial(_unsqueeze_atleast, atleast_1d, 0)
    res = tuple(a if a.ndim >= 2 else unsqueeze_atleast_1d(a) for a in args_)
    return res if len(res) > 1 else res[0]


def atleast_3d(
    *args: TensorLikeType,
) -> Union[TensorLikeType, Tuple[TensorLikeType, ...]]:
    """Reference implementation of :func:`torch.atleast_3d`."""
    args_ = args[0] if len(args) == 1 and not torch.is_tensor(args[0]) else args
    unsqueeze_atleast_2d = partial(_unsqueeze_atleast, atleast_2d, -1)
    res = tuple(a if a.ndim >= 3 else unsqueeze_atleast_2d(a) for a in args_)
    return res if len(res) > 1 else res[0]


def as_strided(
    a: TensorLikeType, size: ShapeType, stride: StrideType, storage_offset: int = 0
) -> TensorLikeType:
    return prims.as_strided(a, size, stride, storage_offset)


def broadcast_shapes(*shapes) -> ShapeType:
    return torch.Size(_broadcast_shapes(*shapes))


def broadcast_tensors(*tensors) -> List[TensorLikeType]:
    return list(_maybe_broadcast(*tensors, preserve_cpu_scalar_tensors=False))


def broadcast_to(a: TensorLikeType, size: ShapeType) -> TensorLikeType:
    start = len(size) - len(a.shape)
    dims = tuple(range(start, len(a.shape) + start))
    return prims.broadcast_in_dim(a, size, dims)


@out_wrapper
@elementwise_type_promotion_wrapper(
    type_promoting_args=("tensors",),
    type_promotion_kind=ELEMENTWISE_TYPE_PROMOTION_KIND.NO_OPMATH,
)
def cat(tensors: TensorSequenceType, dim: int = 0) -> TensorLikeType:
    if len(tensors) == 0:
        msg = "cat expects at least one tensor, but received zero!"
        raise ValueError(msg)

    for tensor in tensors:
        assert isinstance(tensor, TensorLike)

    utils.check_same_device(*tensors, allow_cpu_scalar_tensors=False)

    dim = utils.canonicalize_dim(tensors[0].ndim, dim)
    utils.validate_idx(tensors[0].ndim, dim)

    # Filters tensors with one dimension of length zero
    filtered = tuple(x for x in tensors if not (x.ndim == 1 and x.numel() == 0))
    if len(filtered) == 0:
        t = tensors[0]

        # TODO: fix this to work with meta tensors
        try:
            requires_grad = any(x.requires_grad for x in tensors)
        except Exception:
            requires_grad = False

        return empty((0,), dtype=t.dtype, device=t.device, requires_grad=requires_grad)

    return prims.cat(filtered, dim)


@out_wrapper
def column_stack(tensors: TensorSequenceType) -> TensorLikeType:
    aligned_tensors = tuple(
        x if x.ndim > 1 else prims.expand_dims(x, list(range(x.ndim, 2)))
        for x in tensors
    )
    return cat(aligned_tensors, 1)


def chunk(a: TensorLikeType, chunks: int, dim: int = 0) -> Tuple[TensorLikeType, ...]:
    if chunks <= 0:
        msg = "Expected at least one chunk, but got {0}!".format(chunks)
        raise ValueError(msg)

    dim = utils.canonicalize_dim(a.ndim, dim)
    length = a.shape[dim]
    chunk_size = math.ceil(length / chunks)
    full_chunks = math.floor(length / chunk_size)
    tail_chunk_size = length % chunk_size

    result = []
    for i in range(full_chunks):
        result.append(narrow(a, dim, i * chunk_size, chunk_size))

    if tail_chunk_size != 0:
        result.append(narrow(a, dim, full_chunks * chunk_size, tail_chunk_size))

    return tuple(result)


# Note: flatten, unlike prim.collapse and prim.collapse_view has an inclusive end_dim
# Note: flatten, unlike other shape operators, returns the input tensor on a no-op (unless
# a 0D tensor is flattened, in which case it's returned in 1D)
def flatten(a: TensorLikeType, start_dim: int = 0, end_dim: int = -1) -> TensorLikeType:
    start_dim = utils.canonicalize_dim(a.ndim, start_dim)
    end_dim = utils.canonicalize_dim(a.ndim, end_dim)

    # Short-circuits on no-op
    if start_dim == end_dim and a.ndim != 0:
        return a

    # Tries to take a view
    # TODO: we could look at directing collapse_view to skip its meta function here (unsafe_collapse_view)
    new_shape, new_strides = prims._collapse_view_helper(a, start_dim, end_dim + 1)
    if new_shape is not None:
        return prims.collapse_view(a, start_dim, end_dim + 1)

    # Makes a copy if it can't make a view
    return prims.collapse(a, start_dim, end_dim + 1)


@register_decomposition(torch.ops.aten.flip)
def flip(a: TensorLikeType, dims: DimsSequenceType) -> TensorLikeType:
    if not isinstance(dims, tuple) and not isinstance(dims, list):
        raise ValueError("dims has to be a sequence of ints")
    dims = utils.canonicalize_dims(a.ndim, dims)  # type: ignore[assignment]
    utils.validate_no_repeating_dims(dims)
    return prims.rev(a, dims)


def fliplr(a: TensorLikeType) -> TensorLikeType:
    if a.ndim < 2:
        raise RuntimeError("Input must be >= 2-d.")

    return flip(a, (1,))


def flipud(a: TensorLikeType) -> TensorLikeType:
    if a.ndim < 1:
        raise RuntimeError("Input must be >= 1-d.")

    return flip(a, (0,))


def narrow(a: TensorLikeType, dim: int, start: int, length: int) -> TensorLikeType:
    dim = utils.canonicalize_dim(a.ndim, dim)
    return prims.slice_in_dim(a, start, start + length, axis=dim)


def permute(a: TensorLikeType, dims: DimsSequenceType) -> TensorLikeType:
    _permutation = utils.canonicalize_dims(a.ndim, dims)
    return prims.transpose(a, _permutation)


def _reshape_view_helper(
    a: TensorLikeType, shape: ShapeType, *, allow_copy: bool
) -> TensorLikeType:
    # NOTE: Reshape may be given a shape with a -1 length
    # This indicates that the dimension's length should be inferred
    # Creates a valid shape

    for idx in range(len(shape)):
        if shape[idx] == -1:
            # Verifies there's only one dimension of length -1 in the shape
            if shape.count(-1) > 1:
                msg = "Can only infer the length of one dimension, but got shape {0}!".format(
                    str(shape)
                )
                raise ValueError(msg)

            # TODO: improve error message
            if a.numel() > 0:
                length = reduce(
                    operator.floordiv, (x for x in shape if x != -1), a.numel()
                )
            else:
                msg = "Cannot reshape a tensor of zero elements into shape {0} because the unspecified length is ambiguous!".format(
                    str(shape)
                )
                raise ValueError(msg)

            shape = list(shape)
            shape[idx] = length
            break

    # Short-circuits if shape is the same
    utils.validate_shape(shape)
    if tuple(a.shape) == tuple(shape):
        return prims.view_of(a)

    numel = reduce(operator.mul, shape) if len(shape) > 0 else 1
    if a.numel() != numel:
        msg = "Attempting to reshape a tensor with shape {0} and {1} elements to a shape {2} with {3} elements!".format(
            str(a.shape), a.numel(), str(shape), numel
        )
        raise ValueError(msg)

    # Special-cases tensors with no elements
    if a.numel() == 0:
        return as_strided(a, shape, utils.make_contiguous_strides_for(shape))

    # Special-cases reshaping zero dim tensors
    if a.ndim == 0:
        _a = a
        for length in shape:
            assert length == 1
            _a = unsqueeze(_a, -1)
        return _a

    # Special-cases reshaping to zero dim tensors
    if len(shape) == 0:
        _a = a
        for length in a.shape:
            assert length == 1
            _a = squeeze(_a, -1)
        return _a

    # Handles general case: a 1+D tensor reshaped into a distinct 1+D shape

    # NOTE [Reshape Algorithm]
    # This algorithm works by attempting to greedily construct the desired dimensions in
    # the output shape, left to right. It does this by, conceptually, accumulating
    # dimensions of the original tensor, also left to right, until the dimension
    # can be constructed using prims.split_dim.
    # The algorithm also has special handling for tail squeezes/unsqueezes, like
    # if a reshape from (5, 5) to (5, 5, 1) or vice versa.
    #
    # This algorithm does not flatten the original tensor and then split dims as appropriate
    # because that would create copies more often than this algorithm. flatten is the only
    # operation below which can create a view or a copy, and while it prefers creating
    # views it may sometimes create a copy if the tensor's strides do not permit a view.
    # As a result, this algorithm tries to minimize flattening.
    #
    # Note that a better version of this algorithm may exist. Regions which could be
    # flattened without creating a copy can be identified in advance, and that might
    # allow fewer flatten calls or faster short-circuiting to make a copy.
    idx = 0
    a_ = a
    for length in shape:
        # Handles tail unsqueezes
        if idx >= a_.ndim:
            assert length == 1
            last_dim = a_.ndim - 1
            # NOTE: using split_dim instead of unsqueeze may seem silly here,
            # but it's necessary to get the strides correct
            a_ = prims.split_dim(a_, last_dim, a_.shape[last_dim])
            idx = idx + 1
            continue

        # Skips dimensions that are already the correct length
        if length == a_.shape[idx]:
            idx = idx + 1
            continue

        # Gathers enough original dimensions such that this new dimension can be created
        # Note that this accumulation will terminate because we've verified a and the shape
        # specify the same number of elements above
        accum = a_.shape[idx]
        end = idx
        while accum % length != 0:
            end = end + 1
            accum = accum * a_.shape[end]
        if end != idx:
            # NOTE: in this case multiple dimensions must be flatten to create the desired dimension
            # This flattening is why reshape sometimes creates a copy -- because flattening
            # may return a view of a copy

            # Checks if collapse can be a view and short-circuits to copying reshape if it can't
            new_shape, new_strides = prims._collapse_view_helper(a_, idx, end + 1)
            if new_shape is None:
                if allow_copy:
                    return prims.reshape(a, shape)

                msg = "Cannot view a tensor with shape {0} and strides {1} as a tensor with shape {2}!".format(
                    a.shape, a.stride(), shape
                )
                raise ValueError(msg)

            a_ = flatten(a_, idx, end)

        # Splits the (possibly flattened) dimension to create the desired dim length
        if accum != length:
            a_ = prims.split_dim(a_, idx, length)

        idx = idx + 1

    # Squeezes tail
    while idx < a_.ndim:
        assert a_.shape[idx] == 1
        a_ = squeeze(a_, idx)

    return a_


def reshape(a: TensorLikeType, shape: ShapeType) -> TensorLikeType:
    return _reshape_view_helper(a, shape, allow_copy=True)


def roll(
    a: TensorLikeType, shifts: DimsType, dims: DimsType = tuple()
) -> TensorLikeType:
    """Reference implementation of :func:`torch.roll`."""
    dims = utils.canonicalize_dims(a.ndim, dims)
    # ATen specifies int[1] type for shifts and dims which expands integers to tuples of length 1
    if not isinstance(shifts, Iterable):
        shifts = (shifts,)
    if not isinstance(dims, Iterable):
        dims = (dims,)

    # Avoid modulo by zero
    if a.numel() == 0:
        return clone(a)

    len_shifts = len(shifts)
    len_dims = len(dims)
    if len_shifts != 1 or len_dims != 1:
        if len_shifts == 0:
            raise RuntimeError("`shifts` required")
        # Takes care of the case when dims is not specified (default)
        # By default, the tensor is flattened before shifting, after which the original shape is restored
        if len_dims == 0 and len_shifts == 1:
            return view(roll(flatten(a), shifts, 0), a.shape)
        if len_shifts != len_dims:
            raise RuntimeError(
                f"shifts and dimensions must align. shifts: {len_shifts}, dims: {len_dims}"
            )
        assert len_dims > 1
        tail_shifts = shifts[1:]
        tail_dims = dims[1:]
        first_dim_rolled = roll(a, shifts[0], dims[0])
        return roll(first_dim_rolled, tail_shifts, tail_dims)

    # This path is taken when only one dimension is rolled
    # For example to get `first_dim_rolled` above
    dim = dims[0]
    size = a.shape[dim]
    start = (size - shifts[0]) % size
    t0 = narrow(a, dim, start, size - start)
    t1 = narrow(a, dim, 0, start)
    return cat((t0, t1), dim)


def rot90(
    a: TensorLikeType, k: int = 1, dims: DimsSequenceType = (0, 1)
) -> TensorLikeType:
    """Reference implementation of :func:`torch.rot90`."""
    dims_ = utils.canonicalize_dims(a.ndim, dims)
    # Required to silence MyPy errors
    assert isinstance(dims_, (tuple, list))
    dims = dims_
    if len(dims) != 2:
        raise RuntimeError(
            f"expected total rotation dims == 2, but got dims = {len(dims)}"
        )
    if a.ndim < 2:
        raise RuntimeError(f"expected total dims >= 2, but got total dims = {a.ndim}")
    if dims[0] == dims[1]:
        raise RuntimeError(
            f"expected rotation dims to be different, but got dim0 = {dims[0]} and dim1 = {dims[1]}"
        )
    k = k % 4  # Rotation direction is from the second towards the first axis for k < 0
    if k == 1:
        return transpose(flip(a, (dims[1],)), dims[0], dims[1])
    elif k == 2:
        return flip(a, dims)
    elif k == 3:
        return transpose(flip(a, (dims[0],)), dims[0], dims[1])
    else:
        return clone(a)


# update to cat then view instead of unsqueezing each tensor
@out_wrapper
def stack(tensors: TensorSequenceType, dim: int = 0) -> TensorLikeType:
    tensors = tuple(unsqueeze(a, dim) for a in tensors)
    return cat(tensors, dim)


# Note: although squeeze is documented as having the out= kwarg it doesn't
def squeeze(a: TensorLikeType, dim: Optional[int] = None) -> TensorLikeType:
    if dim is not None:
        dim = utils.canonicalize_dim(a.ndim, dim)
        # Short-circuits if the tensor has no dimensions
        if len(a.shape) == 0:
            assert dim == 0
            return prims.view_of(a)

        # Note: squeeze does not modify tensors when the given dim is not a dimension of length 1
        if a.shape[dim] != 1:
            return prims.view_of(a)
        return prims.squeeze(a, (dim,))

    dims = tuple(idx for idx in range(len(a.shape)) if a.shape[idx] == 1)
    return prims.squeeze(a, dims)


# Note: does not work with TensorMetas because of data-dependent control-flow
def tensor_split(
    a: TensorLikeType,
    indices_or_sections: Union[Tensor, DimsType],
    dim: int = 0,
) -> Tuple[TensorLikeType, ...]:
    _dim = utils.canonicalize_dim(a.ndim, dim)
    if a.ndim == 0:
        msg = "tensor_split: received a rank zero tensor, but expected a tensor of rank one or greater!"
        raise ValueError(msg)

    # If indices_or_sections is a tensor, it must be a CPU Long tensor
    if isinstance(indices_or_sections, TensorLike):
        if indices_or_sections.device != torch.device("cpu"):
            msg = "tensor_split: if indices_or_sections is a tensor it must be on the CPU, but received one on {0}".format(
                indices_or_sections.device
            )
            raise ValueError(msg)
        if indices_or_sections.dtype != torch.long:
            msg = "tensor_split: if indices_or_sections is a tensor it must have long dtype, "
            " but received one with dtype {0}".format(indices_or_sections.dtype)
            raise ValueError(msg)

    # Case 0 -- indices_or_sections is an integer or a scalar tensor n and a is split along dim into n parts of equal-ish length
    if isinstance(indices_or_sections, int) or (
        isinstance(indices_or_sections, TensorLike) and indices_or_sections.ndim == 0
    ):
        sections: int = (
            indices_or_sections  # type: ignore[assignment]
            if isinstance(indices_or_sections, Number)
            else indices_or_sections.item()
        )

        if sections <= 0:
            msg = "tensor_split: number of sections must be greater than 0, but was {0}".format(
                sections
            )
            raise ValueError(msg)

        splits = []
        dim_size = a.shape[_dim]
        min_split_size = math.floor(dim_size / sections)
        num_splits_one_extra = dim_size % sections
        start_idx = 0
        for split_idx in range(sections):
            split_size = (
                min_split_size + 1
                if (split_idx < num_splits_one_extra)
                else min_split_size
            )
            s = prims.slice_in_dim(a, start_idx, start_idx + split_size, axis=_dim)
            splits.append(s)
            start_idx = start_idx + split_size

        return tuple(splits)
    # Case 1 -- indices_or_sections is a sequence of integers or a 1D tensor describing the splits
    else:
        indices = indices_or_sections
        if isinstance(indices_or_sections, TensorLike):
            if indices_or_sections.ndim != 1:
                msg = "tensor_split: non-scalar indices_or_sections tensors must have only one dimension, "
                "but received a tensor with {0} dimensions".format(
                    indices_or_sections.ndim
                )
                raise ValueError(msg)

            indices = indices_or_sections.tolist()

        splits = []
        start_idx = 0
        for x in indices:
            splits.append(prims.slice_in_dim(a, start_idx, x, axis=_dim))
            start_idx = x
        splits.append(prims.slice_in_dim(a, start_idx, a.shape[_dim], axis=_dim))
        return tuple(splits)


<<<<<<< HEAD
def hsplit(
    a: TensorLikeType, indices_or_sections: DimsType
) -> Tuple[TensorLikeType, ...]:
    msg = (
        "torch.hsplit requires a tensor with at least 1 dimension, but got a tensor with "
        + str(a.ndim)
        + " dimensions!"
    )
    check(a.ndim >= 1, lambda: msg)
    dim = 0 if a.ndim == 1 else 1
    if isinstance(indices_or_sections, int):
        split_size = indices_or_sections
        check(
            (split_size != 0 and a.shape[dim] % split_size == 0),
            lambda: (
                "torch.hsplit attempted to split along dimension "
                + str(dim)
                + ", but the size of the dimension "
                + str(a.shape[dim])
                + " is not divisible by the split_size "
                + str(split_size)
                + "!"
            ),
        )
        return tensor_split(a, split_size, dim)
    if not isinstance(indices_or_sections, (list, tuple)):
        raise TypeError(
            "hsplit(): received an invalid combination of arguments. "
            "Expected indices_or_sections to be of type int, list of ints or tuple of ints "
            f"but got type {type(indices_or_sections)}"
        )

    split_sizes = indices_or_sections
    return tensor_split(a, split_sizes, dim)


def vsplit(
    a: TensorLikeType, indices_or_sections: DimsType
) -> Tuple[TensorLikeType, ...]:
    check(
        a.ndim >= 2,
        lambda: (
            "torch.vsplit requires a tensor with at least 2 dimension, but got a tensor with "
            + str(a.ndim)
            + " dimensions!"
        ),
    )
    if isinstance(indices_or_sections, int):
        split_size = indices_or_sections
        check(
            (split_size != 0 and a.shape[0] % split_size == 0),
            lambda: (
                "torch.vsplit attempted to split along dimension 0 "
                + ", but the size of the dimension "
                + str(a.shape[0])
                + " is not divisible by the split_size "
                + str(split_size)
                + "!"
            ),
        )
        return tensor_split(a, split_size, 0)
    if not isinstance(indices_or_sections, (list, tuple)):
        raise TypeError(
            "vsplit(): received an invalid combination of arguments. "
            "Expected indices_or_sections to be of type int, list of ints or tuple of ints"
            f"but got type {type(indices_or_sections)}"
        )

    split_sizes = indices_or_sections
    return tensor_split(a, split_sizes, 0)
=======
@register_decomposition(torch.ops.aten.t.default)
def t(a: TensorLikeType):
    # TODO: Add sparse support
    # if a.is_sparse:
    #     sparse_dim = a.sparse_dim()
    #     dense_dim = a.dense_dim()
    #     if not (sparse_dim <= 2 and dense_dim == 0):
    #         raise RuntimeError(
    #             f"t() expects a tensor with <= 2 sparse and 0 dense dimensions, but got {sparse_dim} sparse and"
    #             f"{dense_dim} dense dimensions"
    #         )
    if a.ndim > 2:
        raise RuntimeError(
            f"t() expects a tensor with <= 2 dimensions, but self is {a.ndim}D"
        )
    return torch.transpose(a, 0, 0 if a.ndim < 2 else 1)
>>>>>>> 1683a261


def transpose(a: TensorLikeType, dim0: int, dim1: int) -> TensorLikeType:
    _dim0, _dim1 = utils.canonicalize_dims(a.ndim, (dim0, dim1))  # type: ignore[misc]

    if a.ndim <= 1 or dim0 == dim1:
        return prims.view_of(a)

    _permutation = list(range(0, a.ndim))
    _permutation[_dim0] = _dim1
    _permutation[_dim1] = _dim0
    return prims.transpose(a, _permutation)


# Aliases for transpose
swap_axes = transpose


def unsqueeze(a: TensorLikeType, dim: int) -> TensorLikeType:
    # Note that unsqueeze canonicalizes with rank + 1 because it allows
    # a new innermost dimension to be specified
    dim = utils.canonicalize_dim(a.ndim + 1, dim)
    return prims.expand_dims(a, (dim,))


def view(a: TensorLikeType, shape: ShapeType) -> TensorLikeType:
    return _reshape_view_helper(a, shape, allow_copy=False)


@out_wrapper
def empty(
    *shape,
    dtype: Optional[torch.dtype] = None,
    device: Optional[torch.device] = None,
    requires_grad: bool = False,
) -> TensorLikeType:
    shape = utils.extract_shape_from_varargs(shape)
    strides = utils.make_contiguous_strides_for(shape)
    return empty_strided(
        shape, strides, dtype=dtype, device=device, requires_grad=requires_grad
    )


def empty_like(
    a: TensorLikeType,
    *,
    dtype: Optional[torch.dtype] = None,
    device: Optional[torch.device] = None,
    requires_grad: bool = False,
) -> TensorLikeType:

    dtype = a.dtype if dtype is None else dtype
    device = a.device if device is None else device

    strides: Tuple[int, ...]
    if a.numel() == 0:
        strides = a.stride()
    else:
        strides = utils.compute_elementwise_output_strides(a)

    return empty_strided(
        a.shape, strides, dtype=dtype, device=device, requires_grad=requires_grad
    )


# NOTE: for convenience, shape can be a tuple of ints or a tuple containing a tuple of ints
def empty_strided(
    shape: Union[ShapeType, Tuple[ShapeType]],
    strides: StrideType,
    *,
    dtype: Optional[torch.dtype] = None,
    device: Optional[torch.device] = None,
    requires_grad: bool = False,
) -> TensorLikeType:

    shape = utils.extract_shape_from_varargs(shape)
    dtype = torch.get_default_dtype() if dtype is None else dtype
    device = torch.device("cpu") if device is None else device

    return prims.empty_strided(
        shape, strides, dtype=dtype, device=device, requires_grad=requires_grad
    )


@out_wrapper
def full(
    shape: ShapeType,
    fill_value: NumberType,
    *,
    dtype: torch.dtype,
    device: torch.device,
    requires_grad: bool,
) -> TensorLikeType:
    e = empty(shape, dtype=dtype, device=device, requires_grad=requires_grad)
    return fill(e, fill_value)


def full_like(
    a: TensorLikeType,
    fill_value: NumberType,
    *,
    dtype: Optional[torch.dtype] = None,
    device: Optional[torch.device] = None,
    requires_grad: bool = False,
) -> TensorLikeType:
    e = empty_like(a, dtype=dtype, device=device, requires_grad=requires_grad)
    return fill(e, fill_value)


ones = partial(full, fill_value=True)

ones_like = partial(full_like, fill_value=True)

zeros = partial(full, fill_value=False)

zeros_like = partial(full_like, fill_value=False)


def uniform(
    shape: ShapeType,
    low: Union[bool, int, float] = 0.0,
    high: Union[bool, int, float] = 1.0,
    *,
    dtype: torch.dtype,
    device: DeviceLikeType,
) -> TensorLikeType:
    utils.validate_shape(shape)

    assert isinstance(low, (bool, int, float))
    assert isinstance(high, (bool, int, float))
    low = float(low)
    high = float(high)

    assert isinstance(dtype, torch.dtype)
    device = utils.canonicalize_device(device)

    return prims.uniform(shape, low=low, high=high, dtype=dtype, device=device)


# TODO: add OpInfo for torch.equal and refs.equal
def equal(a: TensorLikeType, b: TensorLikeType) -> bool:
    utils.check_same_device(a, b, allow_cpu_scalar_tensors=False)
    utils.check_same_dtype(a, b)

    # Shape check
    if a.ndim != b.ndim:
        return False

    for x, y in zip(a.shape, b.shape):
        if x != y:
            return False

    # Short-circuits if there are no elements to validate
    if a.numel() == 0:
        return True

    return item(all(eq(a, b)))  # type: ignore[return-value]


# populate the decomp table
import torch._refs.nn.functional
import torch._refs.special<|MERGE_RESOLUTION|>--- conflicted
+++ resolved
@@ -2071,16 +2071,17 @@
         return tuple(splits)
 
 
-<<<<<<< HEAD
 def hsplit(
     a: TensorLikeType, indices_or_sections: DimsType
 ) -> Tuple[TensorLikeType, ...]:
-    msg = (
-        "torch.hsplit requires a tensor with at least 1 dimension, but got a tensor with "
-        + str(a.ndim)
-        + " dimensions!"
+    check(
+        a.ndim >= 1,
+        lambda: (
+            "torch.hsplit requires a tensor with at least 1 dimension, but got a tensor with "
+            + str(a.ndim)
+            + " dimensions!"
+        ),
     )
-    check(a.ndim >= 1, lambda: msg)
     dim = 0 if a.ndim == 1 else 1
     if isinstance(indices_or_sections, int):
         split_size = indices_or_sections
@@ -2097,12 +2098,16 @@
             ),
         )
         return tensor_split(a, split_size, dim)
-    if not isinstance(indices_or_sections, (list, tuple)):
-        raise TypeError(
+
+    check(
+        isinstance(indices_or_sections, (list, tuple)),
+        lambda: (
             "hsplit(): received an invalid combination of arguments. "
             "Expected indices_or_sections to be of type int, list of ints or tuple of ints "
             f"but got type {type(indices_or_sections)}"
-        )
+        ),
+        error_type=TypeError,
+    )
 
     split_sizes = indices_or_sections
     return tensor_split(a, split_sizes, dim)
@@ -2133,16 +2138,21 @@
             ),
         )
         return tensor_split(a, split_size, 0)
-    if not isinstance(indices_or_sections, (list, tuple)):
-        raise TypeError(
+
+    check(
+        isinstance(indices_or_sections, (list, tuple)),
+        lambda: (
             "vsplit(): received an invalid combination of arguments. "
-            "Expected indices_or_sections to be of type int, list of ints or tuple of ints"
+            "Expected indices_or_sections to be of type int, list of ints or tuple of ints "
             f"but got type {type(indices_or_sections)}"
-        )
+        ),
+        error_type=TypeError,
+    )
 
     split_sizes = indices_or_sections
     return tensor_split(a, split_sizes, 0)
-=======
+
+
 @register_decomposition(torch.ops.aten.t.default)
 def t(a: TensorLikeType):
     # TODO: Add sparse support
@@ -2159,7 +2169,6 @@
             f"t() expects a tensor with <= 2 dimensions, but self is {a.ndim}D"
         )
     return torch.transpose(a, 0, 0 if a.ndim < 2 else 1)
->>>>>>> 1683a261
 
 
 def transpose(a: TensorLikeType, dim0: int, dim1: int) -> TensorLikeType:
