--- conflicted
+++ resolved
@@ -188,11 +188,8 @@
     "flip",
     "fliplr",
     "flipud",
-<<<<<<< HEAD
     "hsplit",
-=======
     "hstack",
->>>>>>> 3f58dd18
     "narrow",
     "permute",
     "reshape",
@@ -206,11 +203,8 @@
     "transpose",
     "unsqueeze",
     "view",
-<<<<<<< HEAD
     "vsplit",
-=======
     "vstack",
->>>>>>> 3f58dd18
     #
     # Tensor Creation
     #
