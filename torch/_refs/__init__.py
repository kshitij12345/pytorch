import torch

import torch._prims as prims
import torch._prims.utils as utils
from torch._prims.utils import (
    check,
    DimsType,
    ShapeType,
    StrideType,
    TensorLike,
    TensorLikeType,
    DeviceLikeType,
    TensorOrNumberLikeType,
    DimsSequenceType,
    TensorSequenceType,
    Number,
    NumberType,
    ELEMENTWISE_TYPE_PROMOTION_KIND,
    REDUCTION_OUTPUT_TYPE_KIND,
    is_weakly_lesser_type,
    dtype_to_type,
)
from torch._prims.wrappers import (
    elementwise_type_promotion_wrapper,
    out_wrapper,
    _maybe_convert_to_dtype,
    _maybe_resize_out,
    elementwise_unary_scalar_wrapper,
    _safe_copy_out,
)

from collections.abc import Iterable
from functools import reduce, partial
from typing import Sequence, Optional, Union, Callable, List, Tuple
import operator
import warnings
import math
from enum import Enum
import collections

# Experimental module containing prototype Python references for existing
#   PyTorch operations.

__all__ = [
    #
    # Elementwise Unary References
    #
    "abs",
    "acos",
    "acosh",
    "asin",
    "atan",
    "bitwise_not",
    # "cbrt",  # No corresponding torch operation
    "ceil",
    "cos",
    "cosh",
    "digamma",
    "erf",
    "erfinv",
    "erfc",
    "exp",
    "expm1",
    "exp2",
    "fill",
    "floor",
    "frac",
    "isfinite",
    "isinf",
    "isnan",
    "i0",
    "lgamma",
    "log",
    "log1p",
    "log2",
    "log10",
    "nan_to_num",
    "neg",
    "positive",
    "reciprocal",
    "round",  # TODO: model kwargs
    "sigmoid",
    "sign",
    "signbit",
    "sin",
    "sinh",
    "sqrt",
    "square",
    "tan",
    "tanh",
    #
    # Elementwise Binary References
    #
    "add",
    "atan2",
    "bitwise_and",
    "bitwise_left_shift",
    "bitwise_or",
    "bitwise_right_shift",
    "bitwise_xor",
    # "complex",
    # 'copysign', # where
    # 'div', # need to implement all rounding modes first
    "eq",
    "float_power",
    # 'floor_divide', # requires floor
    "fmax",
    "fmin",
    "fmod",
    # 'gcd',
    "ge",
    "gt",
    # 'heaviside',
    # 'hypot',
    "igamma",
    "igammac",
    "isclose",
    # 'lcm',
    # 'ldexp',
    "le",
    "logical_and",
    "logical_or",
    "logical_xor",
    "lt",
    # 'max', # implement with reductions
    "maximum",
    # 'min', # implement with reductions
    "minimum",
    "mul",
    "ne",
    "nextafter",
    # 'polar',  # abs, cos, sin
    "pow",
    # 'remainder',
    # 'rsub', # unblocked
    # # special.xlog1py
    # # special.zeta
    "sub",
    "true_divide",
    # 'xlogy', # where?, log, mul
    #
    # Elementwise Ternary References
    #
    "clamp",
    #
    # Conditional references
    #
    "where",
    #
    # Data conversion and movement references
    #
    "clone",
    "copy_to",  # TODO: add OpInfo (or implement .to)
    "item",  # TODO: add OpInfo
    #
    # Reduction ops
    #
    "all",
    "amax",
    "amin",
    "any",
    "mean",
    "std_mean",
    "std_var",
    "sum",
    "prod",
    "var",
    #
    # Linear algebra ops
    #
    "addr",
    #
    # View & Shape Ops
    #
    "atleast_1d",
    "atleast_2d",
    "atleast_3d",
    "as_strided",
    "broadcast_shapes",
    "broadcast_tensors",
    "broadcast_to",
    "cat",
    "chunk",
    "column_stack",
    "dsplit",
    "dstack",
    "flatten",
    "flip",
    "fliplr",
    "flipud",
    "narrow",
    "permute",
    "reshape",
    "roll",
    "rot90",
    "stack",
    "swap_axes",  # alias for transpose
    "squeeze",
    "t",
    "tensor_split",
    "transpose",
    "unsqueeze",
    "view",
    #
    # Tensor Creation
    #
    "empty",
    "empty_like",
    "empty_strided",
    "full",
    "full_like",
    "ones",
    "ones_like",
    "zeros",
    "zeros_like",
    #
    # Randomness References
    #
    "uniform",  # TODO: add OpInfo -- and testing for randomness?
    #
    # Test-related functions
    #
    "equal",  # TODO: add OpInfo
]

Tensor = torch.Tensor


def _broadcast_shapes(*_shapes):
    shapes = tuple(
        (x,) if isinstance(x, int) else x
        for x in filter(lambda x: x is not None, _shapes)
    )

    # Short-circuits on no input
    if len(shapes) == 0:
        return None

    # Type checking
    # TODO: make common validations available as utils
    for shape in shapes:
        assert isinstance(shape, Sequence)

    # Computes common shape
    common_shape = [
        1,
    ] * reduce(max, (len(shape) for shape in shapes))
    for shape in shapes:
        for idx in range(-1, -1 - len(shape), -1):
            if common_shape[idx] == 1:
                if shape[idx] < 0:
                    raise ValueError(
                        "Attempting to broadcast a dimension with negative length!"
                    )
                common_shape[idx] = shape[idx]
            elif shape[idx] != 1:
                if common_shape[idx] != shape[idx]:
                    raise RuntimeError(
                        "Attempting to broadcast a dimension of length ",
                        str(shape[idx]),
                        "!",
                    )

    return common_shape


def _maybe_broadcast(*args, preserve_cpu_scalar_tensors=True):
    # Computes common shape
    common_shape = _broadcast_shapes(
        *map(lambda t: t.shape if isinstance(t, TensorLike) else None, args)
    )

    def __maybe_broadcast(x, shape):
        if x is None:
            return None
        elif isinstance(x, Number):
            return x
        elif isinstance(x, TensorLike):
            if preserve_cpu_scalar_tensors and utils.is_cpu_scalar_tensor(x):
                return x

            if tuple(x.shape) != common_shape:
                common_rank = len(common_shape) + 1
                start = common_rank - (len(x.shape) + 1)
                dims = tuple(range(start, len(x.shape) + start))
                return prims.broadcast_in_dim(x, common_shape, dims)
        else:
            raise RuntimeError(
                "Unexpected type when broadcasting: " + str(type(x)) + "!"
            )

    return tuple(__maybe_broadcast(x, common_shape) for x in args)


# Utilities should come BEFORE this import
from torch._decomp import register_decomposition

#
# Elementwise unary references
#

infer_aten_op = object()

# TODO: add type promotion support
def _make_elementwise_unary_reference(
    prim: Callable,
    *,
    type_promotion_kind,
    aten_op=infer_aten_op,
    disable_meta=False,
    extra_meta=None,
) -> Callable:
    @out_wrapper
    @elementwise_unary_scalar_wrapper
    @elementwise_type_promotion_wrapper(
        type_promoting_args=("a",),
        type_promotion_kind=type_promotion_kind,
    )
    def _ref(a: TensorLikeType) -> TensorLikeType:
        if not isinstance(a, TensorLike):
            raise RuntimeError(
                "Expected a tensor input for an elementwise unary operation!"
            )

        if extra_meta is not None:
            extra_meta(a)

        return prim(a)

    if aten_op is infer_aten_op:
        aten_op = getattr(torch.ops.aten, prim.__name__.split(".")[0])
    if aten_op is not None:
        register_decomposition(aten_op, disable_meta=disable_meta)(_ref)

    return _ref


abs = _make_elementwise_unary_reference(
    prims.abs,
    type_promotion_kind=ELEMENTWISE_TYPE_PROMOTION_KIND.COMPLEX_TO_FLOAT,
)

acos = _make_elementwise_unary_reference(
    prims.acos,
    type_promotion_kind=ELEMENTWISE_TYPE_PROMOTION_KIND.INT_TO_FLOAT,
)

acosh = _make_elementwise_unary_reference(
    prims.acosh,
    type_promotion_kind=ELEMENTWISE_TYPE_PROMOTION_KIND.INT_TO_FLOAT,
)

asin = _make_elementwise_unary_reference(
    prims.asin,
    type_promotion_kind=ELEMENTWISE_TYPE_PROMOTION_KIND.INT_TO_FLOAT,
)

atan = _make_elementwise_unary_reference(
    prims.atan,
    type_promotion_kind=ELEMENTWISE_TYPE_PROMOTION_KIND.INT_TO_FLOAT,
)

bitwise_not = _make_elementwise_unary_reference(
    prims.bitwise_not,
    type_promotion_kind=ELEMENTWISE_TYPE_PROMOTION_KIND.DEFAULT,
)

ceil = _make_elementwise_unary_reference(
    prims.ceil,
    type_promotion_kind=ELEMENTWISE_TYPE_PROMOTION_KIND.DEFAULT,
)

cos = _make_elementwise_unary_reference(
    prims.cos,
    type_promotion_kind=ELEMENTWISE_TYPE_PROMOTION_KIND.INT_TO_FLOAT,
)

cosh = _make_elementwise_unary_reference(
    prims.cosh,
    type_promotion_kind=ELEMENTWISE_TYPE_PROMOTION_KIND.INT_TO_FLOAT,
)

digamma = _make_elementwise_unary_reference(
    prims.digamma,
    type_promotion_kind=ELEMENTWISE_TYPE_PROMOTION_KIND.INT_TO_FLOAT,
)

erf = _make_elementwise_unary_reference(
    prims.erf,
    type_promotion_kind=ELEMENTWISE_TYPE_PROMOTION_KIND.INT_TO_FLOAT,
)

erfinv = _make_elementwise_unary_reference(
    prims.erf_inv,
    type_promotion_kind=ELEMENTWISE_TYPE_PROMOTION_KIND.INT_TO_FLOAT,
    aten_op=torch.ops.aten.erfinv,  # prim/aten name mismatch
)

erfc = _make_elementwise_unary_reference(
    prims.erfc,
    type_promotion_kind=ELEMENTWISE_TYPE_PROMOTION_KIND.INT_TO_FLOAT,
)

exp = _make_elementwise_unary_reference(
    prims.exp,
    type_promotion_kind=ELEMENTWISE_TYPE_PROMOTION_KIND.INT_TO_FLOAT,
)

expm1 = _make_elementwise_unary_reference(
    prims.expm1,
    type_promotion_kind=ELEMENTWISE_TYPE_PROMOTION_KIND.INT_TO_FLOAT,
)

exp2 = _make_elementwise_unary_reference(
    prims.exp2,
    type_promotion_kind=ELEMENTWISE_TYPE_PROMOTION_KIND.INT_TO_FLOAT,
)

# Fill has its own implementation because it has a value parameter
@out_wrapper
@elementwise_type_promotion_wrapper(
    type_promoting_args=("a,"),
    type_promotion_kind=ELEMENTWISE_TYPE_PROMOTION_KIND.NO_OPMATH,
)
def fill(a: TensorLikeType, value: NumberType) -> TensorLikeType:

    assert isinstance(a, TensorLike)
    assert isinstance(value, Number)

    python_type = utils.dtype_to_type(a.dtype)
    if not utils.is_weakly_lesser_type(type(value), python_type):
        msg = "value argument of type {0} cannot be safely cast to type {1}!".format(
            type(value), python_type
        )
        raise ValueError(msg)

    return prims.fill(a, value)


floor = _make_elementwise_unary_reference(
    prims.floor,
    type_promotion_kind=ELEMENTWISE_TYPE_PROMOTION_KIND.DEFAULT,
)


def _frac(x: TensorLikeType) -> TensorLikeType:
    trunc_x = mul(floor(abs(x)), sign(x))
    return sub(x, trunc_x)


frac = _make_elementwise_unary_reference(
    _frac,
    type_promotion_kind=ELEMENTWISE_TYPE_PROMOTION_KIND.DEFAULT,
    aten_op=torch.ops.aten.frac,
)


def _isfinite(a: TensorLikeType) -> TensorLikeType:
    if utils.is_float_dtype(a.dtype) or utils.is_complex_dtype(a.dtype):
        return prims.isfinite(a)

    return ones_like(a, dtype=torch.bool)


isfinite = _make_elementwise_unary_reference(
    _isfinite,
    type_promotion_kind=ELEMENTWISE_TYPE_PROMOTION_KIND.ALWAYS_BOOL,
    aten_op=None,  # CompositeImplicitAutograd
)


def _isinf(a: TensorLikeType) -> TensorLikeType:
    # TODO Add complex tensor support to remove is_infinite prim
    # if utils.is_complex_dtype(a):
    #     return bitwise_or(_isinf(real(a), _isinf(imag(a))
    # else:
    #     return bitwise_not(bitwise_or(isnan(a), isfinite(a)))
    if utils.is_float_dtype(a.dtype) or utils.is_complex_dtype(a.dtype):
        return prims.is_infinite(a)

    return zeros_like(a, dtype=torch.bool)


isinf = _make_elementwise_unary_reference(
    _isinf,
    type_promotion_kind=ELEMENTWISE_TYPE_PROMOTION_KIND.ALWAYS_BOOL,
    aten_op=torch.ops.aten.isinf,  # prim/aten name mismatch
)


def _isnan(a: TensorLikeType) -> TensorLikeType:
    return prims.ne(a, a)


isnan = _make_elementwise_unary_reference(
    _isnan,
    type_promotion_kind=ELEMENTWISE_TYPE_PROMOTION_KIND.ALWAYS_BOOL,
    aten_op=torch.ops.aten.isnan,  # prim/aten name mismatch
)

i0 = _make_elementwise_unary_reference(
    prims.bessel_i0,
    type_promotion_kind=utils.ELEMENTWISE_TYPE_PROMOTION_KIND.INT_TO_FLOAT,
    aten_op=torch.ops.aten.special_i0,
)

lgamma = _make_elementwise_unary_reference(
    prims.lgamma,
    type_promotion_kind=ELEMENTWISE_TYPE_PROMOTION_KIND.INT_TO_FLOAT,
)

log = _make_elementwise_unary_reference(
    prims.log,
    type_promotion_kind=ELEMENTWISE_TYPE_PROMOTION_KIND.INT_TO_FLOAT,
)

log1p = _make_elementwise_unary_reference(
    prims.log1p,
    type_promotion_kind=ELEMENTWISE_TYPE_PROMOTION_KIND.INT_TO_FLOAT,
)

log2 = _make_elementwise_unary_reference(
    prims.log2,
    type_promotion_kind=ELEMENTWISE_TYPE_PROMOTION_KIND.INT_TO_FLOAT,
)

log10 = _make_elementwise_unary_reference(
    prims.log10,
    type_promotion_kind=ELEMENTWISE_TYPE_PROMOTION_KIND.INT_TO_FLOAT,
)


@register_decomposition(torch.ops.aten.nan_to_num)
@out_wrapper
@elementwise_type_promotion_wrapper(
    type_promoting_args=("a,"),
    type_promotion_kind=ELEMENTWISE_TYPE_PROMOTION_KIND.DEFAULT,
)
def nan_to_num(
    a: TensorLikeType,
    *,
    nan: Optional[NumberType] = 0.0,
    posinf: Optional[NumberType] = None,
    neginf: Optional[NumberType] = None,
) -> TensorLikeType:
    assert isinstance(a, TensorLike)

    if a.dtype == torch.bool:
        return clone(a)

    if posinf is None:
        posinf = prims.maximum_value(a.dtype)

    if neginf is None:
        neginf = prims.minimum_value(a.dtype)

    result = where(isnan(a), nan, a)

    is_neg = signbit(a)
    is_neginf = bitwise_and(isinf(a), is_neg)
    result = where(is_neginf, neginf, result)

    is_posinf = bitwise_and(isinf(a), bitwise_not(is_neg))
    result = where(is_posinf, posinf, result)
    return result


def _neg_meta(a: TensorLikeType):
    if a.dtype is torch.bool:
        msg = "neg is not supported on bool tensors."
        raise RuntimeError(msg)


neg = _make_elementwise_unary_reference(
    prims.neg,
    type_promotion_kind=ELEMENTWISE_TYPE_PROMOTION_KIND.DEFAULT,
    extra_meta=_neg_meta,
)


# positive does not use _make_elementwise_unary_reference because it does not support out
def positive(a: TensorLikeType) -> TensorLikeType:
    assert isinstance(a, TensorLike)
    if a.dtype is torch.bool:
        msg = "positive does not support bool tensors."
        raise RuntimeError(msg)
    return a


reciprocal = _make_elementwise_unary_reference(
    prims.reciprocal,
    type_promotion_kind=ELEMENTWISE_TYPE_PROMOTION_KIND.INT_TO_FLOAT,
)

# TODO: round takes additional kwargs
round = _make_elementwise_unary_reference(
    prims.round,
    type_promotion_kind=ELEMENTWISE_TYPE_PROMOTION_KIND.DEFAULT,
    aten_op=None,  # TODO: this does need a decomp, but kwarg handling is needed
)


def _sigmoid(a: TensorLikeType) -> TensorLikeType:
    return true_divide(1, add(1, exp(neg(a))))


sigmoid = _make_elementwise_unary_reference(
    _sigmoid,
    type_promotion_kind=ELEMENTWISE_TYPE_PROMOTION_KIND.INT_TO_FLOAT,
    aten_op=torch.ops.aten.sigmoid,
)

sign = _make_elementwise_unary_reference(
    prims.sign,
    type_promotion_kind=ELEMENTWISE_TYPE_PROMOTION_KIND.DEFAULT,
)


signbit = _make_elementwise_unary_reference(
    prims.signbit,
    type_promotion_kind=ELEMENTWISE_TYPE_PROMOTION_KIND.ALWAYS_BOOL,
)

sin = _make_elementwise_unary_reference(
    prims.sin,
    type_promotion_kind=ELEMENTWISE_TYPE_PROMOTION_KIND.INT_TO_FLOAT,
)

sinh = _make_elementwise_unary_reference(
    prims.sinh,
    type_promotion_kind=ELEMENTWISE_TYPE_PROMOTION_KIND.INT_TO_FLOAT,
)

sqrt = _make_elementwise_unary_reference(
    prims.sqrt,
    type_promotion_kind=ELEMENTWISE_TYPE_PROMOTION_KIND.INT_TO_FLOAT,
)


def _square(a: TensorLikeType) -> TensorLikeType:
    return mul(a, a)


square = _make_elementwise_unary_reference(
    _square,
    type_promotion_kind=ELEMENTWISE_TYPE_PROMOTION_KIND.BOOL_TO_LONG,
    aten_op=None,  # CompositeImplicitAutograd,
)

tan = _make_elementwise_unary_reference(
    prims.tan,
    type_promotion_kind=ELEMENTWISE_TYPE_PROMOTION_KIND.INT_TO_FLOAT,
)

tanh = _make_elementwise_unary_reference(
    prims.tanh, type_promotion_kind=ELEMENTWISE_TYPE_PROMOTION_KIND.INT_TO_FLOAT
)


def _make_elementwise_binary_reference(
    prim: Callable,
    *,
    type_promotion_kind,
    aten_op=infer_aten_op,
    has_out=True,
    supports_lhs_python_scalar=True,
    supports_rhs_python_scalar=True,
    disable_meta=False,
) -> Callable:
    @elementwise_type_promotion_wrapper(
        type_promoting_args=("a", "b"),
        type_promotion_kind=type_promotion_kind,
    )
    def _ref(
        a: Union[Tensor, NumberType],
        b: Union[Tensor, NumberType],
    ) -> Tensor:
        if not supports_lhs_python_scalar and isinstance(a, Number):
            raise ValueError(
                "Received a lhs Python scalar to an elementwise binary operation that does not accept lhs scalars!"
            )

        if not supports_rhs_python_scalar and isinstance(b, Number):
            raise ValueError(
                "Received a rhs Python scalar to an elementwise binary operation that does not accept rhs scalars!"
            )

        # TODO: enable this for operations that support it, like add
        if isinstance(a, Number) and isinstance(b, Number):
            raise ValueError(
                "Receive two Number inputs to an elementwise binary operation!"
            )

        a, b = _maybe_broadcast(a, b)
        return prim(a, b)

    if has_out:
        _ref = out_wrapper(_ref)

    if aten_op is infer_aten_op:
        aten_op = getattr(torch.ops.aten, prim.__name__.split(".")[0])
    if aten_op is not None:
        register_decomposition(aten_op, disable_meta=disable_meta)(_ref)

    return _ref


# Add has its own implementation because it has an alpha argument
@out_wrapper
@elementwise_type_promotion_wrapper(
    type_promoting_args=("a", "b"),
    type_promotion_kind=ELEMENTWISE_TYPE_PROMOTION_KIND.DEFAULT,
)
def add(
    a: Union[TensorLikeType, NumberType],
    b: Union[TensorLikeType, NumberType],
    *,
    alpha: Optional[NumberType] = None,
):
    """
    Reference implementation of torch.add
    """

    if isinstance(a, Number) and isinstance(b, Number):
        raise ValueError(
            "Receive two Number inputs to an elementwise binary operation!"
        )

    a, b = _maybe_broadcast(a, b)

    if alpha is not None:
        dtype = a.dtype if isinstance(a, TensorLike) else b.dtype  # type: ignore[union-attr]
        python_type = utils.dtype_to_type(dtype)
        if not utils.is_weakly_lesser_type(type(alpha), python_type):
            msg = (
                "alpha argument of type {0} cannot be safely cast to type {1}!".format(
                    type(alpha), python_type
                )
            )
            raise ValueError(msg)
        b = prims.mul(b, alpha)

    return prims.add(a, b)


# TODO: add docstring
atan2 = _make_elementwise_binary_reference(
    prims.atan2,
    type_promotion_kind=ELEMENTWISE_TYPE_PROMOTION_KIND.INT_TO_FLOAT,
    supports_lhs_python_scalar=False,
    supports_rhs_python_scalar=False,
)

# TODO: add docstring
bitwise_and = _make_elementwise_binary_reference(
    prims.bitwise_and,
    type_promotion_kind=ELEMENTWISE_TYPE_PROMOTION_KIND.DEFAULT,
)

# TODO: add docstring
bitwise_left_shift = _make_elementwise_binary_reference(
    prims.shift_left,
    type_promotion_kind=ELEMENTWISE_TYPE_PROMOTION_KIND.DEFAULT,
    aten_op=torch.ops.aten.bitwise_left_shift,  # prim/aten name mismatch
)

# TODO: add docstring
bitwise_or = _make_elementwise_binary_reference(
    prims.bitwise_or,
    type_promotion_kind=ELEMENTWISE_TYPE_PROMOTION_KIND.DEFAULT,
)

# TODO: add docstring
bitwise_right_shift = _make_elementwise_binary_reference(
    prims.shift_right_arithmetic,
    type_promotion_kind=ELEMENTWISE_TYPE_PROMOTION_KIND.DEFAULT,
    aten_op=torch.ops.aten.bitwise_right_shift,  # prim/aten name mismatch
)

# TODO: add docstring
bitwise_xor = _make_elementwise_binary_reference(
    prims.bitwise_xor,
    type_promotion_kind=ELEMENTWISE_TYPE_PROMOTION_KIND.DEFAULT,
)

# TODO: add docstring
# complex =  _make_elementwise_binary_reference(prims.complex, type_promotion_kind=ELEMENTWISE_TYPE_PROMOTION_KIND.DEFAULT)

# TODO: add docstring
eq = _make_elementwise_binary_reference(
    prims.eq,
    type_promotion_kind=ELEMENTWISE_TYPE_PROMOTION_KIND.ALWAYS_BOOL,
    supports_lhs_python_scalar=False,
)

# TODO: add docstring
# Float power has its own implementation because it has unique type promotion.
# NB: aten_op not registered because CompositeExplicitAutograd
@out_wrapper
def float_power(
    a: Union[TensorLikeType, NumberType],
    b: Union[TensorLikeType, NumberType],
) -> Tensor:

    if isinstance(a, Number) and isinstance(b, Number):
        raise ValueError(
            "Receive two Number inputs to an elementwise binary operation!"
        )

    # Handles type promotion
    dtype = utils.get_higher_dtype(a, b)
    assert dtype is not None
    if utils.is_complex_dtype(dtype):
        dtype = torch.complex128
    else:
        dtype = torch.float64

    # Float power has the following contiguous cast behavior to be
    # consistent with its C++ impl
    if isinstance(a, TensorLike) and a.dtype != dtype:
        a = prims.to_dtype(a, dtype)
    if isinstance(b, TensorLike) and b.dtype != dtype:
        b = prims.to_dtype(b, dtype)

    a, b = _maybe_broadcast(a, b)
    return prims.pow(a, b)


# TODO: add docstring
fmax = _make_elementwise_binary_reference(
    prims.fmax,
    type_promotion_kind=ELEMENTWISE_TYPE_PROMOTION_KIND.DEFAULT,
    aten_op=torch.ops.aten.fmax,
)

# TODO: add docstring
fmin = _make_elementwise_binary_reference(
    prims.fmin,
    type_promotion_kind=ELEMENTWISE_TYPE_PROMOTION_KIND.DEFAULT,
    aten_op=torch.ops.aten.fmin,
)

# TODO: add docstring
fmod = _make_elementwise_binary_reference(
    prims.fmod,
    type_promotion_kind=ELEMENTWISE_TYPE_PROMOTION_KIND.DEFAULT,
    aten_op=torch.ops.aten.fmod,
)

# TODO: add docstring
ge = _make_elementwise_binary_reference(
    prims.ge,
    type_promotion_kind=ELEMENTWISE_TYPE_PROMOTION_KIND.ALWAYS_BOOL,
    supports_lhs_python_scalar=False,
)

# TODO: add docstring
gt = _make_elementwise_binary_reference(
    prims.gt,
    type_promotion_kind=ELEMENTWISE_TYPE_PROMOTION_KIND.ALWAYS_BOOL,
    supports_lhs_python_scalar=False,
)

igamma = _make_elementwise_binary_reference(
    prims.igamma,
    type_promotion_kind=ELEMENTWISE_TYPE_PROMOTION_KIND.INT_TO_FLOAT,
    supports_lhs_python_scalar=False,
    supports_rhs_python_scalar=False,
)

igammac = _make_elementwise_binary_reference(
    prims.igammac,
    type_promotion_kind=ELEMENTWISE_TYPE_PROMOTION_KIND.INT_TO_FLOAT,
    supports_lhs_python_scalar=False,
    supports_rhs_python_scalar=False,
)


def isclose(
    a: TensorLikeType,
    b: TensorLikeType,
    rtol: float = 1e-05,
    atol: float = 1e-08,
    equal_nan: bool = False,
) -> TensorLikeType:
    if a.dtype != b.dtype:
        msg = "Attempting to compare tensors of different dtypes {0} and {1}!".format(
            a.dtype, b.dtype
        )
        raise ValueError(a, b)
    if rtol < 0:
        msg = "rtol must be greater than or equal to zero, but got {0}!".format(rtol)
    if atol < 0:
        msg = "atol must be greater than or equal to zero, but got {0}!".format(atol)

    close = eq(a, b)
    if equal_nan and (utils.is_float_dtype(a.dtype) or utils.is_complex_dtype(a.dtype)):
        close = logical_or(close, logical_and(isnan(a), isnan(b)))

    # Note: In case of zero tolerances the closeness inequality degenerates to an equality check.
    # In this case, the short-circuit prevents false positives as detailed in the paragraph below.
    if atol == 0 and rtol == 0:
        return close

    # Note [closeness error computation]
    # atol and rtol are provided as doubles, so the computation
    # rtol * other will produce a float or complex tensor.
    # When the difference (self - other) is compared to it then the
    # tensor representing the difference will also be cast to float or complex.
    # However, since (self - other) in uint8 is very likely to produce a
    # negative value, this moves the cast forward so the difference is
    # always computed in a float or complex type.
    # If the values of the integer tensors cannot be exactly represented
    # by the default scalar type then this may cause an incorrect result.
    if not utils.is_float_dtype(a.dtype) and not utils.is_complex_dtype(a.dtype):
        a = prims.convert_element_type(a, torch.get_default_dtype())
        b = prims.convert_element_type(b, torch.get_default_dtype())

    allowed_error = add(atol, abs(mul(b, rtol)))
    actual_error = abs(sub(a, b))

    # Computes finite closeness
    result = logical_or(
        close, logical_and(isfinite(actual_error), le(actual_error, allowed_error))
    )

    return result


# TODO: add docstring
le = _make_elementwise_binary_reference(
    prims.le,
    type_promotion_kind=ELEMENTWISE_TYPE_PROMOTION_KIND.ALWAYS_BOOL,
    supports_lhs_python_scalar=False,
)


def _logical_and(a: TensorLikeType, b: TensorLikeType):
    if not utils.is_boolean_dtype(a.dtype):
        a = ne(a, 0)
    if not utils.is_boolean_dtype(b.dtype):
        b = ne(b, 0)
    return bitwise_and(a, b)


logical_and = _make_elementwise_binary_reference(
    _logical_and,
    type_promotion_kind=ELEMENTWISE_TYPE_PROMOTION_KIND.ALWAYS_BOOL,
    aten_op=torch.ops.aten.logical_and,
)


def _logical_or(a: TensorLikeType, b: TensorLikeType):
    if not utils.is_boolean_dtype(a.dtype):
        a = ne(a, 0)
    if not utils.is_boolean_dtype(b.dtype):
        b = ne(b, 0)
    return bitwise_or(a, b)


logical_or = _make_elementwise_binary_reference(
    _logical_or,
    type_promotion_kind=ELEMENTWISE_TYPE_PROMOTION_KIND.ALWAYS_BOOL,
    aten_op=torch.ops.aten.logical_or,
)


def _logical_xor(a: TensorLikeType, b: TensorLikeType):
    if not utils.is_boolean_dtype(a.dtype):
        a = ne(a, 0)
    if not utils.is_boolean_dtype(b.dtype):
        b = ne(b, 0)
    return bitwise_xor(a, b)


# TODO: skip unnecessary conversion of long to float
logical_xor = _make_elementwise_binary_reference(
    _logical_xor,
    type_promotion_kind=ELEMENTWISE_TYPE_PROMOTION_KIND.ALWAYS_BOOL,
    aten_op=torch.ops.aten.logical_xor,
)


# TODO: add docstring
lt = _make_elementwise_binary_reference(
    prims.lt,
    type_promotion_kind=ELEMENTWISE_TYPE_PROMOTION_KIND.ALWAYS_BOOL,
    supports_lhs_python_scalar=False,
)

# TODO: add docstring
maximum = _make_elementwise_binary_reference(
    prims.maximum,
    type_promotion_kind=ELEMENTWISE_TYPE_PROMOTION_KIND.DEFAULT,
)

# TODO: add docstring
minimum = _make_elementwise_binary_reference(
    prims.minimum,
    type_promotion_kind=ELEMENTWISE_TYPE_PROMOTION_KIND.DEFAULT,
)

# TODO: add docstring
mul = _make_elementwise_binary_reference(
    prims.mul,
    type_promotion_kind=ELEMENTWISE_TYPE_PROMOTION_KIND.DEFAULT,
)

# TODO: add docstring
ne = _make_elementwise_binary_reference(
    prims.ne,
    type_promotion_kind=ELEMENTWISE_TYPE_PROMOTION_KIND.ALWAYS_BOOL,
    supports_lhs_python_scalar=False,
)

# TODO: add docstring
nextafter = _make_elementwise_binary_reference(
    prims.nextafter,
    type_promotion_kind=ELEMENTWISE_TYPE_PROMOTION_KIND.NO_OPMATH,
    supports_lhs_python_scalar=False,
    supports_rhs_python_scalar=False,
)

# TODO: add docstring
pow = _make_elementwise_binary_reference(
    prims.pow,
    type_promotion_kind=ELEMENTWISE_TYPE_PROMOTION_KIND.BOOL_TO_LONG,
)

# TODO: add docstring
# TODO: consider refactoring this with add impl
# sub has its own implementation because it has an alpha argument
@register_decomposition(torch.ops.aten.sub)
@out_wrapper
@elementwise_type_promotion_wrapper(
    type_promoting_args=("a", "b"),
    type_promotion_kind=ELEMENTWISE_TYPE_PROMOTION_KIND.DEFAULT,
)
def sub(
    a: Union[TensorLikeType, NumberType],
    b: Union[TensorLikeType, NumberType],
    *,
    alpha: Optional[NumberType] = None,
):
    """
    Reference implementation of torch.add
    """

    if isinstance(a, Number) and isinstance(b, Number):
        raise ValueError(
            "Receive two Number inputs to an elementwise binary operation!"
        )

    a, b = _maybe_broadcast(a, b)

    if alpha is not None:
        dtype = a.dtype if isinstance(a, TensorLike) else b.dtype  # type: ignore[union-attr]
        python_type = utils.dtype_to_type(dtype)
        if not utils.is_weakly_lesser_type(type(alpha), python_type):
            msg = (
                "alpha argument of type {0} cannot be safely cast to type {1}!".format(
                    type(alpha), python_type
                )
            )
            raise ValueError(msg)
        b = prims.mul(b, alpha)

    return prims.sub(a, b)


# TODO: add docstring
true_divide = _make_elementwise_binary_reference(
    prims.div,
    type_promotion_kind=ELEMENTWISE_TYPE_PROMOTION_KIND.INT_TO_FLOAT,
    aten_op=None,  # CompositeImplicitAutograd
)

#
# Elementwise Ternary References
#


@out_wrapper
@elementwise_type_promotion_wrapper(
    type_promoting_args=("a", "min", "max"),
    type_promotion_kind=ELEMENTWISE_TYPE_PROMOTION_KIND.DEFAULT,
)
def clamp(
    a: TensorLikeType,
    min: Optional[TensorOrNumberLikeType] = None,
    max: Optional[TensorOrNumberLikeType] = None,
) -> TensorLikeType:
    a, min, max = _maybe_broadcast(a, min, max)

    if min is not None and max is not None:
        return minimum(maximum(a, min), max)
    if min is not None:
        return maximum(a, min)
    if max is not None:
        return minimum(a, max)

    msg = "clamp called but both min and max are none!"
    raise ValueError(msg)


#
# Conditional references
#

# https://pytorch.org/docs/stable/generated/torch.where.html
# TODO: implement alternate where
@register_decomposition(torch.ops.aten.where)
@out_wrapper
@elementwise_type_promotion_wrapper(
    type_promoting_args=("a", "b"),
    type_promotion_kind=ELEMENTWISE_TYPE_PROMOTION_KIND.NO_OPMATH,
)
def where(
    pred: Tensor,
    a: Optional[Union[TensorLikeType, NumberType]] = None,
    b: Optional[Union[TensorLikeType, NumberType]] = None,
):
    """ """

    if a is None or b is None:
        raise NotImplementedError

    utils.check_same_device(pred, a, b, allow_cpu_scalar_tensors=True)
    assert pred.dtype is torch.bool

    pred, a, b = _maybe_broadcast(pred, a, b)
    return prims.where(pred, a, b)


#
# Data Movement References
#
def clone(
    a: TensorLikeType, *, memory_format: torch.memory_format = torch.preserve_format
) -> TensorLikeType:

    return prims.clone(a, memory_format=memory_format)


def copy_to(a: Tensor, b: Tensor, *, allow_cross_device=True):
    if not allow_cross_device and a.device != b.device:
        msg = "Attempting to copy from device {0} to device {1}, but cross-device copies are not allowed!".format(
            b.device, a.device
        )
        raise RuntimeError(msg)

    return prims.copy_to(a, b)


def item(a: TensorLikeType) -> NumberType:
    if a.numel() != 1:
        msg = f"Can't convert a tensor with {a.numel()} elements to a number!"
        raise ValueError(msg)

    # NOTE: explicit conversion is necessary for bool!
    # See https://github.com/pytorch/pytorch/issues/78071
    number_type = utils.dtype_to_type(a.dtype)
    return number_type(prims.item(a))


#
# Reduction references
#


def _reduction(
    a: TensorLikeType,
    prim: Callable,
    *,
    has_identity: bool = True,
    accepts_dim_tuple: bool = True,  # to handle min/argmin that accept single dim only
    dims: Optional[DimsType] = None,
    keepdims: bool = False,
    dtype: Optional[torch.dtype] = None,  # should be specified for ops that support it
    out: Optional[Tensor] = None,
    output_dtype_kind: REDUCTION_OUTPUT_TYPE_KIND,
) -> TensorLikeType:  # it is usually SAME, but I want
    # ref writers to actually think about what to put here
    assert isinstance(a, TensorLike)
    if a.ndim > 64:
        raise RuntimeError(
            "Received a tensor with {0} dimensions, but only tensors with up to 64 dims are supported!".format(
                a.ndim
            )
        )

    if out is not None:
        assert isinstance(out, TensorLike)
        if dtype is not None:
            # TODO - this is true for eager mode currently, but it's wrong behavior for complex norms
            if dtype != out.dtype:
                raise RuntimeError(
                    "dtype argument and out dtype must match in reduction"
                )
    if not accepts_dim_tuple:
        assert dims is None or isinstance(dims, int)
    if isinstance(dims, int):
        dims = (dims,)  # type: ignore[assignment]
    dims = utils.reduction_dims(a.shape, dims)
    if not has_identity:
        valid_shape = a.ndim == 0 or py_all(a.shape[i] for i in dims)
        if not valid_shape:
            raise RuntimeError(
                "reducing over zero-size dimension for reduction operation without identity"
            )
    computation_dtype, result_dtype = utils.reduction_dtypes(
        a, output_dtype_kind, dtype
    )
    a_converted = prims.convert_element_type(a, computation_dtype)
    result = prim(a_converted, dims)
    if keepdims:
        output_shape = [a.shape[i] if i not in dims else 1 for i in range(a.ndim)]
        broadcast_dims = [i for i in range(a.ndim) if i not in dims]
        result = prims.broadcast_in_dim(result, output_shape, broadcast_dims)

    if out is not None:
        assert result_dtype is not None
        if dtype is not None and result_dtype != out.dtype:
            raise RuntimeError(
                "Expected the dtype of reduction result and out to match"
            )
        out = _maybe_resize_out(out, result.shape)
        return _safe_copy_out(copy_from=result, copy_to=out)  # type: ignore[arg-type]

    if result.dtype != result_dtype and result_dtype is not None:
        result = prims.convert_element_type(result, result_dtype)

    return result


# Saves Python all
py_all = all


@out_wrapper
def all(
    a: TensorLikeType,
    dim: Optional[DimsType] = None,
    keepdim: bool = False,
) -> TensorLikeType:
    # Computes nelem
    if isinstance(dim, int):
        dim = (dim,)  # type: ignore[assignment]
    dims = utils.reduction_dims(a.shape, dim)  # type: ignore[arg-type]
    nelem = 1 if a.ndim == 0 else reduce(operator.mul, (a.shape[i] for i in dims), 1)

    a_ = _maybe_convert_to_dtype(a, torch.bool)
    result = eq(sum(a_, dim=dim, keepdim=keepdim), nelem)  # type: ignore[arg-type]

    # Preserves uint8 -- probably a legacy mask thing
    if a.dtype is torch.uint8:
        return prims.convert_element_type(result, torch.uint8)

    return result


@out_wrapper
def any(
    a: TensorLikeType,
    dim: Optional[DimsType] = None,
    keepdim: bool = False,
) -> TensorLikeType:
    a_ = _maybe_convert_to_dtype(a, torch.bool)
    result = ne(sum(a_, dim=dim, keepdim=keepdim), False)  # type: ignore[arg-type]

    # Preserves uint8 -- probably a legacy mask thing
    if a.dtype is torch.uint8:
        return prims.convert_element_type(result, torch.uint8)

    return result


@register_decomposition(torch.ops.aten.sum)
def sum(
    a: TensorLikeType,
    dim: Union[Optional[int], Optional[List[int]]] = None,
    keepdim: bool = False,
    *,
    dtype=None,
    out: Optional[Tensor] = None,
) -> TensorLikeType:
    if dtype is None:
        if utils.is_boolean_dtype(a.dtype) or utils.is_integer_dtype(a.dtype):
            dtype = torch.int64
        else:
            dtype = a.dtype
    # reduces over all dimensions if dim=() is passed
    if dim == () or dim == []:
        dim = None
    return _reduction(
        a,
        prims.sum,
        dims=dim,
        keepdims=keepdim,
        dtype=dtype,
        out=out,
        output_dtype_kind=REDUCTION_OUTPUT_TYPE_KIND.SAME,
    )


@register_decomposition(torch.ops.aten.prod)
def prod(
    a: TensorLikeType,
    dim: Union[Optional[int], Optional[List[int]]] = None,
    keepdim: bool = False,
    *,
    dtype=None,
    out: Optional[Tensor] = None,
) -> TensorLikeType:
    if dtype is None:
        if utils.is_boolean_dtype(a.dtype) or utils.is_integer_dtype(a.dtype):
            dtype = torch.int64
        else:
            dtype = a.dtype
    # reduces over all dimensions if dim=() is passed
    if dim == () or dim == []:
        dim = None
    return _reduction(
        a,
        prims.prod,
        dims=dim,
        keepdims=keepdim,
        dtype=dtype,
        out=out,
        output_dtype_kind=REDUCTION_OUTPUT_TYPE_KIND.SAME,
    )


def amin(
    a: TensorLikeType,
    dim: Union[Optional[int], Optional[List[int]]] = None,
    keepdim: bool = False,
    *,
    out: Optional[Tensor] = None,
) -> TensorLikeType:
    # reduces over all dimensions if dim=() is passed
    if dim == () or dim == []:
        dim = None

    return _reduction(
        a,
        prims.amin,
        dims=dim,
        keepdims=keepdim,
        dtype=None,
        out=out,
        has_identity=False,
        output_dtype_kind=REDUCTION_OUTPUT_TYPE_KIND.SAME,
    )


def amax(
    a: TensorLikeType,
    dim: Union[Optional[int], Optional[List[int]]] = None,
    keepdim: bool = False,
    *,
    out: Optional[Tensor] = None,
) -> TensorLikeType:
    # reduces over all dimensions if dim=() is passed
    if dim == () or dim == []:
        dim = None

    return _reduction(
        a,
        prims.amax,
        dims=dim,
        keepdims=keepdim,
        dtype=None,
        out=out,
        has_identity=False,
        output_dtype_kind=REDUCTION_OUTPUT_TYPE_KIND.SAME,
    )


def _set_correction(
    unbiased: Optional[bool] = None,
    correction: Optional[int] = None,
):
    if correction is not None and unbiased is not None:
        raise RuntimeError("cannot specify both correction and unbiased arguments")
    elif correction is None and unbiased is None:
        correction = 1
    elif correction is None and unbiased is not None:
        correction = 0 if unbiased is False else 1
    if not isinstance(correction, int):
        raise ValueError("correction argument should be integer")
    if correction < 0:
        raise ValueError("correction argument should be non-negative")
    return correction


@out_wrapper
def var(
    a: TensorLikeType,
    dim: Union[Optional[int], Optional[List[int]]] = None,
    unbiased: Optional[bool] = None,
    keepdim: bool = False,
    *,
    correction: Optional[int] = None,
) -> TensorLikeType:
    correction = _set_correction(unbiased, correction)
    # reduces over all dimensions if dim=() is passed
    if dim == () or dim == []:
        dim = None

    result = _reduction(
        a,
        partial(prims.var, correction=correction),
        dims=dim,
        keepdims=keepdim,
        dtype=None,
        out=None,
        has_identity=True,
        output_dtype_kind=REDUCTION_OUTPUT_TYPE_KIND.COMPLEX_TO_FLOAT,
    )
    return result


@out_wrapper
def std(
    a: TensorLikeType,
    dim: Union[Optional[int], Optional[List[int]]] = None,
    unbiased: Optional[bool] = None,
    keepdim: bool = False,
    *,
    correction: Optional[int] = None,
) -> TensorLikeType:
    correction = _set_correction(unbiased, correction)
    # reduces over all dimensions if dim=() is passed
    if dim == () or dim == []:
        dim = None

    opmath_dtype, dtype = utils.reduction_dtypes(
        a, REDUCTION_OUTPUT_TYPE_KIND.COMPLEX_TO_FLOAT
    )

    result = _reduction(
        a,
        partial(prims.var, correction=correction),
        dims=dim,
        keepdims=keepdim,
        dtype=opmath_dtype,
        out=None,
        has_identity=True,
        output_dtype_kind=REDUCTION_OUTPUT_TYPE_KIND.COMPLEX_TO_FLOAT,
    )
    result = sqrt(result)
    return _maybe_convert_to_dtype(result, dtype)  # type: ignore[return-value,arg-type]


def mean(
    a: TensorLikeType,
    dim: Union[Optional[int], Optional[List[int]]] = None,
    keepdim: bool = False,
    *,
    dtype=None,
    out=None,
) -> TensorLikeType:
    # reduces over all dimensions if dim=() is passed
    if dim == () or dim == []:
        dim = None
    if dtype is None:
        dtype = a.dtype
    # can't use out wrapper because of this argument
    if out is not None and out.dtype != dtype:
        raise RuntimeError("expected out dtype and dtype to match")
    result = _reduction(
        a,
        prims.sum,
        dims=dim,
        keepdims=keepdim,
        dtype=dtype,
        out=None,
        output_dtype_kind=REDUCTION_OUTPUT_TYPE_KIND.KEEP_PROMOTED_TYPE,
    )
    if utils.is_integer_dtype(dtype):
        raise RuntimeError("result type should be floating point or complex")
    if isinstance(dim, int):
        dim = (dim,)  # type: ignore[assignment]
    dims = utils.reduction_dims(a.shape, dim)  # type: ignore[arg-type]
    nelem = 1 if a.ndim == 0 else reduce(operator.mul, (a.shape[i] for i in dims), 1)
    result = true_divide(result, nelem)
    result_dtype = a.dtype if dtype is None else dtype
    result = _maybe_convert_to_dtype(result, result_dtype)  # type: ignore[assignment]
    if out is not None:
        assert isinstance(out, TensorLike)
        out = _maybe_resize_out(out, result.shape)
        return _safe_copy_out(copy_from=result, copy_to=out)  # type: ignore[arg-type]
    return result


@register_decomposition(torch.ops.aten.std_mean.correction)
def std_mean(
    a: TensorLikeType,
    dim: Union[Optional[int], Optional[List[int]]] = None,
    unbiased: Optional[bool] = None,
    keepdim: bool = False,
    *,
    correction: Optional[int] = None,
):
    s = std(a, dim, unbiased, keepdim, correction=correction)
    m = mean(a, dim, keepdim)
    return s, m


def var_mean(
    a: TensorLikeType,
    dim: Union[Optional[int], Optional[List[int]]] = None,
    unbiased: Optional[bool] = None,
    keepdim: bool = False,
    *,
    correction: Optional[int] = None,
):
    v = var(a, dim, unbiased, keepdim, correction=correction)
    m = mean(a, dim, keepdim)
    return v, m


@register_decomposition(torch.ops.aten.addr)
@out_wrapper
@elementwise_type_promotion_wrapper(
    type_promoting_args=("self", "vec1", "vec2"),
    type_promotion_kind=ELEMENTWISE_TYPE_PROMOTION_KIND.DEFAULT,
)
def addr(
    self: TensorLikeType,
    vec1: TensorLikeType,
    vec2: TensorLikeType,
    beta: NumberType = 1,
    alpha: NumberType = 1,
) -> TensorLikeType:
    check(
        vec1.ndim == 1,
        lambda: f"addr: Expected 1-D argument vec1, but got {vec1.ndim}-D",
    )
    check(
        vec2.ndim == 1,
        lambda: f"addr: Expected 1-D argument vec2, but got {vec2.ndim}-D",
    )
    self = self.expand(vec1.shape[0], vec2.shape[0])
    if utils.is_boolean_dtype(self.dtype):
        # Integers are accepted for booleans
        check(
            is_weakly_lesser_type(type(beta), int),
            lambda: f"expected bool/int beta but got {type(beta)}",
        )
        check(
            is_weakly_lesser_type(type(alpha), int),
            lambda: f"expected bool/int alpha but got {type(beta)}",
        )
        if not beta:
            return torch.outer(vec1, vec2) if alpha else torch.full_like(self, False)
        else:
            return torch.logical_or(
                self,
                torch.outer(vec1, vec2) if alpha else torch.full_like(self, False),
            )
    else:
        check(
            is_weakly_lesser_type(type(beta), dtype_to_type(self.dtype)),
            lambda: f"cannot safely convert {type(beta)} to {self.dtype}",
        )
        check(
            is_weakly_lesser_type(type(alpha), dtype_to_type(self.dtype)),
            lambda: f"cannot safely convert {type(alpha)} to {self.dtype}",
        )
        if beta == 0:
            # This means NaNs from self are dropped if beta is zero
            return alpha * torch.outer(vec1, vec2)
        else:
            return beta * self + alpha * torch.outer(vec1, vec2)


def atleast_1d(
<<<<<<< HEAD
    *args: Union[TensorLikeType, TensorSequenceType],
) -> Union[TensorLikeType, TensorSequenceType]:
=======
    arg: Union[TensorLikeType, Sequence[TensorLikeType]], *args: TensorLikeType
) -> Union[TensorLikeType, Tuple[TensorLikeType, ...]]:
>>>>>>> 2d354cdc
    """Reference implementation of :func:`torch.atleast_1d`."""
    if not args and isinstance(arg, collections.Sequence):
        args_ = arg
    else:
        assert not isinstance(arg, collections.Sequence)
        args_ = (arg,) + args
    res = tuple(a if a.ndim >= 1 else unsqueeze(a, 0) for a in args_)
    return res if len(res) > 1 else res[0]


# Helper function with assert to avoid MyPy error
# of incompatible type passed to unsqueeze
def _unsqueeze_atleast(
    at_least_fn: Callable, dim: int, arg: TensorLikeType
) -> TensorLikeType:
    arg_ = at_least_fn(arg)
    assert isinstance(arg_, TensorLike)
    return unsqueeze(arg_, dim)


def atleast_2d(
<<<<<<< HEAD
    *args: Union[TensorLikeType, TensorSequenceType],
) -> Union[TensorLikeType, TensorSequenceType]:
=======
    arg: Union[TensorLikeType, Sequence[TensorLikeType]], *args: TensorLikeType
) -> Union[TensorLikeType, Tuple[TensorLikeType, ...]]:
>>>>>>> 2d354cdc
    """Reference implementation of :func:`torch.atleast_2d`."""
    if not args and isinstance(arg, collections.Sequence):
        args_ = arg
    else:
        assert not isinstance(arg, collections.Sequence)
        args_ = (arg,) + args
    unsqueeze_atleast_1d = partial(_unsqueeze_atleast, atleast_1d, 0)
    res = tuple(a if a.ndim >= 2 else unsqueeze_atleast_1d(a) for a in args_)
    return res if len(res) > 1 else res[0]


def atleast_3d(
<<<<<<< HEAD
    *args: Union[TensorLikeType, TensorSequenceType],
) -> Union[TensorLikeType, TensorSequenceType]:
=======
    arg: Union[TensorLikeType, Sequence[TensorLikeType]], *args: TensorLikeType
) -> Union[TensorLikeType, Tuple[TensorLikeType, ...]]:
>>>>>>> 2d354cdc
    """Reference implementation of :func:`torch.atleast_3d`."""
    if not args and isinstance(arg, collections.Sequence):
        args_ = arg
    else:
        assert not isinstance(arg, collections.Sequence)
        args_ = (arg,) + args
    unsqueeze_atleast_2d = partial(_unsqueeze_atleast, atleast_2d, -1)
    res = tuple(a if a.ndim >= 3 else unsqueeze_atleast_2d(a) for a in args_)
    return res if len(res) > 1 else res[0]


def as_strided(
    a: TensorLikeType, size: ShapeType, stride: StrideType, storage_offset: int = 0
) -> TensorLikeType:
    return prims.as_strided(a, size, stride, storage_offset)


def broadcast_shapes(*shapes) -> ShapeType:
    return torch.Size(_broadcast_shapes(*shapes))


def broadcast_tensors(*tensors) -> List[TensorLikeType]:
    return list(_maybe_broadcast(*tensors, preserve_cpu_scalar_tensors=False))


def broadcast_to(a: TensorLikeType, size: ShapeType) -> TensorLikeType:
    start = len(size) - len(a.shape)
    dims = tuple(range(start, len(a.shape) + start))
    return prims.broadcast_in_dim(a, size, dims)


@out_wrapper
@elementwise_type_promotion_wrapper(
    type_promoting_args=("tensors",),
    type_promotion_kind=ELEMENTWISE_TYPE_PROMOTION_KIND.NO_OPMATH,
)
def cat(tensors: TensorSequenceType, dim: int = 0) -> TensorLikeType:
    if len(tensors) == 0:
        msg = "cat expects at least one tensor, but received zero!"
        raise ValueError(msg)

    for tensor in tensors:
        assert isinstance(tensor, TensorLike)

    utils.check_same_device(*tensors, allow_cpu_scalar_tensors=False)

    dim = utils.canonicalize_dim(tensors[0].ndim, dim)
    utils.validate_idx(tensors[0].ndim, dim)

    # Filters tensors with one dimension of length zero
    filtered = tuple(x for x in tensors if not (x.ndim == 1 and x.numel() == 0))
    if len(filtered) == 0:
        t = tensors[0]

        # TODO: fix this to work with meta tensors
        try:
            requires_grad = any(x.requires_grad for x in tensors)
        except Exception:
            requires_grad = False

        return empty((0,), dtype=t.dtype, device=t.device, requires_grad=requires_grad)

    return prims.cat(filtered, dim)


@out_wrapper
def column_stack(tensors: TensorSequenceType) -> TensorLikeType:
    aligned_tensors = tuple(
        x if x.ndim > 1 else prims.expand_dims(x, list(range(x.ndim, 2)))
        for x in tensors
    )
    return cat(aligned_tensors, 1)


@out_wrapper
def dstack(tensors: TensorSequenceType) -> TensorLikeType:
    aligned_tensors = tuple(x if x.ndim > 2 else atleast_3d(x) for x in tensors)
    return cat(aligned_tensors, 2)


def chunk(a: TensorLikeType, chunks: int, dim: int = 0) -> Tuple[TensorLikeType, ...]:
    if chunks <= 0:
        msg = "Expected at least one chunk, but got {0}!".format(chunks)
        raise ValueError(msg)

    dim = utils.canonicalize_dim(a.ndim, dim)
    length = a.shape[dim]
    chunk_size = math.ceil(length / chunks)
    full_chunks = math.floor(length / chunk_size)
    tail_chunk_size = length % chunk_size

    result = []
    for i in range(full_chunks):
        result.append(narrow(a, dim, i * chunk_size, chunk_size))

    if tail_chunk_size != 0:
        result.append(narrow(a, dim, full_chunks * chunk_size, tail_chunk_size))

    return tuple(result)


# Note: flatten, unlike prim.collapse and prim.collapse_view has an inclusive end_dim
# Note: flatten, unlike other shape operators, returns the input tensor on a no-op (unless
# a 0D tensor is flattened, in which case it's returned in 1D)
def flatten(a: TensorLikeType, start_dim: int = 0, end_dim: int = -1) -> TensorLikeType:
    start_dim = utils.canonicalize_dim(a.ndim, start_dim)
    end_dim = utils.canonicalize_dim(a.ndim, end_dim)

    # Short-circuits on no-op
    if start_dim == end_dim and a.ndim != 0:
        return a

    # Tries to take a view
    # TODO: we could look at directing collapse_view to skip its meta function here (unsafe_collapse_view)
    new_shape, new_strides = prims._collapse_view_helper(a, start_dim, end_dim + 1)
    if new_shape is not None:
        return prims.collapse_view(a, start_dim, end_dim + 1)

    # Makes a copy if it can't make a view
    return prims.collapse(a, start_dim, end_dim + 1)


@register_decomposition(torch.ops.aten.flip)
def flip(a: TensorLikeType, dims: DimsSequenceType) -> TensorLikeType:
    if not isinstance(dims, tuple) and not isinstance(dims, list):
        raise ValueError("dims has to be a sequence of ints")
    dims = utils.canonicalize_dims(a.ndim, dims)  # type: ignore[assignment]
    utils.validate_no_repeating_dims(dims)
    return prims.rev(a, dims)


def fliplr(a: TensorLikeType) -> TensorLikeType:
    if a.ndim < 2:
        raise RuntimeError("Input must be >= 2-d.")

    return flip(a, (1,))


def flipud(a: TensorLikeType) -> TensorLikeType:
    if a.ndim < 1:
        raise RuntimeError("Input must be >= 1-d.")

    return flip(a, (0,))


def narrow(a: TensorLikeType, dim: int, start: int, length: int) -> TensorLikeType:
    dim = utils.canonicalize_dim(a.ndim, dim)
    return prims.slice_in_dim(a, start, start + length, axis=dim)


def permute(a: TensorLikeType, dims: DimsSequenceType) -> TensorLikeType:
    _permutation = utils.canonicalize_dims(a.ndim, dims)
    return prims.transpose(a, _permutation)


def _reshape_view_helper(
    a: TensorLikeType, shape: ShapeType, *, allow_copy: bool
) -> TensorLikeType:
    # NOTE: Reshape may be given a shape with a -1 length
    # This indicates that the dimension's length should be inferred
    # Creates a valid shape

    for idx in range(len(shape)):
        if shape[idx] == -1:
            # Verifies there's only one dimension of length -1 in the shape
            if shape.count(-1) > 1:
                msg = "Can only infer the length of one dimension, but got shape {0}!".format(
                    str(shape)
                )
                raise ValueError(msg)

            # TODO: improve error message
            if a.numel() > 0:
                length = reduce(
                    operator.floordiv, (x for x in shape if x != -1), a.numel()
                )
            else:
                msg = "Cannot reshape a tensor of zero elements into shape {0} because the unspecified length is ambiguous!".format(
                    str(shape)
                )
                raise ValueError(msg)

            shape = list(shape)
            shape[idx] = length
            break

    # Short-circuits if shape is the same
    utils.validate_shape(shape)
    if tuple(a.shape) == tuple(shape):
        return prims.view_of(a)

    numel = reduce(operator.mul, shape) if len(shape) > 0 else 1
    if a.numel() != numel:
        msg = "Attempting to reshape a tensor with shape {0} and {1} elements to a shape {2} with {3} elements!".format(
            str(a.shape), a.numel(), str(shape), numel
        )
        raise ValueError(msg)

    # Special-cases tensors with no elements
    if a.numel() == 0:
        return as_strided(a, shape, utils.make_contiguous_strides_for(shape))

    # Special-cases reshaping zero dim tensors
    if a.ndim == 0:
        _a = a
        for length in shape:
            assert length == 1
            _a = unsqueeze(_a, -1)
        return _a

    # Special-cases reshaping to zero dim tensors
    if len(shape) == 0:
        _a = a
        for length in a.shape:
            assert length == 1
            _a = squeeze(_a, -1)
        return _a

    # Handles general case: a 1+D tensor reshaped into a distinct 1+D shape

    # NOTE [Reshape Algorithm]
    # This algorithm works by attempting to greedily construct the desired dimensions in
    # the output shape, left to right. It does this by, conceptually, accumulating
    # dimensions of the original tensor, also left to right, until the dimension
    # can be constructed using prims.split_dim.
    # The algorithm also has special handling for tail squeezes/unsqueezes, like
    # if a reshape from (5, 5) to (5, 5, 1) or vice versa.
    #
    # This algorithm does not flatten the original tensor and then split dims as appropriate
    # because that would create copies more often than this algorithm. flatten is the only
    # operation below which can create a view or a copy, and while it prefers creating
    # views it may sometimes create a copy if the tensor's strides do not permit a view.
    # As a result, this algorithm tries to minimize flattening.
    #
    # Note that a better version of this algorithm may exist. Regions which could be
    # flattened without creating a copy can be identified in advance, and that might
    # allow fewer flatten calls or faster short-circuiting to make a copy.
    idx = 0
    a_ = a
    for length in shape:
        # Handles tail unsqueezes
        if idx >= a_.ndim:
            assert length == 1
            last_dim = a_.ndim - 1
            # NOTE: using split_dim instead of unsqueeze may seem silly here,
            # but it's necessary to get the strides correct
            a_ = prims.split_dim(a_, last_dim, a_.shape[last_dim])
            idx = idx + 1
            continue

        # Skips dimensions that are already the correct length
        if length == a_.shape[idx]:
            idx = idx + 1
            continue

        # Gathers enough original dimensions such that this new dimension can be created
        # Note that this accumulation will terminate because we've verified a and the shape
        # specify the same number of elements above
        accum = a_.shape[idx]
        end = idx
        while accum % length != 0:
            end = end + 1
            accum = accum * a_.shape[end]
        if end != idx:
            # NOTE: in this case multiple dimensions must be flatten to create the desired dimension
            # This flattening is why reshape sometimes creates a copy -- because flattening
            # may return a view of a copy

            # Checks if collapse can be a view and short-circuits to copying reshape if it can't
            new_shape, new_strides = prims._collapse_view_helper(a_, idx, end + 1)
            if new_shape is None:
                if allow_copy:
                    return prims.reshape(a, shape)

                msg = "Cannot view a tensor with shape {0} and strides {1} as a tensor with shape {2}!".format(
                    a.shape, a.stride(), shape
                )
                raise ValueError(msg)

            a_ = flatten(a_, idx, end)

        # Splits the (possibly flattened) dimension to create the desired dim length
        if accum != length:
            a_ = prims.split_dim(a_, idx, length)

        idx = idx + 1

    # Squeezes tail
    while idx < a_.ndim:
        assert a_.shape[idx] == 1
        a_ = squeeze(a_, idx)

    return a_


def reshape(a: TensorLikeType, shape: ShapeType) -> TensorLikeType:
    return _reshape_view_helper(a, shape, allow_copy=True)


def roll(
    a: TensorLikeType, shifts: DimsType, dims: DimsType = tuple()
) -> TensorLikeType:
    """Reference implementation of :func:`torch.roll`."""
    dims = utils.canonicalize_dims(a.ndim, dims)
    # ATen specifies int[1] type for shifts and dims which expands integers to tuples of length 1
    if not isinstance(shifts, Iterable):
        shifts = (shifts,)
    if not isinstance(dims, Iterable):
        dims = (dims,)

    # Avoid modulo by zero
    if a.numel() == 0:
        return clone(a)

    len_shifts = len(shifts)
    len_dims = len(dims)
    if len_shifts != 1 or len_dims != 1:
        if len_shifts == 0:
            raise RuntimeError("`shifts` required")
        # Takes care of the case when dims is not specified (default)
        # By default, the tensor is flattened before shifting, after which the original shape is restored
        if len_dims == 0 and len_shifts == 1:
            return view(roll(flatten(a), shifts, 0), a.shape)
        if len_shifts != len_dims:
            raise RuntimeError(
                f"shifts and dimensions must align. shifts: {len_shifts}, dims: {len_dims}"
            )
        assert len_dims > 1
        tail_shifts = shifts[1:]
        tail_dims = dims[1:]
        first_dim_rolled = roll(a, shifts[0], dims[0])
        return roll(first_dim_rolled, tail_shifts, tail_dims)

    # This path is taken when only one dimension is rolled
    # For example to get `first_dim_rolled` above
    dim = dims[0]
    size = a.shape[dim]
    start = (size - shifts[0]) % size
    t0 = narrow(a, dim, start, size - start)
    t1 = narrow(a, dim, 0, start)
    return cat((t0, t1), dim)


def rot90(
    a: TensorLikeType, k: int = 1, dims: DimsSequenceType = (0, 1)
) -> TensorLikeType:
    """Reference implementation of :func:`torch.rot90`."""
    dims_ = utils.canonicalize_dims(a.ndim, dims)
    # Required to silence MyPy errors
    assert isinstance(dims_, (tuple, list))
    dims = dims_
    if len(dims) != 2:
        raise RuntimeError(
            f"expected total rotation dims == 2, but got dims = {len(dims)}"
        )
    if a.ndim < 2:
        raise RuntimeError(f"expected total dims >= 2, but got total dims = {a.ndim}")
    if dims[0] == dims[1]:
        raise RuntimeError(
            f"expected rotation dims to be different, but got dim0 = {dims[0]} and dim1 = {dims[1]}"
        )
    k = k % 4  # Rotation direction is from the second towards the first axis for k < 0
    if k == 1:
        return transpose(flip(a, (dims[1],)), dims[0], dims[1])
    elif k == 2:
        return flip(a, dims)
    elif k == 3:
        return transpose(flip(a, (dims[0],)), dims[0], dims[1])
    else:
        return clone(a)


# update to cat then view instead of unsqueezing each tensor
@out_wrapper
def stack(tensors: TensorSequenceType, dim: int = 0) -> TensorLikeType:
    tensors = tuple(unsqueeze(a, dim) for a in tensors)
    return cat(tensors, dim)


@out_wrapper
def hstack(tensors: TensorSequenceType) -> TensorLikeType:
    check(len(tensors) > 0, "hstack expects a non-empty TensorList")
    rep = atleast_1d(tensors)
    if rep[0].ndim == 1:
        return cat(rep, 0)
    return cat(rep, 1)


@out_wrapper
def vstack(tensors: TensorSequenceType) -> TensorLikeType:
    check(len(tensors) > 0, "vstack expects a non-empty TensorList")
    rep = atleast_2d(tensors)
    return cat(rep, 0)


# Note: although squeeze is documented as having the out= kwarg it doesn't
def squeeze(a: TensorLikeType, dim: Optional[int] = None) -> TensorLikeType:
    if dim is not None:
        dim = utils.canonicalize_dim(a.ndim, dim)
        # Short-circuits if the tensor has no dimensions
        if len(a.shape) == 0:
            assert dim == 0
            return prims.view_of(a)

        # Note: squeeze does not modify tensors when the given dim is not a dimension of length 1
        if a.shape[dim] != 1:
            return prims.view_of(a)
        return prims.squeeze(a, (dim,))

    dims = tuple(idx for idx in range(len(a.shape)) if a.shape[idx] == 1)
    return prims.squeeze(a, dims)


# Note: does not work with TensorMetas because of data-dependent control-flow
def tensor_split(
    a: TensorLikeType,
    indices_or_sections: Union[Tensor, DimsType],
    dim: int = 0,
) -> Tuple[TensorLikeType, ...]:
    _dim = utils.canonicalize_dim(a.ndim, dim)
    if a.ndim == 0:
        msg = "tensor_split: received a rank zero tensor, but expected a tensor of rank one or greater!"
        raise ValueError(msg)

    # If indices_or_sections is a tensor, it must be a CPU Long tensor
    if isinstance(indices_or_sections, TensorLike):
        if indices_or_sections.device != torch.device("cpu"):
            msg = "tensor_split: if indices_or_sections is a tensor it must be on the CPU, but received one on {0}".format(
                indices_or_sections.device
            )
            raise ValueError(msg)
        if indices_or_sections.dtype != torch.long:
            msg = "tensor_split: if indices_or_sections is a tensor it must have long dtype, "
            " but received one with dtype {0}".format(indices_or_sections.dtype)
            raise ValueError(msg)

    # Case 0 -- indices_or_sections is an integer or a scalar tensor n and a is split along dim into n parts of equal-ish length
    if isinstance(indices_or_sections, int) or (
        isinstance(indices_or_sections, TensorLike) and indices_or_sections.ndim == 0
    ):
        sections: int = (
            indices_or_sections  # type: ignore[assignment]
            if isinstance(indices_or_sections, Number)
            else indices_or_sections.item()
        )

        if sections <= 0:
            msg = "tensor_split: number of sections must be greater than 0, but was {0}".format(
                sections
            )
            raise ValueError(msg)

        splits = []
        dim_size = a.shape[_dim]
        min_split_size = math.floor(dim_size / sections)
        num_splits_one_extra = dim_size % sections
        start_idx = 0
        for split_idx in range(sections):
            split_size = (
                min_split_size + 1
                if (split_idx < num_splits_one_extra)
                else min_split_size
            )
            s = prims.slice_in_dim(a, start_idx, start_idx + split_size, axis=_dim)
            splits.append(s)
            start_idx = start_idx + split_size

        return tuple(splits)
    # Case 1 -- indices_or_sections is a sequence of integers or a 1D tensor describing the splits
    else:
        indices = indices_or_sections
        if isinstance(indices_or_sections, TensorLike):
            if indices_or_sections.ndim != 1:
                msg = "tensor_split: non-scalar indices_or_sections tensors must have only one dimension, "
                "but received a tensor with {0} dimensions".format(
                    indices_or_sections.ndim
                )
                raise ValueError(msg)

            indices = indices_or_sections.tolist()

        splits = []
        start_idx = 0
        for x in indices:
            splits.append(prims.slice_in_dim(a, start_idx, x, axis=_dim))
            start_idx = x
        splits.append(prims.slice_in_dim(a, start_idx, a.shape[_dim], axis=_dim))
        return tuple(splits)


def dsplit(a: TensorLikeType, sections: DimsType) -> TensorSequenceType:
    if a.ndim < 3:
        raise RuntimeError(
            f"torch.dsplit requires a tensor with at least 3 dimension, but got a tensor with {a.ndim} dimensions!"
        )
    if isinstance(sections, int) and (sections == 0 or a.shape[2] % sections != 0):
        raise RuntimeError(
            "torch._refs.dsplit attempted to split along dimension 2, "
            + f"but the size of the dimension {a.shape[2]} is not divisible by the split_size {sections}!"
        )
    return tensor_split(a, sections, 2)


@register_decomposition(torch.ops.aten.t.default)
def t(a: TensorLikeType):
    # TODO: Add sparse support
    # if a.is_sparse:
    #     sparse_dim = a.sparse_dim()
    #     dense_dim = a.dense_dim()
    #     if not (sparse_dim <= 2 and dense_dim == 0):
    #         raise RuntimeError(
    #             f"t() expects a tensor with <= 2 sparse and 0 dense dimensions, but got {sparse_dim} sparse and"
    #             f"{dense_dim} dense dimensions"
    #         )
    if a.ndim > 2:
        raise RuntimeError(
            f"t() expects a tensor with <= 2 dimensions, but self is {a.ndim}D"
        )
    return torch.transpose(a, 0, 0 if a.ndim < 2 else 1)


def transpose(a: TensorLikeType, dim0: int, dim1: int) -> TensorLikeType:
    _dim0, _dim1 = utils.canonicalize_dims(a.ndim, (dim0, dim1))  # type: ignore[misc]

    if a.ndim <= 1 or dim0 == dim1:
        return prims.view_of(a)

    _permutation = list(range(0, a.ndim))
    _permutation[_dim0] = _dim1
    _permutation[_dim1] = _dim0
    return prims.transpose(a, _permutation)


# Aliases for transpose
swap_axes = transpose


def unsqueeze(a: TensorLikeType, dim: int) -> TensorLikeType:
    # Note that unsqueeze canonicalizes with rank + 1 because it allows
    # a new innermost dimension to be specified
    dim = utils.canonicalize_dim(a.ndim + 1, dim)
    return prims.expand_dims(a, (dim,))


def view(a: TensorLikeType, shape: ShapeType) -> TensorLikeType:
    return _reshape_view_helper(a, shape, allow_copy=False)


@out_wrapper
def empty(
    *shape,
    dtype: Optional[torch.dtype] = None,
    device: Optional[torch.device] = None,
    requires_grad: bool = False,
) -> TensorLikeType:
    shape = utils.extract_shape_from_varargs(shape)
    strides = utils.make_contiguous_strides_for(shape)
    return empty_strided(
        shape, strides, dtype=dtype, device=device, requires_grad=requires_grad
    )


def empty_like(
    a: TensorLikeType,
    *,
    dtype: Optional[torch.dtype] = None,
    device: Optional[torch.device] = None,
    requires_grad: bool = False,
) -> TensorLikeType:

    dtype = a.dtype if dtype is None else dtype
    device = a.device if device is None else device

    strides: Tuple[int, ...]
    if a.numel() == 0:
        strides = a.stride()
    else:
        strides = utils.compute_elementwise_output_strides(a)

    return empty_strided(
        a.shape, strides, dtype=dtype, device=device, requires_grad=requires_grad
    )


# NOTE: for convenience, shape can be a tuple of ints or a tuple containing a tuple of ints
def empty_strided(
    shape: Union[ShapeType, Tuple[ShapeType]],
    strides: StrideType,
    *,
    dtype: Optional[torch.dtype] = None,
    device: Optional[torch.device] = None,
    requires_grad: bool = False,
) -> TensorLikeType:

    shape = utils.extract_shape_from_varargs(shape)
    dtype = torch.get_default_dtype() if dtype is None else dtype
    device = torch.device("cpu") if device is None else device

    return prims.empty_strided(
        shape, strides, dtype=dtype, device=device, requires_grad=requires_grad
    )


@out_wrapper
def full(
    shape: ShapeType,
    fill_value: NumberType,
    *,
    dtype: torch.dtype,
    device: torch.device,
    requires_grad: bool,
) -> TensorLikeType:
    e = empty(shape, dtype=dtype, device=device, requires_grad=requires_grad)
    return fill(e, fill_value)


def full_like(
    a: TensorLikeType,
    fill_value: NumberType,
    *,
    dtype: Optional[torch.dtype] = None,
    device: Optional[torch.device] = None,
    requires_grad: bool = False,
) -> TensorLikeType:
    e = empty_like(a, dtype=dtype, device=device, requires_grad=requires_grad)
    return fill(e, fill_value)


ones = partial(full, fill_value=True)

ones_like = partial(full_like, fill_value=True)

zeros = partial(full, fill_value=False)

zeros_like = partial(full_like, fill_value=False)


def uniform(
    shape: ShapeType,
    low: Union[bool, int, float] = 0.0,
    high: Union[bool, int, float] = 1.0,
    *,
    dtype: torch.dtype,
    device: DeviceLikeType,
) -> TensorLikeType:
    utils.validate_shape(shape)

    assert isinstance(low, (bool, int, float))
    assert isinstance(high, (bool, int, float))
    low = float(low)
    high = float(high)

    assert isinstance(dtype, torch.dtype)
    device = utils.canonicalize_device(device)

    return prims.uniform(shape, low=low, high=high, dtype=dtype, device=device)


# TODO: add OpInfo for torch.equal and refs.equal
def equal(a: TensorLikeType, b: TensorLikeType) -> bool:
    utils.check_same_device(a, b, allow_cpu_scalar_tensors=False)
    utils.check_same_dtype(a, b)

    # Shape check
    if a.ndim != b.ndim:
        return False

    for x, y in zip(a.shape, b.shape):
        if x != y:
            return False

    # Short-circuits if there are no elements to validate
    if a.numel() == 0:
        return True

    return item(all(eq(a, b)))  # type: ignore[return-value]


# populate the decomp table
import torch._refs.nn.functional
import torch._refs.special<|MERGE_RESOLUTION|>--- conflicted
+++ resolved
@@ -1577,13 +1577,8 @@
 
 
 def atleast_1d(
-<<<<<<< HEAD
-    *args: Union[TensorLikeType, TensorSequenceType],
-) -> Union[TensorLikeType, TensorSequenceType]:
-=======
     arg: Union[TensorLikeType, Sequence[TensorLikeType]], *args: TensorLikeType
 ) -> Union[TensorLikeType, Tuple[TensorLikeType, ...]]:
->>>>>>> 2d354cdc
     """Reference implementation of :func:`torch.atleast_1d`."""
     if not args and isinstance(arg, collections.Sequence):
         args_ = arg
@@ -1605,13 +1600,8 @@
 
 
 def atleast_2d(
-<<<<<<< HEAD
-    *args: Union[TensorLikeType, TensorSequenceType],
-) -> Union[TensorLikeType, TensorSequenceType]:
-=======
     arg: Union[TensorLikeType, Sequence[TensorLikeType]], *args: TensorLikeType
 ) -> Union[TensorLikeType, Tuple[TensorLikeType, ...]]:
->>>>>>> 2d354cdc
     """Reference implementation of :func:`torch.atleast_2d`."""
     if not args and isinstance(arg, collections.Sequence):
         args_ = arg
@@ -1624,13 +1614,8 @@
 
 
 def atleast_3d(
-<<<<<<< HEAD
-    *args: Union[TensorLikeType, TensorSequenceType],
-) -> Union[TensorLikeType, TensorSequenceType]:
-=======
     arg: Union[TensorLikeType, Sequence[TensorLikeType]], *args: TensorLikeType
 ) -> Union[TensorLikeType, Tuple[TensorLikeType, ...]]:
->>>>>>> 2d354cdc
     """Reference implementation of :func:`torch.atleast_3d`."""
     if not args and isinstance(arg, collections.Sequence):
         args_ = arg
@@ -2013,17 +1998,17 @@
 @out_wrapper
 def hstack(tensors: TensorSequenceType) -> TensorLikeType:
     check(len(tensors) > 0, "hstack expects a non-empty TensorList")
-    rep = atleast_1d(tensors)
-    if rep[0].ndim == 1:
-        return cat(rep, 0)
-    return cat(rep, 1)
+    aligned_tensors = tuple(x if x.ndim > 0 else atleast_1d(x) for x in tensors)
+    if aligned_tensors[0].ndim == 1:
+        return cat(aligned_tensors, 0)
+    return cat(aligned_tensors, 1)
 
 
 @out_wrapper
 def vstack(tensors: TensorSequenceType) -> TensorLikeType:
     check(len(tensors) > 0, "vstack expects a non-empty TensorList")
-    rep = atleast_2d(tensors)
-    return cat(rep, 0)
+    aligned_tensors = tuple(x if x.ndim > 1 else atleast_2d(x) for x in tensors)
+    return cat(aligned_tensors, 0)
 
 
 # Note: although squeeze is documented as having the out= kwarg it doesn't
