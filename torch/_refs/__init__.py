--- conflicted
+++ resolved
@@ -348,17 +348,6 @@
 
     return inner
 
-<<<<<<< HEAD
-# Saves Python abs
-py_abs = abs
-
-
-abs = _make_elementwise_unary_reference(
-    prims.abs,
-    type_promotion_kind=ELEMENTWISE_TYPE_PROMOTION_KIND.COMPLEX_TO_FLOAT,
-)
-=======
->>>>>>> 28c54177
 
 @_make_elementwise_unary_reference(ELEMENTWISE_TYPE_PROMOTION_KIND.COMPLEX_TO_FLOAT)
 def abs(a):
