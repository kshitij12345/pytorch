--- conflicted
+++ resolved
@@ -149,7 +149,15 @@
   return torch::special_expm1_out(result, self);
 }
 
-<<<<<<< HEAD
+/// Computes x * log1p(y) for inputs, elementwise
+/// See https://pytorch.org/docs/master/special.html#torch.special.xlog1py.
+///
+/// Example:
+/// ```
+/// auto x = torch::randn(128, dtype=kDouble);
+/// auto y = torch::randn(128, dtype=kDouble);
+/// torch::special::xlog1py(x, y);
+/// ```
 inline Tensor xlog1py(const Tensor& self, const Tensor& other) {
   return torch::special_xlog1py(self, other);
 }
@@ -172,7 +180,8 @@
 
 inline Tensor& xlog1py_out(Tensor& result, const Tensor& self, const Scalar& other) {
   return torch::special_xlog1py_out(result, self, other);
-=======
+}
+
 /// Computes the exponentially scaled zeroth order modified Bessel function of the first kind
 /// See https://pytorch.org/docs/master/special.html#torch.special.i0e.
 ///
@@ -187,7 +196,6 @@
 
 inline Tensor i0e_out(const Tensor& self) {
   return torch::special_i0e(self);
->>>>>>> b405e2ce
 }
 
 }} // torch::special