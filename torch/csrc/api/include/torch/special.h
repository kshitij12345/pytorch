--- conflicted
+++ resolved
@@ -65,23 +65,12 @@
   return torch::special_erfinv(self);
 }
 
-<<<<<<< HEAD
-/// Computes the exponentially scaled zeroth order modified Bessel function of the first kind
-/// See https://pytorch.org/docs/master/special.html#torch.special.i0e.
-=======
 /// Computes the base two exponential function of :attr:`input`, elementwise
 /// See https://pytorch.org/docs/master/special.html#torch.special.exp2.
->>>>>>> 19a0eb4c
 ///
 /// Example:
 /// ```
 /// auto t = torch::randn(128, dtype=kDouble);
-<<<<<<< HEAD
-/// torch::special::i0e(t);
-/// ```
-inline Tensor i0e(const Tensor& self) {
-  return torch::special_i0e(self);
-=======
 /// torch::special::exp2(t);
 /// ```
 inline Tensor exp2(const Tensor& self) {
@@ -98,7 +87,22 @@
 /// ```
 inline Tensor expm1(const Tensor& self) {
   return torch::special_expm1(self);
->>>>>>> 19a0eb4c
+}
+
+/// Computes the exponentially scaled zeroth order modified Bessel function of the first kind
+/// See https://pytorch.org/docs/master/special.html#torch.special.i0e.
+///
+/// Example:
+/// ```
+/// auto t = torch::randn(128, dtype=kDouble);
+/// torch::special::i0e(t);
+/// ```
+inline Tensor i0e(const Tensor& self) {
+  return torch::special_i0e(self);
+}
+
+inline Tensor i0e_out(const Tensor& self) {
+  return torch::special_i0e(self);
 }
 
 }} // torch::special