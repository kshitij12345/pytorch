--- conflicted
+++ resolved
@@ -145,7 +145,10 @@
   return torch::special_expm1(self);
 }
 
-<<<<<<< HEAD
+inline Tensor& expm1_out(Tensor& result, const Tensor& self) {
+  return torch::special_expm1_out(result, self);
+}
+
 inline Tensor xlog1py(const Tensor& self, const Tensor& other) {
   return torch::special_xlog1py(self, other);
 }
@@ -168,10 +171,6 @@
 
 inline Tensor& xlog1py_out(Tensor& result, const Tensor& self, const Scalar& other) {
   return torch::special_xlog1py_out(result, self, other);
-=======
-inline Tensor& expm1_out(Tensor& result, const Tensor& self) {
-  return torch::special_expm1_out(result, self);
->>>>>>> 399b66c8
 }
 
 }} // torch::special