#pragma once

#include <ATen/ATen.h>

namespace torch {
namespace special {

/// Computes the natural logarithm of the absolute value of the gamma function
/// See https://pytorch.org/docs/master/special.html#torch.special.gammaln.
///
/// Example:
/// ```
/// auto t = torch::randn(128, dtype=kDouble);
/// torch::special::gammaln(t);
/// ```
inline Tensor gammaln(const Tensor& self) {
  return torch::special_gammaln(self);
}

inline Tensor& gammaln_out(Tensor& result, const Tensor& self) {
  return torch::special_gammaln_out(result, self);
}

/// Computes entropy of input, elementwise
/// See https://pytorch.org/docs/master/special.html#torch.special.entr.
///
/// Example:
/// ```
/// auto t = torch::randn(128, dtype=kDouble);
/// torch::special::entr(t);
/// ```
inline Tensor entr(const Tensor& self) {
  return torch::special_entr(self);
}

inline Tensor& entr_out(Tensor& result, const Tensor& self) {
  return torch::special_entr_out(result, self);
}

/// Computes the error function
/// See https://pytorch.org/docs/master/special.html#torch.special.erf.
///
/// Example:
/// ```
/// auto t = torch::randn(128, dtype=kDouble);
/// torch::special::erf(t);
/// ```
inline Tensor erf(const Tensor& self) {
  return torch::special_erf(self);
}

inline Tensor& erf_out(Tensor& result, const Tensor& self) {
  return torch::special_erf_out(result, self);
}

/// Computes the complementary error function
/// See https://pytorch.org/docs/master/special.html#torch.special.erfc.
///
/// Example:
/// ```
/// auto t = torch::randn(128, dtype=kDouble);
/// torch::special::erfc(t);
/// ```
inline Tensor erfc(const Tensor& self) {
  return torch::special_erfc(self);
}

inline Tensor& erfc_out(Tensor& result, const Tensor& self) {
  return torch::special_erfc_out(result, self);
}

/// Computes the inverse error function
/// See https://pytorch.org/docs/master/special.html#torch.special.erfinv.
///
/// Example:
/// ```
/// auto t = torch::randn(128, dtype=kDouble);
/// torch::special::erfinv(t);
/// ```
inline Tensor erfinv(const Tensor& self) {
  return torch::special_erfinv(self);
}

inline Tensor& erfinv_out(Tensor& result, const Tensor& self) {
  return torch::special_erfinv_out(result, self);
}

/// Computes the logit of input, elementwise.
/// See https://pytorch.org/docs/master/special.html#torch.special.logit.
///
/// Example:
/// ```
/// auto t = torch::randn(128, dtype=kDouble);
/// torch::special::logit(t);
/// ```
inline Tensor logit(const Tensor& self) {
  return torch::special_logit(self);
}

inline Tensor& logit_out(Tensor& result, const Tensor& self) {
  return torch::special_logit_out(result, self);
}

/// Computes the expit (also known as the logistic sigmoid function) of input, elementwise
/// See https://pytorch.org/docs/master/special.html#torch.special.expit.
///
/// Example:
/// ```
/// auto t = torch::randn(128, dtype=kDouble);
/// torch::special::expit(t);
/// ```
inline Tensor expit(const Tensor& self) {
  return torch::special_expit(self);
}

inline Tensor& expit_out(Tensor& result, const Tensor& self) {
  return torch::special_expit_out(result, self);
}

/// Computes the base two exponential function of :attr:`input`, elementwise
/// See https://pytorch.org/docs/master/special.html#torch.special.exp2.
///
/// Example:
/// ```
/// auto t = torch::randn(128, dtype=kDouble);
/// torch::special::exp2(t);
/// ```
inline Tensor exp2(const Tensor& self) {
  return torch::special_exp2(self);
}

inline Tensor& exp2_out(Tensor& result, const Tensor& self) {
  return torch::special_exp2_out(result, self);
}

/// Computes the exponential of the elements minus 1, elementwise
/// See https://pytorch.org/docs/master/special.html#torch.special.expm1.
///
/// Example:
/// ```
/// auto t = torch::randn(128, dtype=kDouble);
/// torch::special::expm1(t);
/// ```
inline Tensor expm1(const Tensor& self) {
  return torch::special_expm1(self);
}

inline Tensor& expm1_out(Tensor& result, const Tensor& self) {
  return torch::special_expm1_out(result, self);
}

<<<<<<< HEAD
/// Computes the sinc of input, elementwise
/// See https://pytorch.org/docs/master/special.html#torch.special.sinc.
=======
/// Computes x * log1p(y) for inputs, elementwise
/// See https://pytorch.org/docs/master/special.html#torch.special.xlog1py.
///
/// Example:
/// ```
/// auto x = torch::randn(128, dtype=kDouble);
/// auto y = torch::randn(128, dtype=kDouble);
/// torch::special::xlog1py(x, y);
/// ```
inline Tensor xlog1py(const Tensor& self, const Tensor& other) {
  return torch::special_xlog1py(self, other);
}

inline Tensor xlog1py(const Scalar& self, const Tensor& other) {
  return torch::special_xlog1py(self, other);
}

inline Tensor xlog1py(const Tensor& self, const Scalar& other) {
  return torch::special_xlog1py(self, other);
}

inline Tensor& xlog1py_out(Tensor& result, const Tensor& self, const Tensor& other) {
  return torch::special_xlog1py_out(result, self, other);
}

inline Tensor& xlog1py_out(Tensor& result, const Scalar& self, const Tensor& other) {
  return torch::special_xlog1py_out(result, self, other);
}

inline Tensor& xlog1py_out(Tensor& result, const Tensor& self, const Scalar& other) {
  return torch::special_xlog1py_out(result, self, other);
}

/// Computes the zeroth order modified Bessel function of the first kind of input, elementwise
/// See https://pytorch.org/docs/master/special.html#torch.special.i0
///
/// Example:
/// ```
/// auto t = torch::randn(128, dtype=kDouble);
/// torch::special::i0(t);
/// ```
inline Tensor i0(const Tensor& self) {
  return torch::special_i0(self);
}

inline Tensor& i0_out(Tensor& result, const Tensor& self) {
  return torch::special_i0_out(result, self);
}

/// Computes the area under the standard Gaussian probability density function,
/// integrated from minus infinity to :attr:`input`, elementwise
/// See https://pytorch.org/docs/master/special.html#torch.special.ndtr
///
/// Example:
/// ```
/// auto t = torch::randn(128, dtype=kDouble);
/// torch::special::ndtr(t);
/// ```
inline Tensor ndtr(const Tensor& self) {
  return torch::special_ndtr(self);
}

inline Tensor& ndtr_out(Tensor& result, const Tensor& self) {
  return torch::special_ndtr_out(result, self);
}

/// Computes the exponentially scaled zeroth order modified Bessel function of the first kind
/// See https://pytorch.org/docs/master/special.html#torch.special.i0e.
>>>>>>> 5d6a10a7
///
/// Example:
/// ```
/// auto t = torch::randn(128, dtype=kDouble);
<<<<<<< HEAD
/// torch::special::sinc(t);
/// ```
inline Tensor sinc(const Tensor& self) {
  return torch::special_sinc(self);
}

inline Tensor& sinc_out(Tensor& result, const Tensor& self) {
  return torch::special_sinc_out(result, self);
}

/// Rounds the elements of the input
/// See https://pytorch.org/docs/master/special.html#torch.special.round.
=======
/// torch::special::i0e(t);
/// ```
inline Tensor i0e(const Tensor& self) {
  return torch::special_i0e(self);
}

inline Tensor& i0e_out(Tensor& result, const Tensor& self) {
  return torch::special_i0e_out(result, self);
}

/// Computes the first order modified Bessel function of the first kind
/// See https://pytorch.org/docs/master/special.html#torch.special.i1.
>>>>>>> 5d6a10a7
///
/// Example:
/// ```
/// auto t = torch::randn(128, dtype=kDouble);
<<<<<<< HEAD
/// torch::special::round(t);
/// ```
inline Tensor round(const Tensor& self) {
  return torch::special_round(self);
}

inline Tensor& round_out(Tensor& result, const Tensor& self) {
  return torch::special_round_out(result, self);
}

/// Computes log(1 + x) of the input, elementwise
/// See https://pytorch.org/docs/master/special.html#torch.special.log1p.
=======
/// torch::special::i1(t);
/// ```
inline Tensor i1(const Tensor& self) {
  return torch::special_i1(self);
}

inline Tensor& i1_out(Tensor& result, const Tensor& self) {
  return torch::special_i1_out(result, self);
}

/// Computes the exponentially scaled first order modified Bessel function of the first kind
/// See https://pytorch.org/docs/master/special.html#torch.special.i1e.
>>>>>>> 5d6a10a7
///
/// Example:
/// ```
/// auto t = torch::randn(128, dtype=kDouble);
<<<<<<< HEAD
/// torch::special::log1p(t);
/// ```
inline Tensor log1p(const Tensor& self) {
  return torch::special_log1p(self);
}

inline Tensor& log1p_out(Tensor& result, const Tensor& self) {
  return torch::special_log1p_out(result, self);
=======
/// torch::special::i1e(t);
/// ```
inline Tensor i1e(const Tensor& self) {
  return torch::special_i1e(self);
}

inline Tensor& i1e_out(Tensor& result, const Tensor& self) {
  return torch::special_i1e_out(result, self);
>>>>>>> 5d6a10a7
}

}} // torch::special<|MERGE_RESOLUTION|>--- conflicted
+++ resolved
@@ -149,10 +149,6 @@
   return torch::special_expm1_out(result, self);
 }
 
-<<<<<<< HEAD
-/// Computes the sinc of input, elementwise
-/// See https://pytorch.org/docs/master/special.html#torch.special.sinc.
-=======
 /// Computes x * log1p(y) for inputs, elementwise
 /// See https://pytorch.org/docs/master/special.html#torch.special.xlog1py.
 ///
@@ -221,12 +217,58 @@
 
 /// Computes the exponentially scaled zeroth order modified Bessel function of the first kind
 /// See https://pytorch.org/docs/master/special.html#torch.special.i0e.
->>>>>>> 5d6a10a7
-///
-/// Example:
-/// ```
-/// auto t = torch::randn(128, dtype=kDouble);
-<<<<<<< HEAD
+///
+/// Example:
+/// ```
+/// auto t = torch::randn(128, dtype=kDouble);
+/// torch::special::i0e(t);
+/// ```
+inline Tensor i0e(const Tensor& self) {
+  return torch::special_i0e(self);
+}
+
+inline Tensor& i0e_out(Tensor& result, const Tensor& self) {
+  return torch::special_i0e_out(result, self);
+}
+
+/// Computes the first order modified Bessel function of the first kind
+/// See https://pytorch.org/docs/master/special.html#torch.special.i1.
+///
+/// Example:
+/// ```
+/// auto t = torch::randn(128, dtype=kDouble);
+/// torch::special::i1(t);
+/// ```
+inline Tensor i1(const Tensor& self) {
+  return torch::special_i1(self);
+}
+
+inline Tensor& i1_out(Tensor& result, const Tensor& self) {
+  return torch::special_i1_out(result, self);
+}
+
+/// Computes the exponentially scaled first order modified Bessel function of the first kind
+/// See https://pytorch.org/docs/master/special.html#torch.special.i1e.
+///
+/// Example:
+/// ```
+/// auto t = torch::randn(128, dtype=kDouble);
+/// torch::special::i1e(t);
+/// ```
+inline Tensor i1e(const Tensor& self) {
+  return torch::special_i1e(self);
+}
+
+inline Tensor& i1e_out(Tensor& result, const Tensor& self) {
+  return torch::special_i1e_out(result, self);
+}
+
+/// Computes the sinc of input, elementwise
+/// See https://pytorch.org/docs/master/special.html#torch.special.sinc.
+///
+/// Example:
+/// ```
+/// auto t = torch::randn(128, dtype=kDouble);
 /// torch::special::sinc(t);
 /// ```
 inline Tensor sinc(const Tensor& self) {
@@ -239,25 +281,10 @@
 
 /// Rounds the elements of the input
 /// See https://pytorch.org/docs/master/special.html#torch.special.round.
-=======
-/// torch::special::i0e(t);
-/// ```
-inline Tensor i0e(const Tensor& self) {
-  return torch::special_i0e(self);
-}
-
-inline Tensor& i0e_out(Tensor& result, const Tensor& self) {
-  return torch::special_i0e_out(result, self);
-}
-
-/// Computes the first order modified Bessel function of the first kind
-/// See https://pytorch.org/docs/master/special.html#torch.special.i1.
->>>>>>> 5d6a10a7
-///
-/// Example:
-/// ```
-/// auto t = torch::randn(128, dtype=kDouble);
-<<<<<<< HEAD
+///
+/// Example:
+/// ```
+/// auto t = torch::randn(128, dtype=kDouble);
 /// torch::special::round(t);
 /// ```
 inline Tensor round(const Tensor& self) {
@@ -270,25 +297,10 @@
 
 /// Computes log(1 + x) of the input, elementwise
 /// See https://pytorch.org/docs/master/special.html#torch.special.log1p.
-=======
-/// torch::special::i1(t);
-/// ```
-inline Tensor i1(const Tensor& self) {
-  return torch::special_i1(self);
-}
-
-inline Tensor& i1_out(Tensor& result, const Tensor& self) {
-  return torch::special_i1_out(result, self);
-}
-
-/// Computes the exponentially scaled first order modified Bessel function of the first kind
-/// See https://pytorch.org/docs/master/special.html#torch.special.i1e.
->>>>>>> 5d6a10a7
-///
-/// Example:
-/// ```
-/// auto t = torch::randn(128, dtype=kDouble);
-<<<<<<< HEAD
+///
+/// Example:
+/// ```
+/// auto t = torch::randn(128, dtype=kDouble);
 /// torch::special::log1p(t);
 /// ```
 inline Tensor log1p(const Tensor& self) {
@@ -297,16 +309,6 @@
 
 inline Tensor& log1p_out(Tensor& result, const Tensor& self) {
   return torch::special_log1p_out(result, self);
-=======
-/// torch::special::i1e(t);
-/// ```
-inline Tensor i1e(const Tensor& self) {
-  return torch::special_i1e(self);
-}
-
-inline Tensor& i1e_out(Tensor& result, const Tensor& self) {
-  return torch::special_i1e_out(result, self);
->>>>>>> 5d6a10a7
 }
 
 }} // torch::special