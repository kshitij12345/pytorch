--- conflicted
+++ resolved
@@ -145,7 +145,10 @@
   return torch::special_expm1(self);
 }
 
-<<<<<<< HEAD
+inline Tensor& expm1_out(Tensor& result, const Tensor& self) {
+  return torch::special_expm1_out(result, self);
+}
+
 /// Computes the exponentially scaled zeroth order modified Bessel function of the first kind
 /// See https://pytorch.org/docs/master/special.html#torch.special.i0e.
 ///
@@ -160,10 +163,6 @@
 
 inline Tensor i0e_out(const Tensor& self) {
   return torch::special_i0e(self);
-=======
-inline Tensor& expm1_out(Tensor& result, const Tensor& self) {
-  return torch::special_expm1_out(result, self);
->>>>>>> 902bf0bb
 }
 
 }} // torch::special