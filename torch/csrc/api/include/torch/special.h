--- conflicted
+++ resolved
@@ -21,23 +21,24 @@
   return torch::special_gammaln_out(result, self);
 }
 
-<<<<<<< HEAD
 /// Computes the multivariate log-gamma function with dimension `p`, elementwise
 /// See https://pytorch.org/docs/master/special.html#torch.special.multigammaln.
-=======
+///
+/// Example:
+/// ```
+/// auto t = torch::randn(128, dtype=kDouble);
+/// torch::special::multigammaln(t, 1);
+/// ```
+inline Tensor multigammaln(const Tensor& self, int64_t p) {
+  return torch::special_multigammaln(self, p);
+}
+
 /// Computes the nth derivative of the digamma function on the input.
 /// See https:://pytorch.org/docs/master/special.html#torch.special.polygamma.
->>>>>>> 39ce29ef
-///
-/// Example:
-/// ```
-/// auto t = torch::randn(128, dtype=kDouble);
-<<<<<<< HEAD
-/// torch::special::multigammaln(t, 1);
-/// ```
-inline Tensor multigammaln(const Tensor& self, int64_t p) {
-  return torch::special_multigammaln(self, p);
-=======
+///
+/// Example:
+/// ```
+/// auto t = torch::randn(128, dtype=kDouble);
 /// torch::special::polygamma(2, t);
 /// ```
 inline Tensor polygamma(int64_t n, const Tensor& self) {
@@ -46,7 +47,6 @@
 
 inline Tensor& polygamma_out(Tensor& result, int64_t n, const Tensor& self) {
   return torch::special_polygamma_out(result, n, self);
->>>>>>> 39ce29ef
 }
 
 /// Computes the logarithmic derivative of the gamma function on input
