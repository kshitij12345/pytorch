#include <torch/csrc/jit/passes/normalize_ops.h>

#include <c10/util/Exception.h>

namespace torch {
namespace jit {

namespace {

// having multiple ops in our IR that do the same thing makes the IR more
// difficult to consumer for downstream user of the IR, such as our own
// optimization passes here, we convert op aliases into a standard form
bool normalizeOpAliases(graph_node_list_iterator& iter) {
  auto alias = getOperatorAliasMap().find(iter->kind());
  if (alias != getOperatorAliasMap().end()) {
    iter->replaceWithNewSymbol(alias->second);
    iter.destroyCurrent();
    return true;
  }
  return false;
}

// Normalizes a `__is__` comparison with a bool to `eq` (and same with
// `__isnot__`)
bool normalizeIsBool(graph_node_list_iterator& iter) {
  ArrayRef<Value*> args = iter->inputs();
  if (args.size() == 2 && args[0]->type() == BoolType::get() &&
      args[1]->type() == BoolType::get()) {
    if (iter->kind() == aten::__is__) {
      iter->replaceWithNewSymbol(aten::eq);
      iter.destroyCurrent();
      return true;
    }
    if (iter->kind() == aten::__isnot__) {
      iter->replaceWithNewSymbol(aten::ne);
      iter.destroyCurrent();
      return true;
    }
  }
  return false;
}

void NormalizeOps(Block* block) {
  for (auto it = block->nodes().begin(), end = block->nodes().end();
       it != end;) {
    for (auto sub : it->blocks()) {
      NormalizeOps(sub);
    }

    if (normalizeOpAliases(it)) {
      continue;
    }

    if (normalizeIsBool(it)) {
      continue;
    }
    it++;
  }
}

} // namespace

const std::unordered_map<Symbol, Symbol>& getOperatorAliasMap() {
  // map from op alias -> normalized op
  static const std::unordered_map<Symbol, Symbol> alias_map = {
      {aten::absolute, aten::abs},
      {aten::absolute_, aten::abs_},
      {aten::clip, aten::clamp},
      {aten::clip_, aten::clamp_},
      {aten::det, aten::linalg_det},
      {aten::matrix_power, aten::linalg_matrix_power},
      {aten::ger, aten::outer},
      {aten::arccos, aten::acos},
      {aten::arccos_, aten::acos_},
      {aten::arcsin, aten::asin},
      {aten::arcsin_, aten::asin_},
      {aten::arctan, aten::atan},
      {aten::arctan_, aten::atan_},
      {aten::arccosh, aten::acosh},
      {aten::arccosh_, aten::acosh_},
      {aten::arcsinh, aten::asinh},
      {aten::arcsinh_, aten::asinh_},
      {aten::arctanh, aten::atanh},
      {aten::arctanh_, aten::atanh_},
      {aten::fix, aten::trunc},
      {aten::fix_, aten::trunc_},
      {aten::negative, aten::neg},
      {aten::negative_, aten::neg_},
      {aten::subtract, aten::sub},
      {aten::subtract_, aten::sub_},
      {aten::greater_equal, aten::ge},
      {aten::greater_equal_, aten::ge_},
      {aten::greater, aten::gt},
      {aten::greater_, aten::gt_},
      {aten::less_equal, aten::le},
      {aten::less_equal_, aten::le_},
      {aten::less, aten::lt},
      {aten::less_, aten::lt_},
      {aten::not_equal, aten::ne},
      {aten::not_equal_, aten::ne_},
      {aten::divide, aten::div},
      {aten::divide_, aten::div_},
      {aten::multiply, aten::mul},
      {aten::multiply_, aten::mul_},
      {aten::true_divide, aten::div},
      {aten::true_divide_, aten::div_},
      {aten::row_stack, aten::vstack},
      {aten::swapdims, aten::transpose},
      {aten::swapdims_, aten::transpose_},
      {aten::swapaxes, aten::transpose},
      {aten::swapaxes_, aten::transpose_},
      {aten::moveaxis, aten::movedim},
      {aten::special_erf, aten::erf},
      {aten::special_erfc, aten::erfc},
      {aten::special_erfinv, aten::erfinv},
      {aten::special_expit, aten::sigmoid},
      {aten::special_exp2, aten::exp2},
      {aten::special_expm1, aten::expm1},
      {aten::special_logit, aten::logit},
<<<<<<< HEAD
      {aten::special_round, aten::round},
      {aten::special_log1p, aten::log1p},
      {aten::special_sinc, aten::sinc},
=======
      {aten::special_digamma, aten::digamma},
      {aten::special_psi, aten::digamma},
>>>>>>> cf38b20c
      {aten::special_i0, aten::i0},
      {aten::orgqr, aten::linalg_householder_product},
      {aten::special_gammaln, aten::lgamma}};
  return alias_map;
}

void NormalizeOps(const std::shared_ptr<Graph>& graph) {
  NormalizeOps(graph->block());
}

} // namespace jit
} // namespace torch<|MERGE_RESOLUTION|>--- conflicted
+++ resolved
@@ -117,14 +117,11 @@
       {aten::special_exp2, aten::exp2},
       {aten::special_expm1, aten::expm1},
       {aten::special_logit, aten::logit},
-<<<<<<< HEAD
       {aten::special_round, aten::round},
       {aten::special_log1p, aten::log1p},
       {aten::special_sinc, aten::sinc},
-=======
       {aten::special_digamma, aten::digamma},
       {aten::special_psi, aten::digamma},
->>>>>>> cf38b20c
       {aten::special_i0, aten::i0},
       {aten::orgqr, aten::linalg_householder_product},
       {aten::special_gammaln, aten::lgamma}};
