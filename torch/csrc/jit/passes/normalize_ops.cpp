--- conflicted
+++ resolved
@@ -131,12 +131,9 @@
       {aten::orgqr, aten::linalg_householder_product},
       {aten::special_multigammaln, aten::mvlgamma},
       {aten::special_polygamma, aten::polygamma},
-<<<<<<< HEAD
       {aten::special_softmax, aten::softmax},
-=======
       {aten::special_gammainc, aten::igamma},
       {aten::special_gammaincc, aten::igammac},
->>>>>>> 57212054
       {aten::special_gammaln, aten::lgamma}};
   return alias_map;
 }
