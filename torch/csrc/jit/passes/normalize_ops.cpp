#include <torch/csrc/jit/passes/normalize_ops.h>

#include <c10/util/Exception.h>

namespace torch {
namespace jit {

namespace {

// having multiple ops in our IR that do the same thing makes the IR more
// difficult to consumer for downstream user of the IR, such as our own
// optimization passes here, we convert op aliases into a standard form
bool normalizeOpAliases(graph_node_list_iterator& iter) {
  auto alias = getOperatorAliasMap().find(iter->kind());
  if (alias != getOperatorAliasMap().end()) {
    iter->replaceWithNewSymbol(alias->second);
    iter.destroyCurrent();
    return true;
  }
  return false;
}

// Normalizes a `__is__` comparison with a bool to `eq` (and same with
// `__isnot__`)
bool normalizeIsBool(graph_node_list_iterator& iter) {
  ArrayRef<Value*> args = iter->inputs();
  if (args.size() == 2 && args[0]->type() == BoolType::get() &&
      args[1]->type() == BoolType::get()) {
    if (iter->kind() == aten::__is__) {
      iter->replaceWithNewSymbol(aten::eq);
      iter.destroyCurrent();
      return true;
    }
    if (iter->kind() == aten::__isnot__) {
      iter->replaceWithNewSymbol(aten::ne);
      iter.destroyCurrent();
      return true;
    }
  }
  return false;
}

void NormalizeOps(Block* block) {
  for (auto it = block->nodes().begin(), end = block->nodes().end();
       it != end;) {
    for (auto sub : it->blocks()) {
      NormalizeOps(sub);
    }

    if (normalizeOpAliases(it)) {
      continue;
    }

    if (normalizeIsBool(it)) {
      continue;
    }
    it++;
  }
}

} // namespace

const std::unordered_map<Symbol, Symbol>& getOperatorAliasMap() {
  // map from op alias -> normalized op
  static const std::unordered_map<Symbol, Symbol> alias_map = {
      {aten::absolute, aten::abs},
      {aten::absolute_, aten::abs_},
      {aten::clip, aten::clamp},
      {aten::clip_, aten::clamp_},
      {aten::det, aten::linalg_det},
      {aten::matrix_power, aten::linalg_matrix_power},
      {aten::ger, aten::outer},
      {aten::arccos, aten::acos},
      {aten::arccos_, aten::acos_},
      {aten::arcsin, aten::asin},
      {aten::arcsin_, aten::asin_},
      {aten::arctan, aten::atan},
      {aten::arctan_, aten::atan_},
      {aten::arccosh, aten::acosh},
      {aten::arccosh_, aten::acosh_},
      {aten::arcsinh, aten::asinh},
      {aten::arcsinh_, aten::asinh_},
      {aten::arctanh, aten::atanh},
      {aten::arctanh_, aten::atanh_},
      {aten::fix, aten::trunc},
      {aten::fix_, aten::trunc_},
      {aten::negative, aten::neg},
      {aten::negative_, aten::neg_},
      {aten::subtract, aten::sub},
      {aten::subtract_, aten::sub_},
      {aten::greater_equal, aten::ge},
      {aten::greater_equal_, aten::ge_},
      {aten::greater, aten::gt},
      {aten::greater_, aten::gt_},
      {aten::less_equal, aten::le},
      {aten::less_equal_, aten::le_},
      {aten::less, aten::lt},
      {aten::less_, aten::lt_},
      {aten::not_equal, aten::ne},
      {aten::not_equal_, aten::ne_},
      {aten::divide, aten::div},
      {aten::divide_, aten::div_},
      {aten::multiply, aten::mul},
      {aten::multiply_, aten::mul_},
      {aten::true_divide, aten::div},
      {aten::true_divide_, aten::div_},
      {aten::row_stack, aten::vstack},
      {aten::swapdims, aten::transpose},
      {aten::swapdims_, aten::transpose_},
      {aten::swapaxes, aten::transpose},
      {aten::swapaxes_, aten::transpose_},
      {aten::moveaxis, aten::movedim},
      {aten::special_erf, aten::erf},
      {aten::special_erfc, aten::erfc},
      {aten::special_erfinv, aten::erfinv},
      {aten::special_expit, aten::sigmoid},
      {aten::special_exp2, aten::exp2},
      {aten::special_expm1, aten::expm1},
      {aten::special_logit, aten::logit},
      {aten::special_logsumexp, aten::logsumexp},
      {aten::special_round, aten::round},
      {aten::special_log1p, aten::log1p},
      {aten::special_sinc, aten::sinc},
      {aten::special_digamma, aten::digamma},
      {aten::special_psi, aten::digamma},
      {aten::special_i0, aten::i0},
<<<<<<< HEAD
      {aten::special_xlogy, aten::xlogy},
=======
      {aten::special_log_softmax, aten::log_softmax},
>>>>>>> 94840969
      {aten::orgqr, aten::linalg_householder_product},
      {aten::special_gammaln, aten::lgamma}};
  return alias_map;
}

void NormalizeOps(const std::shared_ptr<Graph>& graph) {
  NormalizeOps(graph->block());
}

} // namespace jit
} // namespace torch<|MERGE_RESOLUTION|>--- conflicted
+++ resolved
@@ -124,11 +124,8 @@
       {aten::special_digamma, aten::digamma},
       {aten::special_psi, aten::digamma},
       {aten::special_i0, aten::i0},
-<<<<<<< HEAD
       {aten::special_xlogy, aten::xlogy},
-=======
       {aten::special_log_softmax, aten::log_softmax},
->>>>>>> 94840969
       {aten::orgqr, aten::linalg_householder_product},
       {aten::special_gammaln, aten::lgamma}};
   return alias_map;
