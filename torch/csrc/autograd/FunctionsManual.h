--- conflicted
+++ resolved
@@ -230,7 +230,6 @@
 std::tuple<Tensor, Tensor> polar_backward(
     const Tensor& grad,
     const Tensor& result);
-<<<<<<< HEAD
 Tensor i1_backward(
     const Tensor& grad,
     const Tensor& self,
@@ -239,13 +238,6 @@
     const Tensor& grad,
     const Tensor& self,
     const Tensor& result);
-Tensor lu_unpack_backward(
-  const std::vector<torch::autograd::Variable>& grads,
-  const Tensor& LU_data,
-  bool unpack_data
-);
-=======
->>>>>>> 3c87fe9b
 
 } // namespace details
 } // namespace generated
