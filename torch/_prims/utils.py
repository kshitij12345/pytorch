from __future__ import annotations

from typing import Any, Union, Sequence, Optional, Tuple, List, Callable, Type
from enum import Enum
from functools import reduce, cmp_to_key
import operator
from torch._subclasses.fake_tensor import FakeTensor

import torch

# nvFuser imports are conditional on CUDA being available
if torch.cuda.is_available():
    from torch._C._nvfuser import DataType  # type: ignore[import]

    _torch_dtype_to_nvfuser_dtype_map = {
        torch.cdouble: DataType.ComplexDouble,
        torch.cfloat: DataType.ComplexFloat,
        torch.double: DataType.Double,
        torch.float: DataType.Float,
        torch.half: DataType.Half,
        torch.bfloat16: DataType.BFloat16,
        torch.long: DataType.Int,
        torch.int: DataType.Int32,
        torch.bool: DataType.Bool,
    }
else:
    _torch_dtype_to_nvfuser_dtype_map = {}


def getnvFuserDtype(dtype: torch.dtype):
    """
    Translates from torch.dtype to nvFuser's DataType enum
    """
    return _torch_dtype_to_nvfuser_dtype_map[dtype]


ShapeType = Union[torch.Size, List[int], Tuple[int, ...]]
StrideType = Union[List[int], Tuple[int, ...]]
DimsType = Union[int, List[int], Tuple[int, ...]]
DimsSequenceType = Union[List[int], Tuple[int, ...]]
NumberType = Union[bool, int, float, complex]
Number = (bool, int, float, complex)
DeviceLikeType = Union[str, torch.device]


torch_function_passthrough = {
    torch.Tensor.ndim.__get__,  # type: ignore[attr-defined]
    torch.Tensor.numel,
    torch.Tensor.stride,
    torch.Tensor.dtype.__get__,  # type: ignore[attr-defined]
    torch.Tensor.shape.__get__,  # type: ignore[attr-defined]
    torch.Tensor.device.__get__,  # type: ignore[attr-defined]
    # For TorchRefsMode only
    torch.Tensor.__format__,
    torch.Tensor.__repr__,
}


TensorLikeType = torch.Tensor
TensorLike = torch.Tensor
TensorSequenceType = Union[List[TensorLikeType], Tuple[TensorLikeType, ...]]
TensorOrNumberLikeType = Union[TensorLikeType, NumberType]


def TensorMeta(
    tensorlike: Optional[Union[NumberType, torch.Tensor]] = None,
    *,
    shape: Optional[ShapeType] = None,
    strides: Optional[StrideType] = None,
    dtype: Optional[torch.dtype] = None,
    device: Optional[Union[torch.device, str]] = None,
):
    if isinstance(tensorlike, Number):
        assert not shape and (shape is None or isinstance(shape, Sequence))
        assert not strides and (strides is None or isinstance(strides, Sequence))
        inferred_shape: Tuple[int, ...] = ()
        inferred_strides: Tuple[int, ...] = ()
        inferred_dtype = type_to_dtype(type(tensorlike))
        inferred_device = torch.device("cpu")
        # TODO: This looks wrong, a number that is wrapped into a tensor
        # needs to behave differently than a scalar tensor for type
        # promotion purposes
    elif tensorlike is not None:
        assert isinstance(tensorlike, torch.Tensor)
        inferred_shape = tuple(tensorlike.shape)
        inferred_strides = tuple(tensorlike.stride())
        inferred_dtype = tensorlike.dtype
        inferred_device = tensorlike.device
    else:
        # If no tensorlike "example" is given then all metadata
        # must be provided explicitly
        assert shape is not None
        assert strides is not None
        assert dtype is not None
        assert device is not None

    shape = inferred_shape if shape is None else tuple(shape)
    strides = inferred_strides if strides is None else tuple(strides)
    dtype = inferred_dtype if dtype is None else dtype
    device = inferred_device if device is None else device

    if isinstance(device, str):
        device = torch.device(device)

    return FakeTensor(
        torch.empty_strided(shape, strides, dtype=dtype, device="meta"), device
    )


# TODO: look at using torch.testing.assert_close instead with an option
#   to just compare metadata
def compare_tensor_meta(a: TensorLikeType, b: TensorLikeType):
    """
    Checks that two tensor likes have the same shape,
    dtype and device.

    In the future this will validate additional metadata, like
    strides.
    """
    assert isinstance(a, TensorLike)
    assert isinstance(b, TensorLike)

    for x, y in zip(a.shape, b.shape):
        if x != y:
            msg = "Shapes {0} and {1} are not equal!".format(a.shape, b.shape)
            raise AssertionError(msg)

    if a.dtype != b.dtype:
        msg = "Dtypes {0} and {1} are not equal!".format(a.dtype, b.dtype)
        raise AssertionError(msg)

    if a.device != b.device:
        # Handles special cuda:0 vs cuda case
        # TODO: we should review why this happens and see about fixing it
        if (str(a.device) == "cuda:0" or str(a.device) == "cuda") and (
            str(b.device) == "cuda:0" or str(b.device) == "cuda"
        ):
            pass
        else:
            msg = "Devices {0} and {1} are not equal!".format(a.device, b.device)
            raise AssertionError(msg)

    # Stride checking is currently disabled, see https://github.com/pytorch/pytorch/issues/78050
    # same_strides, idx = check_significant_strides(a, b)
    # if not same_strides:
    #     msg = "Stride mismatch! Strides are {0} and {1} (mismatched at {2})!".format(
    #         a.stride(), b.stride(), idx
    #     )
    # raise RuntimeError(msg)


def check_significant_strides(
    a: TensorLikeType, b: TensorLikeType
) -> Tuple[bool, Optional[int]]:
    # NOTE: only on CUDA because CPU elementwise strides are incorrect in PyTorch
    # See https://github.com/pytorch/pytorch/issues/77553
    # Only compares strides that are "meaningful" -- strides for dimensions with length > 1
    # and for tensors with more than one element
    if (a.device.type == "cuda" or b.device.type == "cuda") and a.numel() > 0:
        for idx in range(a.ndim):
            if a.stride()[idx] != b.stride()[idx] and a.shape[idx] > 1:
                return False, idx

    return True, None


def is_contiguous(a: TensorLikeType) -> bool:
    """
    Tests whether a tensor is contiguous or not.

    Tensors are contiguous when they have no elements,
    or when they have "nested" strides.
    """
    if a.numel() == 0:
        return True

    expected_stride = 1
    for x, y in reversed(tuple(zip(a.shape, a.stride()))):
        # Skips checking strides when a dimension has length 1
        if x == 1:
            continue

        if y != expected_stride:
            return False
        expected_stride = expected_stride * x

    return True


# NOTE: Based on the implementation in TensorIterator.cpp, but note that
# the note [Computing output strides] is incorrect, because it
# says that strides will be preserved even if they are not
# "non overlapping and dense", but this is incorrect. The
# output of elementwise operations are always given
# non overlapping and dense strides.
# This is also INCORRECT because it does not model TensorIterator's
# short-circuit, which can cause different strides.
def compute_elementwise_output_strides(*tensors) -> Tuple[int, ...]:
    """
    Computes the output strides for elementwise operations.
    """

    if len(tensors) == 0:
        msg = "Can't compute elementwise output strides for zero tensors!"
        raise ValueError(msg)

    check_same_shape(*tensors, allow_cpu_scalar_tensors=True)

    # Filters the tensors to actual tensors
    tensors = tuple(
        a for a in tensors if isinstance(a, TensorLike) and not is_cpu_scalar_tensor(a)
    )

    # Short-circuits for CPU scalar case
    if len(tensors) == 0:
        return ()

    # Short-circuits for shapes with zero or one dimensions
    # TODO: are these necessary?
    ndim = tensors[0].ndim
    if ndim == 0:
        return ()
    if ndim == 1:
        return (1,)

    shape = tensors[0].shape

    def _cmp(idx_a, idx_b):
        for tensor in tensors:
            stride_a = tensor.stride()[idx_a]
            stride_b = tensor.stride()[idx_b]

            if stride_a == 0 or stride_b == 0:
                continue

            if stride_a < stride_b:
                return -1

            if stride_a > stride_b:
                return 1

            # stride_a == stride_b
            if shape[idx_a] > shape[idx_b]:
                return 1

            # NOTE: this case is missing in the C++ impl
            if shape[idx_a] < shape[idx_b]:
                return -1

        # Note: this case is hit if all strides are zero,
        # or all strides are equal and all dimensions have the same length
        return 0

    perm = tuple(range(ndim))
    perm = tuple(sorted(perm, key=cmp_to_key(_cmp), reverse=True))

    permuted_shape = [-1] * ndim
    for idx, x in enumerate(perm):
        permuted_shape[idx] = shape[x]

    new_strides = make_contiguous_strides_for(permuted_shape)
    permuted_strides = [-1] * ndim
    for idx, x in enumerate(perm):
        permuted_strides[x] = new_strides[idx]

    return tuple(permuted_strides)


#
# Common helper functions
#


def validate_dim_length(length: int):
    """
    Validates that an object represents a valid
    dimension length.
    """

    assert isinstance(length, int)
    assert length >= 0


def validate_shape(shape: ShapeType):
    """
    Validates that a sequence represents a valid shape.
    """

    assert isinstance(shape, Sequence)
    for l in shape:
        validate_dim_length(l)


def validate_strides(strides: StrideType):
    """
    Verifies the object specifies valid strides.
    """

    assert isinstance(strides, Sequence)
    for stride in strides:
        assert stride >= 0


def validate_idx(rank: int, idx: int):
    """
    Validates that idx is a valid index for the given shape.
    Assumes the index is already canonicalized.
    """

    assert isinstance(idx, int)
    assert isinstance(rank, int)

    assert idx >= 0 and idx < rank or idx == 0


def validate_dimension_indices(rank: int, indices: DimsSequenceType):
    for idx in indices:
        validate_idx(rank, idx)


def validate_exclusive_idx(rank: int, ex_idx: int):
    """
    Validates that ex_idx is a valid exclusive index
    for the given shape.
    """

    assert isinstance(ex_idx, int)
    assert isinstance(rank, int)
    assert ex_idx > 0 and ex_idx <= rank


# "Wraps" a dim (up to one time) for the given rank, allowing
# dims to be specified using negative indices
def canonicalize_dim(rank: int, idx: int) -> int:
    # TODO: add a comment for why this is
    _rank = rank if rank != 0 else 1

    if idx >= 0 and idx < _rank:
        return idx

    if idx < 0:
        _idx = idx + _rank
    else:
        _idx = idx

    if _idx < 0 or _idx > _rank:
        # Same error message as in aten/src/ATen/WrapDimUtils.h:49
        msg = "Dimension out of range (expected to be in range of [{0}, {1}], but got {2})".format(
            -rank, rank - 1, idx
        )
        raise IndexError(msg)

    return _idx


# Takes a dimension or sequence of dimensions and "wraps" them,
# mapping negative offsets to positive ones
def canonicalize_dims(rank: int, indices: DimsType) -> DimsType:
    if isinstance(indices, int):
        return canonicalize_dim(rank, indices)

    return tuple(canonicalize_dim(rank, x) for x in indices)


def is_valid_permutation(rank: int, perm: DimsSequenceType) -> bool:
    """
    Validates that perm is a permutation of length rank.
    """

    if not isinstance(perm, Sequence):
        return False

    if not (tuple(sorted(perm)) == tuple(range(0, rank))):
        return False

    return True


def is_same_shape(a: Sequence, b: Sequence) -> bool:
    """
    Compares two shapes a and b, returning True if they are the same
    (their ranks and corresponding lengths match) and False otherwise.
    """

    return tuple(a) == tuple(b)


def is_cpu_scalar_tensor(a: Any) -> bool:
    return isinstance(a, TensorLike) and a.ndim == 0 and a.device.type == "cpu"


def check_same_device(*args, allow_cpu_scalar_tensors):
    """
    Checks that all Tensors in args have the same device.

    Raises a RuntimeError when:
      - args contains an object whose type is not Tensor or Number
      - two Tensor objects in args have different devices, unless one is a CPU scalar tensor and allow_cpu_scalar_tensors is True
    """
    # Short-circuits if all (one or fewer) arguments are trivially on the same device
    if len(args) <= 1:
        return

    # Note: cannot initialize device to the first arg's device (it may not have one)
    device = None
    for arg in args:
        if isinstance(arg, Number):
            continue
        elif isinstance(arg, TensorLike):
            if allow_cpu_scalar_tensors and is_cpu_scalar_tensor(arg):
                continue

            if device is None:
                device = arg.device

            if device != arg.device:
                msg = (
                    "Tensor on device "
                    + str(arg.device)
                    + " is not on the expected device "
                    + str(device)
                    + "!"
                )
                raise RuntimeError(msg)
        else:
            msg = (
                "Unexpected type when checking for same device, " + str(type(arg)) + "!"
            )
            raise RuntimeError(msg)


def canonicalize_device(device: Union[str, torch.device]) -> torch.device:
    if isinstance(device, torch.device):
        return device

    assert isinstance(device, str)
    return torch.device(device)


# Asserts if any of the following are true:
#   - a non-scalar or non-Tensor is given
#   - the shape of any tensors is distinct
def check_same_shape(*args, allow_cpu_scalar_tensors: bool):
    """
    Checks that all Tensors in args have the same shape.

    Raises a RuntimeError when:
      - args contains an object whose type is not Tensor or Number
      - two Tensor objects in args have different devices
    """
    shape = None

    for arg in args:
        if isinstance(arg, Number):
            continue
        elif isinstance(arg, TensorLike):
            if allow_cpu_scalar_tensors and is_cpu_scalar_tensor(arg):
                continue

            if shape is None:
                shape = arg.shape

            if not is_same_shape(shape, arg.shape):
                msg = "Shape {0} is not the expected shape {1}!".format(
                    arg.shape, shape
                )
                raise RuntimeError(msg)
        else:
            msg = (
                "Unexpected type when checking for same shape, " + str(type(arg)) + "!"
            )
            raise RuntimeError(msg)


def extract_shape(*args, allow_cpu_scalar_tensors: bool) -> Optional[ShapeType]:
    shape = None
    scalar_shape = None

    for arg in args:
        if isinstance(arg, Number):
            continue
        elif isinstance(arg, TensorLike):
            if allow_cpu_scalar_tensors and is_cpu_scalar_tensor(arg):
                scalar_shape = arg.shape
                continue

            if shape is None:
                shape = arg.shape

            if not is_same_shape(shape, arg.shape):
                return None
        else:
            return None

    return shape if shape is not None else scalar_shape


def extract_shape_from_varargs(
    shape: Union[ShapeType, Tuple[ShapeType]]
) -> Tuple[int, ...]:
    """
    Returns a shape from varargs.

    In PyTorch, operations that accept shapes often accept them as varargs, like
    foo(*shape). However a user can pass the shape as a sequence of integers,
    like this:

      foo(1, 2, 3)

    or as a sequence of integers

      foo((1, 2, 3))

    In the first case shape will be a tuple of integers, and in the second case it's a tuple
    containing a tuple of integers. This validates those inputs and canonicalizes them
    to a tuple of integers.
    """

    # Handles tuple unwrapping
    if len(shape) == 1 and isinstance(shape[0], tuple):
        shape = shape[0]

    validate_shape(shape)  # type: ignore[arg-type]
    return shape  # type: ignore[return-value]


_integer_dtypes = (torch.uint8, torch.int8, torch.int16, torch.int32, torch.int64)
_float_dtypes = (torch.float16, torch.bfloat16, torch.float32, torch.float64)
_complex_dtypes = (torch.complex32, torch.complex64, torch.complex128)


def is_boolean_dtype(dtype: torch.dtype) -> bool:
    assert isinstance(dtype, torch.dtype)
    return dtype is torch.bool


def is_integer_dtype(dtype: torch.dtype) -> bool:
    assert isinstance(dtype, torch.dtype)
    return dtype in _integer_dtypes


def is_float_dtype(dtype: torch.dtype) -> bool:
    assert isinstance(dtype, torch.dtype)
    return dtype in _float_dtypes


def is_complex_dtype(dtype: torch.dtype) -> bool:
    assert isinstance(dtype, torch.dtype)
    return dtype in _complex_dtypes


def is_grad_dtype(dtype: torch.dtype) -> bool:
    """
    Checks if the dtype can require a gradient.
    """
    return is_float_dtype(dtype) or is_complex_dtype(dtype)


_complex_to_real_dtype_map = {
    torch.complex128: torch.float64,
    torch.complex64: torch.float32,
    torch.complex32: torch.float16,
}

_real_to_complex_dtype_map = {
    torch.float16: torch.complex32,
    torch.bfloat16: torch.complex64,
    torch.float32: torch.complex64,
    torch.float64: torch.complex128,
}


def corresponding_real_dtype(dtype: torch.dtype) -> torch.dtype:
    return _complex_to_real_dtype_map[dtype]


def corresponding_complex_dtype(dtype: torch.dtype) -> torch.dtype:
    return _real_to_complex_dtype_map[dtype]


def dtype_to_type(dtype: torch.dtype) -> type:
    """
    Computes the corresponding Python type (AKA "type kind") for the
    given dtype.
    """
    assert isinstance(dtype, torch.dtype)

    if dtype is torch.bool:
        return bool
    if dtype in _integer_dtypes:
        return int
    if dtype in _float_dtypes:
        return float
    if dtype in _complex_dtypes:
        return complex

    raise ValueError("Invalid dtype!")


_type_to_dtype_map = {
    bool: torch.bool,
    int: torch.int64,
    float: torch.float64,
    complex: torch.complex128,
}


def type_to_dtype(typ: type) -> torch.dtype:
    """
    Computes the corresponding dtype for a Number type.
    """
    return _type_to_dtype_map[typ]


_ordered_types = (bool, int, float, complex)


def get_higher_type(a: type, b: type) -> type:
    """
    Returns the higher of the two given Number types.

    The types are ordered bool -> int -> float -> complex.
    """
    # Type checking
    assert a in _ordered_types
    assert b in _ordered_types

    if a is b:
        return a

    for typ in _ordered_types:
        if a is typ:
            return b
        if b is typ:
            return a

    raise ValueError("Unknown Python scalar type!")


# Returns the higher of two torch datatypes a and b or, if the two
#   are not ordered relative to each other, the next
#   higher datatype
def get_higher_dtype(
    a: Optional[Union[torch.dtype, TensorLikeType, NumberType]],
    b: Optional[Union[torch.dtype, TensorLikeType, NumberType]],
) -> Optional[torch.dtype]:
    """
    Computes the "lowest" datatype that is weakly
    "higher" than both a and b.
    """

    # Type checking
    assert a is None or isinstance(a, (torch.dtype, TensorLike, Number))
    assert b is None or isinstance(b, (torch.dtype, TensorLike, Number))

    def _extract_dtype(
        x: Optional[Union[torch.dtype, TensorLikeType, NumberType]]
    ) -> Optional[torch.dtype]:
        if x is None:
            return None
        if isinstance(x, torch.dtype):
            return x
        if isinstance(x, TensorLike):
            return x.dtype
        if isinstance(x, Number):
            return type_to_dtype(type(x))

        raise RuntimeError("Unexpected type given to _extract_dtype!")

    a, b = _extract_dtype(a), _extract_dtype(b)

    if a is b:
        return a

    if a is None:
        return b

    if b is None:
        return a

    ordered_datatypes = (
        (torch.bool,),
        (torch.uint8, torch.int8),
        (torch.int16,),
        (torch.int32,),
        (torch.int64,),
        (torch.float16, torch.bfloat16),
        (torch.float32,),
        (torch.float64,),
        (torch.complex32,),
        (torch.complex64,),
        (torch.complex128,),
    )

    for idx, dtypes in enumerate(ordered_datatypes):
        if a in dtypes and b in dtypes:
            return ordered_datatypes[idx + 1][0]
        if a in dtypes:
            return b
        if b in dtypes:
            return a

    raise RuntimeError("Unexpected termination!")


# TODO: maybe unify with can_cast_to?
def is_weakly_lesser_type(a: type, b: type) -> bool:
    """
    Compares two types, a and b, returning True if a is weakly "less" than b.

    The comparison is determined by the following type ordering: bool, int, float, complex.
    """
    ordered_types = (
        bool,
        int,
        float,
        complex,
    )

    assert a in ordered_types
    assert b in ordered_types

    for typ in ordered_types:
        if a == typ:
            return True
        if b == typ:
            return False

    raise RuntimeError("Unexpected termination!")


def can_safe_cast_to(*, cast_to: torch.dtype, cast_from: torch.dtype) -> bool:
    for fn in (is_complex_dtype, is_float_dtype, is_integer_dtype, is_boolean_dtype):
        if fn(cast_to):
            return True
        if fn(cast_from):
            return False

    raise ValueError("Received unknown dtypes {0}, {1}!".format(cast_to, cast_from))


def check_same_dtype(*args):
    """
    Checks that all Tensors in args have the same device and that all Numbers have the
    same corresponding Python type.

    Raises a RuntimeError when:
      - args contains an object whose type is not Tensor or Number
      - two Tensors objects in args have different dtypes
      - two Number objects in args have different types
      - there are Tensors and Numbers in args, and one of those Tensors corresponding
          Python types is different from the type of one of those Numbers
    """
    full_dtype = None
    scalar_type = None

    for arg in args:
        if isinstance(arg, Number):
            # Scalar type checking is disabled (and may be removed in the future)
            continue
            # if scalar_type is None:
            #     scalar_type = type(arg)

            # if scalar_type is not type(arg):
            #     msg = (
            #         "Scalar of type "
            #         + str(type(arg))
            #         + " is not the expected type of "
            #         + str(scalar_type)
            #         + "!"
            #     )
            #     raise RuntimeError(msg)
        elif isinstance(arg, TensorLike):
            if full_dtype is None:
                full_dtype = arg.dtype
            if scalar_type is None:
                scalar_type = dtype_to_type(arg.dtype)

            if full_dtype is not arg.dtype:
                msg = (
                    "Tensor with dtype "
                    + str(arg.dtype)
                    + " is not the expected dtype of "
                    + str(full_dtype)
                    + "!"
                )
                raise RuntimeError(msg)

            arg_type = dtype_to_type(arg.dtype)
            if arg_type is not scalar_type:
                msg = (
                    "Tensor with corresponding Python type "
                    + str(arg_type)
                    + " is not the expected type of "
                    + str(scalar_type)
                    + "!"
                )
                raise RuntimeError(msg)
        else:
            msg = (
                "Unexpected type when checking for same dtype, " + str(type(arg)) + "!"
            )
            raise RuntimeError(msg)


# Maps datatypes to their computation types for elementwise operations
_computation_dtype_map = {
    torch.bfloat16: torch.float32,
    torch.float16: torch.float32,
    torch.complex32: torch.complex64,
}


def get_computation_dtype(dtype: torch.dtype) -> torch.dtype:
    return _computation_dtype_map.get(dtype, dtype)


class ELEMENTWISE_TYPE_PROMOTION_KIND(Enum):
    DEFAULT = (0,)
    NO_OPMATH = (1,)
    INT_TO_FLOAT = (2,)
    ALWAYS_BOOL = (3,)
    COMPLEX_TO_FLOAT = (4,)
    BOOL_TO_LONG = (5,)


class REDUCTION_OUTPUT_TYPE_KIND(Enum):
    SAME = (0,)
    COMPLEX_TO_FLOAT = (1,)  # for complex types outputs corresponding real type
    KEEP_PROMOTED_TYPE = (2,)  # keep output in opmath type, needed for mean
    ALWAYS_BOOL = (3,)


# TODO: document type promotion kinds
def elementwise_dtypes(
    *_args,
    type_promotion_kind: ELEMENTWISE_TYPE_PROMOTION_KIND,
) -> Tuple[torch.dtype, torch.dtype]:
    """
    Computes the computation and result dtypes for elementwise type promotion
    on the given arguments and with the given elementwise type promotion kind.

    Note that not all inputs to an elementwise operation necessarily participate in type promotion.
    For example, the "alpha" parameter of torch.add does not participate in type promotion,
    although it may be cast to the Python type corresponding to the computation dtype that
    the type promotion algorithm determines.

    Default elementwise type promotion, which all other type promotion kinds tweak (see below),
    first decides which of four ordered types to use:

    bool -> integer -> floating point -> complex

    The selected type is the "lowest" type in the above list such that all number arguments
    have a weakly "lower" type and all tensor arguments have a weakly lower corresponding
    type for their dtype.

    Once the type is determined, the particular result dtype is found. The dtypes are
    partially ordered as follows:

    bool -> uint8, int8 -> int16 -> int32 -> int64 ->
      float16, bfloat16 -> float32 -> float64 -> complex32 -> complex64 -> complex128

    The result dtype is selected by:
      - if no tensor's dtype has the same corresponding type as the one selected,
          then the result dtype is the (default) dtype corresponding to the selected type
          (for example, 1.5 + an integer tensor has a result dtype of the default floating point dtype)
      - if the result type is complex then the dtype is:
        -  the default complex dtype if there are no floating point or complex tensors
        -  if there are floating point or complex tensors with one or more dimensions, then
            the complex dtype corresponding to the highest corresponding complex dtype among those tensors
            (for example, double + cfloat -> cdouble)
        -  if there are only floating point or complex tensors with zero dimensions, then
            the complex dtype corresponding to the highest corresponding complex dtype among those tensors
      - if the first two cases do not apply, the result dtype is the highest dtype among
          all tensors with one or more dimensions of the output type, and if there are no such
          tensors then it's the highest dtype among all tensors with zero dimensions of the output type
          (for example, long + half -> half, even if the half tensor has zero dimensions)

    The "corresponding complex dtypes" are:
      float16    -> complex32
      bfloat16   -> complex64
      float32    -> complex64
      float64    -> complex128
      complex32  -> complex32
      complex64  -> complex64
      complex128 -> complex128

    The DEFAULT type promotion kind computes per above, and then uses the result dtype to pick a computation
    dtype by mapping low precision floating point and complex dtypes as follows:

      float16   -> float32
      bfloat16  -> float32
      complex32 -> complex64

    This is referred to as "op math", and the NO_OPMATH type promotion kind disables this mapping, making the
    computation dtype the same as the result dtype when it's selected. NO_OPMATH is appropriate for kernels
    which perform no mathematical operations on their tensors (see below for examples).

    The INT_TO_FLOAT type promotion kind maps boolean and integer maps result dtypes to the default floating point dtype,
    and computation dtypes to the appropriate op math dtype.

    The COMPLEX_TO_FLOAT type promotion kind maps complex result dtypes to the corresponding float dtype, following this
    mapping:

        complex32  -> float16
        complex64  -> float32
        complex128 -> float64

    Note that COMPLEX_TO_FLOAT derives the computation dtype as the DEFAULT setting does.

    The BOOL_TO_LONG type promotion kind maps boolean computation and result dtypes to long.

    The ALWAYS_BOOL type promotion kind always sets the result dtype to bool.

    Example operators for each type promotion option:
      DEFAULT                 : add
      NO_OPMATH               : where, nextafter, cat
      INT_TO_FLOAT            : sin
      COMPLEX_TO_FLOAT        : abs
      BOOL_TO_LONG            : pow
      ALWAYS_BOOL             : eq

    """

    args = tuple(x for x in _args if x is not None)

    highest_type: type = bool
    for x in args:
        if not isinstance(x, (Number, TensorLike)):
            msg = (
                "Unexpected type {0} when computing elementwise type promotion!".format(
                    str(type(x))
                )
            )
            raise ValueError(msg)

        if isinstance(x, Number):
            highest_type = get_higher_type(highest_type, type(x))
        else:
            # x is a TensorLike
            highest_type = get_higher_type(highest_type, dtype_to_type(x.dtype))

    result_dtype = None

    def _find_highest_dtype_filtered(
        args, filter, *, float_as_complex=False
    ) -> Optional[torch.dtype]:
        zero_dim_tensor_dtype = None
        one_plus_dim_tensor_dtype = None
        for x in args:
            if isinstance(x, TensorLike) and filter(x.dtype):
                _dtype = x.dtype
                if float_as_complex and is_float_dtype(_dtype):
                    _dtype = corresponding_complex_dtype(_dtype)
                if x.ndim == 0:
                    zero_dim_tensor_dtype = get_higher_dtype(
                        zero_dim_tensor_dtype, _dtype
                    )
                else:
                    # x.ndim > 0
                    one_plus_dim_tensor_dtype = get_higher_dtype(
                        one_plus_dim_tensor_dtype, _dtype
                    )

        # Prefers dtype of tensors with one or more dimensions
        if one_plus_dim_tensor_dtype is not None:
            return one_plus_dim_tensor_dtype

        return zero_dim_tensor_dtype

    if highest_type is float:
        result_dtype = _find_highest_dtype_filtered(args, is_float_dtype)
        result_dtype = (
            torch.get_default_dtype() if result_dtype is None else result_dtype
        )
    elif highest_type is complex:
        result_dtype = _find_highest_dtype_filtered(
            args,
            lambda x: is_float_dtype(x) or is_complex_dtype(x),
            float_as_complex=True,
        )
        if result_dtype is None:
            result_dtype = corresponding_complex_dtype(torch.get_default_dtype())
    elif highest_type is int:
        result_dtype = _find_highest_dtype_filtered(args, is_integer_dtype)
        result_dtype = torch.long if result_dtype is None else result_dtype
    else:
        # highest_type is bool
        result_dtype = torch.bool

    if type_promotion_kind is ELEMENTWISE_TYPE_PROMOTION_KIND.DEFAULT:
        return get_computation_dtype(result_dtype), result_dtype
    elif type_promotion_kind is ELEMENTWISE_TYPE_PROMOTION_KIND.NO_OPMATH:
        return result_dtype, result_dtype
    elif type_promotion_kind is ELEMENTWISE_TYPE_PROMOTION_KIND.INT_TO_FLOAT:
        if is_integer_dtype(result_dtype) or is_boolean_dtype(result_dtype):
            result_dtype = torch.get_default_dtype()
        return get_computation_dtype(result_dtype), result_dtype
    elif type_promotion_kind is ELEMENTWISE_TYPE_PROMOTION_KIND.COMPLEX_TO_FLOAT:
        # NOTE: computation can still occur in a complex dtype
        computation_dtype = get_computation_dtype(result_dtype)
        if is_complex_dtype(result_dtype):
            result_dtype = corresponding_real_dtype(result_dtype)
        return computation_dtype, result_dtype
    elif type_promotion_kind is ELEMENTWISE_TYPE_PROMOTION_KIND.BOOL_TO_LONG:
        if is_boolean_dtype(result_dtype):
            return torch.long, torch.long
        return get_computation_dtype(result_dtype), result_dtype
    elif type_promotion_kind is ELEMENTWISE_TYPE_PROMOTION_KIND.ALWAYS_BOOL:
        return get_computation_dtype(result_dtype), torch.bool
    else:
        raise ValueError(
            "Unknown type promotion kind {0}".format(str(type_promotion_kind))
        )


def reduction_dtypes(
    arg,
    output_dtype_kind: REDUCTION_OUTPUT_TYPE_KIND,
    dtype: Optional[torch.dtype] = None,
) -> Tuple[torch.dtype, Optional[torch.dtype]]:
    # even though some reductions, like amin or amax, don't strictly require type promotion,
    # all the math ops (including comparisons) are still defined only for a computation type,
    # so promotion will still happen. We are doing it explicitly here
    inp_dtype = dtype if dtype is not None else arg.dtype
    computation_dtype = get_computation_dtype(inp_dtype)
    if (
        output_dtype_kind == REDUCTION_OUTPUT_TYPE_KIND.SAME
        or output_dtype_kind == REDUCTION_OUTPUT_TYPE_KIND.COMPLEX_TO_FLOAT
    ):
        result_dtype = dtype if dtype else arg.dtype
        if (
            output_dtype_kind == REDUCTION_OUTPUT_TYPE_KIND.COMPLEX_TO_FLOAT
            and is_complex_dtype(result_dtype)
        ):
            result_dtype = corresponding_real_dtype(result_dtype)
    elif output_dtype_kind == REDUCTION_OUTPUT_TYPE_KIND.KEEP_PROMOTED_TYPE:
        result_dtype = None
    else:  # ALWAYS_BOOL
        result_dtype = torch.bool
    return computation_dtype, result_dtype


def wrap_device(d: Union[str, torch.device]) -> torch.device:
    """
    Wraps strings into torch.device objects.

    Given torch.device objects are returned unmodified.
    """

    assert isinstance(d, (str, torch.device))
    if isinstance(d, str):
        return torch.device(d)

    return d


def make_contiguous_strides_for(shape: ShapeType) -> Tuple[int, ...]:
    validate_shape(shape)
    if not shape:
        return ()

    multiplier = 1
    strides = []
    for l in reversed(shape):
        if l != 0:
            strides.append(multiplier)
            multiplier = l * multiplier
        else:
            strides.append(multiplier)

    result = tuple(reversed(strides))
    return result


def compute_reduction_output_shape(
    shape: ShapeType, dimensions: Sequence
) -> Tuple[int, ...]:
    for idx in dimensions:
        validate_idx(len(shape), idx)

    new_shape = []
    for idx in range(len(shape)):
        if idx in dimensions:
            continue

        new_shape.append(shape[idx])

    return tuple(new_shape)


def validate_no_repeating_dims(dims: Sequence):
    if len(dims) != len(set(dims)):
        raise RuntimeError("duplicate value in the list of dims")


def reduction_dims(shape: ShapeType, dims: Optional[Sequence]) -> Tuple[int, ...]:
    if dims is None:
        return tuple(range(len(shape)))
    dims = tuple(canonicalize_dim(len(shape), idx) for idx in dims)
    validate_no_repeating_dims(dims)
    return dims


def check_in_bounds_for_storage(
    a: torch._TypedStorage, shape: ShapeType, strides: StrideType, storage_offset: int
):
    """
    Determines if the given shape, strides, and offset are valid for the given storage.
    """

    # Short-circuits if the shape has no elements
    if reduce(operator.mul, shape) == 0:
        return

    length = a.size() - storage_offset
    max_offset = 0
    for x, y in zip(shape, strides):
        max_offset = max_offset + (x - 1) * y

    if max_offset >= length:
        required_length = max_offset + storage_offset
        msg = (
            "Can't view a storage of size {0} with an offset of {1}, shape of {2}, and strides of {3}, "
            "which requires a storage of size {4}".format(
                a.size(), storage_offset, str(shape), str(strides), required_length
            )
        )
        raise ValueError(msg)


<<<<<<< HEAD
def check(b, s, *, error_type=RuntimeError):
=======
def check(
    b: bool, s: Callable[[], str], exc_type: Type[Exception] = RuntimeError
) -> None:
>>>>>>> 2d354cdc
    """
    Helper function for raising an error_type (default: RuntimeError) if a boolean condition fails.
    Error message is a callable producing a string (to avoid wasting time
    string formatting in non-error case, and also to make it easier for torchdynamo
    to trace.)
    """
    if not b:
<<<<<<< HEAD
        raise error_type(s())
=======
        raise exc_type(s())
>>>>>>> 2d354cdc
<|MERGE_RESOLUTION|>--- conflicted
+++ resolved
@@ -1129,13 +1129,9 @@
         raise ValueError(msg)
 
 
-<<<<<<< HEAD
-def check(b, s, *, error_type=RuntimeError):
-=======
 def check(
     b: bool, s: Callable[[], str], exc_type: Type[Exception] = RuntimeError
 ) -> None:
->>>>>>> 2d354cdc
     """
     Helper function for raising an error_type (default: RuntimeError) if a boolean condition fails.
     Error message is a callable producing a string (to avoid wasting time
@@ -1143,8 +1139,4 @@
     to trace.)
     """
     if not b:
-<<<<<<< HEAD
-        raise error_type(s())
-=======
-        raise exc_type(s())
->>>>>>> 2d354cdc
+        raise exc_type(s())