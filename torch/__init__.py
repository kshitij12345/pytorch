--- conflicted
+++ resolved
@@ -635,14 +635,9 @@
 import torch.nn.quantized
 from torch import optim as optim
 import torch.optim._multi_tensor
-<<<<<<< HEAD
-import torch.multiprocessing
-import torch.sparse
-import torch.special
-=======
 from torch import multiprocessing as multiprocessing
 from torch import sparse as sparse
->>>>>>> b22df263
+from torch import special as special
 import torch.utils.backcompat
 from torch import onnx as onnx
 from torch import jit as jit
