--- conflicted
+++ resolved
@@ -314,16 +314,6 @@
     tensor([1.0000, 0.4658, 0.3085, 0.2430, 0.2070])
 """.format(**common_args))
 
-<<<<<<< HEAD
-ndtri = _add_docstr(_special.special_ndtri,
-                  r"""
-i0e(input, *, out=None) -> Tensor
-Computes the exponentially scaled zeroth order modified Bessel function of the first kind (as defined below)
-for each element of :attr:`input`.
-
-.. math::
-    \text{out}_{i} = \exp(-|x|) * i0(x) = \exp(-|x|) * \sum_{k=0}^{\infty} \frac{(\text{input}_{i}^2/4)^k}{(k!)^2}
-=======
 i1 = _add_docstr(_special.special_i1,
                  r"""
 i1(input, *, out=None) -> Tensor
@@ -352,18 +342,13 @@
 .. math::
     \text{out}_{i} = \exp(-|x|) * i1(x) =
         \exp(-|x|) * \frac{(\text{input}_{i})}{2} * \sum_{k=0}^{\infty} \frac{(\text{input}_{i}^2/4)^k}{(k!) * (k+1)!}
->>>>>>> 44c20ce6
-
-""" + r"""
-Args:
-    {input}
-Keyword args:
-    {out}
-Example::
-<<<<<<< HEAD
-    >>> torch.special.i0e(torch.arange(5, dtype=torch.float32))
-    tensor([1.0000, 0.4658, 0.3085, 0.2430, 0.2070])
-=======
+
+""" + r"""
+Args:
+    {input}
+Keyword args:
+    {out}
+Example::
     >>> torch.special.i1e(torch.arange(5, dtype=torch.float32))
     tensor([0.0000, 0.2079, 0.2153, 0.1968, 0.1788])
 """.format(**common_args))
@@ -387,5 +372,25 @@
 Example::
     >>> torch.special.ndtr(torch.tensor([-3., -2, -1, 0, 1, 2, 3]))
     tensor([0.0013, 0.0228, 0.1587, 0.5000, 0.8413, 0.9772, 0.9987])
->>>>>>> 44c20ce6
+""".format(**common_args))
+
+ndtri = _add_docstr(_special.special_ndtri,
+                   r"""
+ndtr(input, *, out=None) -> Tensor
+Computes the area under the standard Gaussian probability density function,
+integrated from minus infinity to :attr:`input`, elementwise.
+
+.. math::
+    \text{ndtr}(x) = \frac{1}{\sqrt{2 \pi}}\int_{-\infty}^{x} e^{-\frac{1}{2}t^2} dt
+
+""" + r"""
+Args:
+    {input}
+
+Keyword args:
+    {out}
+
+Example::
+    >>> torch.special.ndtr(torch.tensor([-3., -2, -1, 0, 1, 2, 3]))
+    tensor([0.0013, 0.0228, 0.1587, 0.5000, 0.8413, 0.9772, 0.9987])
 """.format(**common_args))