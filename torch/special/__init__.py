--- conflicted
+++ resolved
@@ -247,12 +247,8 @@
 Example::
     >>> torch.special.i0e(torch.arange(5, dtype=torch.float32))
     tensor([1.0000, 0.4658, 0.3085, 0.2430, 0.2070])
-<<<<<<< HEAD
 """.format(**common_args))
 
 i1e = _add_docstr(_special.special_i1e, "")
 
-i1 = _add_docstr(_special.special_i1, "")
-=======
-""".format(**common_args))
->>>>>>> 50057e56
+i1 = _add_docstr(_special.special_i1, "")