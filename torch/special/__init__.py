import sys

import torch
from torch._C import _add_docstr, _special  # type: ignore
from torch._torch_docs import common_args  # type: ignore

Tensor = torch.Tensor

entr = _add_docstr(_special.special_entr,
                   r"""
entr(input, *, out=None) -> Tensor
Computes the entropy on :attr:`input` (as defined below), elementwise.

.. math::
    \text{entr(x)} = \begin{cases}
        -x * \ln(x)  & x > 0 \\
        0 &  x = 0.0 \\
        -\infty & x < 0
    \end{cases}
""" + """

Args:
   input (Tensor): the input tensor.

Keyword args:
    out (Tensor, optional): the output tensor.

Example::
    >>> a = torch.arange(-0.5, 1, 0.5)
    >>> a
    tensor([-0.5000,  0.0000,  0.5000])
    >>> torch.special.entr(a)
    tensor([  -inf, 0.0000, 0.3466])
""")

gammaln = _add_docstr(_special.special_gammaln,
                      r"""
gammaln(input, *, out=None) -> Tensor

Computes the natural logarithm of the absolute value of the gamma function on :attr:`input`.

.. math::
    \text{out}_{i} = \ln \Gamma(|\text{input}_{i}|)
""" + """
Args:
    {input}

Keyword args:
    {out}

Example::

    >>> a = torch.arange(0.5, 2, 0.5)
    >>> torch.special.gammaln(a)
    tensor([ 0.5724,  0.0000, -0.1208])

""".format(**common_args))

erf = _add_docstr(_special.special_erf,
                  r"""
erf(input, *, out=None) -> Tensor

Computes the error function of :attr:`input`. The error function is defined as follows:

.. math::
    \mathrm{erf}(x) = \frac{2}{\sqrt{\pi}} \int_{0}^{x} e^{-t^2} dt
""" + r"""
Args:
    {input}

Keyword args:
    {out}

Example::

    >>> torch.special.erf(torch.tensor([0, -1., 10.]))
    tensor([ 0.0000, -0.8427,  1.0000])
""".format(**common_args))

erfc = _add_docstr(_special.special_erfc,
                   r"""
erfc(input, *, out=None) -> Tensor

Computes the complementary error function of :attr:`input`.
The complementary error function is defined as follows:

.. math::
    \mathrm{erfc}(x) = 1 - \frac{2}{\sqrt{\pi}} \int_{0}^{x} e^{-t^2} dt
""" + r"""
Args:
    {input}

Keyword args:
    {out}

Example::

    >>> torch.special.erfc(torch.tensor([0, -1., 10.]))
    tensor([ 1.0000, 1.8427,  0.0000])
""".format(**common_args))

erfinv = _add_docstr(_special.special_erfinv,
                     r"""
erfinv(input, *, out=None) -> Tensor

Computes the inverse error function of :attr:`input`.
The inverse error function is defined in the range :math:`(-1, 1)` as:

.. math::
    \mathrm{erfinv}(\mathrm{erf}(x)) = x
""" + r"""

Args:
    {input}

Keyword args:
    {out}

Example::

    >>> torch.special.erfinv(torch.tensor([0, 0.5, -1.]))
    tensor([ 0.0000,  0.4769,    -inf])
""".format(**common_args))

<<<<<<< HEAD
logit = _add_docstr(_special.special_logit,
                     r"""
logit(input, *, out=None) -> Tensor

Computes the logit (defined below) of the elements of :attr:`input`.

.. math::
    y_{i} = \ln(\frac{z_{i}}{1 - z_{i}}) \\
    z_{i} = \begin{cases}
        x_{i} & \text{if eps is None} \\
        \text{eps} & \text{if } x_{i} < \text{eps} \\
        x_{i} & \text{if } \text{eps} \leq x_{i} \leq 1 - \text{eps} \\
        1 - \text{eps} & \text{if } x_{i} > 1 - \text{eps}
    \end{cases}
=======
exp2 = _add_docstr(_special.special_exp2,
                   r"""
exp2(input, *, out=None) -> Tensor

Computes the base two exponential function of :attr:`input`.

.. math::
    y_{i} = 2^{x_{i}}

>>>>>>> 4865195c
""" + r"""
Args:
    {input}

Keyword args:
    {out}

Example::

<<<<<<< HEAD
    >>> t = torch.rand(5)
    >>> t
    tensor([0.7411, 0.8805, 0.4773, 0.8986, 0.0326])
    >>> torch.special.logit(t)
    tensor([ 1.0519,  1.9973, -0.0907,  2.1813, -3.3914])
""".format(**common_args))

expit = _add_docstr(_special.special_expit,
                     r"""
expit(input, *, out=None) -> Tensor

Computes the expit (also known as the logistic sigmoid function) of the elements of :attr:`input`.

.. math::
    \text{out}_{i} = \frac{1}{1 + e^{-\text{input}_{i}}}
=======
    >>> torch.special.exp2(torch.tensor([0, math.log2(2.), 3, 4]))
    tensor([ 1.,  2.,  8., 16.])
""".format(**common_args))

expm1 = _add_docstr(_special.special_expm1,
                    r"""
expm1(input, *, out=None) -> Tensor

Computes the exponential of the elements minus 1
of :attr:`input`.

..

.. math::
    y_{i} = e^{x_{i}} - 1

.. note:: This function provides greater precision than exp(x) - 1 for small values of x.

>>>>>>> 4865195c
""" + r"""
Args:
    {input}

Keyword args:
    {out}

Example::

<<<<<<< HEAD
    >>> t = torch.randn(4)
    >>> t
    tensor([ 0.9213,  1.0887, -0.8858, -1.7683])
    >>> torch.special.expit(t)
    tensor([ 0.7153,  0.7481,  0.2920,  0.1458])
=======
    >>> torch.expm1(torch.tensor([0, math.log(2.)]))
    tensor([ 0.,  1.])
>>>>>>> 4865195c
""".format(**common_args))<|MERGE_RESOLUTION|>--- conflicted
+++ resolved
@@ -122,7 +122,6 @@
     tensor([ 0.0000,  0.4769,    -inf])
 """.format(**common_args))
 
-<<<<<<< HEAD
 logit = _add_docstr(_special.special_logit,
                      r"""
 logit(input, *, out=None) -> Tensor
@@ -137,27 +136,15 @@
         x_{i} & \text{if } \text{eps} \leq x_{i} \leq 1 - \text{eps} \\
         1 - \text{eps} & \text{if } x_{i} > 1 - \text{eps}
     \end{cases}
-=======
-exp2 = _add_docstr(_special.special_exp2,
-                   r"""
-exp2(input, *, out=None) -> Tensor
-
-Computes the base two exponential function of :attr:`input`.
-
-.. math::
-    y_{i} = 2^{x_{i}}
-
->>>>>>> 4865195c
-""" + r"""
-Args:
-    {input}
-
-Keyword args:
-    {out}
-
-Example::
-
-<<<<<<< HEAD
+""" + r"""
+Args:
+    {input}
+
+Keyword args:
+    {out}
+
+Example::
+
     >>> t = torch.rand(5)
     >>> t
     tensor([0.7411, 0.8805, 0.4773, 0.8986, 0.0326])
@@ -173,43 +160,53 @@
 
 .. math::
     \text{out}_{i} = \frac{1}{1 + e^{-\text{input}_{i}}}
-=======
-    >>> torch.special.exp2(torch.tensor([0, math.log2(2.), 3, 4]))
-    tensor([ 1.,  2.,  8., 16.])
-""".format(**common_args))
-
-expm1 = _add_docstr(_special.special_expm1,
-                    r"""
-expm1(input, *, out=None) -> Tensor
-
-Computes the exponential of the elements minus 1
-of :attr:`input`.
-
-..
-
-.. math::
-    y_{i} = e^{x_{i}} - 1
-
-.. note:: This function provides greater precision than exp(x) - 1 for small values of x.
-
->>>>>>> 4865195c
-""" + r"""
-Args:
-    {input}
-
-Keyword args:
-    {out}
-
-Example::
-
-<<<<<<< HEAD
+""" + r"""
+Args:
+    {input}
+
+Keyword args:
+    {out}
+
+Example::
+
     >>> t = torch.randn(4)
     >>> t
     tensor([ 0.9213,  1.0887, -0.8858, -1.7683])
     >>> torch.special.expit(t)
     tensor([ 0.7153,  0.7481,  0.2920,  0.1458])
-=======
+""".format(**common_args))
+
+exp2 = _add_docstr(_special.special_exp2,
+                   r"""
+exp2(input, *, out=None) -> Tensor
+Computes the base two exponential function of :attr:`input`.
+.. math::
+    y_{i} = 2^{x_{i}}
+""" + r"""
+Args:
+    {input}
+Keyword args:
+    {out}
+Example::
+    >>> torch.special.exp2(torch.tensor([0, math.log2(2.), 3, 4]))
+    tensor([ 1.,  2.,  8., 16.])
+""".format(**common_args))
+
+expm1 = _add_docstr(_special.special_expm1,
+                    r"""
+expm1(input, *, out=None) -> Tensor
+Computes the exponential of the elements minus 1
+of :attr:`input`.
+..
+.. math::
+    y_{i} = e^{x_{i}} - 1
+.. note:: This function provides greater precision than exp(x) - 1 for small values of x.
+""" + r"""
+Args:
+    {input}
+Keyword args:
+    {out}
+Example::
     >>> torch.expm1(torch.tensor([0, math.log(2.)]))
     tensor([ 0.,  1.])
->>>>>>> 4865195c
 """.format(**common_args))