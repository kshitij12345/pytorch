--- conflicted
+++ resolved
@@ -230,23 +230,6 @@
     tensor([ 0.,  1.])
 """.format(**common_args))
 
-<<<<<<< HEAD
-log1p = _add_docstr(_special.special_log1p,
-                    r"""
-log1p(input, *, out=None) -> Tensor
-
-Computes the natural logarithm of (1 + :attr:`input`), elementwise.
-
-.. math::
-    y_i = \log_{e} (x_i + 1)
-
-""" + r"""
-.. note:: This function is more accurate than :func:`torch.log` for small
-          values of :attr:`input`
-
-Args:
-    {input}
-=======
 xlog1py = _add_docstr(_special.special_xlog1py,
                       r"""
 xlog1py(input, other, *, out=None) -> Tensor
@@ -269,37 +252,12 @@
     other (Number or Tensor) : Argument
 
 .. note:: At least one of :attr:`input` or :attr:`other` must be a tensor.
->>>>>>> 5d6a10a7
-
-Keyword args:
-    {out}
-
-Example::
-
-<<<<<<< HEAD
-    >>> t = torch.randn(5)
-    >>> t
-    tensor([-1.0090, -0.9923,  1.0249, -0.5372,  0.2492])
-    >>> torch.special.log1p(t)
-    tensor([    nan, -4.8653,  0.7055, -0.7705,  0.2225])
-""".format(**common_args))
-
-sinc = _add_docstr(_special.special_sinc,
-                   r"""
-sinc(input, *, out=None) -> Tensor
-
-Computes the normalized sinc of :attr:`input.`
-
-.. math::
-    \text{out}_{i} =
-    \begin{cases}
-      1, & \text{if}\ \text{input}_{i}=0 \\
-      \sin(\pi \text{input}_{i}) / (\pi \text{input}_{i}), & \text{otherwise}
-    \end{cases}
-""" + r"""
-Args:
-    {input}
-=======
+
+Keyword args:
+    {out}
+
+Example::
+
     >>> x = torch.zeros(5,)
     >>> y = torch.tensor([-1, 0, 1, float('inf'), float('nan')])
     >>> torch.special.xlog1py(x, y)
@@ -326,14 +284,133 @@
 """ + r"""
 Args:
     input (Tensor): the input tensor
->>>>>>> 5d6a10a7
-
-Keyword args:
-    {out}
-
-Example::
-
-<<<<<<< HEAD
+
+Keyword args:
+    {out}
+
+Example::
+
+    >>> torch.i0(torch.arange(5, dtype=torch.float32))
+    tensor([ 1.0000,  1.2661,  2.2796,  4.8808, 11.3019])
+
+""".format(**common_args))
+
+i0e = _add_docstr(_special.special_i0e,
+                  r"""
+i0e(input, *, out=None) -> Tensor
+Computes the exponentially scaled zeroth order modified Bessel function of the first kind (as defined below)
+for each element of :attr:`input`.
+
+.. math::
+    \text{out}_{i} = \exp(-|x|) * i0(x) = \exp(-|x|) * \sum_{k=0}^{\infty} \frac{(\text{input}_{i}^2/4)^k}{(k!)^2}
+
+""" + r"""
+Args:
+    {input}
+Keyword args:
+    {out}
+Example::
+    >>> torch.special.i0e(torch.arange(5, dtype=torch.float32))
+    tensor([1.0000, 0.4658, 0.3085, 0.2430, 0.2070])
+""".format(**common_args))
+
+i1 = _add_docstr(_special.special_i1,
+                 r"""
+i1(input, *, out=None) -> Tensor
+Computes the first order modified Bessel function of the first kind (as defined below)
+for each element of :attr:`input`.
+
+.. math::
+    \text{out}_{i} = \frac{(\text{input}_{i})}{2} * \sum_{k=0}^{\infty} \frac{(\text{input}_{i}^2/4)^k}{(k!) * (k+1)!}
+
+""" + r"""
+Args:
+    {input}
+Keyword args:
+    {out}
+Example::
+    >>> torch.special.i1(torch.arange(5, dtype=torch.float32))
+    tensor([0.0000, 0.5652, 1.5906, 3.9534, 9.7595])
+""".format(**common_args))
+
+i1e = _add_docstr(_special.special_i1e,
+                  r"""
+i1e(input, *, out=None) -> Tensor
+Computes the exponentially scaled first order modified Bessel function of the first kind (as defined below)
+for each element of :attr:`input`.
+
+.. math::
+    \text{out}_{i} = \exp(-|x|) * i1(x) =
+        \exp(-|x|) * \frac{(\text{input}_{i})}{2} * \sum_{k=0}^{\infty} \frac{(\text{input}_{i}^2/4)^k}{(k!) * (k+1)!}
+
+""" + r"""
+Args:
+    {input}
+Keyword args:
+    {out}
+Example::
+    >>> torch.special.i1e(torch.arange(5, dtype=torch.float32))
+    tensor([0.0000, 0.2079, 0.2153, 0.1968, 0.1788])
+""".format(**common_args))
+
+ndtr = _add_docstr(_special.special_ndtr,
+                   r"""
+ndtr(input, *, out=None) -> Tensor
+Computes the area under the standard Gaussian probability density function,
+integrated from minus infinity to :attr:`input`, elementwise.
+
+.. math::
+    \text{ndtr}(x) = \frac{1}{\sqrt{2 \pi}}\int_{-\infty}^{x} e^{-\frac{1}{2}t^2} dt
+
+""" + r"""
+Args:
+    {input}
+
+Keyword args:
+    {out}
+
+Example::
+    >>> torch.special.ndtr(torch.tensor([-3., -2, -1, 0, 1, 2, 3]))
+    tensor([0.0013, 0.0228, 0.1587, 0.5000, 0.8413, 0.9772, 0.9987])
+""".format(**common_args))
+
+log1p = _add_docstr(_special.special_log1p,
+                    r"""
+log1p(input, *, out=None) -> Tensor
+Computes the natural logarithm of (1 + :attr:`input`), elementwise.
+.. math::
+    y_i = \log_{e} (x_i + 1)
+""" + r"""
+.. note:: This function is more accurate than :func:`torch.log` for small
+          values of :attr:`input`
+Args:
+    {input}
+Keyword args:
+    {out}
+Example::
+    >>> t = torch.randn(5)
+    >>> t
+    tensor([-1.0090, -0.9923,  1.0249, -0.5372,  0.2492])
+    >>> torch.special.log1p(t)
+    tensor([    nan, -4.8653,  0.7055, -0.7705,  0.2225])
+""".format(**common_args))
+
+sinc = _add_docstr(_special.special_sinc,
+                   r"""
+sinc(input, *, out=None) -> Tensor
+Computes the normalized sinc of :attr:`input.`
+.. math::
+    \text{out}_{i} =
+    \begin{cases}
+      1, & \text{if}\ \text{input}_{i}=0 \\
+      \sin(\pi \text{input}_{i}) / (\pi \text{input}_{i}), & \text{otherwise}
+    \end{cases}
+""" + r"""
+Args:
+    {input}
+Keyword args:
+    {out}
+Example::
     >>> t = torch.randn(4)
     >>> t
     tensor([ 0.2252, -0.2948,  1.0267, -1.1566])
@@ -344,105 +421,16 @@
 round = _add_docstr(_special.special_round,
                     r"""
 round(input, *, out=None) -> Tensor
-
 Returns a new tensor with each of the elements of :attr:`input` rounded
 to the closest integer.
-
-Args:
-    {input}
-
-Keyword args:
-    {out}
-
-Example::
-
+Args:
+    {input}
+Keyword args:
+    {out}
+Example::
     >>> t = torch.randn(4)
     >>> t
     tensor([ 0.9920,  0.6077,  0.9734, -1.0362])
     >>> torch.special.round(t)
     tensor([ 1.,  1.,  1., -1.])
-=======
-    >>> torch.i0(torch.arange(5, dtype=torch.float32))
-    tensor([ 1.0000,  1.2661,  2.2796,  4.8808, 11.3019])
-
-""".format(**common_args))
-
-i0e = _add_docstr(_special.special_i0e,
-                  r"""
-i0e(input, *, out=None) -> Tensor
-Computes the exponentially scaled zeroth order modified Bessel function of the first kind (as defined below)
-for each element of :attr:`input`.
-
-.. math::
-    \text{out}_{i} = \exp(-|x|) * i0(x) = \exp(-|x|) * \sum_{k=0}^{\infty} \frac{(\text{input}_{i}^2/4)^k}{(k!)^2}
-
-""" + r"""
-Args:
-    {input}
-Keyword args:
-    {out}
-Example::
-    >>> torch.special.i0e(torch.arange(5, dtype=torch.float32))
-    tensor([1.0000, 0.4658, 0.3085, 0.2430, 0.2070])
-""".format(**common_args))
-
-i1 = _add_docstr(_special.special_i1,
-                 r"""
-i1(input, *, out=None) -> Tensor
-Computes the first order modified Bessel function of the first kind (as defined below)
-for each element of :attr:`input`.
-
-.. math::
-    \text{out}_{i} = \frac{(\text{input}_{i})}{2} * \sum_{k=0}^{\infty} \frac{(\text{input}_{i}^2/4)^k}{(k!) * (k+1)!}
-
-""" + r"""
-Args:
-    {input}
-Keyword args:
-    {out}
-Example::
-    >>> torch.special.i1(torch.arange(5, dtype=torch.float32))
-    tensor([0.0000, 0.5652, 1.5906, 3.9534, 9.7595])
-""".format(**common_args))
-
-i1e = _add_docstr(_special.special_i1e,
-                  r"""
-i1e(input, *, out=None) -> Tensor
-Computes the exponentially scaled first order modified Bessel function of the first kind (as defined below)
-for each element of :attr:`input`.
-
-.. math::
-    \text{out}_{i} = \exp(-|x|) * i1(x) =
-        \exp(-|x|) * \frac{(\text{input}_{i})}{2} * \sum_{k=0}^{\infty} \frac{(\text{input}_{i}^2/4)^k}{(k!) * (k+1)!}
-
-""" + r"""
-Args:
-    {input}
-Keyword args:
-    {out}
-Example::
-    >>> torch.special.i1e(torch.arange(5, dtype=torch.float32))
-    tensor([0.0000, 0.2079, 0.2153, 0.1968, 0.1788])
-""".format(**common_args))
-
-ndtr = _add_docstr(_special.special_ndtr,
-                   r"""
-ndtr(input, *, out=None) -> Tensor
-Computes the area under the standard Gaussian probability density function,
-integrated from minus infinity to :attr:`input`, elementwise.
-
-.. math::
-    \text{ndtr}(x) = \frac{1}{\sqrt{2 \pi}}\int_{-\infty}^{x} e^{-\frac{1}{2}t^2} dt
-
-""" + r"""
-Args:
-    {input}
-
-Keyword args:
-    {out}
-
-Example::
-    >>> torch.special.ndtr(torch.tensor([-3., -2, -1, 0, 1, 2, 3]))
-    tensor([0.0013, 0.0228, 0.1587, 0.5000, 0.8413, 0.9772, 0.9987])
->>>>>>> 5d6a10a7
 """.format(**common_args))