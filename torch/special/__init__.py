import sys

import torch
from torch._C import _add_docstr, _special  # type: ignore[attr-defined]
from torch._torch_docs import common_args

Tensor = torch.Tensor

entr = _add_docstr(_special.special_entr,
                   r"""
entr(input, *, out=None) -> Tensor
Computes the entropy on :attr:`input` (as defined below), elementwise.

.. math::
    \begin{align}
    \text{entr(x)} = \begin{cases}
        -x * \ln(x)  & x > 0 \\
        0 &  x = 0.0 \\
        -\infty & x < 0
    \end{cases}
    \end{align}
""" + """

Args:
   input (Tensor): the input tensor.

Keyword args:
    out (Tensor, optional): the output tensor.

Example::
    >>> a = torch.arange(-0.5, 1, 0.5)
    >>> a
    tensor([-0.5000,  0.0000,  0.5000])
    >>> torch.special.entr(a)
    tensor([  -inf, 0.0000, 0.3466])
""")

psi = _add_docstr(_special.special_psi,
                  r"""
psi(input, *, out=None) -> Tensor

Alias for :func:`torch.special.digamma`.
""")

digamma = _add_docstr(_special.special_digamma,
                      r"""
digamma(input, *, out=None) -> Tensor

Computes the logarithmic derivative of the gamma function on `input`.

.. math::
    \digamma(x) = \frac{d}{dx} \ln\left(\Gamma\left(x\right)\right) = \frac{\Gamma'(x)}{\Gamma(x)}
""" + r"""
Args:
    input (Tensor): the tensor to compute the digamma function on

Keyword args:
    {out}

.. note::  This function is similar to SciPy's `scipy.special.digamma`.

.. note::  From PyTorch 1.8 onwards, the digamma function returns `-Inf` for `0`.
           Previously it returned `NaN` for `0`.

Example::

    >>> a = torch.tensor([1, 0.5])
    >>> torch.special.digamma(a)
    tensor([-0.5772, -1.9635])

""".format(**common_args))

gammaln = _add_docstr(_special.special_gammaln,
                      r"""
gammaln(input, *, out=None) -> Tensor

Computes the natural logarithm of the absolute value of the gamma function on :attr:`input`.

.. math::
    \text{out}_{i} = \ln \Gamma(|\text{input}_{i}|)
""" + """
Args:
    {input}

Keyword args:
    {out}

Example::

    >>> a = torch.arange(0.5, 2, 0.5)
    >>> torch.special.gammaln(a)
    tensor([ 0.5724,  0.0000, -0.1208])

""".format(**common_args))

erf = _add_docstr(_special.special_erf,
                  r"""
erf(input, *, out=None) -> Tensor

Computes the error function of :attr:`input`. The error function is defined as follows:

.. math::
    \mathrm{erf}(x) = \frac{2}{\sqrt{\pi}} \int_{0}^{x} e^{-t^2} dt
""" + r"""
Args:
    {input}

Keyword args:
    {out}

Example::

    >>> torch.special.erf(torch.tensor([0, -1., 10.]))
    tensor([ 0.0000, -0.8427,  1.0000])
""".format(**common_args))

erfc = _add_docstr(_special.special_erfc,
                   r"""
erfc(input, *, out=None) -> Tensor

Computes the complementary error function of :attr:`input`.
The complementary error function is defined as follows:

.. math::
    \mathrm{erfc}(x) = 1 - \frac{2}{\sqrt{\pi}} \int_{0}^{x} e^{-t^2} dt
""" + r"""
Args:
    {input}

Keyword args:
    {out}

Example::

    >>> torch.special.erfc(torch.tensor([0, -1., 10.]))
    tensor([ 1.0000, 1.8427,  0.0000])
""".format(**common_args))

erfcx = _add_docstr(_special.special_erfcx,
                    r"""
erfcx(input, *, out=None) -> Tensor

Computes the scaled complementary error function for each element of :attr:`input`.
The scaled complementary error function is defined as follows:

.. math::
    \mathrm{erfcx}(x) = e^{x^2} \mathrm{erfc}(x)
""" + r"""

""" + r"""
Args:
    {input}

Keyword args:
    {out}

Example::

    >>> torch.special.erfcx(torch.tensor([0, -1., 10.]))
    tensor([ 1.0000, 5.0090, 0.0561])
""".format(**common_args))

erfinv = _add_docstr(_special.special_erfinv,
                     r"""
erfinv(input, *, out=None) -> Tensor

Computes the inverse error function of :attr:`input`.
The inverse error function is defined in the range :math:`(-1, 1)` as:

.. math::
    \mathrm{erfinv}(\mathrm{erf}(x)) = x
""" + r"""

Args:
    {input}

Keyword args:
    {out}

Example::

    >>> torch.special.erfinv(torch.tensor([0, 0.5, -1.]))
    tensor([ 0.0000,  0.4769,    -inf])
""".format(**common_args))

logit = _add_docstr(_special.special_logit,
                    r"""
logit(input, eps=None, *, out=None) -> Tensor

Returns a new tensor with the logit of the elements of :attr:`input`.
:attr:`input` is clamped to [eps, 1 - eps] when eps is not None.
When eps is None and :attr:`input` < 0 or :attr:`input` > 1, the function will yields NaN.

.. math::
    \begin{align}
    y_{i} &= \ln(\frac{z_{i}}{1 - z_{i}}) \\
    z_{i} &= \begin{cases}
        x_{i} & \text{if eps is None} \\
        \text{eps} & \text{if } x_{i} < \text{eps} \\
        x_{i} & \text{if } \text{eps} \leq x_{i} \leq 1 - \text{eps} \\
        1 - \text{eps} & \text{if } x_{i} > 1 - \text{eps}
    \end{cases}
    \end{align}
""" + r"""
Args:
    {input}
    eps (float, optional): the epsilon for input clamp bound. Default: ``None``

Keyword args:
    {out}

Example::

    >>> a = torch.rand(5)
    >>> a
    tensor([0.2796, 0.9331, 0.6486, 0.1523, 0.6516])
    >>> torch.special.logit(a, eps=1e-6)
    tensor([-0.9466,  2.6352,  0.6131, -1.7169,  0.6261])
""".format(**common_args))

expit = _add_docstr(_special.special_expit,
                    r"""
expit(input, *, out=None) -> Tensor

Computes the expit (also known as the logistic sigmoid function) of the elements of :attr:`input`.

.. math::
    \text{out}_{i} = \frac{1}{1 + e^{-\text{input}_{i}}}
""" + r"""
Args:
    {input}

Keyword args:
    {out}

Example::

    >>> t = torch.randn(4)
    >>> t
    tensor([ 0.9213,  1.0887, -0.8858, -1.7683])
    >>> torch.special.expit(t)
    tensor([ 0.7153,  0.7481,  0.2920,  0.1458])
""".format(**common_args))

exp2 = _add_docstr(_special.special_exp2,
                   r"""
exp2(input, *, out=None) -> Tensor

Computes the base two exponential function of :attr:`input`.

.. math::
    y_{i} = 2^{x_{i}}

""" + r"""
Args:
    {input}

Keyword args:
    {out}

Example::

    >>> torch.special.exp2(torch.tensor([0, math.log2(2.), 3, 4]))
    tensor([ 1.,  2.,  8., 16.])
""".format(**common_args))

expm1 = _add_docstr(_special.special_expm1,
                    r"""
expm1(input, *, out=None) -> Tensor

Computes the exponential of the elements minus 1
of :attr:`input`.

.. math::
    y_{i} = e^{x_{i}} - 1

.. note:: This function provides greater precision than exp(x) - 1 for small values of x.

""" + r"""
Args:
    {input}

Keyword args:
    {out}

Example::

    >>> torch.special.expm1(torch.tensor([0, math.log(2.)]))
    tensor([ 0.,  1.])
""".format(**common_args))

xlog1py = _add_docstr(_special.special_xlog1py,
                      r"""
xlog1py(input, other, *, out=None) -> Tensor

Computes ``input * log1p(other)`` with the following cases.

.. math::
    \text{out}_{i} = \begin{cases}
        \text{NaN} & \text{if } \text{other}_{i} = \text{NaN} \\
        0 & \text{if } \text{input}_{i} = 0.0 \text{ and } \text{other}_{i} != \text{NaN} \\
        \text{input}_{i} * \text{log1p}(\text{other}_{i})& \text{otherwise}
    \end{cases}

Similar to SciPy's `scipy.special.xlog1py`.

""" + r"""

Args:
    input (Number or Tensor) : Multiplier
    other (Number or Tensor) : Argument

.. note:: At least one of :attr:`input` or :attr:`other` must be a tensor.

Keyword args:
    {out}

Example::

    >>> x = torch.zeros(5,)
    >>> y = torch.tensor([-1, 0, 1, float('inf'), float('nan')])
    >>> torch.special.xlog1py(x, y)
    tensor([0., 0., 0., 0., nan])
    >>> x = torch.tensor([1, 2, 3])
    >>> y = torch.tensor([3, 2, 1])
    >>> torch.special.xlog1py(x, y)
    tensor([1.3863, 2.1972, 2.0794])
    >>> torch.special.xlog1py(x, 4)
    tensor([1.6094, 3.2189, 4.8283])
    >>> torch.special.xlog1py(2, y)
    tensor([2.7726, 2.1972, 1.3863])
""".format(**common_args))

i0 = _add_docstr(_special.special_i0,
                 r"""
i0(input, *, out=None) -> Tensor

Computes the zeroth order modified Bessel function of the first kind for each element of :attr:`input`.

.. math::
    \text{out}_{i} = I_0(\text{input}_{i}) = \sum_{k=0}^{\infty} \frac{(\text{input}_{i}^2/4)^k}{(k!)^2}

""" + r"""
Args:
    input (Tensor): the input tensor

Keyword args:
    {out}

Example::

    >>> torch.i0(torch.arange(5, dtype=torch.float32))
    tensor([ 1.0000,  1.2661,  2.2796,  4.8808, 11.3019])

""".format(**common_args))

i0e = _add_docstr(_special.special_i0e,
                  r"""
i0e(input, *, out=None) -> Tensor
Computes the exponentially scaled zeroth order modified Bessel function of the first kind (as defined below)
for each element of :attr:`input`.

.. math::
    \text{out}_{i} = \exp(-|x|) * i0(x) = \exp(-|x|) * \sum_{k=0}^{\infty} \frac{(\text{input}_{i}^2/4)^k}{(k!)^2}

""" + r"""
Args:
    {input}

Keyword args:
    {out}

Example::
    >>> torch.special.i0e(torch.arange(5, dtype=torch.float32))
    tensor([1.0000, 0.4658, 0.3085, 0.2430, 0.2070])
""".format(**common_args))

i1 = _add_docstr(_special.special_i1,
                 r"""
i1(input, *, out=None) -> Tensor
Computes the first order modified Bessel function of the first kind (as defined below)
for each element of :attr:`input`.

.. math::
    \text{out}_{i} = \frac{(\text{input}_{i})}{2} * \sum_{k=0}^{\infty} \frac{(\text{input}_{i}^2/4)^k}{(k!) * (k+1)!}

""" + r"""
Args:
    {input}

Keyword args:
    {out}

Example::
    >>> torch.special.i1(torch.arange(5, dtype=torch.float32))
    tensor([0.0000, 0.5652, 1.5906, 3.9534, 9.7595])
""".format(**common_args))

i1e = _add_docstr(_special.special_i1e,
                  r"""
i1e(input, *, out=None) -> Tensor
Computes the exponentially scaled first order modified Bessel function of the first kind (as defined below)
for each element of :attr:`input`.

.. math::
    \text{out}_{i} = \exp(-|x|) * i1(x) =
        \exp(-|x|) * \frac{(\text{input}_{i})}{2} * \sum_{k=0}^{\infty} \frac{(\text{input}_{i}^2/4)^k}{(k!) * (k+1)!}

""" + r"""
Args:
    {input}

Keyword args:
    {out}

Example::
    >>> torch.special.i1e(torch.arange(5, dtype=torch.float32))
    tensor([0.0000, 0.2079, 0.2153, 0.1968, 0.1788])
""".format(**common_args))

ndtr = _add_docstr(_special.special_ndtr,
                   r"""
ndtr(input, *, out=None) -> Tensor
Computes the area under the standard Gaussian probability density function,
integrated from minus infinity to :attr:`input`, elementwise.

.. math::
    \text{ndtr}(x) = \frac{1}{\sqrt{2 \pi}}\int_{-\infty}^{x} e^{-\frac{1}{2}t^2} dt

""" + r"""
Args:
    {input}

Keyword args:
    {out}

Example::
    >>> torch.special.ndtr(torch.tensor([-3., -2, -1, 0, 1, 2, 3]))
    tensor([0.0013, 0.0228, 0.1587, 0.5000, 0.8413, 0.9772, 0.9987])
""".format(**common_args))

ndtri = _add_docstr(_special.special_ndtri,
                    r"""
ndtri(input, *, out=None) -> Tensor
Computes the argument, x, for which the area under the Gaussian probability density function
(integrated from minus infinity to x) is equal to :attr:`input`, elementwise.

.. math::
    \text{ndtri}(p) = \sqrt{2}\text{erf}^{-1}(2p - 1)

.. note::
    Also known as quantile function for Normal Distribution.

""" + r"""
Args:
    {input}

Keyword args:
    {out}

Example::
    >>> torch.special.ndtri(torch.tensor([0, 0.25, 0.5, 0.75, 1]))
    tensor([   -inf, -0.6745,  0.0000,  0.6745,     inf])
""".format(**common_args))

log1p = _add_docstr(_special.special_log1p,
                    r"""
log1p(input, *, out=None) -> Tensor

Alias for :func:`torch.log1p`.
""")

sinc = _add_docstr(_special.special_sinc,
                   r"""
sinc(input, *, out=None) -> Tensor

Computes the normalized sinc of :attr:`input.`

.. math::
    \text{out}_{i} =
    \begin{cases}
      1, & \text{if}\ \text{input}_{i}=0 \\
      \sin(\pi \text{input}_{i}) / (\pi \text{input}_{i}), & \text{otherwise}
    \end{cases}
""" + r"""

Args:
    {input}

Keyword args:
    {out}

Example::
    >>> t = torch.randn(4)
    >>> t
    tensor([ 0.2252, -0.2948,  1.0267, -1.1566])
    >>> torch.special.sinc(t)
    tensor([ 0.9186,  0.8631, -0.0259, -0.1300])
""".format(**common_args))

round = _add_docstr(_special.special_round,
                    r"""
round(input, *, out=None) -> Tensor

Alias for :func:`torch.round`.
""")

<<<<<<< HEAD
log_softmax = _add_docstr(_special.special_log_softmax,
                          r"""
Computes softmax followed by a logarithm.

While mathematically equivalent to log(softmax(x)), doing these two
operations separately is slower, and numerically unstable. This function
uses an alternative formulation to compute the output and gradient correctly.

.. math::
    \text{log\_softmax}(x_{i}) = \log\left(\frac{\exp(x_i) }{ \sum_j \exp(x_j)} \right)
""" + r"""

Args:
    input (Tensor): input
    dim (int): A dimension along which log_softmax will be computed.
    dtype (:class:`torch.dtype`, optional): the desired data type of returned tensor.
        If specified, the input tensor is casted to :attr:`dtype` before the operation
        is performed. This is useful for preventing data type overflows. Default: None.

Example::
    >>> t = torch.ones(2, 2)
    >>> torch.special.log_softmax(t, 0)
    tensor([[-0.6931, -0.6931],
            [-0.6931, -0.6931]])
""")
=======
zeta = _add_docstr(_special.special_zeta,
                   r"""
zeta(input, other, *, out=None) -> Tensor

Computes the Hurwitz zeta function, elementwise.

.. math::
    \zeta(x, q) = \sum_{k=0}^{\infty} \frac{1}{(k + q)^x}

""" + r"""
Args:
    input (Tensor): the input tensor corresponding to `x`.
    other (Tensor): the input tensor corresponding to `q`.

.. note::
    The Riemann zeta function corresponds to the case when `q = 1`

Keyword args:
    {out}

Example::
    >>> x = torch.tensor([2., 4.])
    >>> torch.special.zeta(x, 1)
    tensor([1.6449, 1.0823])
    >>> torch.special.zeta(x, torch.tensor([1., 2.]))
    tensor([1.6449, 0.0823])
    >>> torch.special.zeta(2, torch.tensor([1., 2.]))
    tensor([1.6449, 0.6449])
""".format(**common_args))
>>>>>>> d3a8505e
<|MERGE_RESOLUTION|>--- conflicted
+++ resolved
@@ -505,7 +505,6 @@
 Alias for :func:`torch.round`.
 """)
 
-<<<<<<< HEAD
 log_softmax = _add_docstr(_special.special_log_softmax,
                           r"""
 Computes softmax followed by a logarithm.
@@ -531,7 +530,7 @@
     tensor([[-0.6931, -0.6931],
             [-0.6931, -0.6931]])
 """)
-=======
+
 zeta = _add_docstr(_special.special_zeta,
                    r"""
 zeta(input, other, *, out=None) -> Tensor
@@ -560,5 +559,4 @@
     tensor([1.6449, 0.0823])
     >>> torch.special.zeta(2, torch.tensor([1., 2.]))
     tensor([1.6449, 0.6449])
-""".format(**common_args))
->>>>>>> d3a8505e
+""".format(**common_args))