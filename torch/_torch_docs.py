--- conflicted
+++ resolved
@@ -5872,7 +5872,6 @@
     tensor([ 0,  2,  0,  1])
 """.format(**single_dim_common))
 
-<<<<<<< HEAD
 add_docstr(torch.argwhere,
            r"""
 argwhere(input) -> LongTensor
@@ -5899,13 +5898,8 @@
             [1, 2]])
 """)
 
-add_docstr(torch.mean,
-           r"""
-mean(input) -> Tensor
-=======
 add_docstr(torch.mean, r"""
 mean(input, *, dtype=None) -> Tensor
->>>>>>> 64d3c738
 
 Returns the mean value of all elements in the :attr:`input` tensor.
 
