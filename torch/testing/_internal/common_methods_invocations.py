--- conflicted
+++ resolved
@@ -1643,15 +1643,9 @@
                    ref=np.radians,
                    decorators=(precisionOverride({torch.bfloat16: 7e-1,
                                                   torch.float16: 7e-1}),),
-<<<<<<< HEAD
                    dtypes=all_types_and(torch.bool, torch.half, torch.bfloat16),
                    dtypesIfCPU=all_types_and(torch.bool, torch.half, torch.bfloat16),
                    dtypesIfCUDA=all_types_and(torch.bool, torch.half, torch.bfloat16),
-=======
-                   dtypes=floating_types_and(torch.half, torch.bfloat16),
-                   dtypesIfCPU=floating_types_and(torch.half, torch.bfloat16),
-                   dtypesIfCUDA=floating_types_and(torch.half, torch.bfloat16),
->>>>>>> ee04cd95
                    skips=(
                        # Reference: https://github.com/pytorch/pytorch/pull/51283#issuecomment-770614273
                        SkipInfo('TestUnaryUfuncs', 'test_reference_numerics',
@@ -2009,15 +2003,9 @@
                    ref=np.degrees,
                    decorators=(precisionOverride({torch.bfloat16: 7e-1,
                                                   torch.float16: 7e-1}),),
-<<<<<<< HEAD
                    dtypes=all_types_and(torch.bool, torch.half, torch.bfloat16),
                    dtypesIfCPU=all_types_and(torch.bool, torch.half, torch.bfloat16),
                    dtypesIfCUDA=all_types_and(torch.bool, torch.half, torch.bfloat16),
-=======
-                   dtypes=floating_types_and(torch.half, torch.bfloat16),
-                   dtypesIfCPU=floating_types_and(torch.half, torch.bfloat16),
-                   dtypesIfCUDA=floating_types_and(torch.half, torch.bfloat16),
->>>>>>> ee04cd95
                    skips=(
                        # Reference: https://github.com/pytorch/pytorch/pull/51283#issuecomment-770614273
                        SkipInfo('TestUnaryUfuncs', 'test_reference_numerics',
@@ -2864,11 +2852,6 @@
         ('sign', (), NO_ARGS, 'scalar'),
         ('sgn', (S, S, S), NO_ARGS),
         ('sgn', (), NO_ARGS, 'scalar'),
-<<<<<<< HEAD
-        ('trunc', (S, S, S), NO_ARGS, '', (True,)),
-        ('trunc', (), NO_ARGS, 'scalar', (True,)),
-=======
->>>>>>> ee04cd95
         # Removing the 'rsqrt' entries leads to failure in
         # test_index_fill_variable_dim_*
         # TODO: Remove when fixed.
@@ -2876,31 +2859,6 @@
         ('rsqrt', torch.rand(S, S, S) + 1e-2, NO_ARGS, '', (True,)),
         ('rsqrt', uniform_scalar(1e-2, requires_grad=True), NO_ARGS, 'scalar', (True,)),
         ('rsqrt', torch.rand(S, S, S, dtype=torch.cfloat) + 1e-2, NO_ARGS, 'complex', (True,)),
-        ('rsqrt', uniform_scalar(1e-2 * (1 + 1j), requires_grad=True), NO_ARGS, 'complex_scalar', (True,)),
-        ('frac', (S, S, S), NO_ARGS, '', (True,)),
-        ('frac', (), NO_ARGS, 'scalar', (True,)),
-        ('fmod', (S, S, S), (1.5,), '', (True,)),
-        ('fmod', (), (1.5,), 'scalar', (True,)),
-        ('fmod', (S, S, S), (non_differentiable(torch.rand(S, S, S) + 1.5),), 'tensor'),
-        ('fmod', (S,), (non_differentiable(torch.rand(S, S, S) + 1.5),), 'tensor_broadcast_lhs'),
-        ('fmod', (S, S, S), (non_differentiable(torch.rand(S) + 1.5),), 'tensor_broadcast_rhs'),
-        ('fmod', (S, 1, S), (non_differentiable(torch.rand(S, S) + 1.5),), 'tensor_broadcast_all'),
-        ('fmod', (), (non_differentiable(uniform_scalar(1.5)),), 'scalar_tensor'),
-        ('fmod', (), (non_differentiable(torch.rand(S, S, S) + 1.5),), 'scalar_tensor_broadcast_lhs'),
-        ('fmod', (S, S, S), (non_differentiable(uniform_scalar(1.5)),), 'scalar_tensor_broadcast_rhs'),
-        ('hypot', (S, S), ((S, S),)),
-        ('remainder', (S, S, S), (1.5,), '', (True,)),
-        ('remainder', (), (1.5,), 'scalar', (True,)),
-        ('remainder', (S, S, S), (non_differentiable(torch.rand(S, S, S) + 1.5),), 'tensor'),
-        ('remainder', (S,), (non_differentiable(torch.rand(S, S, S) + 1.5),), 'tensor_broadcast_lhs'),
-        ('remainder', (S, 1, S), (non_differentiable(torch.rand(S, S) + 1.5),), 'tensor_broadcast_all'),
-        ('remainder', (), (non_differentiable(uniform_scalar(1.5)),), 'scalar_tensor'),
-        ('remainder', (), (non_differentiable(torch.rand(S, S, S) + 1.5),), 'scalar_tensor_broadcast_lhs'),
-        ('lerp', (S, S, S), ((S, S, S), 0.4), 'no_broadcast', (True,)),
-        ('lerp', (S, S, S), ((S,), 0.4), 'broadcast_rhs', (True,)),
-        ('lerp', (S,), ((S, S, S), 0.4), 'broadcast_lhs', (True,)),
-        ('lerp', (S, 1, S), ((S, S), 0.4), 'broadcast_all', (True,)),
-        ('lerp', (), ((), 0.4), 'scalar', (True,)),
         ('lerp', (S, S, S), ((), 0.4), 'scalar_broadcast_rhs', (True,)),
         ('lerp', (), ((S, S, S), 0.4), 'scalar_broadcast_lhs', (True,)),
         ('lerp', (S, 1, S), ((S, S), (S, 1, 1, S)), 'tensor_broadcast_all', (True,)),
