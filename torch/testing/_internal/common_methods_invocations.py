--- conflicted
+++ resolved
@@ -5895,15 +5895,9 @@
            sample_inputs_func=sample_inputs_rot90),
     UnaryUfuncInfo('round',
                    ref=np.round,
-<<<<<<< HEAD
                    aliases=('special.round',),
-                   dtypes=floating_types_and(torch.half),
-                   dtypesIfCPU=floating_types_and(torch.bfloat16),
-                   dtypesIfCUDA=floating_types_and(torch.half),
-=======
                    dtypes=floating_types_and(torch.bfloat16),
                    dtypesIfCUDA=floating_types_and(torch.half, torch.bfloat16),
->>>>>>> 5d6a10a7
                    assert_autodiffed=True,),
     UnaryUfuncInfo('sin',
                    ref=np.sin,
