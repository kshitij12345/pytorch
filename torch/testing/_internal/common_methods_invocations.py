from functools import reduce, wraps
from itertools import product
from operator import mul, itemgetter
import collections

import torch
import numpy as np
from torch._six import inf, istuple
from torch.autograd import Variable

from typing import List, Tuple, Dict, Any

from torch.testing import \
    (make_non_contiguous, _dispatch_dtypes, floating_types, floating_types_and,
     floating_and_complex_types, floating_and_complex_types_and,
     all_types_and_complex_and, all_types_and)
from torch.testing._internal.common_device_type import \
    (skipCUDAIfNoMagma, skipCPUIfNoLapack, skipCPUIfNoMkl, skipCUDAIfRocm,
     expectedAlertNondeterministic, precisionOverride)
from torch.testing._internal.common_utils import \
    (prod_single_zero, random_square_matrix_of_rank,
     random_symmetric_matrix, random_symmetric_psd_matrix,
     random_symmetric_pd_matrix, make_nonzero_det,
     random_fullrank_matrix_distinct_singular_value, set_rng_seed,
     TEST_WITH_ROCM, IS_WINDOWS, IS_MACOS, make_tensor, TEST_SCIPY,
     torch_to_numpy_dtype_dict, TEST_WITH_SLOW)

from distutils.version import LooseVersion

if TEST_SCIPY:
    import scipy.special

class SkipInfo(object):
    """Describes which test, or type of tests, should be skipped when testing
       an operator. Any test that matches all provided arguments will be skipped.
       The skip will only be checked if the active_if argument is True."""

    __slots__ = ['cls_name', 'test_name', 'device_type', 'dtypes', 'active_if']

    def __init__(self, cls_name=None, test_name=None, *,
                 device_type=None, dtypes=None, active_if=True):
        self.cls_name = cls_name
        self.test_name = test_name
        self.device_type = device_type
        self.dtypes = dtypes
        self.active_if = active_if

class SampleInput(object):
    """Represents sample inputs to a function."""

    # output_process_fn_grad is a function that modifies the output of op compatible with input
    __slots__ = ['input', 'args', 'kwargs', 'output_process_fn_grad']

    def __init__(self, input, *, args=tuple(), kwargs=None, output_process_fn_grad=None):
        # test_ops.py expects input to be a tuple
        self.input = input if isinstance(input, tuple) else (input,)
        self.args = args
        self.kwargs = kwargs if kwargs is not None else {}
        self.output_process_fn_grad = output_process_fn_grad


_NOTHING = object()  # Unique value to distinguish default from anything else


# Extension of getattr to support qualified names
# e.g. _getattr_qual(torch, 'linalg.norm') -> torch.linalg.norm
def _getattr_qual(obj, name, default=_NOTHING):
    try:
        for path in name.split('.'):
            obj = getattr(obj, path)
        return obj
    except AttributeError:
        if default is not _NOTHING:
            return default
        else:
            raise


# Classes and methods for the operator database
class OpInfo(object):
    """Operator information and helper functions for acquiring it."""

    def __init__(self,
                 name,  # the string name of the function
                 *,
                 op=None,  # the function variant of the operation, populated as torch.<name> if None
                 dtypes=floating_types(),  # dtypes this function is expected to work with
                 dtypesIfCPU=None,  # dtypes this function is expected to work with on CPU
                 dtypesIfCUDA=None,  # dtypes this function is expected to work with on CUDA
                 dtypesIfROCM=None,  # dtypes this function is expected to work with on ROCM
                 default_test_dtypes=None,  # dtypes to test with by default. Gets intersected
                                            # with the dtypes support on the tested device
                 test_inplace_grad=True,  # whether to gradcheck and gradgradcheck the inplace variant
                 test_complex_grad=True,  # whether to gradcheck and gradgradcheck for complex dtypes
                 skip_bfloat16_grad=False,  # whether to skip grad and gradgradcheck for bfloat16 dtype
                 assert_autodiffed=False,  # if a op's aten::node is expected to be symbolically autodiffed
                 autodiff_nonfusible_nodes=None,  # a list of strings with node names that are expected to be in a
                                                  # DifferentiableGraph when autodiffed. Ex: ['aten::add', 'aten::mm'],
                                                  # default is populated to be ['aten::(name of Python operator)']
                 autodiff_fusible_nodes=None,  # a list of strings with node names that are expected to be in FusionGroups
                                               # inside of DifferentiableGraphs when this operation is autodiffed.
                                               # Ex: ['aten::add', 'aten::mm'], defaults to an empty list
                                               # Note: currently no ops use fusible nodes
                 output_func=lambda x: x,  # fn mapping output to part that should be gradcheck'ed
                 supports_tensor_out=True,  # whether the op supports the out kwarg, returning a Tensor
                 skips=tuple(),  # information about which tests to skip
                 decorators=None,  # decorators to apply to generated tests
                 promotes_integers_to_float=False,  # whether op promotes unary output to float or not
                 sample_inputs_func=None,  # function to generate sample inputs
                 aten_name=None,  # name of the corresponding aten:: operator
                 ):

        # Validates the dtypes are generated from the dispatch-related functions
        for dtype_list in (dtypes, dtypesIfCPU, dtypesIfCUDA, dtypesIfROCM):
            assert isinstance(dtype_list, (_dispatch_dtypes, type(None)))

        self.name = name
        self.aten_name = aten_name if aten_name is not None else name

        self.dtypes = set(dtypes)
        self.dtypesIfCPU = set(dtypesIfCPU) if dtypesIfCPU is not None else self.dtypes
        self.dtypesIfCUDA = set(dtypesIfCUDA) if dtypesIfCUDA is not None else self.dtypes
        self.dtypesIfROCM = set(dtypesIfROCM) if dtypesIfROCM is not None else self.dtypes
        self._default_test_dtypes = set(default_test_dtypes) if default_test_dtypes is not None else None

        # NOTE: if the op is unspecified it is assumed to be under the torch namespace
        self.op = op if op else _getattr_qual(torch, self.name)
        self.method_variant = getattr(torch.Tensor, name, None)
        inplace_name = name + "_"
        self.inplace_variant = getattr(torch.Tensor, inplace_name, None)
        self.skip_bfloat16_grad = skip_bfloat16_grad

        self.test_inplace_grad = test_inplace_grad
        self.test_complex_grad = test_complex_grad
        self.supports_tensor_out = supports_tensor_out
        self.promotes_integers_to_float = promotes_integers_to_float

        self.skips = skips
        self.decorators = decorators
        self.output_func = output_func
        self.sample_inputs_func = sample_inputs_func

        self.assert_autodiffed = assert_autodiffed
        self.autodiff_fusible_nodes = autodiff_fusible_nodes if autodiff_fusible_nodes else []
        if autodiff_nonfusible_nodes is None:
            self.autodiff_nonfusible_nodes = ['aten::' + self.name]
        else:
            self.autodiff_nonfusible_nodes = autodiff_nonfusible_nodes



    def __call__(self, *args, **kwargs):
        """Calls the function variant of the operator."""
        return self.op(*args, **kwargs)

    def get_op(self):
        """Returns the function variant of the operator, torch.<op_name>."""
        return self.op

    def get_method(self):
        """Returns the method variant of the operator, torch.Tensor.<op_name>.
        Returns None if the operator has no method variant.
        """
        return self.method_variant

    def get_inplace(self):
        """Returns the inplace variant of the operator, torch.Tensor.<op_name>_.
        Returns None if the operator has no inplace variant.
        """
        return self.inplace_variant

    def sample_inputs(self, device, dtype, requires_grad=False):
        """Returns an iterable of SampleInputs."""
        return self.sample_inputs_func(self, device, dtype, requires_grad)

    # Returns True if the test should be skipped and False otherwise
    def should_skip(self, cls_name, test_name, device_type, dtype):
        for si in self.skips:
            if not si.active_if:
                continue

            cls_name_match = si.cls_name is None or cls_name == si.cls_name
            name_match = si.test_name is None or test_name == si.test_name
            device_type_match = si.device_type is None or device_type == si.device_type
            dtype_match = si.dtypes is None or dtype in si.dtypes
            if cls_name_match and name_match and device_type_match and dtype_match:
                return True

        return False

    def supported_dtypes(self, device_type):
        if device_type == 'cpu':
            return self.dtypesIfCPU
        if device_type == 'cuda':
            return self.dtypesIfROCM if TEST_WITH_ROCM else self.dtypesIfCUDA
        else:
            return self.dtypes


    def supports_dtype(self, dtype, device_type):
        return dtype in self.supported_dtypes(device_type)

    def default_test_dtypes(self, device_type):
        """Returns the default dtypes used to test this operator on the device.

        Equal to the operator's default_test_dtypes filtered to remove dtypes
        not supported by the device.
        """
        supported = self.supported_dtypes(device_type)
        return (supported if self._default_test_dtypes is None
                else supported.intersection(self._default_test_dtypes))


L = 20
M = 10
S = 5


def sample_inputs_unary(op_info, device, dtype, requires_grad):
    low, high = op_info.domain
    low = low if low is None else low + op_info._domain_eps
    high = high if high is None else high - op_info._domain_eps

    return (SampleInput(make_tensor((L,), device, dtype,
                                    low=low, high=high,
                                    requires_grad=requires_grad)),
            SampleInput(make_tensor((), device, dtype,
                                    low=low, high=high,
                                    requires_grad=requires_grad)))

# Metadata class for unary "universal functions (ufuncs)" that accept a single
# tensor and have common properties like:
class UnaryUfuncInfo(OpInfo):
    """Operator information for 'universal unary functions (unary ufuncs).'
    These are functions of a single tensor with common properties like:
      - they are elementwise functions
      - the input shape is the output shape
      - they typically have method and inplace variants
      - they typically support the out kwarg
      - they typically have NumPy or SciPy references
    See NumPy's universal function documentation
    (https://numpy.org/doc/1.18/reference/ufuncs.html) for more details
    about the concept of ufuncs.
    """

    def __init__(self,
                 name,  # the string name of the function
                 *,
                 ref,  # a reference function
                 dtypes=floating_types(),
                 dtypesIfCPU=floating_and_complex_types_and(torch.bfloat16),
                 dtypesIfCUDA=floating_and_complex_types_and(torch.half),
                 dtypesIfROCM=floating_types_and(torch.half),
                 domain=(None, None),  # the [low, high) domain of the function
                 handles_large_floats=True,  # whether the op correctly handles large float values (like 1e20)
                 handles_extremals=True,  # whether the op correctly handles extremal values (like inf)
                 handles_complex_extremals=True,  # whether the op correct handles complex extremals (like inf -infj)
                 supports_complex_to_float=False,  # op supports casting from complex input to real output safely eg. angle
                 sample_inputs_func=sample_inputs_unary,
                 **kwargs):
        super(UnaryUfuncInfo, self).__init__(name,
                                             dtypes=dtypes,
                                             dtypesIfCPU=dtypesIfCPU,
                                             dtypesIfCUDA=dtypesIfCUDA,
                                             dtypesIfROCM=dtypesIfROCM,
                                             sample_inputs_func=sample_inputs_func,
                                             **kwargs)
        self.ref = ref
        self.domain = domain
        self.handles_large_floats = handles_large_floats
        self.handles_extremals = handles_extremals
        self.handles_complex_extremals = handles_complex_extremals
        self.supports_complex_to_float = supports_complex_to_float

        # Epsilon to ensure grad and gradgrad checks don't test values
        #   outside a function's domain.
        self._domain_eps = 1e-5

def sample_inputs_tensor_split(op_info, device, dtype, requires_grad):
    return (SampleInput(make_tensor((S, S, S), device, dtype,
                                    low=None, high=None,
                                    requires_grad=requires_grad),
                        args=(torch.tensor([1, 2, 3]),),),
            SampleInput(make_tensor((S, S, S), device, dtype,
                                    low=None, high=None,
                                    requires_grad=requires_grad),
                        args=(torch.tensor(1),),),
            SampleInput(make_tensor((S, S, S), device, dtype,
                                    low=None, high=None,
                                    requires_grad=requires_grad),
                        args=(torch.tensor([1, 2, 3]),),
                        kwargs=dict(dim=1)),)

def sample_inputs_addmm(op_info, device, dtype, requires_grad):
    return (SampleInput((make_tensor((S, S), device, dtype,
                                     low=None, high=None,
                                     requires_grad=requires_grad),
                         make_tensor((S, S), device, dtype,
                                     low=None, high=None,
                                     requires_grad=requires_grad),
                         make_tensor((S, S), device, dtype,
                                     low=None, high=None,
                                     requires_grad=False))),)


def sample_inputs_xlogy(self, device, dtype, requires_grad):
    return (SampleInput((make_tensor((S, S), device, dtype,
                                     low=None, high=None,
                                     requires_grad=requires_grad),
                         make_tensor((S, S), device, dtype,
                                     low=0, high=None,
                                     requires_grad=requires_grad))),)

def np_sinc_with_fp16_as_fp32(x):
    # Wraps numpy's sinc function so that fp16 values are promoted to fp32
    # before sinc is invoked. Context: numpy's sinc returns NaN when evaluated
    # at 0 for fp16.
    if x.dtype == np.float16:
        return np.sinc(x.astype(np.float32))
    else:
        return np.sinc(x)

def sample_inputs_broadcast_to(op_info, device, dtype, requires_grad):
    test_cases = (
        ((S, 1, 1), (S, S, S)),
        ((S, 1, S), (S, S, S)),
        ((S, 1), (S, S, S)),
        ((1,), (S, S, S)),
        ((1, S), (1, 1, S)),
        ((), ()),
        ((), (1, 3, 2)),
    )

    return tuple(SampleInput((make_tensor(size, device, dtype,
                                          low=None, high=None,
                                          requires_grad=requires_grad), shape))
                 for size, shape in test_cases)

def np_unary_ufunc_integer_promotion_wrapper(fn):
    # Wrapper that passes PyTorch's default scalar
    #   type as an argument to the wrapped NumPy
    #   unary ufunc when given an integer input.
    #   This mimicks PyTorch's integer->floating point
    #   type promotion.
    #
    # This is necessary when NumPy promotes
    #   integer types to double, since PyTorch promotes
    #   integer types to the default scalar type.

    # Helper to determine if promotion is needed
    def is_integral(dtype):
        return dtype in [np.bool, np.uint8, np.int8, np.int16, np.int32, np.int64]

    # NOTE: Promotion in PyTorch is from integer types to the default dtype
    np_dtype = torch_to_numpy_dtype_dict[torch.get_default_dtype()]

    @wraps(fn)
    def wrapped_fn(x):
        if is_integral(x.dtype):
            return fn(x, dtype=np_dtype)
        return fn(x)

    return wrapped_fn


# Metadata class for Fast Fourier Transforms in torch.fft.
class SpectralFuncInfo(OpInfo):
    """Operator information for torch.fft transforms. """

    def __init__(self,
                 name,  # the string name of the function
                 *,
                 ref=None,  # Reference implementation (probably in np.fft namespace)
                 dtypes=floating_and_complex_types(),
                 dtypesIfCPU=None,
                 dtypesIfCUDA=None,
                 dtypesIfROCM=None,
                 ndimensional: bool,  # Whether dim argument can be a tuple
                 skips=None,
                 decorators=None,
                 **kwargs):
        dtypesIfCPU = dtypesIfCPU if dtypesIfCPU is not None else dtypes
        dtypesIfCUDA = dtypesIfCUDA if dtypesIfCUDA is not None else dtypes
        dtypesIfROCM = dtypesIfROCM if dtypesIfROCM is not None else dtypes

        # gradgrad is quite slow
        if not TEST_WITH_SLOW:
            skips = skips if skips is not None else []
            skips.append(SkipInfo('TestGradients', 'test_fn_gradgrad'))

        decorators = decorators if decorators is not None else []
        decorators += [skipCPUIfNoMkl, skipCUDAIfRocm]

        super().__init__(name=name,
                         dtypes=dtypes,
                         dtypesIfCPU=dtypesIfCPU,
                         dtypesIfCUDA=dtypesIfCUDA,
                         dtypesIfROCM=dtypesIfROCM,
                         skips=skips,
                         decorators=decorators,
                         **kwargs)
        self.ref = ref if ref is not None else _getattr_qual(np, name)
        self.ndimensional = ndimensional


    def sample_inputs(self, device, dtype, requires_grad=False):
        tensor = make_tensor((L, M), device, dtype,
                             low=None, high=None,
                             requires_grad=requires_grad)
        if self.ndimensional:
            return [
                SampleInput(tensor),
                SampleInput(tensor, kwargs=dict(dim=(-2,))),
                SampleInput(tensor, kwargs=dict(norm='ortho')),
                SampleInput(tensor, kwargs=dict(s=(10, 15))),
                SampleInput(tensor, kwargs=dict(s=10, dim=1, norm='ortho')),
            ]
        else:
            return [
                SampleInput(tensor),
                SampleInput(tensor, kwargs=dict(dim=-2)),
                SampleInput(tensor, kwargs=dict(norm='ortho')),
                SampleInput(tensor, kwargs=dict(n=15)),
                SampleInput(tensor, kwargs=dict(n=10, dim=1, norm='ortho')),
            ]


def sample_inputs_linalg_solve(op_info, device, dtype, requires_grad=False):
    """
    This function generates always solvable input for torch.linalg.solve
    Using random_fullrank_matrix_distinct_singular_value gives a non-singular (=invertible, =solvable) matrices 'a'.
    The first input to torch.linalg.solve is generated as the itertools.product of 'batches' and 'ns'.
    The second input is generated as the product of 'batches', 'ns' and 'nrhs'.
    In total this function generates 18 SampleInputs
    'batches' cases include:
        () - single input,
        (0,) - zero batched dimension,
        (2,) - batch of two matrices.
    'ns' gives 0x0 and 5x5 matrices.
    and 'nrhs' controls the number of vectors to solve for:
        () - using 1 as the number of vectors implicitly
        (1,) - same as () but explicit
        (3,) - solve for 3 vectors.
    Zeros in dimensions are edge cases in the implementation and important to test for in order to avoid unexpected crashes.
    """
    from torch.testing._internal.common_utils import random_fullrank_matrix_distinct_singular_value

    batches = [(), (0, ), (2, )]
    ns = [0, 5]
    nrhs = [(), (1, ), (3, )]
    out = []
    for n, batch, rhs in product(ns, batches, nrhs):
        a = random_fullrank_matrix_distinct_singular_value(n, *batch, dtype=dtype).to(device)
        a.requires_grad = requires_grad
        b = torch.randn(*batch, n, *rhs, dtype=dtype, device=device)
        b.requires_grad = requires_grad
        out.append(SampleInput((a, b)))
    return out


def sample_inputs_svd(op_info, device, dtype, requires_grad=False):
    """
    This function generates input for torch.svd with distinct singular values so that autograd is always stable.
    Matrices of different size:
        square matrix - S x S size
        tall marix - S x (S-2)
        wide matrix - (S-2) x S
    and batched variants of above are generated.
    Each SampleInput has a function 'output_process_fn_grad' attached to it that is applied on the output of torch.svd
    It is needed for autograd checks, because backward of svd doesn't work for an arbitrary loss function.
    """
    from torch.testing._internal.common_utils import random_fullrank_matrix_distinct_singular_value

    test_cases1 = (  # some=True (default)
        # loss functions for complex-valued svd have to be "gauge invariant",
        # i.e. loss functions shouldn't change when sigh of the singular vectors change.
        # the simplest choice to satisfy this requirement is to apply 'abs'.
        (random_fullrank_matrix_distinct_singular_value(S, dtype=dtype).to(device),
            lambda usv: usv[1]),  # 'check_grad_s'
        (random_fullrank_matrix_distinct_singular_value(S, dtype=dtype).to(device),
            lambda usv: abs(usv[0])),  # 'check_grad_u'
        (random_fullrank_matrix_distinct_singular_value(S, dtype=dtype).to(device),
            lambda usv: abs(usv[2])),  # 'check_grad_v'
        # TODO: replace lambda usv: usv[0][0, 0] * usv[2][0, 0] with lambda usv: usv[0][0, 0] * usv[2][0, 0].conj()
        # once https://github.com/pytorch/pytorch/issues/45821 is resolved
        # this test is important as it checks the additional term that is non-zero only for complex-valued inputs
        # and when the loss function depends both on 'u' and 'v'
        (random_fullrank_matrix_distinct_singular_value(S, dtype=dtype).to(device),
            lambda usv: usv[0][0, 0] * usv[2][0, 0]),  # 'check_grad_uv'
        (random_fullrank_matrix_distinct_singular_value(S, dtype=dtype).to(device)[:(S - 2)],
            lambda usv: (abs(usv[0]), usv[1], abs(usv[2][..., :, :(S - 2)]))),  # 'wide'
        (random_fullrank_matrix_distinct_singular_value(S, dtype=dtype).to(device)[:, :(S - 2)],
            lambda usv: (abs(usv[0]), usv[1], abs(usv[2]))),  # 'tall'
        (random_fullrank_matrix_distinct_singular_value(S, 2, dtype=dtype).to(device),
            lambda usv: (abs(usv[0]), usv[1], abs(usv[2]))),  # 'batched'
        (random_fullrank_matrix_distinct_singular_value(S, 2, dtype=dtype).to(device)[..., :(S - 2), :],
            lambda usv: (abs(usv[0]), usv[1], abs(usv[2]))),  # 'wide_batched'
        (random_fullrank_matrix_distinct_singular_value(S, 2, dtype=dtype).to(device)[..., :, :(S - 2)],
            lambda usv: (abs(usv[0]), usv[1], abs(usv[2]))),  # 'tall_batched'
    )
    test_cases2 = (  # some=False
        (random_fullrank_matrix_distinct_singular_value(S, dtype=dtype).to(device)[:(S - 2)],
            lambda usv: (abs(usv[0]), usv[1], abs(usv[2][:, :(S - 2)]))),  # 'wide_all'
        (random_fullrank_matrix_distinct_singular_value(S, dtype=dtype).to(device)[:, :(S - 2)],
            lambda usv: (abs(usv[0][:, :(S - 2)]), usv[1], abs(usv[2]))),  # 'tall_all'
        (random_fullrank_matrix_distinct_singular_value(S, 2, dtype=dtype).to(device)[..., :(S - 2), :],
            lambda usv: (abs(usv[0]), usv[1], abs(usv[2][..., :, :(S - 2)]))),  # 'wide_all_batched'
        (random_fullrank_matrix_distinct_singular_value(S, 2, dtype=dtype).to(device)[..., :, :(S - 2)],
            lambda usv: (abs(usv[0][..., :, :(S - 2)]), usv[1], abs(usv[2]))),  # 'tall_all_batched'
    )

    out = []
    for a, out_fn in test_cases1:
        a.requires_grad = requires_grad
        out.append(SampleInput(a, output_process_fn_grad=out_fn))

    for a, out_fn in test_cases2:
        a.requires_grad = requires_grad
        kwargs = {'some': False}
        out.append(SampleInput(a, kwargs=kwargs, output_process_fn_grad=out_fn))

    return out


def sample_inputs_pinverse(op_info, device, dtype, requires_grad=False):
    """
    This function generates input for torch.pinverse with distinct singular values so that autograd is always stable.
    Implementation of torch.pinverse depends on torch.svd, therefore it's sufficient to check only square S x S matrix
    and the batched (3 x S x S) input.
    """
    from torch.testing._internal.common_utils import random_fullrank_matrix_distinct_singular_value

    test_cases = (
        random_fullrank_matrix_distinct_singular_value(S, dtype=dtype).to(device),  # pinverse
        random_fullrank_matrix_distinct_singular_value(S, 3, dtype=dtype).to(device),  # pinverse 'batched'
    )

    out = []
    for a in test_cases:
        a.requires_grad = requires_grad
        out.append(SampleInput(a))
    return out


# Operator database (sorted alphabetically)
op_db: List[OpInfo] = [
    # NOTE: CPU complex acos produces incorrect outputs (https://github.com/pytorch/pytorch/issues/42952)
    UnaryUfuncInfo('acos',
                   ref=np.arccos,
                   domain=(-1, 1),
                   handles_complex_extremals=False,
                   dtypes=all_types_and_complex_and(torch.bool),
                   dtypesIfCPU=all_types_and_complex_and(torch.bool, torch.bfloat16),
                   dtypesIfCUDA=all_types_and_complex_and(torch.bool, torch.half),
                   default_test_dtypes=[torch.long, torch.half, torch.bfloat16, torch.float32, torch.cfloat],
                   skip_bfloat16_grad=True,
                   assert_autodiffed=True,
                   decorators=(precisionOverride({torch.float16: 1e-2,
                                                  torch.bfloat16: 1e-1,
                                                  torch.complex64: 1e-2}),),
                   promotes_integers_to_float=True,
                   skips=(
                       SkipInfo('TestUnaryUfuncs', 'test_reference_numerics',
                                device_type='cpu', dtypes=[torch.cfloat, torch.cdouble]),
                       SkipInfo('TestUnaryUfuncs', 'test_reference_numerics',
                                dtypes=[torch.cfloat, torch.cdouble], active_if=IS_WINDOWS),
                       SkipInfo('TestUnaryUfuncs', 'test_reference_numerics',
                                device_type='cuda', dtypes=[torch.float16],
                                active_if=TEST_WITH_ROCM),
                       SkipInfo('TestGradients', 'test_fn_grad',
                                dtypes=[torch.cdouble], active_if=IS_WINDOWS),
                       SkipInfo('TestGradients', 'test_method_grad',
                                dtypes=[torch.cdouble], active_if=IS_WINDOWS),
                       SkipInfo('TestGradients', 'test_inplace_grad',
                                dtypes=[torch.cdouble], active_if=IS_WINDOWS),
                   )),
    # NOTE: the derivative for inplace acosh is not implemented
    UnaryUfuncInfo('acosh',
                   ref=np.arccosh,
                   domain=(1, float('inf')),
                   dtypes=all_types_and(torch.bool),
                   dtypesIfCPU=all_types_and(torch.bool),
                   dtypesIfCUDA=all_types_and(torch.bool, torch.half, torch.bfloat16),
                   promotes_integers_to_float=True,
                   decorators=(precisionOverride({torch.bfloat16: 5e-2}),),
                   test_inplace_grad=False,
                   skips=(
                       # RuntimeError: "rsqrt_cuda" not implemented for 'BFloat16'
                       SkipInfo('TestCommon', 'test_variant_consistency_jit',
                                device_type='cuda', dtypes=[torch.bfloat16]),
                   )),
    OpInfo('addmm',
           dtypes=floating_types(),
           dtypesIfCPU=all_types_and_complex_and(torch.float16, torch.bfloat16),
           dtypesIfCUDA=floating_types_and(torch.float16, torch.complex64, torch.complex128),
           dtypesIfROCM=floating_types_and(torch.half),
           assert_autodiffed=True,
           autodiff_nonfusible_nodes=['aten::add', 'aten::mm'],
           skips=(
               SkipInfo('TestCommon', 'test_variant_consistency_eager',
                        dtypes=[torch.cfloat, torch.cdouble]),
               SkipInfo('TestCommon', 'test_variant_consistency_jit',
                        dtypes=[torch.cfloat, torch.cdouble, torch.bfloat16, torch.float16]),
               SkipInfo('TestGradients', 'test_method_gradgrad',
                        dtypes=[torch.cdouble]),
               SkipInfo('TestGradients', 'test_method_grad',
                        dtypes=[torch.cdouble]),
               SkipInfo('TestGradients', 'test_fn_gradgrad',
                        dtypes=[torch.cdouble]),
               SkipInfo('TestGradients', 'test_fn_grad',
                        dtypes=[torch.cdouble]),),
           sample_inputs_func=sample_inputs_addmm),
    UnaryUfuncInfo('asin',
                   ref=np.arcsin,
                   domain=(-1, 1),
                   decorators=(precisionOverride({torch.bfloat16: 1e-2}),),
                   promotes_integers_to_float=True,
                   dtypes=all_types_and_complex_and(torch.bool),
                   dtypesIfCPU=all_types_and_complex_and(torch.bool, torch.bfloat16),
                   dtypesIfCUDA=all_types_and_complex_and(torch.bool, torch.half),
                   assert_autodiffed=True,
                   skip_bfloat16_grad=True,
                   skips=(
                       SkipInfo('TestUnaryUfuncs', 'test_reference_numerics',
                                device_type='cpu', dtypes=[torch.cfloat, torch.cdouble]),
                       SkipInfo('TestUnaryUfuncs', 'test_reference_numerics',
                                device_type='cuda', dtypes=[torch.cfloat, torch.cdouble],
                                active_if=IS_WINDOWS),
                   )),
    # NOTE: derivative for inplace asinh is not implemented
    UnaryUfuncInfo('asinh',
                   ref=np.arcsinh,
                   dtypes=all_types_and(torch.bool),
                   dtypesIfCPU=all_types_and(torch.bool),
                   dtypesIfCUDA=all_types_and(torch.bool, torch.half, torch.bfloat16),
                   promotes_integers_to_float=True,
                   decorators=(precisionOverride({torch.bfloat16: 5e-2}),),
                   test_inplace_grad=False,
                   skips=(
                       # RuntimeError: "rsqrt_cuda" not implemented for 'BFloat16'
                       SkipInfo('TestCommon', 'test_variant_consistency_jit',
                                device_type='cuda', dtypes=[torch.bfloat16]),
                   )),
    UnaryUfuncInfo('atan',
                   ref=np.arctan,
                   dtypes=all_types_and_complex_and(torch.bool),
                   dtypesIfCPU=all_types_and_complex_and(torch.bool, torch.bfloat16),
                   dtypesIfCUDA=all_types_and_complex_and(torch.bool, torch.half),
                   assert_autodiffed=True,
                   skip_bfloat16_grad=True,
                   decorators=(precisionOverride({torch.bfloat16: 1e-2}),),
                   promotes_integers_to_float=True,
                   skips=(
                       SkipInfo('TestUnaryUfuncs', 'test_reference_numerics',
                                device_type='cpu', dtypes=[torch.cfloat, torch.cdouble]),
                       SkipInfo('TestUnaryUfuncs', 'test_reference_numerics',
                                device_type='cuda', dtypes=[torch.cfloat, torch.cdouble],
                                active_if=IS_WINDOWS),
                   )),
    UnaryUfuncInfo('atanh',
                   ref=np.arctanh,
                   domain=(-1, 1),
                   dtypes=all_types_and(torch.bool),
                   dtypesIfCPU=all_types_and(torch.bool),
                   dtypesIfCUDA=all_types_and(torch.bool, torch.half, torch.bfloat16),
                   promotes_integers_to_float=True,
                   decorators=(precisionOverride({torch.bfloat16: 1e-2}),),
                   test_inplace_grad=False),
    OpInfo('broadcast_to',
           dtypes=all_types_and_complex_and(torch.bool, torch.float16, torch.bfloat16),
           supports_tensor_out=False,
           test_inplace_grad=False,
           sample_inputs_func=sample_inputs_broadcast_to),
    UnaryUfuncInfo('cos',
                   ref=np.cos,
                   dtypes=all_types_and_complex_and(torch.bool, torch.bfloat16),
                   dtypesIfCPU=all_types_and_complex_and(torch.bool, torch.bfloat16),
                   dtypesIfCUDA=all_types_and_complex_and(torch.bool, torch.half, torch.bfloat16),
                   assert_autodiffed=True,
                   skip_bfloat16_grad=True,
                   handles_large_floats=False,
                   promotes_integers_to_float=True,
                   decorators=(precisionOverride({torch.bfloat16: 1e-2}),),
                   skips=(
                       SkipInfo('TestUnaryUfuncs', 'test_reference_numerics',
                                dtypes=[torch.cfloat, torch.cdouble], active_if=IS_WINDOWS),
                       SkipInfo('TestUnaryUfuncs', 'test_reference_numerics', device_type='cpu',
                                dtypes=[torch.cfloat, torch.cdouble], active_if=IS_MACOS),
                       SkipInfo('TestUnaryUfuncs', 'test_reference_numerics',
                                dtypes=[torch.float], active_if=TEST_WITH_ROCM),
                   )),
    UnaryUfuncInfo('cosh',
                   ref=np_unary_ufunc_integer_promotion_wrapper(np.cosh),
                   dtypesIfCPU=all_types_and_complex_and(torch.bool),
                   dtypesIfCUDA=all_types_and_complex_and(torch.bool, torch.half),
                   promotes_integers_to_float=True,
                   assert_autodiffed=True,
                   skips=(
                       # Reference: https://github.com/pytorch/pytorch/issues/48641
                       SkipInfo('TestUnaryUfuncs', 'test_reference_numerics',
                                device_type='cpu', dtypes=[torch.int8]),
                       SkipInfo('TestUnaryUfuncs', 'test_reference_numerics',
                                dtypes=[torch.cfloat, torch.cdouble], active_if=IS_WINDOWS),
                       SkipInfo('TestUnaryUfuncs', 'test_reference_numerics', device_type='cpu',
                                dtypes=[torch.cfloat, torch.cdouble], active_if=IS_MACOS),
                       SkipInfo('TestCommon', 'test_variant_consistency_jit',
                                device_type='cuda', dtypes=[torch.float16]),
                   )),
    SpectralFuncInfo('fft.fft',
                     aten_name='fft_fft',
                     ref=np.fft.fft,
                     ndimensional=False,
                     dtypes=all_types_and_complex_and(torch.bool),
                     default_test_dtypes=floating_and_complex_types(),
                     supports_tensor_out=False,
                     test_inplace_grad=False,),
    SpectralFuncInfo('fft.fftn',
                     aten_name='fft_fftn',
                     ref=np.fft.fftn,
                     ndimensional=True,
                     dtypes=all_types_and_complex_and(torch.bool),
                     default_test_dtypes=floating_and_complex_types(),
                     supports_tensor_out=False,
                     test_inplace_grad=False,
                     decorators=[precisionOverride(
                         {torch.float: 1e-4, torch.cfloat: 1e-4})],),
    SpectralFuncInfo('fft.hfft',
                     aten_name='fft_hfft',
                     ref=np.fft.hfft,
                     ndimensional=False,
                     dtypes=all_types_and_complex_and(torch.bool),
                     default_test_dtypes=floating_and_complex_types(),
                     supports_tensor_out=False,
                     test_inplace_grad=False,),
    SpectralFuncInfo('fft.rfft',
                     aten_name='fft_rfft',
                     ref=np.fft.rfft,
                     ndimensional=False,
                     dtypes=all_types_and(torch.bool),
                     default_test_dtypes=floating_and_complex_types(),
                     supports_tensor_out=False,
                     test_inplace_grad=False,),
    SpectralFuncInfo('fft.rfftn',
                     aten_name='fft_rfftn',
                     ref=np.fft.rfftn,
                     ndimensional=True,
                     dtypes=all_types_and(torch.bool),
                     default_test_dtypes=floating_and_complex_types(),
                     supports_tensor_out=False,
                     test_inplace_grad=False,
                     decorators=[precisionOverride({torch.float: 1e-4})],),
    SpectralFuncInfo('fft.ifft',
                     aten_name='fft_ifft',
                     ref=np.fft.ifft,
                     ndimensional=False,
                     dtypes=all_types_and_complex_and(torch.bool),
                     default_test_dtypes=floating_and_complex_types(),
                     supports_tensor_out=False,
                     test_inplace_grad=False,),
    SpectralFuncInfo('fft.ifftn',
                     aten_name='fft_ifftn',
                     ref=np.fft.ifftn,
                     ndimensional=True,
                     dtypes=all_types_and_complex_and(torch.bool),
                     default_test_dtypes=floating_and_complex_types(),
                     supports_tensor_out=False,
                     test_inplace_grad=False,),
    SpectralFuncInfo('fft.ihfft',
                     aten_name='fft_ihfft',
                     ref=np.fft.ihfft,
                     ndimensional=False,
                     dtypes=all_types_and(torch.bool),
                     default_test_dtypes=floating_types(),
                     supports_tensor_out=False,
                     test_inplace_grad=False,),
    SpectralFuncInfo('fft.irfft',
                     aten_name='fft_irfft',
                     ref=np.fft.irfft,
                     ndimensional=False,
                     dtypes=all_types_and_complex_and(torch.bool),
                     default_test_dtypes=floating_and_complex_types(),
                     supports_tensor_out=False,
                     test_inplace_grad=False,),
    SpectralFuncInfo('fft.irfftn',
                     aten_name='fft_irfftn',
                     ref=np.fft.irfftn,
                     ndimensional=True,
                     dtypes=all_types_and_complex_and(torch.bool),
                     default_test_dtypes=floating_and_complex_types(),
                     supports_tensor_out=False,
                     test_inplace_grad=False,),
    UnaryUfuncInfo('log',
                   ref=np.log,
                   domain=(0, float('inf')),
                   dtypes=all_types_and_complex_and(torch.bool, torch.bfloat16),
                   dtypesIfCPU=all_types_and_complex_and(torch.bool, torch.bfloat16),
                   dtypesIfCUDA=all_types_and_complex_and(torch.bool, torch.half, torch.bfloat16),
                   assert_autodiffed=True,
                   skip_bfloat16_grad=True,
                   promotes_integers_to_float=True,
                   decorators=(precisionOverride({torch.bfloat16: 5e-2}),),
                   skips=(
                       SkipInfo('TestUnaryUfuncs', 'test_reference_numerics',
                                device_type='cpu', dtypes=[torch.bfloat16]),
                       SkipInfo('TestUnaryUfuncs', 'test_reference_numerics',
                                device_type='cuda', dtypes=[torch.cfloat, torch.cdouble]),
                       SkipInfo('TestUnaryUfuncs', 'test_reference_numerics',
                                device_type='cpu', dtypes=[torch.cfloat, torch.cdouble],
                                active_if=IS_WINDOWS),
                   )),
    UnaryUfuncInfo('log10',
                   ref=np.log10,
                   domain=(0, float('inf')),
                   decorators=(precisionOverride({torch.bfloat16: 5e-2}),),
                   dtypes=all_types_and_complex_and(torch.bool, torch.bfloat16),
                   dtypesIfCPU=all_types_and_complex_and(torch.bool, torch.bfloat16),
                   assert_autodiffed=True,
                   skip_bfloat16_grad=True,
                   dtypesIfCUDA=all_types_and_complex_and(torch.bool, torch.half, torch.bfloat16),
                   promotes_integers_to_float=True,
                   skips=(
                       SkipInfo('TestUnaryUfuncs', 'test_reference_numerics',
                                device_type='cuda', dtypes=[torch.cfloat, torch.cdouble]),
                       SkipInfo('TestUnaryUfuncs', 'test_reference_numerics',
                                device_type='cpu', dtypes=[torch.cfloat, torch.cdouble],
                                active_if=IS_WINDOWS),
                   )),
    UnaryUfuncInfo('log1p',
                   ref=np.log1p,
                   domain=(-1, float('inf')),
                   dtypesIfCPU=all_types_and(torch.bool, torch.bfloat16),
                   dtypesIfCUDA=all_types_and(torch.bool, torch.half, torch.bfloat16),
                   decorators=(precisionOverride({torch.bfloat16: 1e-1}),),
                   promotes_integers_to_float=True,
                   assert_autodiffed=True,
                   skip_bfloat16_grad=True),
    UnaryUfuncInfo('log2',
                   ref=np.log2,
                   domain=(0, float('inf')),
                   dtypes=all_types_and_complex_and(torch.bool, torch.bfloat16),
                   dtypesIfCPU=all_types_and_complex_and(torch.bool, torch.bfloat16),
                   dtypesIfCUDA=all_types_and_complex_and(torch.bool, torch.half, torch.bfloat16),
                   assert_autodiffed=True,
                   skip_bfloat16_grad=True,
                   promotes_integers_to_float=True,
                   decorators=(precisionOverride({torch.bfloat16: 1e-1}),),
                   skips=(
                       SkipInfo('TestUnaryUfuncs', 'test_reference_numerics',
                                device_type='cpu', dtypes=[torch.bfloat16]),
                       SkipInfo('TestUnaryUfuncs', 'test_reference_numerics',
                                dtypes=[torch.cfloat, torch.cdouble]),
                   )),
    UnaryUfuncInfo('neg',
                   ref=np.negative,
                   skip_bfloat16_grad=True,
                   dtypes=all_types_and_complex_and(torch.half, torch.bfloat16),
                   dtypesIfCPU=all_types_and_complex_and(torch.half, torch.bfloat16),
                   dtypesIfCUDA=all_types_and_complex_and(torch.half, torch.bfloat16),
                   assert_autodiffed=True,),
    UnaryUfuncInfo('sin',
                   ref=np.sin,
                   dtypes=all_types_and_complex_and(torch.bool, torch.bfloat16),
                   dtypesIfCPU=all_types_and_complex_and(torch.bool, torch.bfloat16),
                   dtypesIfCUDA=all_types_and_complex_and(torch.bool, torch.half),
                   assert_autodiffed=True,
                   skip_bfloat16_grad=True,
                   handles_large_floats=False,
                   handles_complex_extremals=False,
                   promotes_integers_to_float=True,
                   decorators=(precisionOverride({torch.bfloat16: 1e-2}),),
                   skips=(
                       SkipInfo('TestUnaryUfuncs', 'test_reference_numerics',
                                dtypes=[torch.cfloat, torch.cdouble], active_if=IS_WINDOWS),
                       SkipInfo('TestUnaryUfuncs', 'test_reference_numerics',
                                dtypes=[torch.float], active_if=TEST_WITH_ROCM),
                   )),
    UnaryUfuncInfo('sinc',
                   ref=np_sinc_with_fp16_as_fp32,
                   dtypes=all_types_and_complex_and(torch.bool, torch.bfloat16),
                   dtypesIfCPU=all_types_and_complex_and(torch.bool, torch.bfloat16),
                   dtypesIfCUDA=all_types_and_complex_and(torch.bool, torch.half),
                   skip_bfloat16_grad=True,
                   handles_large_floats=False,
                   handles_complex_extremals=False,
                   promotes_integers_to_float=True,
                   decorators=(precisionOverride({torch.bfloat16: 1e-2,
                                                  torch.float16: 1e-2}),),
                   skips=(
                       # Reference: https://github.com/pytorch/pytorch/issues/49133
                       SkipInfo('TestUnaryUfuncs', 'test_reference_numerics',
                                dtypes=[torch.cfloat]),
                       SkipInfo('TestUnaryUfuncs', 'test_reference_numerics',
                                dtypes=[torch.cfloat, torch.cdouble], active_if=IS_WINDOWS),
                       SkipInfo('TestUnaryUfuncs', 'test_reference_numerics',
                                dtypes=[torch.float], active_if=TEST_WITH_ROCM),
                   )),
    UnaryUfuncInfo('sinh',
                   ref=np_unary_ufunc_integer_promotion_wrapper(np.sinh),
                   dtypesIfCPU=all_types_and_complex_and(torch.bool),
                   dtypesIfCUDA=all_types_and_complex_and(torch.bool, torch.half),
                   promotes_integers_to_float=True,
                   assert_autodiffed=True,
                   decorators=(precisionOverride({torch.float16: 1e-2}),),
                   skips=(
                       SkipInfo('TestUnaryUfuncs', 'test_reference_numerics',
                                device_type='cpu', dtypes=[torch.cfloat, torch.cdouble],
                                active_if=(IS_MACOS or IS_WINDOWS)),
                       SkipInfo('TestUnaryUfuncs', 'test_reference_numerics',
                                device_type='cuda', dtypes=[torch.cfloat, torch.cdouble],
                                active_if=IS_WINDOWS),
                       # Reference: https://github.com/pytorch/pytorch/issues/48641
                       SkipInfo('TestUnaryUfuncs', 'test_reference_numerics',
                                device_type='cpu', dtypes=[torch.int8]),
                       SkipInfo('TestCommon', 'test_variant_consistency_jit',
                                device_type='cuda', dtypes=[torch.float16]),
                   )),
    UnaryUfuncInfo('tan',
                   ref=np.tan,
                   dtypes=all_types_and_complex_and(torch.bool, torch.bfloat16),
                   dtypesIfCPU=all_types_and_complex_and(torch.bool, torch.bfloat16),
                   dtypesIfCUDA=all_types_and_complex_and(torch.bool, torch.half),
                   assert_autodiffed=True,
                   skip_bfloat16_grad=True,
                   promotes_integers_to_float=True,
                   skips=(
                       SkipInfo('TestUnaryUfuncs', 'test_reference_numerics',
                                device_type='cuda', dtypes=[torch.cfloat, torch.cdouble]),
                       SkipInfo('TestUnaryUfuncs', 'test_reference_numerics',
                                device_type='cpu', dtypes=[torch.bfloat16]),
                       SkipInfo('TestUnaryUfuncs', 'test_reference_numerics',
                                device_type='cpu', dtypes=[torch.cfloat, torch.cdouble],
                                active_if=(IS_MACOS or IS_WINDOWS)),
                       SkipInfo('TestUnaryUfuncs', 'test_reference_numerics',
                                device_type='cuda', dtypes=[torch.float64],
                                active_if=TEST_WITH_ROCM),
                   )),
    UnaryUfuncInfo('tanh',
                   ref=np.tanh,
                   decorators=(precisionOverride({torch.bfloat16: 1e-2}),),
                   dtypes=all_types_and_complex_and(torch.bool),
                   dtypesIfCPU=all_types_and_complex_and(torch.bool, torch.bfloat16),
                   dtypesIfCUDA=all_types_and_complex_and(torch.bool, torch.half, torch.bfloat16),
                   assert_autodiffed=True,
                   skip_bfloat16_grad=True,
                   promotes_integers_to_float=True,
                   skips=(
                       SkipInfo('TestUnaryUfuncs', 'test_reference_numerics',
                                device_type='cuda', dtypes=[torch.cfloat, torch.cdouble]),
                       SkipInfo('TestUnaryUfuncs', 'test_reference_numerics',
                                device_type='cpu', dtypes=[torch.cfloat, torch.cdouble],
                                active_if=(IS_MACOS or IS_WINDOWS)),
                   )),
    OpInfo('tensor_split',
           dtypes=all_types_and_complex_and(torch.bool),
           dtypesIfCPU=all_types_and_complex_and(torch.bool, torch.bfloat16, torch.float16),
           dtypesIfCUDA=all_types_and_complex_and(torch.bool, torch.bfloat16, torch.float16),
           supports_tensor_out=False,
           test_inplace_grad=False,
           sample_inputs_func=sample_inputs_tensor_split,),
    UnaryUfuncInfo('exp2',
                   ref=np_unary_ufunc_integer_promotion_wrapper(np.exp2),
                   dtypes=all_types_and(torch.bool, torch.half),
                   dtypesIfCPU=all_types_and(torch.bool, torch.half),
                   dtypesIfCUDA=all_types_and(torch.bool, torch.half),
                   promotes_integers_to_float=True),
    UnaryUfuncInfo('expm1',
                   ref=np_unary_ufunc_integer_promotion_wrapper(np.expm1),
                   dtypes=all_types_and(torch.bool, torch.half),
                   dtypesIfCPU=all_types_and(torch.bool, torch.bfloat16),
                   dtypesIfCUDA=all_types_and(torch.bool, torch.half),
                   promotes_integers_to_float=True,
                   assert_autodiffed=True,
                   skips=(
                       # Reference: https://github.com/pytorch/pytorch/pull/48926#issuecomment-739734774
                       SkipInfo('TestUnaryUfuncs', 'test_reference_numerics',
                                device_type='cpu', dtypes=[torch.bfloat16]),
                   )),
    UnaryUfuncInfo('nan_to_num',
                   ref=np.nan_to_num,
                   dtypes=all_types_and(torch.half, torch.bool),
                   dtypesIfCPU=None,
                   dtypesIfCUDA=None),
    UnaryUfuncInfo('reciprocal',
                   ref=np_unary_ufunc_integer_promotion_wrapper(np.reciprocal),
                   dtypes=all_types_and_complex_and(torch.bool, torch.half, torch.bfloat16),
                   dtypesIfCPU=None,
                   dtypesIfCUDA=None,
                   assert_autodiffed=True,
                   skip_bfloat16_grad=True,
                   promotes_integers_to_float=True,
                   skips=(
                       # Reference: https://github.com/pytorch/pytorch/issues/45690
                       SkipInfo('TestUnaryUfuncs', 'test_reference_numerics',
                                dtypes=[torch.cfloat, torch.cdouble]),
                       # Reference: https://github.com/pytorch/pytorch/pull/49102#issuecomment-744604601
                       SkipInfo('TestUnaryUfuncs', 'test_reference_numerics',
                                dtypes=[torch.bfloat16]),
                   )),
    UnaryUfuncInfo('sqrt',
                   ref=np.sqrt,
                   domain=(0, float('inf')),
                   dtypes=all_types_and_complex_and(torch.bool, torch.bfloat16),
                   dtypesIfCPU=all_types_and_complex_and(torch.bool, torch.bfloat16),
                   dtypesIfCUDA=all_types_and_complex_and(torch.bool, torch.half, torch.bfloat16),
                   assert_autodiffed=True,
                   skip_bfloat16_grad=True,
                   decorators=(precisionOverride({torch.bfloat16: 7e-2}),),
                   skips=(
                       # Reference: https://github.com/pytorch/pytorch/issues/47358
                       SkipInfo('TestUnaryUfuncs', 'test_reference_numerics',
                                device_type='cpu', dtypes=[torch.cfloat, torch.cdouble],
                                active_if=IS_MACOS),
                       # Reference: https://github.com/pytorch/pytorch/pull/47293#issuecomment-721774436
                       SkipInfo('TestUnaryUfuncs', 'test_reference_numerics',
                                dtypes=[torch.bfloat16])),
                   promotes_integers_to_float=True,
                   handles_complex_extremals=False),
    UnaryUfuncInfo('angle',
                   ref=np.angle,
                   dtypes=all_types_and_complex_and(torch.bool),
                   dtypesIfCPU=all_types_and_complex_and(torch.bool, torch.bfloat16, torch.float16),
                   dtypesIfCUDA=all_types_and_complex_and(torch.bool),
                   dtypesIfROCM=all_types_and_complex_and(torch.bool),
                   decorators=(precisionOverride({torch.float16: 1e-2,
                                                  torch.bfloat16: 1e-2}),),
                   promotes_integers_to_float=True,
                   supports_complex_to_float=True,
                   test_inplace_grad=False),
    OpInfo('linalg.solve',
           aten_name='linalg_solve',
           op=torch.linalg.solve,
           dtypes=floating_and_complex_types(),
           test_inplace_grad=False,
           supports_tensor_out=True,
           sample_inputs_func=sample_inputs_linalg_solve,
           decorators=[skipCUDAIfNoMagma, skipCPUIfNoLapack]),
    OpInfo('svd',
           op=torch.svd,
           dtypes=floating_and_complex_types(),
           test_inplace_grad=False,
           supports_tensor_out=False,
           sample_inputs_func=sample_inputs_svd,
           decorators=[skipCUDAIfNoMagma, skipCPUIfNoLapack],
           skips=(
               # gradgrad checks are slow
               SkipInfo('TestGradients', 'test_fn_gradgrad', active_if=(not TEST_WITH_SLOW)),
               # cuda gradchecks are very slow
               # see discussion https://github.com/pytorch/pytorch/pull/47761#issuecomment-747316775
               SkipInfo('TestGradients', 'test_fn_gradgrad', device_type='cuda'))),
    OpInfo('pinverse',
           op=torch.pinverse,
           dtypes=floating_and_complex_types(),
           test_inplace_grad=False,
           supports_tensor_out=False,
           sample_inputs_func=sample_inputs_pinverse,
           decorators=[skipCUDAIfNoMagma, skipCPUIfNoLapack]),
]

if TEST_SCIPY:
    def reference_sigmoid(x):
        # 'scipy.special.expit' not supported for the input types
        if x.dtype in [np.complex64, np.complex128]:
            return (1 / (1 + np.exp(-x)))
        return scipy.special.expit(x)

    op_db_scipy_reference: List[OpInfo] = [
        UnaryUfuncInfo('sigmoid',
                       ref=reference_sigmoid,
                       decorators=(precisionOverride({torch.float16: 1e-2,
                                                      torch.bfloat16: 1e-2}),),
                       skips=(
                           SkipInfo('TestUnaryUfuncs', 'test_reference_numerics',
                                    device_type='cpu', dtypes=[torch.cfloat, torch.cdouble]),
                           # RuntimeError: sigmoid does not support automatic differentiation for outputs with complex dtype.
                           SkipInfo('TestCommon', 'test_variant_consistency_jit',
                                    dtypes=[torch.complex64, torch.complex128]),
                           SkipInfo('TestCommon', 'test_variant_consistency_eager',
                                    dtypes=[torch.complex64, torch.complex128]),),
                       dtypes=all_types_and_complex_and(torch.bool, torch.bfloat16),
                       dtypesIfCPU=all_types_and_complex_and(torch.bool, torch.bfloat16),
                       dtypesIfCUDA=all_types_and(torch.bool, torch.half, torch.bfloat16),
                       promotes_integers_to_float=True,
                       assert_autodiffed=True,
                       test_complex_grad=False),  # Reference: https://github.com/pytorch/pytorch/issues/48552
        UnaryUfuncInfo('erf',
                       ref=scipy.special.erf,
                       decorators=(precisionOverride({torch.float16: 1e-2,
                                                      torch.bfloat16: 1e-2}),),
                       dtypes=all_types_and(torch.bool),
                       dtypesIfCPU=all_types_and(torch.bool, torch.bfloat16),
                       dtypesIfCUDA=all_types_and(torch.bool, torch.half, torch.bfloat16),
                       skips=(
                           # RuntimeError: "pow" not implemented for 'BFloat16'
                           SkipInfo('TestCommon', 'test_variant_consistency_jit',
                                    dtypes=[torch.bfloat16]),),
                       assert_autodiffed=True,
                       promotes_integers_to_float=True),
        UnaryUfuncInfo('erfc',
                       ref=scipy.special.erfc,
                       decorators=(precisionOverride({torch.float16: 1e-2,
                                                      torch.bfloat16: 1e-2}),),
                       dtypes=all_types_and(torch.bool),
                       dtypesIfCPU=all_types_and(torch.bool, torch.bfloat16),
                       dtypesIfCUDA=all_types_and(torch.bool, torch.half),
                       skips=(
                           # RuntimeError: "pow" not implemented for 'BFloat16'
                           SkipInfo('TestCommon', 'test_variant_consistency_jit',
                                    dtypes=[torch.bfloat16]),),
                       assert_autodiffed=True,
                       promotes_integers_to_float=True),
<<<<<<< HEAD
        UnaryUfuncInfo('erfinv',
                       ref=scipy.special.erfinv,
                       decorators=(precisionOverride({torch.float16: 1e-2,
                                                      torch.bfloat16: 1e-2,
                                                      torch.float32: 1e-4}),),
                       dtypes=all_types_and(torch.bool),
                       dtypesIfCPU=all_types_and(torch.bool, torch.bfloat16),
                       dtypesIfCUDA=all_types_and(torch.bool, torch.half),
                       promotes_integers_to_float=True,
                       domain=(-1, 1),
                       skips=(
                           # Reference: https://github.com/pytorch/pytorch/pull/49155#issuecomment-742664611
                           SkipInfo('TestUnaryUfuncs', 'test_reference_numerics',
                                    active_if=LooseVersion(scipy.__version__) < "1.4.0"),
                           # RuntimeError: "pow" not implemented for 'BFloat16'
                           SkipInfo('TestCommon', 'test_variant_consistency_jit',
                                    dtypes=[torch.bfloat16]),
                       )
                       )
=======
        OpInfo('xlogy',
               dtypes=all_types_and(torch.bool),
               dtypesIfCPU=all_types_and(torch.bool, torch.half, torch.bfloat16),
               dtypesIfCUDA=all_types_and(torch.bool, torch.half, torch.bfloat16),
               test_inplace_grad=True,
               supports_tensor_out=True,
               promotes_integers_to_float=True,
               sample_inputs_func=sample_inputs_xlogy),
>>>>>>> 68d438c9
    ]
    op_db = op_db + op_db_scipy_reference

# Common operator groupings
unary_ufuncs = [op for op in op_db if isinstance(op, UnaryUfuncInfo)]
spectral_funcs = [op for op in op_db if isinstance(op, SpectralFuncInfo)]

def index_variable(shape, max_indices):
    if not isinstance(shape, tuple):
        shape = (shape,)
    index = torch.rand(*shape).mul_(max_indices).floor_().long()
    return index


def index_perm_variable(shape, max_indices):
    if not isinstance(shape, tuple):
        shape = (shape,)

    index = torch.randperm(max_indices).narrow(0, 0, reduce(mul, shape)).view(shape)
    return index


def gather_variable(shape, index_dim, max_indices, duplicate=False):
    assert len(shape) == 2
    assert index_dim < 2
    batch_dim = 1 - index_dim
    index = torch.LongTensor(*shape)
    for i in range(shape[index_dim]):
        index.select(index_dim, i).copy_(
            torch.randperm(max_indices)[:shape[batch_dim]])
    if duplicate:
        index.select(batch_dim, 0).copy_(index.select(batch_dim, 1))
    return index


def bernoulli_scalar():
    return torch.tensor(0, dtype=torch.bool).bernoulli_()


def mask_not_all_zeros(shape):
    assert len(shape) > 0
    while True:
        result = torch.randn(shape).gt(0)
        if result.sum() > 0:
            return result


def uniform_scalar(offset=0, requires_grad=False):
    v = torch.rand(()) + offset
    v.requires_grad = requires_grad
    return v


def normal_scalar_clamp(amin, amax, requires_grad=False):
    v = torch.randn(()).clamp(amin, amax)
    v.requires_grad = requires_grad
    return v


def prod_zeros(dim_size, dim_select):
    assert len(dim_select) == 2
    result = torch.randn(dim_size, dim_size, dim_size)
    result.narrow(dim_select[0], 0, 1).narrow(dim_select[1], 1, 1).zero_()
    result.narrow(dim_select[0], 2, 1).narrow(dim_select[1], 3, 1).zero_()
    result.narrow(dim_select[0], 4, 1).narrow(dim_select[1], 3, 1).zero_()
    return result


non_differentiable = collections.namedtuple('non_differentiable', ['tensor'])


class dont_convert(tuple):
    pass


class NoArgsClass(object):
    def __iter__(self):
        return self

    def __next__(self):
        raise StopIteration()
    next = __next__  # Python 2 compatibility

    def __len__(self):
        return 0

NO_ARGS = NoArgsClass()

def ident(x):
    return x

# (
#   method name,
#   input size/constructing fn,
#   args (tuple represents shape of a tensor arg),
#   test variant name (will be used at test name suffix),    // optional
#   (should_check_autodiff[bool], nonfusible_nodes, fusible_nodes) for autodiff, // optional
#   indices for possible dim arg,                            // optional
#   fn mapping output to part that should be gradcheck'ed,   // optional
#   kwargs                                                   // optional
# )
# Note: some functions have separate schema for (Tensor other) and (Scalar other),
#       and it's possible that we only support AD for Scalar version but not Tensor
#       version, and vice versa.
#       When writing tests, only scalar(float/int) input triggers the Scalar schema.
#       uniform_scalar produces a scalar **Tensor** which won't match Scalar input.
def method_tests():
    set_rng_seed(0)
    return [
        ('add', (S, S, S), ((S, S, S),), '', (True,)),
        ('add', (S, S, S), ((S, S),), 'broadcast_rhs', (True,)),
        ('add', (S, S), ((S, S, S),), 'broadcast_lhs', (True,)),
        ('add', (S, 1, S), ((M, S),), 'broadcast_all', (True,)),
        ('add', (), ((),), 'scalar', (True,)),
        ('add', (S, S, S), ((),), 'scalar_broadcast_rhs', (True,)),
        ('add', (), ((S, S, S),), 'scalar_broadcast_lhs', (True,)),
        ('add', (S, S, S), (3.14,), 'constant', (True,)),
        ('add', (), (3.14,), 'scalar_constant', (True,)),
        ('add', (S, S, S), (3.14j,), 'complex_scalar_constant', (True,)),
        ('__radd__', (S, S, S), (3.14,), 'constant', (True, 'aten::add')),
        ('__radd__', (), (3.14,), 'scalar_constant', (True, 'aten::add')),
        ('sub', (S, S, S), ((S, S, S),), '', (True,)),
        ('sub', (S, S, S), ((S, S),), 'broadcast_rhs', (True,)),
        ('sub', (S, S), ((S, S, S),), 'broadcast_lhs', (True,)),
        ('sub', (S, 1, S), ((M, S),), 'broadcast_all', (True,)),
        ('sub', (S, S, S), ((),), 'scalar_broadcast_rhs', (True,)),
        ('sub', (), ((S, S, S),), 'scalar_broadcast_lhs', (True,)),
        ('sub', (S, S, S), (3.14,), 'constant', (True,)),
        ('sub', (), (3.14,), 'scalar_constant', (True,)),
        ('sub', (S, S, S), (3.14j,), 'complex_scalar_constant', (True,)),
        ('__rsub__', (S, S, S), (3.14,), 'constant', (True, 'aten::rsub')),
        ('__rsub__', (), (3.14,), 'scalar_constant', (True, 'aten::rsub')),
        ('mul', (S, S, S), ((S, S, S),), '', (True,)),
        ('mul', (), ((),), 'scalar', (True,)),
        ('mul', (S, S, S), ((S, S),), 'broadcast_rhs', (True,)),
        ('mul', (S, S), ((S, S, S),), 'broadcast_lhs', (True,)),
        ('mul', (S, 1, S), ((M, S),), 'broadcast_all', (True,)),
        ('mul', (S, S, S), ((),), 'scalar_broadcast_rhs', (True,)),
        ('mul', (), ((S, S, S),), 'scalar_broadcast_lhs', (True,)),
        ('mul', (S, S, S), (3.14,), 'constant', (True,)),
        ('mul', (), (3.14,), 'scalar_constant', (True,)),
        # TODO(@anjali411): enable these tests
        # ('mul', (S, S, S), (3.14j,), 'imaginary_constant', (True,)),
        # ('mul', (), (3.14j,), 'imaginary_scalar_constant', (True,)),
        ('__rmul__', (S, S, S), (3.14,), 'constant', (True, 'aten::mul')),
        ('__rmul__', (), (3.14,), 'scalar_constant', (True, 'aten::mul')),
        ('div', (S, S, S), (torch.rand(S, S, S) + 0.1,), '', (True,)),
        ('div', (S, S, S), (torch.rand(S, S) + 0.1,), 'broadcast_rhs', (True,)),
        ('div', (S, S), (torch.rand(S, S, S) + 0.1,), 'broadcast_lhs', (True,)),
        ('div', (S, 1, S), (torch.rand(M, S) + 0.1,), 'broadcast_all', (True,)),
        ('div', (), (uniform_scalar(0.1),), 'scalar', (True,)),
        ('div', (S, S, S), (uniform_scalar(0.1),), 'scalar_broadcast_rhs', (True,)),
        ('div', (), (uniform_scalar(0.1),), 'scalar_broadcast_lhs', (True,)),
        ('div', torch.rand(S, S, S) + 1e-1, (3.14,), 'constant', (True,)),
        ('div', uniform_scalar(1e-1, requires_grad=True), (3.14,), 'scalar_constant', (True,)),
        ('true_divide', (S, S, S), (torch.rand(S, S, S) + 0.1,), '', (True,)),
        ('true_divide', (S, S, S), (torch.rand(S, S) + 0.1,), 'broadcast_rhs', (True,)),
        ('true_divide', (S, S), (torch.rand(S, S, S) + 0.1,), 'broadcast_lhs', (True,)),
        ('true_divide', (S, 1, S), (torch.rand(M, S) + 0.1,), 'broadcast_all', (True,)),
        ('true_divide', (), (uniform_scalar(0.1),), 'scalar', (True,)),
        ('true_divide', (S, S, S), (uniform_scalar(0.1),), 'scalar_broadcast_rhs', (True,)),
        ('true_divide', (), (uniform_scalar(0.1),), 'scalar_broadcast_lhs', (True,)),
        ('true_divide', torch.rand(S, S, S) + 1e-1, (3.14,), 'constant', (True,)),
        ('true_divide', uniform_scalar(1e-1, requires_grad=True), (3.14,), 'scalar_constant', (True,)),
        ('__rdiv__', torch.rand(S, S, S) + 1e-1, (3.14,), 'constant',
            (True, [], ['aten::mul', 'aten::reciprocal'])),
        ('__rdiv__', uniform_scalar(1e-1, requires_grad=True), (3.14,), 'scalar_constant',
            (True, [], ['aten::mul', 'aten::reciprocal'])),
        ('__rdiv__', torch.rand(S, S, S, dtype=torch.cdouble) + 1e-1, (3.14j,), 'complex_constant',
            (True, [], ['aten::mul', 'aten::reciprocal'])),
        ('__rdiv__', uniform_scalar(1e-1 * (1 + 1j), requires_grad=True), (3.14j,), 'complex_scalar_constant',
            (True, [], ['aten::mul', 'aten::reciprocal'])),
        ('div', (S, S, S), (torch.rand(S, S, S, dtype=torch.cdouble) + 0.1,), 'complex', (True,)),
        ('div', (S, S, S), (torch.rand(S, S, dtype=torch.cdouble) + 0.1,), 'complex_broadcast_rhs', (True,)),
        ('div', (S, S), (torch.rand(S, S, S, dtype=torch.cdouble) + 0.1,), 'complex_broadcast_lhs', (True,)),
        ('div', (S, 1, S), (torch.rand(M, S, dtype=torch.cdouble) + 0.1,), 'complex_broadcast_all', (True,)),
        ('div', (), (uniform_scalar(0.1j),), 'complex_scalar', (True,)),
        ('div', (S, S, S), (uniform_scalar(0.1j),), 'complex_scalar_broadcast_rhs', (True,)),
        ('div', (), (uniform_scalar(0.1j),), 'complex_scalar_broadcast_lhs', (True,)),
        ('div', torch.rand(S, S, S, dtype=torch.cdouble) + 1e-1, (3.14j,), 'complex_constant', (True,)),
        ('div', uniform_scalar(1e-1j, requires_grad=True), (3.14j,), 'complex_scalar_constant', (True,)),
        ('pow', torch.rand(S, S, S) + 1e-3, (torch.rand(S, S, S) + 0.1,), '', (True,)),
        ('pow', torch.rand(S, S, S) + 1e-3, (torch.rand(1,) + 0.1,), 'broadcast_rhs', (True,)),
        ('pow', torch.rand(1,) + 1e-3, (torch.rand(S, S, S) + 0.1,), 'broadcast_lhs', (True,)),
        ('pow', torch.rand(S, 1, S) + 1e-3, (torch.rand(1, S, 1) + 0.1,), 'broadcast_all', (True,)),
        ('pow', uniform_scalar(1e-3, requires_grad=True), (uniform_scalar(0.1),), 'scalar', (True,)),
        ('pow', torch.rand(S, S, S) + 1e-3, (uniform_scalar(0.1),), 'scalar_broadcast_rhs', (True,)),
        ('pow', uniform_scalar(1e-3, requires_grad=True), (torch.rand(S, S, S) + 0.1,), 'scalar_broadcast_lhs', (True,)),
        ('pow', torch.rand(S, S, S) + 1e-3, (3.14,), 'constant', (True,)),
        ('pow', torch.rand(S, S, S, dtype=torch.cdouble) + 1e-3 * (1 + 1j), (3.14,), 'complex_constant', (True,)),
        ('__rpow__', torch.rand(S, S, S) + 1e-3, (3.14,), 'constant', (True, 'aten::pow')),
        ('pow', uniform_scalar(1e-3, requires_grad=True), (3.14,), 'scalar_constant', (True,)),
        ('pow', uniform_scalar(1e-3 * (1 + 1j), requires_grad=True), (3.14,), 'complex_scalar_constant', (True,)),
        ('pow', uniform_scalar(1e-3 * (1 + 1j), requires_grad=True), (3.14j,), 'complex_imaginary_exponent', (True,)),
        ('__rpow__', uniform_scalar(1e-3, requires_grad=True), (3.14,), 'scalar_constant', (True, 'aten::pow')),
        ('float_power', torch.rand(S, S, S) + 1e-3, (torch.rand(S, S, S) + 0.1,), ''),
        ('float_power', torch.rand(S, S, S) + 1e-3, (torch.rand(1,) + 0.1,), 'broadcast_rhs'),
        ('float_power', torch.rand(1,) + 1e-3, (torch.rand(S, S, S) + 0.1,), 'broadcast_lhs'),
        ('float_power', torch.rand(S, 1, S) + 1e-3, (torch.rand(1, S, 1) + 0.1,), 'broadcast_all'),
        ('float_power', uniform_scalar(1e-3, requires_grad=True), (uniform_scalar(0.1),), 'scalar'),
        ('float_power', torch.rand(S, S, S) + 1e-3, (uniform_scalar(0.1),), 'scalar_broadcast_rhs'),
        ('float_power', uniform_scalar(1e-3, requires_grad=True), (torch.rand(S, S, S) + 0.1,), 'scalar_broadcast_lhs'),
        ('float_power', torch.rand(S, S, S) + 1e-3, (3.14,), 'constant'),
        ('transpose', (1, 2, 3), (1, 2), 'dim', (False,), [0, 1]),
        ('transpose', (), (0, 0), 'scalar', (False,)),
        ('transpose', (1,), (0, 0), '1d', (False,)),
        ('transpose', (L, L), (0, 1), '2d', (False,)),
        ('transpose', (S, S, S), (2, 0), '3d', (False,)),
        ('swapdims', (1, 2, 3), (1, 2), 'dim', (False,), [0, 1]),
        ('swapdims', (), (0, 0), 'scalar', (False,)),
        ('swapdims', (1,), (0, 0), '1d', (False,)),
        ('swapdims', (L, L), (0, 1), '2d', (False,)),
        ('swapdims', (S, S, S), (2, 0), '3d', (False,)),
        ('swapaxes', (1, 2, 3), (1, 2), 'dim', (False,), [0, 1]),
        ('swapaxes', (), (0, 0), 'scalar', (False,)),
        ('swapaxes', (1,), (0, 0), '1d', (False,)),
        ('swapaxes', (L, L), (0, 1), '2d', (False,)),
        ('swapaxes', (S, S, S), (2, 0), '3d', (False,)),
        ('t', (1, 2), NO_ARGS, '', (False,)),
        ('view', (S, S, S), (S * S, S), '', (False,)),
        ('view', (torch.Size([S * S, S]),), (S, S, S), 'size', (False,)),
        ('view', (S,), (S,), '1d', (False,)),
        ('view', (), (dont_convert(()),), 'scalar_to_scalar', (False,)),
        ('view', (), (1,), 'scalar_to_1d', (False,)),
        ('ravel', (S, S, S), NO_ARGS, '', (False,)),
        ('reshape', (S, S, S), (S * S, S), '', (False,)),
        ('reshape', (torch.Size([S * S, S]),), (S, S, S), 'size', (False,)),
        ('reshape', (S,), (S,), '1d', (False,)),
        ('reshape', (), (dont_convert(()),), 'scalar_to_scalar', (False,)),
        ('reshape', (), (1,), 'scalar_to_1d', (False,)),
        ('reshape_as', (S, S, S), (non_differentiable(torch.rand(S * S, S)),)),
        ('reshape_as', (), (non_differentiable(torch.tensor(42.)),), 'scalar'),
        ('reshape_as', (), (non_differentiable(torch.rand(1, 1)),), 'scalar_to_dims'),
        ('flip', (S, S, S), ([0],), 'd0'),
        ('flip', (S, S, S), ([0, 1, 2],), 'd012'),
        ('flip', (S, S, S), ([0, 2],), 'd02'),
        ('flip', (S, S, S), ([2, 0],), 'd20'),
        ('flip', (S, S, S), ([-1],), 'neg_d'),
        ('fliplr', (S, S, S), ()),
        ('flipud', (S, S, S), ()),
        ('roll', (S, S, S), (0, 0), 'd0'),
        ('roll', (S, S, S), (1, 2), 'd12'),
        ('roll', (S, S, S), (0, 2,), 'd02'),
        ('roll', (S, S, S), (2, 0,), 'd20'),
        ('roll', (S, S, S), (-1, 0), 'neg_shift'),
        ('roll', (S, S, S), (10000, 1), 'loop_shift'),
        ('roll', (S, S, S), (2,), 'flattened'),
        ('roll', (S, S, S), ([1, 2, -1], [0, 1, 2]), 'three_dims'),
        ('rot90', (S, S, S), (1, [0, 1],), 'k1_d01'),
        ('rot90', (S, S, S), (1, [1, 2],), 'k1_d12'),
        ('rot90', (S, S, S), (1, [1, -1],), 'k1_neg_d'),
        ('rot90', (S, S, S), (), 'default'),
        ('view_as', (S, S, S), (non_differentiable(torch.rand(S * S, S)),)),
        ('view_as', (), (non_differentiable(torch.tensor(5.5)),), 'scalar'),
        ('view_as', (), (non_differentiable(torch.rand(1, 1)),), 'scalar_to_dims'),
        ('expand', (S, 1, 1), (S, S, S), '', (False,)),
        ('expand', (torch.Size([S, 1, S]),), (S, S, S), 'size', (False,)),
        ('expand', (S, 1), (S, S, S), 'new_dim', (False,)),
        ('expand', (1,), (S, S, S), '1_element', (False,)),
        ('expand', (1, S), (1, 1, S), 'new_dim_front_old_front_1', (False,)),
        ('expand', (), (dont_convert(()),), 'scalar_to_scalar'),
        ('expand', (), (1, 3, 2), 'scalar_to_dims', (False,)),
        ('expand_as', (S, 1, 1), (torch.rand(S, S, S),), '', (False,)),
        ('exp', (S, S, S), NO_ARGS, '', (True,)),
        ('exp', (), NO_ARGS, 'scalar', (True,)),
        ('logit', torch.randn(S, S, S).clamp(0.1, 0.9).requires_grad_(True), NO_ARGS, ''),
        ('logit', torch.randn(S, S, S).clamp(0.1, 0.9).requires_grad_(True), (0.2,), 'eps'),
        ('logit', uniform_scalar().clamp(0.1, 0.9).requires_grad_(True), NO_ARGS, 'scalar'),
        ('logit', uniform_scalar().clamp(0.1, 0.9).requires_grad_(True), (0.2,), 'scalar_eps'),
        ('conj', (S, S, S), NO_ARGS),
        ('copysign', (S, S, S), ((S, S, S),), '', (False,)),
        ('copysign', (S, S, S), ((S, S),), 'broadcast_rhs', (False,)),
        ('copysign', (S, S), ((S, S, S),), 'broadcast_lhs', (False,)),
        ('copysign', (S, 1, S), ((M, S),), 'broadcast_all', (False,)),
        ('copysign', (S, S), (3.14,), 'scalar', (False,)),
        ('copysign', (S, S), (0.0,), 'scalar_pos_zero', (False,)),
        # TorchScript does not recognize -0.0: Issue #46848
        # https://github.com/pytorch/pytorch/issues/46848
        # ('copysign', (S, S), (-0.0,), 'scalar_neg_zero', (False,)),
        ('real', (S, S, S), NO_ARGS, 'complex'),
        ('imag', (S, S, S), NO_ARGS, 'complex'),
        ('view_as_real', (S, S, S), NO_ARGS, 'complex'),
        ('view_as_complex', (S, S, 2), NO_ARGS),
        ('complex', (S, S, S), ((S, S, S),), ''),
        ('abs', (S, S, S), NO_ARGS, '', (True,)),
        ('abs', (), NO_ARGS, 'scalar', (True,)),
        ('clamp', (S, S, S), (0, 1), '', (True,)),
        ('clamp', (S, S, S), (None, 0.5), 'min', (True,)),
        ('clamp', (S, S, S), (0.5, None), 'max', (True,)),
        ('clamp', (), (0, 1), 'scalar', (True,)),
        ('clamp', (), (None, 0.5), 'min_scalar', (True,)),
        ('clamp', (), (0.5, None), 'max_scalar', (True,)),
        ('clamp', (S, S), (), 'max_scalar_kwarg', (True,), (), (), ident, {'max': 1}),
        ('atan2', (S, S, S), ((S, S, S),)),
        ('atan2', (), ((),), 'scalar'),
        ('atan2', (S, S, S), ((S,),), 'broadcast_rhs'),
        ('atan2', (S,), ((S, S, S),), 'broadcast_lhs'),
        ('atan2', (S, 1, S), ((S, S),), 'broadcast_all'),
        ('round', (S, S, S), NO_ARGS, '', (True,)),
        ('round', (), NO_ARGS, 'scalar', (True,)),
        ('sign', (S, S, S), NO_ARGS),
        ('sign', (), NO_ARGS, 'scalar'),
        ('sgn', (S, S, S), NO_ARGS),
        ('sgn', (), NO_ARGS, 'scalar'),
        ('trunc', (S, S, S), NO_ARGS, '', (True,)),
        ('trunc', (), NO_ARGS, 'scalar', (True,)),
        ('floor', (S, S, S), NO_ARGS, '', (True,)),
        ('floor', (), NO_ARGS, 'scalar', (True,)),
        ('ceil', (S, S, S), NO_ARGS, '', (True,)),
        ('ceil', (), NO_ARGS, 'scalar', (True,)),
        ('rad2deg', (S, S, S), NO_ARGS),
        ('deg2rad', (S, S, S), NO_ARGS),
        ('rsqrt', torch.rand(S, S, S) + 1e-2, NO_ARGS, '', (True,)),
        ('rsqrt', uniform_scalar(1e-2, requires_grad=True), NO_ARGS, 'scalar', (True,)),
        ('rsqrt', torch.rand(S, S, S, dtype=torch.cfloat) + 1e-2, NO_ARGS, 'complex', (True,)),
        ('rsqrt', uniform_scalar(1e-2 * (1 + 1j), requires_grad=True), NO_ARGS, 'complex_scalar', (True,)),
        ('frac', (S, S, S), NO_ARGS, '', (True,)),
        ('frac', (), NO_ARGS, 'scalar', (True,)),
        ('fmod', (S, S, S), (1.5,), '', (True,)),
        ('fmod', (), (1.5,), 'scalar', (True,)),
        ('fmod', (S, S, S), (non_differentiable(torch.rand(S, S, S) + 1.5),), 'tensor'),
        ('fmod', (S,), (non_differentiable(torch.rand(S, S, S) + 1.5),), 'tensor_broadcast_lhs'),
        ('fmod', (S, S, S), (non_differentiable(torch.rand(S) + 1.5),), 'tensor_broadcast_rhs'),
        ('fmod', (S, 1, S), (non_differentiable(torch.rand(S, S) + 1.5),), 'tensor_broadcast_all'),
        ('fmod', (), (non_differentiable(uniform_scalar(1.5)),), 'scalar_tensor'),
        ('fmod', (), (non_differentiable(torch.rand(S, S, S) + 1.5),), 'scalar_tensor_broadcast_lhs'),
        ('fmod', (S, S, S), (non_differentiable(uniform_scalar(1.5)),), 'scalar_tensor_broadcast_rhs'),
        ('hypot', (S, S), ((S, S),)),
        ('remainder', (S, S, S), (1.5,), '', (True,)),
        ('remainder', (), (1.5,), 'scalar', (True,)),
        ('remainder', (S, S, S), (non_differentiable(torch.rand(S, S, S) + 1.5),), 'tensor'),
        ('remainder', (S,), (non_differentiable(torch.rand(S, S, S) + 1.5),), 'tensor_broadcast_lhs'),
        ('remainder', (S, 1, S), (non_differentiable(torch.rand(S, S) + 1.5),), 'tensor_broadcast_all'),
        ('remainder', (), (non_differentiable(uniform_scalar(1.5)),), 'scalar_tensor'),
        ('remainder', (), (non_differentiable(torch.rand(S, S, S) + 1.5),), 'scalar_tensor_broadcast_lhs'),
        ('lerp', (S, S, S), ((S, S, S), 0.4), 'scalar_no_broadcast', (True,)),
        ('lerp', (S, S, S), ((S,), 0.4), 'broadcast_rhs', (True,)),
        ('lerp', (S,), ((S, S, S), 0.4), 'broadcast_lhs', (True,)),
        ('lerp', (S, 1, S), ((S, S), 0.4), 'broadcast_all', (True,)),
        ('lerp', (), ((), 0.4), 'scalar', (True,)),
        ('lerp', (S, S, S), ((), 0.4), 'scalar_broadcast_rhs', (True,)),
        ('lerp', (), ((S, S, S), 0.4), 'scalar_broadcast_lhs', (True,)),
        ('max', (S, S, S), NO_ARGS),
        ('max', (S, S, S), (1,), 'dim', (), [0]),
        ('max', (S, S, S), (1, True,), 'keepdim_dim', (), [0]),
        ('max', (), NO_ARGS, 'scalar'),
        ('max', (), (0,), 'scalar_dim', (), [0]),
        ('max', (), (0, True,), 'scalar_keepdim_dim', (), [0]),
        ('max', (S, S, S), ((S, S, S),), 'elementwise', (True,)),
        ('max', (S, S, S), ((S,),), 'elementwise_broadcast_rhs', (True,)),
        ('max', (S,), ((S, S, S),), 'elementwise_broadcast_lhs', (True,)),
        ('max', (S, 1, S), ((S, S),), 'elementwise_broadcast_all', (True,)),
        ('max', (), ((),), 'scalar_elementwise', (True,)),
        ('max', (S, S, S), ((),), 'scalar_elementwise_broadcast_rhs', (True,)),
        ('max', (), ((S, S, S),), 'scalar_elementwise_broadcast_lhs', (True,)),
        ('min', (S, S, S), NO_ARGS, ),
        ('min', (S, S, S), (1,), 'dim', (), [0]),
        ('min', (S, S, S), (1, True,), 'keepdim_dim', (), [0]),
        ('min', (), NO_ARGS, 'scalar'),
        ('min', (), (0,), 'scalar_dim', (), [0]),
        ('min', (), (0, True,), 'scalar_keepdim_dim', (), [0]),
        ('min', (S, S, S), ((S, S, S),), 'elementwise', (True,)),
        ('min', (S, S, S), ((S,),), 'elementwise_broadcast_rhs', (True,)),
        ('min', (S,), ((S, S, S),), 'elementwise_broadcast_lhs', (True,)),
        ('min', (S, 1, S), ((S, S),), 'elementwise_broadcast_all', (True,)),
        ('min', (), ((),), 'scalar_elementwise', (True,)),
        ('min', (S, S, S), ((),), 'scalar_elementwise_broadcast_rhs', (True,)),
        ('min', (), ((S, S, S),), 'scalar_elementwise_broadcast_lhs', (True,)),
        ('amax', (S, S, S), NO_ARGS),
        ('amax', (S, S, S), (1,), 'dim'),
        ('amax', (S, S, S), ([1, 2],), 'multiple_dim'),
        ('amax', (S, S, S), (1, True,), 'keepdim_dim'),
        ('amax', (), NO_ARGS, 'scalar'),
        ('amax', (), (0,), 'scalar_dim'),
        ('amax', (), (0, True,), 'scalar_keepdim_dim'),
        ('amin', (S, S, S), NO_ARGS, ),
        ('amin', (S, S, S), (1,), 'dim',),
        ('amin', (S, S, S), ([1, 2],), 'multiple_dim'),
        ('amin', (S, S, S), (1, True,), 'keepdim_dim'),
        ('amin', (), NO_ARGS, 'scalar'),
        ('amin', (), (0,), 'scalar_dim'),
        ('amin', (), (0, True,), 'scalar_keepdim_dim'),
        ('mean', (S, S, S), NO_ARGS, '', (True,)),
        ('mean', (S, S, S), (1,), 'dim', (True,), [0]),
        ('mean', (S, S, S), (1, True,), 'keepdim_dim', (True,), [0]),
        ('mean', (), NO_ARGS, 'scalar', (True,)),
        ('mean', (), (0,), 'scalar_dim', (True,), [0]),
        ('mean', (), (0, True,), 'scalar_keepdim_dim', (True,), [0]),
        ('mean', (S, S, S), (), 'dtype', (True,), (), (), ident, {'dtype': torch.float64}),
        ('kthvalue', (S, S, S), (2,)),
        ('kthvalue', (S, S, S), (2, 1,), 'dim', (), [1]),
        ('kthvalue', (S, S, S), (2, 1,), 'dim_alert_nondeterministic', (), [1],
            [expectedAlertNondeterministic('kthvalue CUDA', 'cuda')]),
        ('kthvalue', (S, S, S), (2, 1, True,), 'keepdim_dim', (), [1]),
        ('kthvalue', (S,), (2, 0,), 'dim_1d', (), [1]),
        ('kthvalue', (S,), (2, 0, True,), 'keepdim_dim_1d', (), [1]),
        ('kthvalue', (), (1,), 'scalar', (), ()),
        ('kthvalue', (), (1, 0,), 'scalar_dim', (), [1]),
        ('kthvalue', (), (1, 0, True), 'scalar_keepdim_dim', (), [1]),
        ('quantile', (S, S, S), (0.5,)),
        ('quantile', (S, S, S), (0.5, 0), 'dim', (), [1]),
        ('quantile', (S, S, S), (0.5, None, True), 'keepdim'),
        ('quantile', (S, S, S), (0.5, 0, True), 'keepdim_dim', (), [1]),
        ('quantile', (), (0.5,), 'scalar'),
        ('nanquantile', (S, S, S), (0.5,)),
        ('nanquantile', (S, S, S), (0.5, 0), 'dim', (), [1]),
        ('nanquantile', (S, S, S), (0.5, None, True), 'keepdim'),
        ('nanquantile', (S, S, S), (0.5, 0, True), 'keepdim_dim', (), [1]),
        ('nanquantile', (), (0.5,), 'scalar'),
        ('median', (S, S, S), NO_ARGS),
        ('median', (S, S, S), (1,), 'dim', (), [0]),
        ('median', (S, S, S), (1,), 'dim_alert_nondeterministic', (), [0],
            [expectedAlertNondeterministic('median CUDA with indices output', 'cuda')]),
        ('median', (S, S, S), (1, True,), 'keepdim_dim', (), [0]),
        ('median', (), NO_ARGS, 'scalar'),
        ('median', (), (0,), 'scalar_dim', (), [0]),
        ('median', (), (0, True,), 'scalar_keepdim_dim', (), [0]),
        ('nanmedian', (S, S, S), NO_ARGS),
        ('nanmedian', (S, S, S), (1,), 'dim', (), [0]),
        ('nanmedian', (S, S, S), (1, True,), 'keepdim_dim', (), [0]),
        ('nanmedian', (), NO_ARGS, 'scalar'),
        ('nanmedian', (), (0,), 'scalar_dim', (), [0]),
        ('nanmedian', (), (0, True,), 'scalar_keepdim_dim', (), [0]),
        ('mode', (S, S, S), NO_ARGS),
        ('mode', (S, S, S), (1,), 'dim', (), [0]),
        ('mode', (S, S, S), (1, True,), 'keepdim_dim', (), [0]),
        ('mode', (), NO_ARGS, 'scalar'),
        ('mode', (), (0,), 'scalar_dim', (), [0]),
        ('mode', (), (0, True,), 'scalar_keepdim_dim', (), [0]),
        ('sum', (S, S, S), NO_ARGS),
        ('sum', (S, S, S), (1,), 'dim', (), [0]),
        ('sum', (S, S, S), (1, True,), 'keepdim_dim', (), [0]),
        ('sum', (), NO_ARGS, 'scalar'),
        ('sum', (), (0,), 'scalar_dim', (), [0]),
        ('sum', (), (0, True,), 'scalar_keepdim_dim', (), [0]),
        ('sum', (S, S, S), ([1, 2],), 'multi_dim'),
        ('sum', (S, S, S), ([1, 2], True,), 'multi_dim_keepdim'),
        ('nansum', (S, S, S), NO_ARGS),
        ('nansum', (S, S, S), (1,), 'dim', (), [0]),
        ('nansum', (S, S, S), (1, True,), 'keepdim_dim', (), [0]),
        ('nansum', (), NO_ARGS, 'scalar'),
        ('nansum', (), (0,), 'scalar_dim', (), [0]),
        ('nansum', (), (0, True,), 'scalar_keepdim_dim', (), [0]),
        ('nansum', (S, S, S), ([1, 2],), 'multi_dim'),
        ('nansum', (S, S, S), ([1, 2], True,), 'multi_dim_keepdim'),
        ('prod', (S, S, S), NO_ARGS),
        ('prod', (S, S, S), (1,), 'dim', (), [0]),
        ('prod', (S, S, S), (1, True,), 'keepdim_dim', (), [0]),
        ('prod', (), NO_ARGS, 'scalar'),
        ('prod', (), (0,), 'scalar_dim', (), [0]),
        ('prod', (), (0, True,), 'scalar_keepdim_dim', (), [0]),
        ('prod', prod_zeros(S, [0, 1]), NO_ARGS, 'zerodims2'),
        ('prod', prod_zeros(S, [0, 2]), NO_ARGS, 'zerodims1'),
        ('prod', prod_zeros(S, [1, 2]), NO_ARGS, 'zerodims0'),
        ('prod', prod_zeros(S, [0, 1]), (1,), 'zeros_dims2', (), [0]),
        ('prod', prod_zeros(S, [0, 2]), (1,), 'zeros_dims1', (), [0]),
        ('prod', prod_zeros(S, [1, 2]), (1,), 'zeros_dims0', (), [0]),
        ('prod', prod_zeros(S, [0, 1]), (1, True), 'keepdim_zeros_dims2', (), [0]),
        ('prod', prod_zeros(S, [0, 2]), (1, True), 'keepdim_zeros_dims1', (), [0]),
        ('prod', prod_zeros(S, [1, 2]), (1, True), 'keepdim_zeros_dims0', (), [0]),
        ('prod', prod_single_zero(S), NO_ARGS, 'single_zero'),
        ('prod', (torch.tensor(0., requires_grad=True)), NO_ARGS, 'scalar_zero'),
        ('prod', (torch.tensor(0., requires_grad=True)), (0,), 'scalar_dim_zero', (), [0]),
        ('prod', (torch.tensor(0., requires_grad=True)), (0, True,), 'scalar_keepdim_dim_zero', (), [0]),
        ('var', (S, S, S), NO_ARGS, '', (True,)),
        ('var', (S, S, S), (1,), 'dim', (True,), [0]),
        ('var', (S, S, S), (1, True, True), 'keepdim_dim', (True,), [0]),
        ('var', (S,), (0,), 'dim_1d', (True,), [0]),
        ('var', (S,), (0, True, True), 'keepdim_dim_1d', (True,), [0]),
        ('std', (S, S, S), NO_ARGS, '', (True,)),
        ('std', (S, S, S), (1,), 'dim', (True,), [0]),
        ('std', (S, S, S), (1, True, True), 'keepdim_dim', (True,), [0]),
        ('std', (S,), (0,), 'dim_1d', (True,), [0]),
        ('std', (S,), (0, True, True), 'keepdim_dim_1d', (True,), [0]),
        ('var_mean', (S, S, S), NO_ARGS, ''),
        ('var_mean', (S, S, S), (1,), 'dim', [0]),
        ('var_mean', (S, S, S), (1, True, True), 'keepdim_dim', [0]),
        ('var_mean', (S,), (0,), 'dim_1d', [0]),
        ('var_mean', (S,), (0, True, True), 'keepdim_dim_1d', [0]),
        ('std_mean', (S, S, S), NO_ARGS, ''),
        ('std_mean', (S, S, S), (1,), 'dim', [0]),
        ('std_mean', (S, S, S), (1, True, True), 'keepdim_dim', [0]),
        ('std_mean', (S,), (0,), 'dim_1d', [0]),
        ('std_mean', (S,), (0, True, True), 'keepdim_dim_1d', [0]),
        ('renorm', (S, S, S), (2, 1, 0.5), 'dim', (), [1]),
        ('renorm', (S, S, S), (1, 2, 3), 'norm_1'),
        ('renorm', (S, S, S), (inf, 2, 0.5), 'norm_inf'),
        ('repeat', (S,), (2,), 'single_number'),
        ('repeat', (), (2, 3), 'scalar'),
        ('repeat', (2, 2), (3, 2)),
        ('repeat', (2, 2), (1, 3, 1, 2), 'unsqueeze'),
        ('repeat', (S, S), (1, 1), 'keepdim0'),
        ('repeat', (S, S), (3, 1, 1), 'keepdim1'),
        ('repeat', (S,), (0, ), 'zero_dim'),
        ('repeat', (S,), (0, 2), 'zero_dim_multi'),
        ('logcumsumexp', (S, S, S), (0,), 'dim0', (), [0]),
        ('logcumsumexp', (S, S, S), (1,), 'dim1', (), [0]),
        ('logcumsumexp', (), (0,), 'dim0_scalar', (), [0]),
        ('cummax', (S, S, S), (0,), 'dim0', (), [0]),
        ('cummax', (S, S, S), (1,), 'dim1', (), [0]),
        ('cummax', (), (0,), 'dim0_scalar', (), [0]),
        ('cummin', (S, S, S), (0,), 'dim0', (), [0]),
        ('cummin', (S, S, S), (1,), 'dim1', (), [0]),
        ('cummin', (), (0,), 'dim0_scalar', (), [0]),
        ('cumsum', (S, S, S), (0,), 'dim0', (), [0]),
        ('cumsum', (S, S, S), (1,), 'dim1', (), [0]),
        ('cumsum', (S, S, S), (1,), 'dim1_cast', (), [0], (), ident, {'dtype': torch.float64}),
        ('cumsum', (), (0,), 'dim0_scalar', (), [0]),
        ('cumprod', (S, S, S), (0,)),
        ('cumprod', (S, S, S), (1,), 'dim1', (), [0]),
        ('cumprod', (), (0,), 'scalar'),
        ('cumprod', (torch.tensor(0., requires_grad=True)), (0,), 'scalar_zeros'),
        ('cumprod', prod_zeros(S, [0, 1]), (1,), 'zeros_dim2', (), [0]),
        ('cumprod', prod_zeros(S, [0, 2]), (1,), 'zeros_dim1', (), [0]),
        ('cumprod', prod_zeros(S, [1, 2]), (1,), 'zeros_dim0', (), [0]),
        ('cumprod', prod_zeros(S, [1, 2]), (1,), 'zeros_dim0_cast', (), [0], (), ident, {'dtype': torch.float64}),
        ('log_softmax', (S, S, S), (1, torch.float64,), 'kwarg_dtype_would_break_jit_loader', (True,)),
        ('unfold', (), (0, 1, 1), 'scalar', (), [0]),
        ('unfold', (S, S, S, S), (0, 3, 1), '4d_dim0_step1', (), [0]),
        ('unfold', (S, S, S, S), (1, 3, 1), '4d_dim1_step1', (), [0]),
        ('unfold', (S, S, S, S), (2, 3, 1), '4d_dim2_step1', (), [0]),
        ('unfold', (S, S, S, S), (3, 3, 1), '4d_dim3_step1', (), [0]),
        ('unfold', (S, S, S, S), (0, 3, 2), '4d_dim0_step2', (), [0]),
        ('unfold', (S, S, S, S), (1, 3, 2), '4d_dim1_step2', (), [0]),
        ('unfold', (S, S, S, S), (2, 3, 2), '4d_dim2_step2', (), [0]),
        ('unfold', (S, S, S, S), (3, 3, 2), '4d_dim3_step2', (), [0]),
        ('unfold', (S, S, S, S), (0, 4, 1), '4d_dim0_size4', (), [0]),
        ('unfold', (S, S, S, S), (1, 4, 1), '4d_dim1_size4', (), [0]),
        ('unfold', (S, S, S, S), (2, 4, 1), '4d_dim2_size4', (), [0]),
        ('unfold', (S, S, S, S), (3, 4, 1), '4d_dim3_size4', (), [0]),
        ('unfold', (M,), (0, 3, 1), '1d_step1', (), [0]),
        ('unfold', (M,), (0, 3, 2), '1d_step2', (), [0]),
        ('unfold', (M,), (0, 3, 3), '1d_step3', (), [0]),
        ('unfold', (1000,), (0, 3, 11), '1d_step_gt_size', (), [0]),
        ('unfold', (1000,), (0, 2, 27), '1d_step_gt_size2', (), [0]),
        ('unfold', (10, 10), (0, 1, 2), '2d_step_gt_size', (), [0]),
        ('unfold', (10, 10), (1, 2, 3), '2d_step_gt_size2', (), [0]),
        ('unfold', (10, 10), (1, 2, 2), '2d_step_ge_size2', (), [0]),
        ('unfold', (S, S, S), (2, 3, 2), 'lastdim', (), [0]),
        ('addmm', (S, M), ((S, S), (S, M)), '', (True, ['aten::add', 'aten::mm'])),
        ('addmm', (1,), ((S, S), (S, M)), 'broadcast_lhs', (True, ['aten::add', 'aten::mm'])),
        ('addmm', (S, M), ((S, S), (S, M)), 'coef', (True,), (), (), ident, {'beta': 0.2, 'alpha': 0.6}),
        ('addmm', (1,), ((S, S), (S, M)), 'broadcast_lhs_coef', (True,), (), (), ident, {'beta': 0.2, 'alpha': 0.6}),
        ('addmm', (), ((S, S), (S, M)), 'scalar_broadcast_lhs', (True, ['aten::add', 'aten::mm'])),
        ('addmm', (), ((S, S), (S, M)), 'scalar_broadcast_lhs_coef', (True,), (), (), ident, {'beta': 0.2, 'alpha': 0.6}),
        ('addbmm', (S, M), ((S, S, S), (S, S, M)),),
        ('addbmm', (1,), ((S, S, S), (S, S, M)), 'broadcast_lhs'),
        ('addbmm', (S, M), ((S, S, S), (S, S, M)), 'coef', (), (), (), ident, {'beta': 0.2, 'alpha': 0.6}),
        ('addbmm', (1,), ((S, S, S), (S, S, M)), 'broadcast_lhs_coef', (),
         (), (), ident, {'beta': 0.2, 'alpha': 0.6}),
        ('addbmm', (), ((S, S, S), (S, S, M)), 'scalar_broadcast_lhs'),
        ('addbmm', (), ((S, S, S), (S, S, M)), 'scalar_broadcast_lhs_coef', (), (), (), ident,
         {'beta': 0.2, 'alpha': 0.6}),
        ('baddbmm', (S, S, M), ((S, S, S), (S, S, M)),),
        ('baddbmm', (1,), ((S, S, S), (S, S, M)), 'broadcast_lhs'),
        ('baddbmm', (S, S, M), ((S, S, S), (S, S, M)), 'coef', (), (), (), ident, {'beta': 0.2, 'alpha': 0.6}),
        ('baddbmm', (1,), ((S, S, S), (S, S, M)), 'broadcast_lhs_coef', (),
         (), (), ident, {'beta': 0.2, 'alpha': 0.6}),
        ('baddbmm', (), ((S, S, S), (S, S, M)), 'scalar_broadcast_lhs'),
        ('baddbmm', (), ((S, S, S), (S, S, M)), 'scalar_broadcast_lhs_coef', (), (), (), ident,
         {'beta': 0.2, 'alpha': 0.6}),
        ('addmv', (S,), ((S, M), (M,)),),
        ('addmv', (1,), ((S, M), (M,)), 'broadcast_lhs'),
        ('addmv', (S,), ((S, M), (M,)), 'coef', (), (), (), ident, {'beta': 0.2, 'alpha': 0.6}),
        ('addmv', (1,), ((S, M), (M,)), 'broadcast_lhs_coef', (), (), (), ident, {'beta': 0.2, 'alpha': 0.6}),
        ('addmv', (), ((S, M), (M,)), 'scalar_broadcast_lhs'),
        ('addmv', (), ((S, M), (M,)), 'scalar_broadcast_lhs_coef', (), (), (), ident, {'beta': 0.2, 'alpha': 0.6}),
        ('addr', (S, M), ((S,), (M,)),),
        ('addr', (), ((S,), (M,)), 'broadcast_lhs'),
        ('addr', (S, M), ((S,), (M,)), 'coef', (), (), (), ident, {'beta': 0.2, 'alpha': 0.6}),
        ('addr', (), ((S,), (M,)), 'broadcast_lhs_coef', (), (), (), ident, {'beta': 0.2, 'alpha': 0.6}),
        ('dot', (L,), ((L,),), '', (True,)),
        ('vdot', (L,), ((L,),),),
        ('mm', (S, M), ((M, S),), '', (True,)),
        ('bmm', (M, S, M), ((M, M, S),), '', (True,)),
        ('mv', (S, M), ((M,),), '', (True,)),
        ('ger', (S,), ((M,),)),
        ('inner', (S,), ((S,),), "1d_1d", (False,)),
        ('inner', (), ((S, S),), "scalar_2d", (False,)),
        ('matmul', (L,), ((L,),), '', (True,)),
        ('matmul', (S, M), ((M,),), "2d_1d", (True,)),
        ('matmul', (M,), ((M, S),), "1d_2d", (True,)),
        ('matmul', (S, M), ((M, S),), "2d_2d", (True,)),
        ('matmul', (S, S, M), ((M,),), "3d_1d", (True,)),
        ('matmul', (S, S, M), ((M, S),), "3d_2d", (True,)),
        ('matmul', (M,), ((S, M, S),), "1d_3d", (True,)),
        ('matmul', (S, M), ((S, M, S),), "2d_3d", (True,)),
        ('matmul', (S, S, M, M), ((S, S, M, S),), "4d_4d", (True,)),
        ('matmul', (S, S, M, M), ((M,),), "4d_1d", (True,)),
        ('matmul', (M,), ((S, S, M, S),), "1d_4d", (True,)),
        ('matrix_power', (S, S), [2], "n=2"),
        ('matrix_power', (S, S, S), [3], "n=3"),
        ('matrix_power', (S, S, S), [1], "n=1"),
        ('matrix_power', (S, S, S), [0], "n=0"),
        ('matrix_power', lambda dtype, device: random_fullrank_matrix_distinct_singular_value(S), [-1], "n=-1", (),
         NO_ARGS, [skipCPUIfNoLapack, skipCUDAIfNoMagma]),
        ('matrix_power', lambda dtype, device: random_fullrank_matrix_distinct_singular_value(S), [-3], "n=-3", (),
         NO_ARGS, [skipCPUIfNoLapack, skipCUDAIfNoMagma]),
        ('matrix_power', lambda dtype, device: random_fullrank_matrix_distinct_singular_value(S, S), [-2], "n=-2", (),
         NO_ARGS, [skipCPUIfNoLapack, skipCUDAIfNoMagma]),
        ('matrix_exp', (S, S), NO_ARGS, "single_matrix"),
        ('matrix_exp', (S, S, S), NO_ARGS, "batch_of_matrices"),
        ('mvlgamma', torch.empty(S,).uniform_(0.5, 1), [1], "p=1"),
        ('mvlgamma', torch.empty(S,).uniform_(1, 2), [2], "p=2"),
        ('mvlgamma', torch.empty(S, S).uniform_(1.5, 3), [3], "p=3"),
        ('mvlgamma', torch.empty(S, S).uniform_(2.5, 5), [5], "p=5"),
        ('addcmul', (S, S), ((S, S), (S, S)), '', (True,)),
        ('addcmul', (S, S), ((S, 1), (1, S)), 'broadcast_rhs', (True,)),
        ('addcmul', (1,), ((S, S, 1), (1, S)), 'broadcast_all', (True,)),
        ('addcmul', (S, S), ((S, S), (S, S)), 'scale', (True,), (), (), ident, {'value': 0.5}),
        ('addcmul', (S, S), ((S, 1), (1, S)), 'scale_broadcast_rhs', (True,), (), (), ident, {'value': 0.5}),
        ('addcmul', (1,), ((S, S, 1), (1, S)), 'scale_broadcast_all', (True,), (), (), ident, {'value': 0.5}),
        ('addcmul', (), ((), ()), 'scalar', (True,)),
        ('addcmul', (S, S), ((), ()), 'scalar_broadcast_rhs', (True,)),
        ('addcmul', (), ((S, S, 1), (1, S)), 'scalar_broadcast_lhs', (True,)),
        ('addcmul', (), ((), ()), 'scalar_scale', (True,), (), (), ident, {'value': 0.5}),
        ('addcmul', (S, S), ((), ()), 'scalar_scale_broadcast_rhs', (True,), (), (), ident, {'value': 0.5}),
        ('addcmul', (), ((S, S, 1), (1, S)), 'scalar_scale_broadcast_lhs', (True,), (), (), ident, {'value': 0.5}),
        ('addcdiv', (S, S), ((S, S), (S, S))),
        ('addcdiv', (S, S), ((S, 1), (1, S)), 'broadcast_rhs'),
        ('addcdiv', (1,), ((S, S, 1), (1, S)), 'broadcast_all'),
        ('addcdiv', (S, S), ((S, S), (S, S)), 'scale', (), (), (), ident, {'value': 0.5}),
        ('addcdiv', (S, S), ((S, 1), (1, S)), 'scale_broadcast_rhs', (), (), (), ident, {'value': 0.5}),
        ('addcdiv', (1,), ((S, S, 1), (1, S)), 'scale_broadcast_all', (), (), (), ident, {'value': 0.5}),
        ('addcdiv', (), ((), ()), 'scalar'),
        ('addcdiv', (S, S), ((), ()), 'scalar_broadcast_rhs'),
        ('addcdiv', (), ((S, S, 1), (1, S)), 'scalar_broadcast_lhs'),
        ('addcdiv', (), ((), ()), 'scalar_scale', (), (), (), ident, {'value': 0.5}),
        ('addcdiv', (S, S), ((), ()), 'scalar_scale_broadcast_rhs', (), (), (), ident, {'value': 0.5}),
        ('addcdiv', (), ((S, S, 1), (1, S)), 'scalar_scale_broadcast_lhs', (), (), (), ident, {'value': 0.5}),
        ('zero_', (S, S, S), NO_ARGS),
        ('zero_', (), NO_ARGS, 'scalar'),
        ('logaddexp', (S, S), ((S, S),)),
        ('logaddexp2', (S, S), ((S, S),)),
        ('logsumexp', (S, S), (1,), '', (True,)),
        ('logsumexp', (), (0,), 'scalar', (True,)),
        ('norm', (S, S), (), 'default'),
        ('norm', (S, S), (2,), '2'),
        ('norm', (S, S), (0,), '0'),
        ('norm', (S, S), (0.5,), '0_5'),
        ('norm', (S, S), (1,), '1'),
        ('norm', (S, S), (3,), '3'),
        ('norm', (S, S), (inf,), 'inf'),
        ('norm', (S, S), (-inf,), '-inf'),
        ('norm', (S, S), ('fro',), 'fro_default'),
        ('norm', (S, S), ('fro', [0, 1],), 'fro'),
        ('norm', (S, S), ('nuc',), 'nuc', (), NO_ARGS, [skipCPUIfNoLapack, skipCUDAIfNoMagma]),
        ('norm', (S, S, S), ('nuc', [1, 2]), 'nuc_batched', (), NO_ARGS, [skipCPUIfNoLapack, skipCUDAIfNoMagma]),
        ('norm', (S, S), (-1,), 'neg_1'),
        ('norm', (S, S), (-2,), 'neg_2'),
        ('norm', (S, S), (-0.5,), 'neg_0_5'),
        ('norm', (S, S), (-1.5,), 'neg_1_5'),
        ('norm', (S, S), (-2, 1,), 'neg_2_2_dim', (), [1]),
        ('norm', (S, S), (-1, 1,), 'neg_1_2_dim', (), [1]),
        ('norm', (S, S), (0, 1,), '0_2_dim', (), [1]),
        ('norm', (S, S), (1, 1,), '1_2_dim', (), [1]),
        ('norm', (S, S), (2, 1,), '2_2_dim', (), [1]),
        ('norm', (S, S), (3, 1,), '3_2_dim', (), [1]),
        ('norm', (S, S), (inf, 1,), 'inf_2_dim'),
        ('norm', torch.rand(S, S, S) + 5e-2, (1.5,), '1_5_default'),
        ('norm', (S, S, S), (2, 1), '2_dim', (), [1]),
        ('norm', (S, S, S), (3, 1), '3_dim', (), [1]),
        ('norm', torch.rand(S, S, S) + 5e-2, (1.5, 1), '1_5_dim', (), [1]),
        ('norm', (S, S, S), (2, 1, True), 'keepdim_2_dim', (), [1]),
        ('norm', (S, S, S), (3, 1, True), 'keepdim_3_dim', (), [1]),
        ('norm', torch.rand(S, S, S) + 5e-2, (1.5, 1, True), 'keepdim_1_5_dim', (), [1]),
        ('norm', (), (2, 0), '2_dim_scalar', (), [1]),
        ('norm', (), (3, 0), '3_dim_scalar', (), [1]),
        ('norm', (), (2, 0, True), 'keepdim_2_dim_scalar', (), [1]),
        ('norm', (), (3, 0, True), 'keepdim_3_dim_scalar', (), [1]),
        ('clone', (S, M, S), NO_ARGS),
        ('clone', (), NO_ARGS, 'scalar'),
        ('contiguous', (S, S), NO_ARGS, '', (True,)),
        ('contiguous', torch.randn(S, S).transpose(0, 1), NO_ARGS, 'not_contiguous', (True,)),
        ('dist', (S, S, S), ((S, S, S),)),
        ('dist', (S, S, S), ((S,),), 'broadcast_rhs'),
        ('dist', (S,), ((S, S, S),), 'broadcast_lhs'),
        ('dist', (S, 1, S), ((S, S),), 'broadcast_all'),
        ('dist', (), ((),), 'scalar'),
        ('dist', (S, S, S), ((),), 'scalar_broadcast_rhs'),
        ('dist', (), ((S, S, S),), 'scalar_broadcast_lhs'),
        ('dist', (S, S, S), ((S, S, S), 4), '4'),
        ('dist', (S, S, S), ((S,), 4), '4_broadcast_rhs'),
        ('dist', (S,), ((S, S, S), 4), '4_broadcast_lhs'),
        ('dist', (S, 1, S), ((S, S), 4), '4_broadcast_all'),
        ('dist', (), ((), 4), 'scalar_4'),
        ('dist', (S, S, S), ((), 4), 'scalar_4_broadcast_rhs'),
        ('dist', (), ((S, S, S), 4), 'scalar_4_broadcast_lhs'),
        ('diag', (M, M), NO_ARGS, '2d'),
        ('diag', (3, 5), NO_ARGS, '2d_wide'),
        ('diag', (3, 5), (2,), '2d_wide_pos'),
        ('diag', (3, 5), (-2,), '2d_wide_neg'),
        ('diag', (5, 3), NO_ARGS, '2d_tall'),
        ('diag', (5, 3), (2,), '2d_tall_pos'),
        ('diag', (5, 3), (-2,), '2d_tall_neg'),
        ('diag', (M,), NO_ARGS, '1d'),
        ('diag', (M, M), (1,), '2d_1'),
        ('diag', (M, M), (2,), '2d_2'),
        ('diag_embed', (S, S), NO_ARGS),
        ('diagonal', (M, M), NO_ARGS, '2d'),
        ('diagonal', (3, 5), NO_ARGS, '2d_wide'),
        ('diagonal', (3, 5), (2,), '2d_wide_pos'),
        ('diagonal', (3, 5), (-2,), '2d_wide_neg'),
        ('diagonal', (5, 3), NO_ARGS, '2d_tall'),
        ('diagonal', (5, 3), (2,), '2d_tall_pos'),
        ('diagonal', (5, 3), (-2,), '2d_tall_neg'),
        ('diagonal', (M, M), (1,), '2d_1'),
        ('diagonal', (M, M), (2,), '2d_2'),
        ('diagonal', (M, M, M), (1, 1, 2), '3d_1'),
        ('diagonal', (M, M, M), (2, 0, 1), '3d_2'),
        ('diagonal', (M, M, M), (-2, 0, 1), '3d_3'),
        ('tile', (S, S, S), ([S, S, S, S],), 'more_reps_dims', (False,)),
        ('tile', (S, S, S), ([S, S, S],), 'same_reps_dims', (False,)),
        ('tile', (S, S, S), ([S, M],), 'less_reps_dims', (False,)),
        ('tile', (S, S, S), ([S, S, 0],), 'zero_rep_dim', (False,)),
        ('tile', (), ([S, S, S],), 'empty_tensor', (False,)),
        ('tril', (M, M), NO_ARGS),
        ('tril', (M, M), (2,), 'idx'),
        ('tril', (S, M, M), NO_ARGS, 'batched'),
        ('tril', (S, M, M), (2,), 'batched_idx'),
        ('tril', (3, 3, S, S), NO_ARGS, 'more_batched'),
        ('triu', (M, M), NO_ARGS),
        ('triu', (M, M), (2,), 'idx'),
        ('triu', (S, M, M), NO_ARGS, 'batched'),
        ('triu', (S, M, M), (2,), 'batched_idx'),
        ('triu', (3, 3, S, S), NO_ARGS, 'more_batched'),
        ('trace', (M, M), NO_ARGS),
        ('cross', (S, 3), ((S, 3),)),
        ('cross', (S, 3, S), ((S, 3, S), 1), 'dim'),
        ('index_select', (S, S, S), (0, index_variable(2, S)), 'dim', (), [0]),
        ('index_select', (), (0, torch.tensor([0], dtype=torch.int64)), 'scalar_mixed_dim', (), [0]),
        ('index_select', (), (0, torch.tensor(0, dtype=torch.int64)), 'scalar_dim', (), [0]),
        ('index_add', (S, S), (0, index_variable(2, S), (2, S)), 'dim', (), [0]),
        ('index_add', (), (0, torch.tensor([0], dtype=torch.int64), (1,)), 'scalar_input_dim', (), [0]),
        ('index_add', (), (0, torch.tensor(0, dtype=torch.int64), ()), 'scalar_all_dim', (), [0]),
        ('index_add', (S, S), (0, index_variable(2, S), (2, S)), 'alert_nondeterministic', (), [0],
            [expectedAlertNondeterministic('index_add_cuda_', 'cuda')]),
        ('index_copy', (S, S), (0, index_perm_variable(2, S), (2, S)), 'dim', (), [0]),
        ('index_copy', (S, S), (0, index_perm_variable(2, S), (2, S)), 'dim_alert_nondeterministic', (), [0],
            [expectedAlertNondeterministic('index_copy')]),
        ('index_copy', (), (0, torch.tensor([0], dtype=torch.int64), (1,)), 'scalar_input_dim', (), [0]),
        ('index_copy', (), (0, torch.tensor(0, dtype=torch.int64), ()), 'scalar_all_dim', (), [0]),
        ('index_fill', (S, S), (0, index_variable(2, S), 2), 'dim', (), [0]),
        ('index_fill', (S, S), (0, index_variable(2, S), ()), 'variable_dim', (), [0]),
        ('index_fill', (S, S), (0, torch.tensor(0, dtype=torch.int64), 2), 'scalar_index_dim', (), [0]),
        ('index_fill', (), (0, torch.tensor([0], dtype=torch.int64), 2), 'scalar_input_dim', (), [0]),
        ('index_fill', (), (0, torch.tensor(0, dtype=torch.int64), 2), 'scalar_both_dim', (), [0]),
        ('inverse', lambda dtype, device: random_fullrank_matrix_distinct_singular_value(S, dtype=dtype).to(device),
            NO_ARGS, '', (), NO_ARGS, [skipCPUIfNoLapack, skipCUDAIfNoMagma]),
        ('inverse', lambda dtype, device: random_fullrank_matrix_distinct_singular_value(S, 2, 3, dtype=dtype).to(device),
         NO_ARGS, 'batched', (), NO_ARGS, [skipCPUIfNoLapack, skipCUDAIfNoMagma]),
        ('det', (S, S), NO_ARGS, '', (), NO_ARGS, [skipCPUIfNoLapack, skipCUDAIfNoMagma]),
        ('det', (1, 1), NO_ARGS, '1x1', (), NO_ARGS, [skipCPUIfNoLapack, skipCUDAIfNoMagma]),
        ('det', lambda dtype, device: random_symmetric_matrix(S), NO_ARGS, 'symmetric', (),
            NO_ARGS, [skipCPUIfNoLapack, skipCUDAIfNoMagma]),
        ('det', lambda dtype, device: random_symmetric_psd_matrix(S),
            NO_ARGS, 'symmetric_psd', (), NO_ARGS, [skipCPUIfNoLapack, skipCUDAIfNoMagma]),
        ('det', lambda dtype, device: random_symmetric_pd_matrix(S),
            NO_ARGS, 'symmetric_pd', (), NO_ARGS, [skipCPUIfNoLapack, skipCUDAIfNoMagma]),
        ('det', lambda dtype, device: random_square_matrix_of_rank(S, S - 2),
            NO_ARGS, 'dim2_null', (), NO_ARGS, [skipCPUIfNoLapack, skipCUDAIfNoMagma]),
        ('det', lambda dtype, device: random_square_matrix_of_rank(S, 1), NO_ARGS, 'rank1', (),
            NO_ARGS, [skipCPUIfNoLapack, skipCUDAIfNoMagma]),
        ('det', lambda dtype, device: random_square_matrix_of_rank(S, 2), NO_ARGS, 'rank2', (),
            NO_ARGS, [skipCPUIfNoLapack, skipCUDAIfNoMagma]),
        ('det', lambda dtype, device: random_fullrank_matrix_distinct_singular_value(S), NO_ARGS,
         'distinct_singular_values', (), NO_ARGS, [skipCPUIfNoLapack, skipCUDAIfNoMagma]),
        ('det', (3, 3, S, S), NO_ARGS, 'batched', (), NO_ARGS, [skipCPUIfNoLapack, skipCUDAIfNoMagma]),
        ('det', (3, 3, 1, 1), NO_ARGS, 'batched_1x1', (), NO_ARGS, [skipCPUIfNoLapack, skipCUDAIfNoMagma]),
        ('det', lambda dtype, device: random_symmetric_matrix(S, 3),
            NO_ARGS, 'batched_symmetric', (), NO_ARGS, [skipCPUIfNoLapack, skipCUDAIfNoMagma]),
        ('det', lambda dtype, device: random_symmetric_psd_matrix(S, 3),
            NO_ARGS, 'batched_symmetric_psd', (), NO_ARGS, [skipCPUIfNoLapack, skipCUDAIfNoMagma]),
        ('det', lambda dtype, device: random_symmetric_pd_matrix(S, 3),
            NO_ARGS, 'batched_symmetric_pd', (), NO_ARGS, [skipCPUIfNoLapack, skipCUDAIfNoMagma]),
        ('det', lambda dtype, device: random_fullrank_matrix_distinct_singular_value(S, 3, 3), NO_ARGS,
         'batched_distinct_singular_values', (), NO_ARGS, [skipCPUIfNoLapack, skipCUDAIfNoMagma]),
        # For `logdet` and `slogdet`, the function at det=0 is not smooth.
        # We need to exclude tests with det=0 (e.g. dim2_null, rank1, rank2) and use
        # `make_nonzero_det` to make the random matrices have nonzero det. For
        # `logdet`, we also set `make_nonzero_det(matrix, sign=1)` to make the
        # matrix have positive det.
        ('logdet', lambda dtype, device: make_nonzero_det(torch.randn(S, S), 1),
            NO_ARGS, '', (), NO_ARGS, [skipCPUIfNoLapack, skipCUDAIfNoMagma]),
        ('logdet', lambda dtype, device: make_nonzero_det(torch.randn(1, 1), 1),
            NO_ARGS, '1x1', (), NO_ARGS, [skipCPUIfNoLapack, skipCUDAIfNoMagma]),
        ('logdet', lambda dtype, device: make_nonzero_det(random_symmetric_matrix(S), 1), NO_ARGS,
         'symmetric', (), NO_ARGS, [skipCPUIfNoLapack, skipCUDAIfNoMagma]),
        ('logdet', lambda dtype, device: make_nonzero_det(random_symmetric_pd_matrix(S), 1), NO_ARGS,
         'symmetric_pd', (), NO_ARGS, [skipCPUIfNoLapack, skipCUDAIfNoMagma]),
        ('logdet', lambda dtype, device: make_nonzero_det(random_fullrank_matrix_distinct_singular_value(S), 1, 0), NO_ARGS,
         'distinct_singular_values', (), NO_ARGS, [skipCPUIfNoLapack, skipCUDAIfNoMagma]),
        ('logdet', lambda dtype, device: make_nonzero_det(torch.randn(3, 3, S, S), 1),
            NO_ARGS, 'batched', (), NO_ARGS, [skipCPUIfNoLapack, skipCUDAIfNoMagma]),
        ('logdet', lambda dtype, device: make_nonzero_det(torch.randn(3, 3, 1, 1), 1),
            NO_ARGS, 'batched_1x1', (), NO_ARGS, [skipCPUIfNoLapack, skipCUDAIfNoMagma]),
        ('logdet', lambda dtype, device: make_nonzero_det(random_symmetric_matrix(S, 3), 1), NO_ARGS,
         'batched_symmetric', (), NO_ARGS, [skipCPUIfNoLapack, skipCUDAIfNoMagma]),
        ('logdet', lambda dtype, device: make_nonzero_det(random_symmetric_pd_matrix(S, 3), 1), NO_ARGS,
         'batched_symmetric_pd', (), NO_ARGS, [skipCPUIfNoLapack, skipCUDAIfNoMagma]),
        ('logdet', lambda dtype, device: make_nonzero_det(random_fullrank_matrix_distinct_singular_value(S, 3), 1, 0), NO_ARGS,
         'batched_distinct_singular_values', (), NO_ARGS, [skipCPUIfNoLapack, skipCUDAIfNoMagma]),
        ('slogdet', lambda dtype, device: make_nonzero_det(torch.randn(1, 1), 1), NO_ARGS,
         '1x1_pos_det', (), NO_ARGS, [skipCPUIfNoLapack, skipCUDAIfNoMagma], itemgetter(1)),
        ('slogdet', lambda dtype, device: make_nonzero_det(torch.randn(1, 1), -1), NO_ARGS,
         '1x1_neg_det', (), NO_ARGS, [skipCPUIfNoLapack, skipCUDAIfNoMagma], itemgetter(1)),
        ('slogdet', lambda dtype, device: make_nonzero_det(torch.randn(S, S), 1), NO_ARGS,
         'pos_det', (), NO_ARGS, [skipCPUIfNoLapack, skipCUDAIfNoMagma], itemgetter(1)),
        ('slogdet', lambda dtype, device: make_nonzero_det(torch.randn(S, S), -1), NO_ARGS,
         'neg_det', (), NO_ARGS, [skipCPUIfNoLapack, skipCUDAIfNoMagma], itemgetter(1)),
        ('slogdet', lambda dtype, device: make_nonzero_det(random_symmetric_matrix(S)), NO_ARGS,
         'symmetric', (), NO_ARGS, [skipCPUIfNoLapack, skipCUDAIfNoMagma], itemgetter(1)),
        ('slogdet', lambda dtype, device: random_symmetric_pd_matrix(S), NO_ARGS,
         'symmetric_pd', (), NO_ARGS, [skipCPUIfNoLapack, skipCUDAIfNoMagma], itemgetter(1)),
        ('slogdet', lambda dtype, device: random_fullrank_matrix_distinct_singular_value(S), NO_ARGS,
         'distinct_singular_values', (), NO_ARGS, [skipCPUIfNoLapack, skipCUDAIfNoMagma], itemgetter(1)),
        ('slogdet', lambda dtype, device: make_nonzero_det(torch.randn(3, 3, 1, 1), -1), NO_ARGS,
         'batched_1x1_neg_det', (), NO_ARGS, [skipCPUIfNoLapack, skipCUDAIfNoMagma], itemgetter(1)),
        ('slogdet', lambda dtype, device: make_nonzero_det(torch.randn(3, 3, S, S), 1), NO_ARGS,
         'batched_pos_det', (), NO_ARGS, [skipCPUIfNoLapack, skipCUDAIfNoMagma], itemgetter(1)),
        ('slogdet', lambda dtype, device: make_nonzero_det(random_symmetric_matrix(S, 3)), NO_ARGS,
         'batched_symmetric', (), NO_ARGS, [skipCPUIfNoLapack, skipCUDAIfNoMagma], itemgetter(1)),
        ('slogdet', lambda dtype, device: random_symmetric_pd_matrix(S, 3), NO_ARGS,
         'batched_symmetric_pd', (), NO_ARGS, [skipCPUIfNoLapack, skipCUDAIfNoMagma], itemgetter(1)),
        ('slogdet', lambda dtype, device: random_fullrank_matrix_distinct_singular_value(S, 3), NO_ARGS,
         'batched_distinct_singular_values', (), NO_ARGS, [skipCPUIfNoLapack, skipCUDAIfNoMagma], itemgetter(1)),
        ('qr', (S, S), (False,), 'square_single', (), NO_ARGS, [skipCPUIfNoLapack, skipCUDAIfNoMagma]),
        ('qr', (S, S - 2), (True,), 'tall_single' , (), NO_ARGS, [skipCPUIfNoLapack, skipCUDAIfNoMagma]),
        ('qr', (S - 2, S), (False,), 'wide_single' , (), NO_ARGS, [skipCPUIfNoLapack, skipCUDAIfNoMagma]),
        ('qr', (3, S, S), (False,), 'square_batched', (), NO_ARGS, [skipCPUIfNoLapack, skipCUDAIfNoMagma]),
        ('qr', (3, S, S - 2), (True,), 'tall_batched', (), NO_ARGS, [skipCPUIfNoLapack, skipCUDAIfNoMagma]),
        ('qr', (3, S - 2, S), (True,), 'wide_batched' , (), NO_ARGS, [skipCPUIfNoLapack, skipCUDAIfNoMagma]),
        ('qr', (3, 2, S, S), (False,), 'square_many_batched', (), NO_ARGS, [skipCPUIfNoLapack, skipCUDAIfNoMagma]),
        ('qr', (3, 2, S, S - 2), (True,), 'tall_many_batched', (), NO_ARGS, [skipCPUIfNoLapack, skipCUDAIfNoMagma]),
        ('qr', (3, 2, S - 2, S), (True,), 'wide_many_batched', (), NO_ARGS, [skipCPUIfNoLapack, skipCUDAIfNoMagma]),
        ('lu', (S, S), (True, False), 'square_single_no_info', (), NO_ARGS, [skipCPUIfNoLapack, skipCUDAIfNoMagma]),
        ('lu', (S, S), (True, True), 'square_single_with_info', (), NO_ARGS, [skipCPUIfNoLapack, skipCUDAIfNoMagma]),
        ('lu', (3, S, S), (True, False), 'square_batch_no_info', (), NO_ARGS, [skipCPUIfNoLapack, skipCUDAIfNoMagma]),
        ('lu', (3, S, S), (True, True), 'square_batch_with_info', (), NO_ARGS, [skipCPUIfNoLapack, skipCUDAIfNoMagma]),
        ('lu', (3, 3, S, S), (True, False), 'square_many_batches_no_info', (), NO_ARGS, [skipCPUIfNoLapack, skipCUDAIfNoMagma]),
        ('lu', (3, 3, S, S), (True, True), 'square_many_batches_with_info', (), NO_ARGS, [skipCPUIfNoLapack, skipCUDAIfNoMagma]),
        ('solve', (S, S), (lambda dtype, device: random_fullrank_matrix_distinct_singular_value(
            S, silent=True, dtype=dtype, device=device),), '', (), NO_ARGS, [skipCPUIfNoLapack, skipCUDAIfNoMagma]),
        ('solve', (S, S, S),
            (lambda dtype, device:
                random_fullrank_matrix_distinct_singular_value(S, S, silent=True, dtype=dtype, device=device),),
         'batched', (), NO_ARGS, [skipCPUIfNoLapack, skipCUDAIfNoMagma]),
        ('solve', (2, 3, S, S),
            (lambda dtype, device:
                random_fullrank_matrix_distinct_singular_value(S, 2, 3, silent=True, dtype=dtype, device=device),),
         'batched_dims', (), NO_ARGS, [skipCPUIfNoLapack, skipCUDAIfNoMagma]),
        ('solve', (2, 2, S, S),
            (lambda dtype, device:
                random_fullrank_matrix_distinct_singular_value(S, 1, silent=True, dtype=dtype, device=device),),
         'batched_broadcast_A', (), NO_ARGS, [skipCPUIfNoLapack, skipCUDAIfNoMagma]),
        ('solve', (1, S, S),
            (lambda dtype, device:
                random_fullrank_matrix_distinct_singular_value(S, 2, 2, silent=True, dtype=dtype, device=device),),
         'batched_broadcast_b', (), NO_ARGS, [skipCPUIfNoLapack, skipCUDAIfNoMagma]),
        ('fill_', (S, S, S), (1,), 'number'),
        ('fill_', (), (1,), 'number_scalar'),
        ('fill_', (S, S, S), ((),), 'variable'),
        ('eq_', (S, S, S), ((S, S, S),)),
        ('eq_', (S, S, S), ((1,),), 'broadcast_rhs'),
        ('eq_', (), ((),), 'scalar'),
        ('eq_', (S, S, S), ((),), 'scalar_broadcast_rhs'),
        ('ne_', (S, S, S), ((S, S, S),)),
        ('ne_', (S, S, S), ((1,),), 'broadcast_rhs'),
        ('ne_', (), ((),), 'scalar'),
        ('ne_', (S, S, S), ((),), 'scalar_broadcast_rhs'),
        ('gt_', (S, S, S), ((S, S, S),)),
        ('gt_', (S, S, S), ((1,),), 'broadcast_rhs'),
        ('gt_', (), ((),), 'scalar'),
        ('gt_', (S, S, S), ((),), 'scalar_broadcast_rhs'),
        ('ge_', (S, S, S), ((S, S, S),)),
        ('ge_', (S, S, S), ((1,),), 'broadcast_rhs'),
        ('ge_', (), ((),), 'scalar'),
        ('ge_', (S, S, S), ((),), 'scalar_broadcast_rhs'),
        ('lt_', (S, S, S), ((S, S, S),)),
        ('lt_', (S, S, S), ((1,),), 'broadcast_rhs'),
        ('lt_', (), ((),), 'scalar'),
        ('lt_', (S, S, S), ((),), 'scalar_broadcast_rhs'),
        ('le_', (S, S, S), ((S, S, S),)),
        ('le_', (S, S, S), ((1,),), 'broadcast_rhs'),
        ('le_', (), ((),), 'scalar'),
        ('le_', (S, S, S), ((),), 'scalar_broadcast_rhs'),
        ('eq_', (S, S, S), (0,), 'pyscalar'),
        ('ne_', (S, S, S), (0,), 'pyscalar'),
        ('gt_', (S, S, S), (0,), 'pyscalar'),
        ('ge_', (S, S, S), (0,), 'pyscalar'),
        ('le_', (S, S, S), (0,), 'pyscalar'),
        ('lt_', (), (0,), 'pyscalar'),
        ('eq_', (), (0,), 'pyscalar_scalar'),
        ('ne_', (), (0,), 'pyscalar_scalar'),
        ('gt_', (), (0,), 'pyscalar_scalar'),
        ('ge_', (), (0,), 'pyscalar_scalar'),
        ('lt_', (), (0,), 'pyscalar_scalar'),
        ('le_', (), (0,), 'pyscalar_scalar'),
        ('permute', (1, 2, 3, 4), (0, 2, 3, 1), '', (True,)),
        ('permute', (1, 2, 3, 4), (0, -2, -1, 1), 'neg_dim', (True,)),
        ('permute', (), (dont_convert(()),), 'scalar', (True,)),
        ('select', (S, S, S), (1, 2), 'dim', (), [0]),
        ('select', (S, S, S), (1, -1), 'wrap_dim', (), [0]),
        ('select', (S,), (0, 2), '1d'),
        ('narrow', (S, S, S), (1, 2, 2), 'dim', (), [0]),
        ('narrow', (S, S, S), (1, 0, 0), 'empty_dim', (), [0]),
        ('squeeze', (S, 1, S, 1), NO_ARGS, '', (True,)),
        ('squeeze', (1, 1, 1, 1), NO_ARGS, 'input_sizes_are_ones', (True,)),
        ('squeeze', (S, 1, S, 1), (1,), '1_dim', (True,), [0]),
        ('squeeze', (S, 1, S, 1), (2,), 'not_1_dim', (True,), [0]),
        ('squeeze', (), (0,), 'scalar', (True,), [0]),
        ('unsqueeze', (S, S, S), (0,), 'first', (True,), [0]),
        ('unsqueeze', (S, S, S), (1,), 'middle', (True,), [0]),
        ('unsqueeze', (S, S, S), (3,), 'last', (True,), [0]),
        ('unsqueeze', (), (0,), 'scalar', (True,), [0]),
        ('chunk', (S, S, S), (2,), '', (True, 'prim::ConstantChunk')),
        ('chunk', (S, S, S), (S, 1), 'dim', (True, 'prim::ConstantChunk'), [1]),
        ('split', (S, S, S), (2,), '', (True,)),
        ('split', (S, S, S), (S, 1), 'dim', (True,), [1]),
        ('split', (S, S, S), ([int(S / 3), S - int(S / 3) * 2, int(S / 3)],), 'size_list',
            (True, 'aten::split_with_sizes')),
        ('split', (S, S, S), ([int(S / 2), S - int(S / 2) * 2, int(S / 2)], 2), 'size_list_dim',
            (True, 'aten::split_with_sizes'), [1]),
        ('split_with_sizes', (S, S, S), ([int(S / 3), S - int(S / 3) * 2, int(S / 3)],), '', (True,)),
        ('split_with_sizes', (S, S, S), ([int(S / 3), S - int(S / 3), 0],), 'size_0', (True, )),
        ('split_with_sizes', (S, S, S), ([int(S / 3), S - int(S / 3) * 2, int(S / 3)],), 'dim', (True, ), [1]),
        ('tensor_split', (S, S, S), (3,), 'sections', (False,)),
        ('tensor_split', (S, S, S), (3, 1), 'sections_dim', (False,), [1]),
        ('tensor_split', (S, S, S), ([2, 4],), 'indices', (False,)),
        ('tensor_split', (S, S, S), ([2, 4], 1), 'indices_dim', (False,), [1]),
        ('gather', (M, S), (0, gather_variable((S, S), 1, M, True)), 'dim0', (), [0]),
        ('gather', (M, S), (1, gather_variable((M, S // 2), 0, S, True)), 'dim1', (), [0]),
        ('gather', (), (0, torch.tensor([0], dtype=torch.int64)), 'scalar_input', (), [0]),
        ('gather', (S,), (0, torch.tensor(0, dtype=torch.int64)), 'scalar_index', (), [0]),
        ('gather', (), (0, torch.tensor(0, dtype=torch.int64)), 'scalar_both', (), [0]),
        ('scatter', (M, S), (0, gather_variable((S, S), 1, M), (S, S)), 'dim0', (), [0]),
        ('scatter', (M, S), (1, gather_variable((M, S // 2), 0, S), (M, S // 2)), 'dim1', (), [0]),
        ('scatter', (), (0, torch.tensor(0, dtype=torch.int64), ()), 'scalartensor_all_dim0', (), [0]),
        ('scatter', (), (0, torch.tensor(0, dtype=torch.int64), 2.5), 'scalar_all_dim0', (), [0]),
        ('scatter_add', (M, S), (0, gather_variable((S, S), 1, M), (S, S)), 'dim0', (), [0]),
        ('scatter_add', (M, S), (1, gather_variable((M, S // 2), 0, S), (M, S // 2)), 'dim1', (), [0]),
        ('scatter_add', (), (0, torch.tensor(0, dtype=torch.int64), ()), 'scalar_all_dim0', (), [0]),
        ('scatter_add', (M, S), (0, gather_variable((S, S), 1, M), (S, S)), 'alert_nondeterministic', (), [0],
            [expectedAlertNondeterministic('scatter_add_cuda_kernel', 'cuda')]),
        ('masked_select', (M, M), (mask_not_all_zeros((M, M)),)),
        ('masked_select', (M, M), (mask_not_all_zeros((M,)),), 'broadcast_rhs'),
        ('masked_select', (M,), (mask_not_all_zeros((M, M)),), 'broadcast_lhs'),
        ('masked_select', (M, 1, M), (mask_not_all_zeros((M, M)),),
         'broadcast_all'),
        ('masked_select', (), (torch.tensor(1, dtype=torch.bool),), 'scalar'),
        ('masked_select', (M, M), (torch.tensor(1, dtype=torch.bool),), 'scalar_broadcast_rhs'),
        ('masked_select', (), (mask_not_all_zeros((M, M)),), 'scalar_broadcast_lhs'),
        ('masked_fill', (M, M), (torch.BoolTensor(M, M).bernoulli_(), 10)),
        ('masked_fill', (M, M), (torch.BoolTensor(M, M).bernoulli_(), ()), 'tensor'),
        ('masked_fill', (M,), (torch.BoolTensor(M, M).bernoulli_(), 10), 'broadcast_lhs'),
        ('masked_fill', (M, M), (torch.BoolTensor(M,).bernoulli_(), 10), 'broadcast_rhs'),
        ('masked_fill', (), (torch.tensor(0, dtype=torch.bool).bernoulli_(), 10), 'scalar'),
        ('masked_fill', (), (torch.tensor(0, dtype=torch.bool).bernoulli_(), ()),
         'scalar_variable'),
        ('masked_fill', (M, M), (torch.tensor(0, dtype=torch.bool).bernoulli_(), 10),
         'scalar_broadcast_rhs'),
        ('masked_scatter', (M, M), (torch.BoolTensor(M, M).bernoulli_(), (M, M))),
        ('masked_scatter', (M,), (torch.BoolTensor(M, M).bernoulli_(), (M, M)),
         'broadcast_lhs'),
        ('masked_scatter', (M, M), (torch.BoolTensor(M,).bernoulli_(), (M, M)),
         'broadcast_rhs'),
        ('masked_scatter', (M, M), (bernoulli_scalar(), (M, M)), 'scalar'),
        ('masked_scatter', (M, M), (bernoulli_scalar(), (M, M)),
         'scalar_broadcast_rhs'),
        ('maximum', (S, S), ((S, S),)),
        ('minimum', (S, S), ((S, S),)),
        ('resize_', (S, S, S), (torch.Size([S * S, S])), 'fewer_dims'),
        ('resize_', (), (dont_convert(()),), 'scalar'),
        ('resize_', (), (torch.Size([1, 1, 1])), 'scalar_to_dims'),
        ('resize_as_', (), (non_differentiable(torch.tensor(5.)),), 'scalar'),
        ('resize_as_', (), (non_differentiable(torch.randn((1, 1, 1))),), 'scalar_to_dims'),
        ('resize_as_', (S, S, S), (non_differentiable(torch.randn(S * S, S)),)),
        ('sort', (S, M, S), NO_ARGS),
        ('sort', (S, M, S), (1,), 'dim'),
        ('sort', (S, M, S), (1, True), 'dim_desc'),
        ('sort', (), NO_ARGS, 'scalar'),
        ('sort', (), (0,), 'dim_scalar'),
        ('sort', (), (0, True), 'dim_desc_scalar'),
        ('msort', (S, M, S), NO_ARGS),
        ('topk', (S, M, S), (3,)),
        ('topk', (S, M, S), (3, 1), 'dim', (), [1]),
        ('topk', (S, M, S), (3, 1, True), 'dim_desc', (), [1]),
        ('topk', (S, M, S), (3, 1, True, True), 'dim_desc_sort', (), [1]),
        ('topk', (), (1,), 'scalar'),
        ('topk', (), (1, 0), 'dim_scalar', (), [1]),
        ('topk', (), (1, 0, True), 'dim_desc_scalar', (), [1]),
        ('topk', (), (1, 0, True, True), 'dim_desc_sort_scalar', (), [1]),
        ('take', (S, S, S), (torch.LongTensor([[-3, 2], [20, 2]]),)),
        ('take', (S, S, S), (torch.tensor(0, dtype=torch.int64),), 'scalar_index'),
        ('take', (), (torch.LongTensor([0]),), 'scalar_data'),
        ('take', (), (torch.tensor(0, dtype=torch.int64),), 'scalar_both'),
        ('where', (M, M), (mask_not_all_zeros((M, M)), (M, M)), '', (True,)),
        ('where', (M, 1, M), (mask_not_all_zeros((M, M)), (M, M, 1)), 'broadcast_all', (True,)),
        ('where', (), (bernoulli_scalar(), ()), 'scalar', (True,)),
        ('where', (M, 1, M), (bernoulli_scalar(), (M, M, 1)), 'scalar_broadcast_mask', (True,)),
        ('where', (), (mask_not_all_zeros((M, M)), ()), 'scalar_broadcast_non_mask', (True,)),
        ('__getitem__', torch.randn(S, S, S), (dont_convert([1, 2]),)),
        ('__getitem__', torch.randn(S, S, S), (slice(0, 3),), 'slice'),
        ('__getitem__', torch.randn(S, S, S), (dont_convert([slice(0, 3), 1]),), 'slice_index'),
        ('__getitem__', torch.randn(S, S, S), (dont_convert([[0, 2, 3], [1, 3, 3], [0, 0, 2]]),), 'adv_index'),
        ('__getitem__', torch.randn(S, S, S), (dont_convert([[0, 0, 3], [1, 1, 3], [0, 0, 2]]),), 'adv_index_dup'),
        ('__getitem__', torch.randn(S, S, S), (dont_convert([slice(None), slice(None), [0, 3]]),), 'adv_index_end'),
        ('__getitem__', torch.randn(S, S, S), (dont_convert([slice(None), [0, 3], slice(None)]),), 'adv_index_mid'),
        ('__getitem__', torch.randn(S, S, S), (dont_convert([[0, 3], slice(None), slice(None)]),), 'adv_index_beg'),
        ('__getitem__', torch.randn(S, S, S), (dont_convert([[0, 3], [1, 2], slice(None)]),), 'adv_index_comb'),
        ('__getitem__', torch.randn(S, S, S), (dont_convert([[0, 3], ]),), 'adv_index_sub'),
        ('__getitem__', torch.randn(S, S, S), (dont_convert([[0, 3], slice(None)]),), 'adv_index_sub_2'),
        ('__getitem__', torch.randn(S, S, S), (dont_convert([[0, 3], Ellipsis]),), 'adv_index_sub_3'),
        ('__getitem__', torch.randn(S, S, S), (dont_convert([[0, 2, 3], [1, 3, 3],
                                                             torch.LongTensor([0, 0, 2])]),), 'adv_index_var'),
        ('to_sparse', (S, S), (), '', (), (), [], lambda x: x.to_dense()),
        ('triangular_solve', (S, M), ((S, S), ), '', (), NO_ARGS, [skipCPUIfNoLapack, skipCUDAIfNoMagma]),
        ('kron', (S, S), ((M, L),))
    ]

def create_input(call_args, requires_grad=True, non_contiguous=False, call_kwargs=None, dtype=torch.double, device=None):
    if not isinstance(call_args, tuple):
        call_args = (call_args,)

    def map_arg(arg):
        def maybe_non_contig(tensor):
            return tensor if not non_contiguous else make_non_contiguous(tensor)

        if isinstance(arg, torch.Size) or isinstance(arg, dont_convert):
            return arg
        elif isinstance(arg, tuple) and len(arg) == 0:
            var = torch.randn((), dtype=dtype, device=device)
            var.requires_grad = requires_grad
            return var
        elif isinstance(arg, tuple) and not isinstance(arg[0], torch.Tensor):
            return Variable(maybe_non_contig(torch.randn(*arg, dtype=dtype, device=device)), requires_grad=requires_grad)
        # double check casting
        elif isinstance(arg, non_differentiable):
            if isinstance(arg.tensor, torch.Tensor):
                return maybe_non_contig(arg.tensor.to(device=device))
            return maybe_non_contig(arg.tensor.to(device=device))
        elif isinstance(arg, torch.Tensor):
            if arg.dtype == torch.float:
                arg = arg.double()
            if arg.dtype == torch.cfloat:
                arg = arg.to(torch.cdouble)
            if arg.is_complex() != dtype.is_complex:
                raise RuntimeError("User provided tensor is real for a test that runs with complex dtype, ",
                                   "which is not supported for now")
            # NOTE: We do clone() after detach() here because we need to be able to change size/storage of v afterwards
            v = maybe_non_contig(arg).detach().to(device=device).clone()
            v.requires_grad = requires_grad and (v.is_floating_point() or v.is_complex())
            return v
        elif callable(arg):
            return map_arg(arg(dtype=dtype, device=device))
        else:
            return arg
    args_out = tuple(map_arg(arg) for arg in call_args)
    kwargs_out = {k: map_arg(v) for k, v in call_kwargs.items()} if call_kwargs else {}
    return args_out, kwargs_out


def _compare_trilu_indices(
        self, row, col, offset=0, dtype=torch.long, device='cpu'):
    if row == 0 or col == 0:
        # have to handle this separately as tril and triu does not take
        # empty matrix as input
        self.assertEqual(
            torch.empty(0, 2, dtype=dtype, device=device).transpose(0, 1),
            torch.tril_indices(row, col, offset, dtype=dtype, device=device))

        self.assertEqual(
            torch.empty(0, 2, dtype=dtype, device=device).transpose(0, 1),
            torch.triu_indices(row, col, offset, dtype=dtype, device=device))

    else:
        # TODO(#38095): Replace assertEqualIgnoreType. See issue #38095
        self.assertEqualIgnoreType(
            torch.ones(row, col, device='cpu')
                 .tril(offset).nonzero().to(dtype).transpose(0, 1),
            torch.tril_indices(row, col, offset, dtype=dtype, device=device))

        # TODO(#38095): Replace assertEqualIgnoreType. See issue #38095
        self.assertEqualIgnoreType(
            torch.ones(row, col, device='cpu')
                 .tril(offset).nonzero().to(dtype).transpose(0, 1),
            torch.tril_indices(row, col, offset, dtype=dtype, device=device))


def _compare_large_trilu_indices(
        self, row, col, offset=0, dtype=torch.long, device='cpu'):
    l = torch.ones(row, col, dtype=dtype, device='cpu').tril(offset) \
             .nonzero()[-100:-1, :].transpose(0, 1).to(device)
    torch.cuda.empty_cache()

    r = torch.tril_indices(
        row, col, offset, dtype=dtype, device=device)[:, -100:-1]
    self.assertEqual(l, r)
    torch.cuda.empty_cache()

    l = torch.ones(row, col, dtype=dtype, device='cpu').triu(offset) \
             .nonzero()[-100:-1, :].transpose(0, 1).to(device)
    torch.cuda.empty_cache()

    r = torch.triu_indices(
        row, col, offset, dtype=dtype, device=device)[:, -100:-1]
    self.assertEqual(l, r)
    torch.cuda.empty_cache()

# (
#   row
#   col
#   offset (optional)
#   dtype (optional)
# )
tri_tests_args = [
    (1, 1),
    (3, 3),
    (3, 3, 1),
    (3, 3, 2),
    (3, 3, 200),
    (3, 3, -1),
    (3, 3, -2),
    (3, 3, -200),
    (0, 3, 0),
    (0, 3, 1),
    (0, 3, -1),
    (3, 0, 0),
    (3, 0, 1),
    (3, 0, -1),
    (0, 0, 0),
    (0, 0, 1),
    (0, 0, -1),
    (3, 6, 0),
    (3, 6, 1),
    (3, 6, 3),
    (3, 6, 9),
    (3, 6, -1),
    (3, 6, -3),
    (3, 6, -9),
    (6, 3, 0),
    (6, 3, 1),
    (6, 3, 3),
    (6, 3, 9),
    (6, 3, -1),
    (6, 3, -3),
    (6, 3, -9),
    (258, 253, 1, torch.float32),
    (257, 258, 1, torch.float64),
    (258, 258, 1, torch.short),
    (3, 513, 1, torch.long),
    (513, 3, 1, torch.int),
    (513, 0, 1, torch.double),
    (1024, 1024),
    (1024, 1024, 500, torch.float32),
    (1024, 1024, 1023),
    (1024, 1024, -500),
    (1023, 1025),
    (1025, 1023, 1022),
    (1024, 1024, -500),
    (3, 2028),
    (3, 2028, 1),
    (3, 2028, -1),
    (2028, 3),
    (2028, 1),
    (2028, 1, -1)
]

tri_large_tests_args: List[Tuple[int, ...]] = [
    # Large test cases below are deliberately commented out to speed up CI
    # tests and to avoid OOM error. When modifying implementations of
    # tril_indices and triu_indices, please enable these tests and make sure
    # they pass.
    #
    # (1, 268435455),
    # (5000, 5000),
    # (10000, 10000),
    # (268435455, 1),
    # (134217727, 2, 1),
    # (2, 134217727, 1),
    # (536870901, 1),
    # (1, 536870901),
    # (268435455, 2, 1),
    # (2, 268435455, 1)
]


def run_additional_tri_tests(self, device):
    x = torch.ones(
        3, 3, dtype=torch.long, device=device, layout=torch.strided)
    l = x.tril(0).nonzero().transpose(0, 1)
    u = x.triu(0).nonzero().transpose(0, 1)
    self.assertEqual(l, torch.tril_indices(3, 3, device=device))
    self.assertEqual(
        l, torch.tril_indices(3, 3, device=device, layout=torch.strided))

    self.assertEqual(u, torch.triu_indices(3, 3, device=device))
    self.assertEqual(
        u, torch.triu_indices(3, 3, device=device, layout=torch.strided))

    self.assertRaises(
        RuntimeError,
        lambda: torch.triu_indices(
            1, 1, device=device, layout=torch.sparse_coo))

    self.assertRaises(
        RuntimeError,
        lambda: torch.tril_indices(
            1, 1, device=device, layout=torch.sparse_coo))


def unpack_variables(args):
    if istuple(args):
        return tuple(unpack_variables(elem) for elem in args)
    else:
        return args


EXCLUDE_FUNCTIONAL = {
    'addmm',
    'addmm_',
    'addbmm',
    'baddbmm',
    'addmv',
    'addmv_',
    'addr',
    'addr_',
    'reshape',
    'where'  # argument order
}
EXCLUDE_GRADCHECK: Dict[str, Any] = {
}
EXCLUDE_GRADGRADCHECK: Dict[str, Any] = {
}
EXCLUDE_GRADGRADCHECK_BY_TEST_NAME = {
    # *det methods uses svd in backward when matrix is not invertible. However,
    # svd backward is unstable unless the matrix has positive distinct singular
    # values. Generated random matrices satisfy this with high probability, but
    # we can't rely on it. So only test gradgrad on invertible test cases and
    # _distinct_singular_values.
    'test_det',
    'test_det_1x1',
    'test_det_symmetric',
    'test_det_symmetric_psd',
    'test_det_dim2_null',
    'test_det_rank1',
    'test_det_rank2',
    'test_det_batched',
    'test_det_batched_1x1',
    'test_det_batched_symmetric',
    'test_det_batched_symmetric_psd',
    # `other` expand_as(self, other) is not used in autograd.
    'test_expand_as',
    'test_logdet',
    'test_logdet_1x1',
    'test_logdet_symmetric',
    'test_logdet_batched',
    'test_logdet_batched_1x1',
    'test_logdet_batched_symmetric',
    'test_slogdet_1x1_neg_det',
    'test_slogdet_neg_det',
    'test_slogdet_symmetric',
    'test_slogdet_batched_1x1_neg_det',
    'test_slogdet_batched_symmetric',
    'test_cdist',
}


def exclude_tensor_method(name, test_name):
    # there are no tensor equivalents for these (inplace or out)
    exclude_all_tensor_method_by_test_name = {
        'test_slice',
        'test_where',
        'test_where_broadcast_all',
        'test_where_scalar',
        'test_where_scalar_broadcast_mask',
        'test_where_scalar_broadcast_non_mask',
        'test_var_mean_keepdim_dim_1d',
        'test_var_mean_keepdim_dim',
        'test_var_mean_dim_1d',
        'test_var_mean_dim',
        'test_var_mean',
        'test_std_mean_keepdim_dim_1d',
        'test_std_mean_keepdim_dim',
        'test_std_mean_dim_1d',
        'test_std_mean_dim',
        'test_std_mean',
        'test_view_as_complex',
        'test_view_as_real_complex',
        'test_real_complex',
        'test_imag_complex',
        'test_complex'
    }
    # there are no out-of-place tensor equivalents for these
    exclude_outplace_tensor_method = {
        'index_add',
        'index_copy',
        'index_fill',
        'masked_fill',
        'masked_scatter',
        'scatter',
        'scatter_add',
        'det',
    }
    if test_name in exclude_all_tensor_method_by_test_name:
        return True
    is_magic_method = name[:2] == '__' and name[-2:] == '__'
    is_inplace = name[-1] == "_" and not is_magic_method
    if not is_inplace and name in exclude_outplace_tensor_method:
        return True
    if 'fft.' in name:
        return True
    return False<|MERGE_RESOLUTION|>--- conflicted
+++ resolved
@@ -1108,7 +1108,6 @@
                                     dtypes=[torch.bfloat16]),),
                        assert_autodiffed=True,
                        promotes_integers_to_float=True),
-<<<<<<< HEAD
         UnaryUfuncInfo('erfinv',
                        ref=scipy.special.erfinv,
                        decorators=(precisionOverride({torch.float16: 1e-2,
@@ -1127,8 +1126,7 @@
                            SkipInfo('TestCommon', 'test_variant_consistency_jit',
                                     dtypes=[torch.bfloat16]),
                        )
-                       )
-=======
+                       ),
         OpInfo('xlogy',
                dtypes=all_types_and(torch.bool),
                dtypesIfCPU=all_types_and(torch.bool, torch.half, torch.bfloat16),
@@ -1137,7 +1135,6 @@
                supports_tensor_out=True,
                promotes_integers_to_float=True,
                sample_inputs_func=sample_inputs_xlogy),
->>>>>>> 68d438c9
     ]
     op_db = op_db + op_db_scipy_reference
 
