from functools import reduce, wraps
from itertools import product
from operator import mul, itemgetter
import collections
import operator

import torch
import numpy as np
from torch._six import inf, istuple
from torch.autograd import Variable
import collections.abc

from typing import List, Tuple, Dict, Any

from torch.testing import \
    (make_non_contiguous, _dispatch_dtypes, floating_types, floating_types_and,
     floating_and_complex_types, floating_and_complex_types_and,
     all_types_and_complex_and, all_types_and, all_types_and_complex)
from torch.testing._internal.common_device_type import \
    (skipIf, skipCUDAIfNoMagma, skipCPUIfNoLapack, skipCPUIfNoMkl,
     skipCUDAIfRocm, expectedAlertNondeterministic, precisionOverride)
from torch.testing._internal.common_cuda import CUDA11OrLater
from torch.testing._internal.common_utils import \
    (prod_single_zero, random_square_matrix_of_rank,
     random_symmetric_matrix, random_symmetric_psd_matrix,
     random_symmetric_pd_matrix, make_nonzero_det,
     random_fullrank_matrix_distinct_singular_value, set_rng_seed,
     TEST_WITH_ROCM, IS_WINDOWS, IS_MACOS, make_tensor, TEST_SCIPY,
     torch_to_numpy_dtype_dict, slowTest)

from distutils.version import LooseVersion

if TEST_SCIPY:
    import scipy.special


class DecorateInfo(object):
    """Describes which test, or type of tests, should be wrapped in the given
       decorators when testing an operator. Any test that matches all provided
       arguments will be decorated. The decorators will only be applied if the
       active_if argument is True."""

    __slots__ = ['decorators', 'cls_name', 'test_name', 'device_type', 'dtypes', 'active_if']

    def __init__(self, decorators, cls_name=None, test_name=None, *,
                 device_type=None, dtypes=None, active_if=True):
        self.decorators = list(decorators) if isinstance(decorators, collections.abc.Sequence) else [decorators]
        self.cls_name = cls_name
        self.test_name = test_name
        self.device_type = device_type
        self.dtypes = dtypes
        self.active_if = active_if

    def is_active(self, cls_name, test_name, device_type, dtype):
        return (
            self.active_if and
            (self.cls_name is None or self.cls_name == cls_name) and
            (self.test_name is None or self.test_name == test_name) and
            (self.device_type is None or self.device_type == device_type) and
            (self.dtypes is None or dtype in self.dtypes)
        )


class SkipInfo(DecorateInfo):
    """Describes which test, or type of tests, should be skipped when testing
       an operator. Any test that matches all provided arguments will be skipped.
       The skip will only be checked if the active_if argument is True."""

    def __init__(self, cls_name=None, test_name=None, *,
                 device_type=None, dtypes=None, active_if=True):
        super().__init__(decorators=skipIf(True, "Skipped!"), cls_name=cls_name,
                         test_name=test_name, device_type=device_type, dtypes=dtypes,
                         active_if=active_if)

class SampleInput(object):
    """Represents sample inputs to a function."""

    # output_process_fn_grad is a function that modifies the output of op compatible with input
    __slots__ = ['input', 'args', 'kwargs', 'output_process_fn_grad']

    def __init__(self, input, *, args=tuple(), kwargs=None, output_process_fn_grad=None):
        # test_ops.py expects input to be a tuple
        self.input = input if isinstance(input, tuple) else (input,)
        self.args = args
        self.kwargs = kwargs if kwargs is not None else {}
        self.output_process_fn_grad = output_process_fn_grad

    def __repr__(self):
        arguments = [
            f'input[{len(self.input)}]',
            f'args={self.args}' if len(self.args) > 0 else None,
            f'kwargs={self.kwargs}' if len(self.kwargs) > 0 else None,
            (f'output_process_fn_grad={self.output_process_fn_grad}'
             if self.output_process_fn_grad is not None else None)]

        return f'SampleInput({", ".join(a for a in arguments if a is not None)})'


_NOTHING = object()  # Unique value to distinguish default from anything else


# Extension of getattr to support qualified names
# e.g. _getattr_qual(torch, 'linalg.norm') -> torch.linalg.norm
def _getattr_qual(obj, name, default=_NOTHING):
    try:
        for path in name.split('.'):
            obj = getattr(obj, path)
        return obj
    except AttributeError:
        if default is not _NOTHING:
            return default
        else:
            raise


# Classes and methods for the operator database
class OpInfo(object):
    """Operator information and helper functions for acquiring it."""

    def __init__(self,
                 name,  # the string name of the function
                 *,
                 op=None,  # the function variant of the operation, populated as torch.<name> if None
                 dtypes=floating_types(),  # dtypes this function is expected to work with
                 dtypesIfCPU=None,  # dtypes this function is expected to work with on CPU
                 dtypesIfCUDA=None,  # dtypes this function is expected to work with on CUDA
                 dtypesIfROCM=None,  # dtypes this function is expected to work with on ROCM
                 default_test_dtypes=None,  # dtypes to test with by default. Gets intersected
                                            # with the dtypes support on the tested device
                 test_inplace_grad=True,  # whether to gradcheck and gradgradcheck the inplace variant
                 test_complex_grad=True,  # whether to gradcheck and gradgradcheck for complex dtypes
                 skip_bfloat16_grad=False,  # whether to skip grad and gradgradcheck for bfloat16 dtype
                 assert_autodiffed=False,  # if a op's aten::node is expected to be symbolically autodiffed
                 autodiff_nonfusible_nodes=None,  # a list of strings with node names that are expected to be in a
                                                  # DifferentiableGraph when autodiffed. Ex: ['aten::add', 'aten::mm'],
                                                  # default is populated to be ['aten::(name of Python operator)']
                 autodiff_fusible_nodes=None,  # a list of strings with node names that are expected to be in FusionGroups
                                               # inside of DifferentiableGraphs when this operation is autodiffed.
                                               # Ex: ['aten::add', 'aten::mm'], defaults to an empty list
                                               # Note: currently no ops use fusible nodes
                 output_func=lambda x: x,  # fn mapping output to part that should be gradcheck'ed
                 supports_tensor_out=True,  # whether the op supports the out kwarg, returning a Tensor
                 skips=tuple(),  # information about which tests to skip
                 decorators=None,  # decorators to apply to generated tests
                 safe_casts_outputs=False,  # whether op allows safe casting when writing to out arguments
                 sample_inputs_func=None,  # function to generate sample inputs
                 aten_name=None,  # name of the corresponding aten:: operator
                 variant_test_name='',  # additional string to include in the test name
                 supports_sparse=False,  # supported for sparse
                 check_batched_grad=True,  # check batched grad when doing gradcheck
                 check_batched_gradgrad=True,  # check batched grad grad when doing gradgradcheck
                 ):

        # Validates the dtypes are generated from the dispatch-related functions
        for dtype_list in (dtypes, dtypesIfCPU, dtypesIfCUDA, dtypesIfROCM):
            assert isinstance(dtype_list, (_dispatch_dtypes, type(None)))

        self.name = name
        self.aten_name = aten_name if aten_name is not None else name
        self.variant_test_name = variant_test_name

        self.dtypes = set(dtypes)
        self.dtypesIfCPU = set(dtypesIfCPU) if dtypesIfCPU is not None else self.dtypes
        self.dtypesIfCUDA = set(dtypesIfCUDA) if dtypesIfCUDA is not None else self.dtypes
        self.dtypesIfROCM = set(dtypesIfROCM) if dtypesIfROCM is not None else self.dtypes
        self._default_test_dtypes = set(default_test_dtypes) if default_test_dtypes is not None else None

        # NOTE: if the op is unspecified it is assumed to be under the torch namespace
        self.op = op if op else _getattr_qual(torch, self.name)
        self.method_variant = getattr(torch.Tensor, name, None)
        inplace_name = name + "_"
        self.inplace_variant = getattr(torch.Tensor, inplace_name, None)
        self.operator_variant = getattr(operator, name, None)
        self.skip_bfloat16_grad = skip_bfloat16_grad

        self.test_inplace_grad = test_inplace_grad
        self.test_complex_grad = test_complex_grad
        self.supports_tensor_out = supports_tensor_out
        self.safe_casts_outputs = safe_casts_outputs

        self.skips = skips
        self.decorators = decorators
        self.output_func = output_func
        self.sample_inputs_func = sample_inputs_func

        self.assert_autodiffed = assert_autodiffed
        self.autodiff_fusible_nodes = autodiff_fusible_nodes if autodiff_fusible_nodes else []
        if autodiff_nonfusible_nodes is None:
            self.autodiff_nonfusible_nodes = ['aten::' + self.name]
        else:
            self.autodiff_nonfusible_nodes = autodiff_nonfusible_nodes
        self.supports_sparse = supports_sparse
        self.check_batched_grad = check_batched_grad
        self.check_batched_gradgrad = check_batched_gradgrad

    def __call__(self, *args, **kwargs):
        """Calls the function variant of the operator."""
        return self.op(*args, **kwargs)

    def get_op(self):
        """Returns the function variant of the operator, torch.<op_name>."""
        return self.op

    def get_method(self):
        """Returns the method variant of the operator, torch.Tensor.<op_name>.
        Returns None if the operator has no method variant.
        """
        return self.method_variant

    def get_inplace(self):
        """Returns the inplace variant of the operator, torch.Tensor.<op_name>_.
        Returns None if the operator has no inplace variant.
        """
        return self.inplace_variant

    def get_operator_variant(self):
        """Returns operator variant of the operator, e.g. operator.neg
        Returns None if the operator has no operator variant.
        """
        return self.operator_variant

    def sample_inputs(self, device, dtype, requires_grad=False):
        """Returns an iterable of SampleInputs.

        These samples should be sufficient to test the function works correctly
        with autograd, TorchScript, etc.
        """
        return self.sample_inputs_func(self, device, dtype, requires_grad)

    # Returns True if the test should be skipped and False otherwise
    def should_skip(self, cls_name, test_name, device_type, dtype):
        return any(si.is_active(cls_name, test_name, device_type, dtype)
                   for si in self.skips)

    def supported_dtypes(self, device_type):
        if device_type == 'cpu':
            return self.dtypesIfCPU
        if device_type == 'cuda':
            return self.dtypesIfROCM if TEST_WITH_ROCM else self.dtypesIfCUDA
        else:
            return self.dtypes


    def supports_dtype(self, dtype, device_type):
        return dtype in self.supported_dtypes(device_type)

    def default_test_dtypes(self, device_type):
        """Returns the default dtypes used to test this operator on the device.

        Equal to the operator's default_test_dtypes filtered to remove dtypes
        not supported by the device.
        """
        supported = self.supported_dtypes(device_type)
        return (supported if self._default_test_dtypes is None
                else supported.intersection(self._default_test_dtypes))


L = 20
M = 10
S = 5


def sample_inputs_unary(op_info, device, dtype, requires_grad):
    low, high = op_info.domain
    low = low if low is None else low + op_info._domain_eps
    high = high if high is None else high - op_info._domain_eps

    return (SampleInput(make_tensor((L,), device, dtype,
                                    low=low, high=high,
                                    requires_grad=requires_grad)),
            SampleInput(make_tensor((), device, dtype,
                                    low=low, high=high,
                                    requires_grad=requires_grad)))

# Metadata class for unary "universal functions (ufuncs)" that accept a single
# tensor and have common properties like:
class UnaryUfuncInfo(OpInfo):
    """Operator information for 'universal unary functions (unary ufuncs).'
    These are functions of a single tensor with common properties like:
      - they are elementwise functions
      - the input shape is the output shape
      - they typically have method and inplace variants
      - they typically support the out kwarg
      - they typically have NumPy or SciPy references
    See NumPy's universal function documentation
    (https://numpy.org/doc/1.18/reference/ufuncs.html) for more details
    about the concept of ufuncs.
    """

    def __init__(self,
                 name,  # the string name of the function
                 *,
                 ref,  # a reference function
                 dtypes=floating_types(),
                 dtypesIfCPU=floating_and_complex_types_and(torch.bfloat16),
                 dtypesIfCUDA=floating_and_complex_types_and(torch.half),
                 dtypesIfROCM=floating_types_and(torch.half),
                 domain=(None, None),  # the [low, high) domain of the function
                 handles_large_floats=True,  # whether the op correctly handles large float values (like 1e20)
                 handles_extremals=True,  # whether the op correctly handles extremal values (like inf)
                 handles_complex_extremals=True,  # whether the op correct handles complex extremals (like inf -infj)
                 supports_complex_to_float=False,  # op supports casting from complex input to real output safely eg. angle
                 sample_inputs_func=sample_inputs_unary,
                 supports_sparse=False,
                 **kwargs):
        super(UnaryUfuncInfo, self).__init__(name,
                                             dtypes=dtypes,
                                             dtypesIfCPU=dtypesIfCPU,
                                             dtypesIfCUDA=dtypesIfCUDA,
                                             dtypesIfROCM=dtypesIfROCM,
                                             sample_inputs_func=sample_inputs_func,
                                             supports_sparse=supports_sparse,
                                             **kwargs)
        self.ref = ref
        self.domain = domain
        self.handles_large_floats = handles_large_floats
        self.handles_extremals = handles_extremals
        self.handles_complex_extremals = handles_complex_extremals
        self.supports_complex_to_float = supports_complex_to_float

        # Epsilon to ensure grad and gradgrad checks don't test values
        #   outside a function's domain.
        self._domain_eps = 1e-5

def sample_inputs_tensor_split(op_info, device, dtype, requires_grad):
    return (SampleInput(make_tensor((S, S, S), device, dtype,
                                    low=None, high=None,
                                    requires_grad=requires_grad),
                        args=(torch.tensor([1, 2, 3]),),),
            SampleInput(make_tensor((S, S, S), device, dtype,
                                    low=None, high=None,
                                    requires_grad=requires_grad),
                        args=(torch.tensor(1),),),
            SampleInput(make_tensor((S, S, S), device, dtype,
                                    low=None, high=None,
                                    requires_grad=requires_grad),
                        args=(torch.tensor([1, 2, 3]),),
                        kwargs=dict(dim=1)),)

def sample_inputs_linalg_norm(op_info, device, dtype, requires_grad):
    test_sizes = [
        (S,),
        (0,),
        (S, S),
        (0, 0),
        (S, 0),
        (0, S),
        (S, S, S),
        (0, S, S),
        (S, 0, S),
        (0, 0, 0),
    ]

    vector_ords = (None, 0, 0.5, 1, 2, 3.5, inf, -0.5, -1, -2, -3.5, -inf)
    matrix_ords = (None, 'fro', 'nuc', 1, 2, inf, -1, -2, -inf)

    inputs = []

    is_dtype_half = dtype in [torch.float16, torch.bfloat16]

    for test_size in test_sizes:
        is_vector_norm = len(test_size) == 1
        is_matrix_norm = len(test_size) == 2

        for keepdim in [False, True]:
            inputs.append(SampleInput(
                make_tensor(
                    test_size, device, dtype, low=None, high=None,
                    requires_grad=requires_grad),
                kwargs=dict(
                    keepdim=keepdim)))

            if not (is_vector_norm or is_matrix_norm):
                continue

            ords = vector_ords if is_vector_norm else matrix_ords

            for ord in ords:
                # TODO: remove this check when `max` is implemented for
                #       float16 and bfloat16. Issue:
                #       https://github.com/pytorch/pytorch/issues/50790
                if is_vector_norm and is_dtype_half and ord in [inf, -inf]:
                    continue

                inputs.append(SampleInput(
                    make_tensor(
                        test_size, device, dtype,
                        low=None, high=None,
                        requires_grad=requires_grad),
                    args=(ord,),
                    kwargs=dict(
                        keepdim=keepdim)))

                if ord in ['nuc', 'fro']:
                    inputs.append(SampleInput(
                        make_tensor(
                            test_size, device, dtype,
                            low=None, high=None,
                            requires_grad=requires_grad),
                        kwargs=dict(
                            ord=ord,
                            keepdim=keepdim,
                            dim=(0, 1))))
        return inputs

def sample_inputs_slogdet(op_info, device, dtype, requires_grad):
    # original test cases from 'method_tests' have too many test_inputs
    # we don't actually need all of them to check the autograd and jit correctness
    # sample inputs with shapes 0x0, 0xSxS, 2x0x0 are added
    test_inputs = (
        torch.randn(0, 0, dtype=dtype, device=device),  # '0x0'
        torch.randn(S, S, dtype=dtype, device=device),  # 'SxS'
        torch.randn(0, S, S, dtype=dtype, device=device),  # 'zero_batched_SxS'
        torch.randn(2, 0, 0, dtype=dtype, device=device),  # 'batched_0x0'
        torch.randn(2, S, S, dtype=dtype, device=device),  # 'batched_SxS'
    )
    out = []
    for a in test_inputs:
        a.requires_grad = requires_grad
        out.append(SampleInput(a))
    return out

def sample_inputs_addmm(op_info, device, dtype, requires_grad):
    input = SampleInput((make_tensor((S, S), device, dtype,
                                     low=None, high=None,
                                     requires_grad=requires_grad),
                         make_tensor((S, S), device, dtype,
                                     low=None, high=None,
                                     requires_grad=requires_grad),
                         make_tensor((S, S), device, dtype,
                                     low=None, high=None,
                                     requires_grad=False)))
    if dtype.is_complex:
        another_input = SampleInput((make_tensor((S, S), device, dtype,
                                     low=None, high=None,
                                     requires_grad=requires_grad),
                                     make_tensor((S, S), device, dtype,
                                     low=None, high=None,
                                     requires_grad=requires_grad),
                                     make_tensor((S, S), device, dtype,
                                     low=None, high=None,
                                     requires_grad=False)),
                                    kwargs=dict(beta=1 + 2j, alpha=2 + 3j))
        return (input, another_input)
    else:
        return (input, )

def sample_inputs_addr(op_info, device, dtype, requires_grad):
    input1 = SampleInput((make_tensor((S, M), device, dtype,
                          low=None, high=None,
                          requires_grad=requires_grad),
                          make_tensor((S, ), device, dtype,
                          low=None, high=None,
                          requires_grad=requires_grad),
                          make_tensor((M, ), device, dtype,
                          low=None, high=None,
                          requires_grad=requires_grad)))

    input2 = SampleInput((make_tensor((), device, dtype,
                          low=None, high=None,
                          requires_grad=requires_grad),
                          make_tensor((S, ), device, dtype,
                          low=None, high=None,
                          requires_grad=requires_grad),
                          make_tensor((M, ), device, dtype,
                          low=None, high=None,
                          requires_grad=requires_grad)))
    if dtype.is_complex:
        alpha, beta = 0.1 + 0.3j, 0.4 + 0.6j
    elif dtype.is_floating_point:
        alpha, beta = 0.2, 0.6
    else:
        alpha, beta = 2, 3

    input3 = SampleInput((make_tensor((S, M), device, dtype,
                          low=None, high=None,
                          requires_grad=requires_grad),
                          make_tensor((S, ), device, dtype,
                          low=None, high=None,
                          requires_grad=requires_grad),
                          make_tensor((M, ), device, dtype,
                          low=None, high=None,
                          requires_grad=requires_grad)),
                         kwargs=dict(beta=beta, alpha=alpha))

    input4 = SampleInput((make_tensor((), device, dtype,
                          low=None, high=None,
                          requires_grad=requires_grad),
                          make_tensor((S, ), device, dtype,
                          low=None, high=None,
                          requires_grad=requires_grad),
                          make_tensor((M, ), device, dtype,
                          low=None, high=None,
                          requires_grad=requires_grad)),
                         kwargs=dict(beta=beta, alpha=alpha))

    return (input1, input2, input3, input4)

def sample_inputs_xlogy(self, device, dtype, requires_grad):
    return (SampleInput((make_tensor((S, S), device, dtype,
                                     low=None, high=None,
                                     requires_grad=requires_grad),
                         make_tensor((S, S), device, dtype,
                                     low=0, high=None,
                                     requires_grad=requires_grad))),)

def sample_inputs_trace(self, device, dtype, requires_grad):
    return (SampleInput((make_tensor((S, S), device, dtype,
                                     low=None, high=None,
                                     requires_grad=requires_grad))),)

def sample_inputs_linalg_inv(op_info, device, dtype, requires_grad=False):
    """
    This function generates always invertible input for torch.linalg.inv using
    random_fullrank_matrix_distinct_singular_value.
    The input is generated as the itertools.product of 'batches' and 'ns'.
    In total this function generates 8 SampleInputs
    'batches' cases include:
        () - single input,
        (0,) - zero batched dimension,
        (2,) - batch of two matrices,
        (2, 3) - 2x3 batch of matrices
    'ns' gives 0x0 and 5x5 matrices.
    Zeros in dimensions are edge cases in the implementation and important to test for in order to avoid unexpected crashes.
    """
    from torch.testing._internal.common_utils import random_fullrank_matrix_distinct_singular_value

    batches = [(), (0, ), (2, ), (2, 3)]
    ns = [0, 5]
    out = []
    for batch, n in product(batches, ns):
        a = random_fullrank_matrix_distinct_singular_value(n, *batch, dtype=dtype).to(device)
        a.requires_grad = requires_grad
        out.append(SampleInput(a))
    return out

def np_sinc_with_fp16_as_fp32(x):
    # Wraps numpy's sinc function so that fp16 values are promoted to fp32
    # before sinc is invoked. Context: numpy's sinc returns NaN when evaluated
    # at 0 for fp16.
    if x.dtype == np.float16:
        return np.sinc(x.astype(np.float32))
    else:
        return np.sinc(x)

def sample_inputs_broadcast_to(op_info, device, dtype, requires_grad):
    test_cases = (
        ((S, 1, 1), (S, S, S)),
        ((S, 1, S), (S, S, S)),
        ((S, 1), (S, S, S)),
        ((1,), (S, S, S)),
        ((1, S), (1, 1, S)),
        ((), ()),
        ((), (1, 3, 2)),
    )

    return tuple(SampleInput((make_tensor(size, device, dtype,
                                          low=None, high=None,
                                          requires_grad=requires_grad), shape))
                 for size, shape in test_cases)

def sample_inputs_stack(op_info, device, dtype, requires_grad):
    return (SampleInput((make_tensor((S, S), device, dtype,
                                     low=None, high=None,
                                     requires_grad=requires_grad),
                        make_tensor((S, S), device, dtype,
                                    low=None, high=None,
                                    requires_grad=requires_grad),
                        make_tensor((S, S), device, dtype,
                                    low=None, high=None,
                                    requires_grad=requires_grad)), kwargs=dict(idx=0)),)

def sample_inputs_hstack_dstack_vstack(op_info, device, dtype, requires_grad):
    return (SampleInput((make_tensor((S, S), device, dtype,
                                     low=None, high=None,
                                     requires_grad=requires_grad),
                        make_tensor((S, S), device, dtype,
                                    low=None, high=None,
                                    requires_grad=requires_grad),
                        make_tensor((S, S), device, dtype,
                                    low=None, high=None,
                                    requires_grad=requires_grad))),)

def sample_inputs_gather(op_info, device, dtype, requires_grad):
    return (SampleInput((make_tensor((M, S), device, dtype,
                                     low=None, high=None,
                                     requires_grad=requires_grad),
                        0, gather_variable((S, S), 1, M, True, device=device))),
            SampleInput((make_tensor((M, S), device, dtype,
                                     low=None, high=None,
                                     requires_grad=requires_grad),
                        1, gather_variable((M, S // 2), 0, S, True, device=device))),
            SampleInput((make_tensor((), device, dtype,
                                     low=None, high=None,
                                     requires_grad=requires_grad),
                        0, torch.tensor([0], dtype=torch.int64, device=device))),
            SampleInput((make_tensor((S,), device, dtype,
                                     low=None, high=None,
                                     requires_grad=requires_grad),
                        0, torch.tensor(0, dtype=torch.int64, device=device))),
            SampleInput((make_tensor((), device, dtype,
                                     low=None, high=None,
                                     requires_grad=requires_grad),
                        0, torch.tensor(0, dtype=torch.int64, device=device))),
            )


def sample_inputs_index_select(op_info, device, dtype, requires_grad):
    return (SampleInput((make_tensor((S, S, S), device, dtype,
                                     low=None, high=None,
                                     requires_grad=requires_grad),
                        0, index_variable(2, S, device=device))),
            SampleInput((make_tensor((), device, dtype,
                                     low=None, high=None,
                                     requires_grad=requires_grad),
                        0, torch.tensor([0], dtype=torch.int64, device=device))),
            SampleInput((make_tensor((), device, dtype,
                                     low=None, high=None,
                                     requires_grad=requires_grad),
                        0, torch.tensor(0, dtype=torch.int64, device=device))),
            )

def sample_movedim_moveaxis(op_info, device, dtype, requires_grad):
    return (SampleInput((make_tensor((4, 3, 2, 1), device, dtype,
                                     low=None, high=None,
                                     requires_grad=requires_grad),
                        (0, 1, 2, 3), (3, 2, 1, 0))),
            SampleInput((make_tensor((4, 3, 2, 1), device, dtype,
                                     low=None, high=None,
                                     requires_grad=requires_grad),
                        (0, -1, -2, -3), (-3, -2, -1, -0))))


def sample_repeat_tile(op_info, device, dtype, requires_grad):
    rep_dims = ((), (0, ), (1, ), (0, 2), (1, 1), (2, 3), (2, 3, 2), (0, 2, 3), (2, 1, 1, 1),)
    shapes = ((), (0,), (2,), (3, 0), (3, 2), (3, 0, 1))

    if requires_grad:
        # Tests for variant_consistency_jit, grad, gradgrad
        # are slower. Use smaller bags of `rep_dims` and `shapes`
        # in this case.
        rep_dims = ((), (0, ), (0, 2), (1, 1), (2, 3), (1, 3, 2), (3, 1, 1))  # type: ignore
        shapes = ((), (0,), (2,), (3, 2))  # type: ignore

    tensors = [make_tensor(shape, device, dtype,
                           low=None, high=None,
                           requires_grad=requires_grad) for shape in shapes]

    samples = []
    for rep_dim, tensor in product(rep_dims, tensors):
        for t in (tensor, tensor.T):
            if op_info.name == 'repeat' and len(rep_dim) >= t.dim():
                # `torch.repeat` errors for `len(rep_dims) < t.dim()`,
                # so we filter such combinations.
                samples.append(SampleInput((t, rep_dim),))
            elif op_info.name == 'tile':
                samples.append(SampleInput((t, rep_dim),))

    return samples

def np_unary_ufunc_integer_promotion_wrapper(fn):
    # Wrapper that passes PyTorch's default scalar
    #   type as an argument to the wrapped NumPy
    #   unary ufunc when given an integer input.
    #   This mimicks PyTorch's integer->floating point
    #   type promotion.
    #
    # This is necessary when NumPy promotes
    #   integer types to double, since PyTorch promotes
    #   integer types to the default scalar type.

    # Helper to determine if promotion is needed
    def is_integral(dtype):
        return dtype in [np.bool, np.uint8, np.int8, np.int16, np.int32, np.int64]

    # NOTE: Promotion in PyTorch is from integer types to the default dtype
    np_dtype = torch_to_numpy_dtype_dict[torch.get_default_dtype()]

    @wraps(fn)
    def wrapped_fn(x):
        if is_integral(x.dtype):
            return fn(x, dtype=np_dtype)
        return fn(x)

    return wrapped_fn


# Metadata class for Fast Fourier Transforms in torch.fft.
class SpectralFuncInfo(OpInfo):
    """Operator information for torch.fft transforms. """

    def __init__(self,
                 name,  # the string name of the function
                 *,
                 ref=None,  # Reference implementation (probably in np.fft namespace)
                 dtypes=floating_and_complex_types(),
                 ndimensional: bool,  # Whether dim argument can be a tuple
                 decorators=None,
                 **kwargs):
        decorators = list(decorators) if decorators is not None else []
        decorators += [
            skipCPUIfNoMkl,
            skipCUDAIfRocm,
            # gradgrad is quite slow
            DecorateInfo(slowTest, 'TestGradients', 'test_fn_gradgrad'),
        ]

        super().__init__(name=name,
                         dtypes=dtypes,
                         decorators=decorators,
                         **kwargs)
        self.ref = ref if ref is not None else _getattr_qual(np, name)
        self.ndimensional = ndimensional


    def sample_inputs(self, device, dtype, requires_grad=False):
        nd_tensor = make_tensor((S, S + 1, S + 2), device, dtype, low=None, high=None,
                                requires_grad=requires_grad)
        tensor = make_tensor((31,), device, dtype, low=None, high=None,
                             requires_grad=requires_grad)

        if self.ndimensional:
            return [
                SampleInput(nd_tensor, kwargs=dict(s=(3, 10), dim=(1, 2), norm='ortho')),
                SampleInput(nd_tensor, kwargs=dict(norm='ortho')),
                SampleInput(nd_tensor, kwargs=dict(s=(8,))),
                SampleInput(tensor),

                *(SampleInput(nd_tensor, kwargs=dict(dim=dim))
                  for dim in [-1, -2, -3, (0, -1)]),
            ]
        else:
            return [
                SampleInput(nd_tensor, kwargs=dict(n=10, dim=1, norm='ortho')),
                SampleInput(nd_tensor, kwargs=dict(norm='ortho')),
                SampleInput(nd_tensor, kwargs=dict(n=7)),
                SampleInput(tensor),

                *(SampleInput(nd_tensor, kwargs=dict(dim=dim))
                  for dim in [-1, -2, -3]),
            ]


class ShapeFuncInfo(OpInfo):
    """Early version of a specialized OpInfo for Shape manipulating operations like tile and roll"""
    def __init__(self,
                 name,  # the string name of the function
                 *,
                 ref,  # a reference function
                 dtypes=floating_types(),
                 dtypesIfCPU=None,
                 dtypesIfCUDA=None,
                 dtypesIfROCM=None,
                 sample_inputs_func=None,
                 **kwargs):
        super(ShapeFuncInfo, self).__init__(name,
                                            dtypes=dtypes,
                                            dtypesIfCPU=dtypesIfCPU,
                                            dtypesIfCUDA=dtypesIfCUDA,
                                            dtypesIfROCM=dtypesIfROCM,
                                            sample_inputs_func=sample_inputs_func,
                                            **kwargs)
        self.ref = ref


class HermitianOpInfo(OpInfo):
    """Operator information for Hermitian functions
    These are functions that take Hermitian matrices as input.
    They require a modified function to be tested for gradcheck, because the finite-difference algorithm
    for calculating derivatives does not preserve the Hermitian property of the input and returning incorrect results.
    """

    def get_op(self):
        """
        Returns the function variant of the operator, torch.<op_name>,
        compatible with gradcheck for Hermitian functions.
        It works only for single input argument.
        """
        def hermitian_func(non_hermitian_input, **kwargs):
            hermitian_input = non_hermitian_input + non_hermitian_input.conj().transpose(-2, -1)
            return self.op(hermitian_input, **kwargs)

        return hermitian_func


class TriangularOpInfo(OpInfo):
    """Operator information for function that take lower or upper triangular matrices as input.
    They require a modified function to be tested for gradcheck, because the finite-difference algorithm
    for calculating derivatives does not preserve the triangular property of the input and returning incorrect results.
    """

    def get_op(self):
        """
        Returns the function variant of the operator, torch.<op_name>,
        compatible with gradcheck for triangular input functions.
        It works only for single input argument and upper kwarg
        """
        def triangular_func(non_triangular_input, upper=False):
            if upper:
                triangular_input = non_triangular_input.triu()
            else:
                triangular_input = non_triangular_input.tril()
            return self.op(triangular_input, upper=upper)

        return triangular_func

    def get_method(self):
        """
        Returns the method variant of the operator
        compatible with gradcheck for triangular input functions.
        It works only for single input argument and upper kwarg
        """
        def triangular_func(non_triangular_input, upper=False):
            if upper:
                triangular_input = non_triangular_input.triu()
            else:
                triangular_input = non_triangular_input.tril()
            return self.method_variant(triangular_input, upper=upper)

        return triangular_func

    def sample_inputs(self, device, dtype, requires_grad=False):
        """
        This function generates Cholesky factors of positive-definite (non-singular) Hermitian (symmetric) matrices
        for cholesky_inverse.
        """
        from torch.testing._internal.common_utils import random_hermitian_pd_matrix
        inputs = (
            torch.zeros(0, 0, dtype=dtype, device=device),  # 0x0 matrix
            torch.zeros(0, 2, 2, dtype=dtype, device=device),  # zero batch of matrices
            random_hermitian_pd_matrix(S, dtype=dtype, device=device),  # single matrix
            random_hermitian_pd_matrix(S, 2, dtype=dtype, device=device),  # batch of matrices
        )
        test_cases = (torch.linalg.cholesky(a) for a in inputs)
        out = []
        for a in test_cases:
            a.requires_grad = requires_grad
            out.append(SampleInput(a))
            out.append(SampleInput(a, kwargs=dict(upper=True)))
        return out


def sample_inputs_linalg_pinv(op_info, device, dtype, requires_grad=False):
    """
    This function generates input for torch.linalg.pinv with distinct singular values so that autograd is always stable
    Implementation of torch.linalg.pinv depends on torch.svd and torch.linalg.eigh, therefore it's sufficient to
    check only square S x S matrix and the batched (3 x S x S) input.
    """
    from torch.testing._internal.common_utils import random_fullrank_matrix_distinct_singular_value

    test_cases = (
        random_fullrank_matrix_distinct_singular_value(S, dtype=dtype).to(device),  # single matrix
        random_fullrank_matrix_distinct_singular_value(S, 3, dtype=dtype).to(device),  # batch of matrices
    )

    out = []
    for a in test_cases:
        a.requires_grad = requires_grad
        out.append(SampleInput(a))
    return out


def sample_inputs_linalg_pinv_hermitian(op_info, device, dtype, requires_grad=False):
    """
    This function generates input for torch.linalg.pinv with hermitian=True keyword argument.
    """
    out = sample_inputs_linalg_pinv(op_info, device, dtype, requires_grad)
    for o in out:
        o.kwargs = {"hermitian": True}
    return out

def sample_inputs_linalg_solve(op_info, device, dtype, requires_grad=False, vector_rhs_allowed=True):
    """
    This function generates always solvable input for torch.linalg.solve
    Using random_fullrank_matrix_distinct_singular_value gives a non-singular (=invertible, =solvable) matrices 'a'.
    The first input to torch.linalg.solve is generated as the itertools.product of 'batches' and 'ns'.
    The second input is generated as the product of 'batches', 'ns' and 'nrhs'.
    In total this function generates 18 SampleInputs
    'batches' cases include:
        () - single input,
        (0,) - zero batched dimension,
        (2,) - batch of two matrices.
    'ns' gives 0x0 and 5x5 matrices.
    and 'nrhs' controls the number of vectors to solve for:
        () - using 1 as the number of vectors implicitly
        (1,) - same as () but explicit
        (3,) - solve for 3 vectors.
    Zeros in dimensions are edge cases in the implementation and important to test for in order to avoid unexpected crashes.
    'vector_rhs_allowed' controls whether to include nrhs = () to the list of SampleInputs.
    torch.solve / triangular_solve / cholesky_solve (opposed to torch.linalg.solve) do not allow
    1D tensors (vectors) as the right-hand-side.
    Once torch.solve / triangular_solve / cholesky_solve and its testing are removed,
    'vector_rhs_allowed' may be removed here as well.
    """
    from torch.testing._internal.common_utils import random_fullrank_matrix_distinct_singular_value

    batches = [(), (0, ), (2, )]
    ns = [0, 5]
    if vector_rhs_allowed:
        nrhs = [(), (1,), (3,)]
    else:
        nrhs = [(1,), (3,)]
    out = []
    for n, batch, rhs in product(ns, batches, nrhs):
        a = random_fullrank_matrix_distinct_singular_value(n, *batch, dtype=dtype).to(device)
        a.requires_grad = requires_grad
        b = torch.randn(*batch, n, *rhs, dtype=dtype, device=device)
        b.requires_grad = requires_grad
        out.append(SampleInput((a, b)))
    return out


def sample_inputs_legacy_solve(op_info, device, dtype, requires_grad=False):
    """
    This function generates always solvable input for legacy solve functions
    (the ones that are not in torch.linalg module).
    The difference from sample_inputs_linalg_solve is that here the right-hand-side of A x = b equation
    should have b.ndim >= 2, vectors are not allowed.
    Also the arguments order is swapped.
    """
    out = sample_inputs_linalg_solve(
        op_info, device, dtype, requires_grad=requires_grad, vector_rhs_allowed=False
    )
    for sample in out:
        sample.input = tuple(reversed(sample.input))
    return out


def sample_inputs_std_var(op_info, device, dtype, requires_grad):
    tensor_nd = make_tensor((S, S, S), device=device, dtype=dtype,
                            low=None, high=None, requires_grad=requires_grad)
    tensor_1d = make_tensor((S,), device=device, dtype=dtype,
                            low=None, high=None, requires_grad=requires_grad)

    return [
        SampleInput(tensor_nd),
        SampleInput(tensor_nd, kwargs=dict(dim=1)),
        SampleInput(tensor_nd, kwargs=dict(dim=1, unbiased=True, keepdim=True)),
        SampleInput(tensor_1d, kwargs=dict(dim=0, unbiased=True, keepdim=True)),
        SampleInput(tensor_1d, kwargs=dict(dim=0, unbiased=False, keepdim=False)),
    ]


def _sample_inputs_svd(op_info, device, dtype, requires_grad=False, is_linalg_svd=False):
    """
    This function generates input for torch.svd with distinct singular values so that autograd is always stable.
    Matrices of different size:
        square matrix - S x S size
        tall marix - S x (S-2)
        wide matrix - (S-2) x S
    and batched variants of above are generated.
    Each SampleInput has a function 'output_process_fn_grad' attached to it that is applied on the output of torch.svd
    It is needed for autograd checks, because backward of svd doesn't work for an arbitrary loss function.
    """
    from torch.testing._internal.common_utils import random_fullrank_matrix_distinct_singular_value

    # svd and linalg.svd returns V and V.conj().T, respectively. So we need to slice
    # along different dimensions when needed (this is used by
    # test_cases2:wide_all and wide_all_batched below)
    if is_linalg_svd:
        def slice_V(v):
            return v[..., :(S - 2), :]

        def uv_loss(usv):
            u00 = usv[0][0, 0]
            v00_conj = usv[2][0, 0]
            return u00 * v00_conj
    else:
        def slice_V(v):
            return v[..., :, :(S - 2)]

        def uv_loss(usv):
            u00 = usv[0][0, 0]
            v00_conj = usv[2][0, 0].conj()
            return u00 * v00_conj

    test_cases1 = (  # some=True (default)
        # loss functions for complex-valued svd have to be "gauge invariant",
        # i.e. loss functions shouldn't change when sigh of the singular vectors change.
        # the simplest choice to satisfy this requirement is to apply 'abs'.
        (random_fullrank_matrix_distinct_singular_value(S, dtype=dtype).to(device),
            lambda usv: usv[1]),  # 'check_grad_s'
        (random_fullrank_matrix_distinct_singular_value(S, dtype=dtype).to(device),
            lambda usv: abs(usv[0])),  # 'check_grad_u'
        (random_fullrank_matrix_distinct_singular_value(S, dtype=dtype).to(device),
            lambda usv: abs(usv[2])),  # 'check_grad_v'
        # this test is important as it checks the additional term that is non-zero only for complex-valued inputs
        # and when the loss function depends both on 'u' and 'v'
        (random_fullrank_matrix_distinct_singular_value(S, dtype=dtype).to(device),
            uv_loss),  # 'check_grad_uv'
        (random_fullrank_matrix_distinct_singular_value(S, dtype=dtype).to(device)[:(S - 2)],
            lambda usv: (abs(usv[0]), usv[1], abs(usv[2][..., :, :(S - 2)]))),  # 'wide'
        (random_fullrank_matrix_distinct_singular_value(S, dtype=dtype).to(device)[:, :(S - 2)],
            lambda usv: (abs(usv[0]), usv[1], abs(usv[2]))),  # 'tall'
        (random_fullrank_matrix_distinct_singular_value(S, 2, dtype=dtype).to(device),
            lambda usv: (abs(usv[0]), usv[1], abs(usv[2]))),  # 'batched'
        (random_fullrank_matrix_distinct_singular_value(S, 2, dtype=dtype).to(device)[..., :(S - 2), :],
            lambda usv: (abs(usv[0]), usv[1], abs(usv[2]))),  # 'wide_batched'
        (random_fullrank_matrix_distinct_singular_value(S, 2, dtype=dtype).to(device)[..., :, :(S - 2)],
            lambda usv: (abs(usv[0]), usv[1], abs(usv[2]))),  # 'tall_batched'
    )
    test_cases2 = (  # some=False
        (random_fullrank_matrix_distinct_singular_value(S, dtype=dtype).to(device)[:(S - 2)],
            lambda usv: (abs(usv[0]), usv[1], abs(slice_V(usv[2])))),  # 'wide_all'
        (random_fullrank_matrix_distinct_singular_value(S, dtype=dtype).to(device)[:, :(S - 2)],
            lambda usv: (abs(usv[0][:, :(S - 2)]), usv[1], abs(usv[2]))),  # 'tall_all'
        (random_fullrank_matrix_distinct_singular_value(S, 2, dtype=dtype).to(device)[..., :(S - 2), :],
            lambda usv: (abs(usv[0]), usv[1], abs(slice_V(usv[2])))),  # 'wide_all_batched'
        (random_fullrank_matrix_distinct_singular_value(S, 2, dtype=dtype).to(device)[..., :, :(S - 2)],
            lambda usv: (abs(usv[0][..., :, :(S - 2)]), usv[1], abs(usv[2]))),  # 'tall_all_batched'
    )

    out = []
    for a, out_fn in test_cases1:
        a.requires_grad = requires_grad
        if is_linalg_svd:
            kwargs = {'full_matrices': False}
        else:
            kwargs = {'some': True}
        out.append(SampleInput(a, kwargs=kwargs, output_process_fn_grad=out_fn))

    for a, out_fn in test_cases2:
        a.requires_grad = requires_grad
        if is_linalg_svd:
            kwargs = {'full_matrices': True}
        else:
            kwargs = {'some': False}
        out.append(SampleInput(a, kwargs=kwargs, output_process_fn_grad=out_fn))

    return out

def sample_inputs_svd(op_info, device, dtype, requires_grad=False):
    return _sample_inputs_svd(op_info, device, dtype, requires_grad, is_linalg_svd=False)

def sample_inputs_linalg_svd(op_info, device, dtype, requires_grad=False):
    return _sample_inputs_svd(op_info, device, dtype, requires_grad, is_linalg_svd=True)

def sample_inputs_pinverse(op_info, device, dtype, requires_grad=False):
    """
    This function generates input for torch.pinverse with distinct singular values so that autograd is always stable.
    Implementation of torch.pinverse depends on torch.svd, therefore it's sufficient to check only square S x S matrix
    and the batched (3 x S x S) input.
    """
    from torch.testing._internal.common_utils import random_fullrank_matrix_distinct_singular_value

    test_cases = (
        random_fullrank_matrix_distinct_singular_value(S, dtype=dtype).to(device),  # pinverse
        random_fullrank_matrix_distinct_singular_value(S, 3, dtype=dtype).to(device),  # pinverse 'batched'
    )

    out = []
    for a in test_cases:
        a.requires_grad = requires_grad
        out.append(SampleInput(a))
    return out


def sample_inputs_flip(op_info, device, dtype, requires_grad):
    tensors = (
        make_tensor((S, M, S), device, dtype, low=None, high=None, requires_grad=requires_grad),
        make_tensor((S, 0, M), device, dtype, low=None, high=None, requires_grad=requires_grad)
    )

    dims = ((0, 1, 2), (0,), (0, 2), (-1,), ())

    samples = [SampleInput(tensor, kwargs={'dims': dim}) for tensor, dim in product(tensors, dims)]

    return samples

def sample_inputs_fliplr_flipud(op_info, device, dtype, requires_grad):
    tensors = (
        make_tensor((S, M, S), device, dtype, low=None, high=None, requires_grad=requires_grad),
        make_tensor((S, 0, M), device, dtype, low=None, high=None, requires_grad=requires_grad)
    )
    return [SampleInput(tensor) for tensor in tensors]

<<<<<<< HEAD
def sample_inputs_logit(op_info, device, dtype, requires_grad):
    low, high = op_info.domain
    low = low if low is None else low + op_info._domain_eps
    high = high if high is None else high - op_info._domain_eps

    samples = (
        SampleInput(make_tensor((S, S, S), device, dtype, low=low, high=high, requires_grad=requires_grad)),
        SampleInput(make_tensor((S, S, S), device, dtype, low=low, high=high, requires_grad=requires_grad), args=(0.2,)),
        SampleInput(torch.rand((), device=device, dtype=dtype, requires_grad=requires_grad)),
        SampleInput(torch.rand((), device=device, dtype=dtype, requires_grad=requires_grad), args=(0.2,)),
        SampleInput(make_tensor((), device, dtype, low=low, high=high, requires_grad=requires_grad))
=======

def sample_inputs_masked_scatter(op_info, device, dtype, requires_grad):
    samples = (
        SampleInput(make_tensor((M, M), device, dtype, low=None, high=None, requires_grad=requires_grad),
                    args=(torch.randn(M, M, device=device) > 0,
                          make_tensor((M, M), device, dtype, low=None, high=None, requires_grad=requires_grad))),

        SampleInput(make_tensor((M, M), device, dtype, low=None, high=None, requires_grad=requires_grad),
                    args=(torch.randn((M,), device=device) > 0,
                          make_tensor((M, M), device, dtype, low=None, high=None, requires_grad=requires_grad))),

        SampleInput(make_tensor((M, M), device, dtype, low=None, high=None, requires_grad=requires_grad),
                    args=(bernoulli_scalar().to(device),
                          make_tensor((M, M), device, dtype, low=None, high=None, requires_grad=requires_grad))),
    )

    return samples

def sample_inputs_masked_select(op_info, device, dtype, requires_grad):
    samples = (
        SampleInput(make_tensor((M, M), device, dtype, low=None, high=None, requires_grad=requires_grad),
                    args=(torch.randn(M, M, device=device) > 0,)),

        SampleInput(make_tensor((M, M), device, dtype, low=None, high=None, requires_grad=requires_grad),
                    args=(torch.randn((M,), device=device) > 0,)),

        SampleInput(make_tensor((M,), device, dtype, low=None, high=None, requires_grad=requires_grad),
                    args=(torch.randn((M, M), device=device) > 0,)),

        SampleInput(make_tensor((M, 1, M), device, dtype, low=None, high=None, requires_grad=requires_grad),
                    args=(torch.randn((M, M), device=device) > 0,)),

        SampleInput(make_tensor((), device, dtype, low=None, high=None, requires_grad=requires_grad),
                    args=(torch.tensor(1, device=device, dtype=torch.bool),)),

        SampleInput(make_tensor((M, M), device, dtype, low=None, high=None, requires_grad=requires_grad),
                    args=(torch.tensor(1, device=device, dtype=torch.bool),)),

        SampleInput(make_tensor((), device, dtype, low=None, high=None, requires_grad=requires_grad),
                    args=(torch.randn((M, M), device=device) > 0,)),
>>>>>>> 40c0fffb
    )

    return samples

# Operator database (sorted alphabetically)
op_db: List[OpInfo] = [
    # NOTE: CPU complex acos produces incorrect outputs (https://github.com/pytorch/pytorch/issues/42952)
    UnaryUfuncInfo('acos',
                   ref=np.arccos,
                   domain=(-1, 1),
                   handles_complex_extremals=False,
                   dtypes=all_types_and_complex_and(torch.bool),
                   dtypesIfCPU=all_types_and_complex_and(torch.bool, torch.bfloat16),
                   dtypesIfCUDA=all_types_and_complex_and(torch.bool, torch.half),
                   default_test_dtypes=[torch.long, torch.half, torch.bfloat16, torch.float32, torch.cfloat],
                   skip_bfloat16_grad=True,
                   assert_autodiffed=True,
                   decorators=(precisionOverride({torch.float16: 1e-2,
                                                  torch.bfloat16: 1e-1,
                                                  torch.complex64: 1e-2}),),
                   safe_casts_outputs=True,
                   skips=(
                       SkipInfo('TestUnaryUfuncs', 'test_reference_numerics',
                                device_type='cpu', dtypes=[torch.cfloat, torch.cdouble]),
                       SkipInfo('TestUnaryUfuncs', 'test_reference_numerics',
                                dtypes=[torch.cfloat, torch.cdouble], active_if=IS_WINDOWS),
                       SkipInfo('TestGradients', 'test_fn_grad',
                                dtypes=[torch.cdouble], active_if=IS_WINDOWS),
                       SkipInfo('TestGradients', 'test_method_grad',
                                dtypes=[torch.cdouble], active_if=IS_WINDOWS),
                       SkipInfo('TestGradients', 'test_inplace_grad',
                                dtypes=[torch.cdouble], active_if=IS_WINDOWS),
                   )),
    # NOTE: the derivative for inplace acosh is not implemented
    UnaryUfuncInfo('acosh',
                   ref=np.arccosh,
                   domain=(1, float('inf')),
                   dtypes=all_types_and_complex_and(torch.bool),
                   dtypesIfCPU=all_types_and_complex_and(torch.bool),
                   dtypesIfCUDA=all_types_and_complex_and(torch.bool, torch.half, torch.bfloat16),
                   safe_casts_outputs=True,
                   decorators=(precisionOverride({torch.bfloat16: 5e-2}),),
                   test_inplace_grad=False,
                   skips=(
                       # RuntimeError: "rsqrt_cuda" not implemented for 'BFloat16'
                       SkipInfo('TestCommon', 'test_variant_consistency_jit',
                                device_type='cuda', dtypes=[torch.bfloat16]),
                       SkipInfo('TestUnaryUfuncs', 'test_reference_numerics',
                                device_type='cpu', dtypes=[torch.cfloat, torch.cdouble]),
                       SkipInfo('TestUnaryUfuncs', 'test_reference_numerics',
                                device_type='cuda', dtypes=[torch.cfloat, torch.cdouble],
                                active_if=IS_WINDOWS),
                       # Reference: https://github.com/pytorch/pytorch/issues/50692
                       SkipInfo('TestGradients', 'test_fn_grad',
                                device_type='cuda', dtypes=[torch.cdouble], active_if=IS_WINDOWS),
                       SkipInfo('TestGradients', 'test_method_grad',
                                device_type='cuda', dtypes=[torch.cdouble], active_if=IS_WINDOWS),
                   )),
    OpInfo('addmm',
           dtypes=floating_types(),
           dtypesIfCPU=all_types_and_complex_and(torch.float16, torch.bfloat16),
           # BFloat16 support on CUDA requires CUDA 11 and SM53
           dtypesIfCUDA=floating_types_and(torch.float16, torch.complex64, torch.complex128,
                                           *[torch.bfloat16] if CUDA11OrLater else []),
           dtypesIfROCM=floating_types_and(torch.half),
           assert_autodiffed=True,
           autodiff_nonfusible_nodes=['aten::add', 'aten::mm'],
           skips=(
               SkipInfo('TestCommon', 'test_variant_consistency_jit',
                        dtypes=[torch.bfloat16, torch.float16, torch.cfloat, torch.cdouble]),),
           sample_inputs_func=sample_inputs_addmm),
    OpInfo('addr',
           dtypes=all_types_and_complex_and(torch.bool, torch.bfloat16, torch.float16),
           # Reference: https://github.com/pytorch/pytorch/issues/50747
           test_inplace_grad=False,
           skips=(
               SkipInfo('TestCommon', 'test_variant_consistency_jit',
                        dtypes=[torch.float16, torch.cfloat, torch.cdouble, torch.bfloat16]),
               # Reference: https://github.com/pytorch/pytorch/issues/50747
               SkipInfo('TestCommon', 'test_variant_consistency_eager',
                        dtypes=all_types_and_complex_and(torch.bool, torch.bfloat16, torch.float16)),),
           sample_inputs_func=sample_inputs_addr),

    UnaryUfuncInfo('asin',
                   ref=np.arcsin,
                   domain=(-1, 1),
                   supports_sparse=True,
                   decorators=(precisionOverride({torch.bfloat16: 1e-2}),),
                   safe_casts_outputs=True,
                   dtypes=all_types_and_complex_and(torch.bool),
                   dtypesIfCPU=all_types_and_complex_and(torch.bool, torch.bfloat16),
                   dtypesIfCUDA=all_types_and_complex_and(torch.bool, torch.half),
                   assert_autodiffed=True,
                   skip_bfloat16_grad=True,
                   skips=(
                       SkipInfo('TestUnaryUfuncs', 'test_reference_numerics',
                                device_type='cpu', dtypes=[torch.cfloat, torch.cdouble]),
                       SkipInfo('TestUnaryUfuncs', 'test_reference_numerics',
                                device_type='cuda', dtypes=[torch.cfloat, torch.cdouble],
                                active_if=IS_WINDOWS)
                   )),
    # NOTE: derivative for inplace asinh is not implemented
    UnaryUfuncInfo('asinh',
                   ref=np.arcsinh,
                   dtypes=all_types_and_complex_and(torch.bool),
                   dtypesIfCPU=all_types_and_complex_and(torch.bool),
                   dtypesIfCUDA=all_types_and_complex_and(torch.bool, torch.half, torch.bfloat16),
                   safe_casts_outputs=True,
                   decorators=(precisionOverride({torch.bfloat16: 5e-2}),),
                   test_inplace_grad=False,
                   skips=(
                       # RuntimeError: "rsqrt_cuda" not implemented for 'BFloat16'
                       SkipInfo('TestCommon', 'test_variant_consistency_jit',
                                device_type='cuda', dtypes=[torch.bfloat16]),
                       SkipInfo('TestUnaryUfuncs', 'test_reference_numerics',
                                device_type='cpu', dtypes=[torch.cfloat, torch.cdouble]),
                       SkipInfo('TestUnaryUfuncs', 'test_reference_numerics',
                                device_type='cuda', dtypes=[torch.cfloat, torch.cdouble],
                                active_if=IS_WINDOWS),
                   )),
    UnaryUfuncInfo('atan',
                   ref=np.arctan,
                   dtypes=all_types_and_complex_and(torch.bool),
                   dtypesIfCPU=all_types_and_complex_and(torch.bool, torch.bfloat16),
                   dtypesIfCUDA=all_types_and_complex_and(torch.bool, torch.half),
                   assert_autodiffed=True,
                   skip_bfloat16_grad=True,
                   decorators=(precisionOverride({torch.bfloat16: 1e-2}),),
                   safe_casts_outputs=True,
                   skips=(
                       SkipInfo('TestUnaryUfuncs', 'test_reference_numerics',
                                device_type='cpu', dtypes=[torch.cfloat, torch.cdouble]),
                       SkipInfo('TestUnaryUfuncs', 'test_reference_numerics',
                                device_type='cuda', dtypes=[torch.cfloat, torch.cdouble],
                                active_if=IS_WINDOWS),
                   )),
    UnaryUfuncInfo('atanh',
                   ref=np.arctanh,
                   domain=(-1, 1),
                   dtypes=all_types_and_complex_and(torch.bool),
                   dtypesIfCPU=all_types_and_complex_and(torch.bool),
                   dtypesIfCUDA=all_types_and_complex_and(torch.bool, torch.half, torch.bfloat16),
                   safe_casts_outputs=True,
                   decorators=(precisionOverride({torch.bfloat16: 1e-2}),),
                   test_inplace_grad=False,
                   skips=(
                       SkipInfo('TestUnaryUfuncs', 'test_reference_numerics',
                                device_type='cpu', dtypes=[torch.cfloat, torch.cdouble]),
                       SkipInfo('TestUnaryUfuncs', 'test_reference_numerics',
                                device_type='cuda', dtypes=[torch.cfloat, torch.cdouble],
                                active_if=IS_WINDOWS),
                   )),
    OpInfo('broadcast_to',
           dtypes=all_types_and_complex_and(torch.bool, torch.float16, torch.bfloat16),
           supports_tensor_out=False,
           test_inplace_grad=False,
           sample_inputs_func=sample_inputs_broadcast_to),
    TriangularOpInfo('cholesky_inverse',
                     op=torch.cholesky_inverse,
                     dtypes=floating_and_complex_types(),
                     # TODO: RuntimeError: cholesky_inverse does not support automatic differentiation for outputs
                     # with complex dtype.
                     test_complex_grad=False,
                     test_inplace_grad=False,
                     check_batched_gradgrad=False,
                     supports_tensor_out=True,
                     decorators=[skipCUDAIfNoMagma, skipCPUIfNoLapack],
                     skips=(
                         # These tests do not take into account custom op.get_op()
                         # TODO: implement op.input_func instead of modifying op.get_op()
                         # See https://github.com/pytorch/pytorch/issues/50837
                         SkipInfo('TestCommon', 'test_variant_consistency_jit'),
                         SkipInfo('TestCommon', 'test_variant_consistency_eager',
                                  dtypes=[torch.complex64, torch.complex128]),)),
    UnaryUfuncInfo('cos',
                   ref=np.cos,
                   dtypes=all_types_and_complex_and(torch.bool, torch.bfloat16),
                   dtypesIfCPU=all_types_and_complex_and(torch.bool, torch.bfloat16),
                   dtypesIfCUDA=all_types_and_complex_and(torch.bool, torch.half, torch.bfloat16),
                   assert_autodiffed=True,
                   skip_bfloat16_grad=True,
                   handles_large_floats=False,
                   safe_casts_outputs=True,
                   decorators=(precisionOverride({torch.bfloat16: 1e-2}),),
                   skips=(
                       SkipInfo('TestUnaryUfuncs', 'test_reference_numerics',
                                dtypes=[torch.cfloat, torch.cdouble], active_if=IS_WINDOWS),
                       SkipInfo('TestUnaryUfuncs', 'test_reference_numerics', device_type='cpu',
                                dtypes=[torch.cfloat, torch.cdouble], active_if=IS_MACOS),
                   )),
    UnaryUfuncInfo('cosh',
                   ref=np_unary_ufunc_integer_promotion_wrapper(np.cosh),
                   dtypesIfCPU=all_types_and_complex_and(torch.bool),
                   dtypesIfCUDA=all_types_and_complex_and(torch.bool, torch.half),
                   safe_casts_outputs=True,
                   assert_autodiffed=True,
                   skips=(
                       # Reference: https://github.com/pytorch/pytorch/issues/48641
                       SkipInfo('TestUnaryUfuncs', 'test_reference_numerics',
                                device_type='cpu', dtypes=[torch.int8]),
                       SkipInfo('TestUnaryUfuncs', 'test_reference_numerics',
                                dtypes=[torch.cfloat, torch.cdouble], active_if=IS_WINDOWS),
                       SkipInfo('TestUnaryUfuncs', 'test_reference_numerics', device_type='cpu',
                                dtypes=[torch.cfloat, torch.cdouble], active_if=IS_MACOS),
                       SkipInfo('TestCommon', 'test_variant_consistency_jit',
                                device_type='cuda', dtypes=[torch.float16]),
                   )),
    UnaryUfuncInfo('exp',
                   ref=np_unary_ufunc_integer_promotion_wrapper(np.exp),
                   dtypes=all_types_and_complex_and(torch.bool, torch.half),
                   dtypesIfCPU=all_types_and_complex_and(torch.bool, torch.bfloat16),
                   dtypesIfCUDA=all_types_and_complex_and(torch.bool, torch.half, torch.bfloat16),
                   skips=(
                       # Reference: https://github.com/pytorch/pytorch/pull/50093#pullrequestreview-561791547
                       SkipInfo('TestUnaryUfuncs', 'test_reference_numerics', dtypes=[torch.bfloat16]),
                       # Reference: https://github.com/pytorch/pytorch/issues/48010
                       SkipInfo('TestUnaryUfuncs', 'test_reference_numerics',
                                device_type='cpu', dtypes=[torch.cfloat, torch.cdouble]),
                   ),
                   assert_autodiffed=True,
                   safe_casts_outputs=True),
    SpectralFuncInfo('fft.fft',
                     aten_name='fft_fft',
                     ref=np.fft.fft,
                     ndimensional=False,
                     dtypes=all_types_and_complex_and(torch.bool),
                     default_test_dtypes=floating_and_complex_types(),
                     supports_tensor_out=True,
                     test_inplace_grad=False,),
    SpectralFuncInfo('fft.fftn',
                     aten_name='fft_fftn',
                     ref=np.fft.fftn,
                     ndimensional=True,
                     dtypes=all_types_and_complex_and(torch.bool),
                     default_test_dtypes=floating_and_complex_types(),
                     supports_tensor_out=True,
                     test_inplace_grad=False,
                     decorators=[precisionOverride(
                         {torch.float: 1e-4, torch.cfloat: 1e-4})],),
    SpectralFuncInfo('fft.hfft',
                     aten_name='fft_hfft',
                     ref=np.fft.hfft,
                     ndimensional=False,
                     dtypes=all_types_and_complex_and(torch.bool),
                     default_test_dtypes=floating_and_complex_types(),
                     supports_tensor_out=True,
                     check_batched_gradgrad=False,
                     test_inplace_grad=False,),
    SpectralFuncInfo('fft.rfft',
                     aten_name='fft_rfft',
                     ref=np.fft.rfft,
                     ndimensional=False,
                     dtypes=all_types_and(torch.bool),
                     default_test_dtypes=floating_and_complex_types(),
                     supports_tensor_out=True,
                     check_batched_grad=False,
                     check_batched_gradgrad=False,
                     test_inplace_grad=False,),
    SpectralFuncInfo('fft.rfftn',
                     aten_name='fft_rfftn',
                     ref=np.fft.rfftn,
                     ndimensional=True,
                     dtypes=all_types_and(torch.bool),
                     default_test_dtypes=floating_and_complex_types(),
                     supports_tensor_out=True,
                     test_inplace_grad=False,
                     check_batched_grad=False,
                     check_batched_gradgrad=False,
                     decorators=[precisionOverride({torch.float: 1e-4})],),
    SpectralFuncInfo('fft.ifft',
                     aten_name='fft_ifft',
                     ref=np.fft.ifft,
                     ndimensional=False,
                     dtypes=all_types_and_complex_and(torch.bool),
                     default_test_dtypes=floating_and_complex_types(),
                     supports_tensor_out=True,
                     test_inplace_grad=False,),
    SpectralFuncInfo('fft.ifftn',
                     aten_name='fft_ifftn',
                     ref=np.fft.ifftn,
                     ndimensional=True,
                     dtypes=all_types_and_complex_and(torch.bool),
                     default_test_dtypes=floating_and_complex_types(),
                     supports_tensor_out=True,
                     test_inplace_grad=False,),
    SpectralFuncInfo('fft.ihfft',
                     aten_name='fft_ihfft',
                     ref=np.fft.ihfft,
                     ndimensional=False,
                     dtypes=all_types_and(torch.bool),
                     default_test_dtypes=floating_types(),
                     supports_tensor_out=True,
                     check_batched_grad=False,
                     test_inplace_grad=False,),
    SpectralFuncInfo('fft.irfft',
                     aten_name='fft_irfft',
                     ref=np.fft.irfft,
                     ndimensional=False,
                     dtypes=all_types_and_complex_and(torch.bool),
                     default_test_dtypes=floating_and_complex_types(),
                     supports_tensor_out=True,
                     check_batched_gradgrad=False,
                     test_inplace_grad=False,),
    SpectralFuncInfo('fft.irfftn',
                     aten_name='fft_irfftn',
                     ref=np.fft.irfftn,
                     ndimensional=True,
                     dtypes=all_types_and_complex_and(torch.bool),
                     default_test_dtypes=floating_and_complex_types(),
                     supports_tensor_out=True,
                     check_batched_gradgrad=False,
                     test_inplace_grad=False,),
    OpInfo('flip',
           op=torch.flip,
           dtypes=all_types_and_complex_and(torch.bool, torch.half, torch.bfloat16),
           sample_inputs_func=sample_inputs_flip,
           test_inplace_grad=False,
           supports_tensor_out=False),
    OpInfo('fliplr',
           op=torch.fliplr,
           dtypes=all_types_and_complex_and(torch.bool, torch.half, torch.bfloat16),
           sample_inputs_func=sample_inputs_fliplr_flipud,
           test_inplace_grad=False,
           supports_tensor_out=False),
    OpInfo('flipud',
           op=torch.flipud,
           dtypes=all_types_and_complex_and(torch.bool, torch.half, torch.bfloat16),
           sample_inputs_func=sample_inputs_fliplr_flipud,
           test_inplace_grad=False,
           supports_tensor_out=False),
    OpInfo('linalg.norm',
           op=torch.linalg.norm,
           dtypes=floating_and_complex_types_and(torch.float16, torch.bfloat16),
           test_inplace_grad=False,
           supports_tensor_out=True,
           decorators=[skipCUDAIfNoMagma, skipCPUIfNoLapack],
           sample_inputs_func=sample_inputs_linalg_norm,
           aten_name='linalg_norm',
           skips=(
               # TODO: remove this once `pow` is implemented for float16
               #       and bfloat16 on CPU. Issue:
               #       https://github.com/pytorch/pytorch/issues/50789
               SkipInfo('TestCommon', 'test_variant_consistency_jit',
                        device_type='cpu',
                        dtypes=[torch.float16, torch.bfloat16]),
           )),
    OpInfo('linalg.slogdet',
           aten_name='linalg_slogdet',
           op=torch.linalg.slogdet,
           dtypes=floating_and_complex_types(),
           test_inplace_grad=False,
           supports_tensor_out=False,
           sample_inputs_func=sample_inputs_slogdet,
           output_func=itemgetter(1),
           decorators=[skipCUDAIfNoMagma, skipCPUIfNoLapack]),
    UnaryUfuncInfo('log',
                   ref=np.log,
                   domain=(0, float('inf')),
                   dtypes=all_types_and_complex_and(torch.bool, torch.bfloat16),
                   dtypesIfCPU=all_types_and_complex_and(torch.bool, torch.bfloat16),
                   dtypesIfCUDA=all_types_and_complex_and(torch.bool, torch.half, torch.bfloat16),
                   assert_autodiffed=True,
                   skip_bfloat16_grad=True,
                   safe_casts_outputs=True,
                   decorators=(precisionOverride({torch.bfloat16: 5e-2}),),
                   skips=(
                       SkipInfo('TestUnaryUfuncs', 'test_reference_numerics',
                                device_type='cpu', dtypes=[torch.bfloat16]),
                       SkipInfo('TestUnaryUfuncs', 'test_reference_numerics',
                                device_type='cuda', dtypes=[torch.cfloat, torch.cdouble]),
                       SkipInfo('TestUnaryUfuncs', 'test_reference_numerics',
                                device_type='cpu', dtypes=[torch.cfloat, torch.cdouble],
                                active_if=IS_WINDOWS),
                   )),
    UnaryUfuncInfo('log10',
                   ref=np.log10,
                   domain=(0, float('inf')),
                   decorators=(precisionOverride({torch.bfloat16: 5e-2}),),
                   dtypes=all_types_and_complex_and(torch.bool, torch.bfloat16),
                   dtypesIfCPU=all_types_and_complex_and(torch.bool, torch.bfloat16),
                   assert_autodiffed=True,
                   skip_bfloat16_grad=True,
                   dtypesIfCUDA=all_types_and_complex_and(torch.bool, torch.half, torch.bfloat16),
                   safe_casts_outputs=True,
                   skips=(
                       SkipInfo('TestUnaryUfuncs', 'test_reference_numerics',
                                device_type='cuda', dtypes=[torch.cfloat, torch.cdouble]),
                       SkipInfo('TestUnaryUfuncs', 'test_reference_numerics',
                                device_type='cpu', dtypes=[torch.cfloat, torch.cdouble],
                                active_if=IS_WINDOWS),
                   )),
    UnaryUfuncInfo('log1p',
                   ref=np.log1p,
                   domain=(-1, float('inf')),
                   dtypesIfCPU=all_types_and(torch.bool, torch.bfloat16),
                   dtypesIfCUDA=all_types_and(torch.bool, torch.half, torch.bfloat16),
                   decorators=(precisionOverride({torch.bfloat16: 1e-1}),),
                   safe_casts_outputs=True,
                   assert_autodiffed=True,
                   skip_bfloat16_grad=True),
    UnaryUfuncInfo('log2',
                   ref=np.log2,
                   domain=(0, float('inf')),
                   dtypes=all_types_and_complex_and(torch.bool, torch.bfloat16),
                   dtypesIfCPU=all_types_and_complex_and(torch.bool, torch.bfloat16),
                   dtypesIfCUDA=all_types_and_complex_and(torch.bool, torch.half, torch.bfloat16),
                   assert_autodiffed=True,
                   skip_bfloat16_grad=True,
                   safe_casts_outputs=True,
                   decorators=(precisionOverride({torch.bfloat16: 1e-1}),),
                   skips=(
                       SkipInfo('TestUnaryUfuncs', 'test_reference_numerics',
                                device_type='cpu', dtypes=[torch.bfloat16]),
                       SkipInfo('TestUnaryUfuncs', 'test_reference_numerics',
                                dtypes=[torch.cfloat, torch.cdouble]),
                   )),
    OpInfo('masked_scatter',
           dtypes=all_types_and_complex_and(torch.bool, torch.half, torch.bfloat16),
           dtypesIfCPU=all_types_and_complex_and(torch.bool, torch.half, torch.bfloat16),
           dtypesIfCUDA=all_types_and_complex_and(torch.bool, torch.half, torch.bfloat16),
           sample_inputs_func=sample_inputs_masked_scatter,
           skips=(
               # _th_masked_fill_bool_ not supported for Complex Types.
               SkipInfo('TestGradients', 'test_fn_grad',
                        device_type='cuda', dtypes=[torch.complex128]),
               SkipInfo('TestGradients', 'test_fn_gradgrad',
                        device_type='cuda', dtypes=[torch.complex128]),
               SkipInfo('TestGradients', 'test_inplace_grad',
                        device_type='cuda', dtypes=[torch.complex128]),
               SkipInfo('TestGradients', 'test_inplace_gradgrad',
                        device_type='cuda', dtypes=[torch.complex128]),
               SkipInfo('TestCommon', 'test_variant_consistency_jit',
                        dtypes=[torch.cfloat, torch.cdouble]),
           ),
           supports_tensor_out=False),
    OpInfo('masked_select',
           dtypes=all_types_and_complex_and(torch.bool, torch.half, torch.bfloat16),
           dtypesIfCPU=all_types_and_complex_and(torch.bool, torch.half, torch.bfloat16),
           dtypesIfCUDA=all_types_and_complex_and(torch.bool, torch.half, torch.bfloat16),
           sample_inputs_func=sample_inputs_masked_select,
           test_inplace_grad=False,
           supports_tensor_out=True),
    UnaryUfuncInfo('neg',
                   ref=np.negative,
                   skip_bfloat16_grad=True,
                   dtypes=all_types_and_complex_and(torch.half, torch.bfloat16),
                   dtypesIfCPU=all_types_and_complex_and(torch.half, torch.bfloat16),
                   dtypesIfCUDA=all_types_and_complex_and(torch.half, torch.bfloat16),
                   assert_autodiffed=True,),
    UnaryUfuncInfo('round',
                   ref=np.round,
                   dtypes=floating_types_and(torch.half),
                   dtypesIfCPU=floating_types_and(torch.bfloat16),
                   dtypesIfCUDA=floating_types_and(torch.half),
                   assert_autodiffed=True,),
    UnaryUfuncInfo('sin',
                   ref=np.sin,
                   dtypes=all_types_and_complex_and(torch.bool, torch.bfloat16),
                   dtypesIfCPU=all_types_and_complex_and(torch.bool, torch.bfloat16),
                   dtypesIfCUDA=all_types_and_complex_and(torch.bool, torch.half),
                   assert_autodiffed=True,
                   skip_bfloat16_grad=True,
                   handles_large_floats=False,
                   handles_complex_extremals=False,
                   safe_casts_outputs=True,
                   decorators=(precisionOverride({torch.bfloat16: 1e-2}),),
                   skips=(
                       SkipInfo('TestUnaryUfuncs', 'test_reference_numerics',
                                dtypes=[torch.cfloat, torch.cdouble], active_if=IS_WINDOWS),
                   )),
    UnaryUfuncInfo('sinc',
                   ref=np_sinc_with_fp16_as_fp32,
                   dtypes=all_types_and_complex_and(torch.bool, torch.bfloat16),
                   dtypesIfCPU=all_types_and_complex_and(torch.bool, torch.bfloat16),
                   dtypesIfCUDA=all_types_and_complex_and(torch.bool, torch.half),
                   skip_bfloat16_grad=True,
                   handles_large_floats=False,
                   handles_complex_extremals=False,
                   safe_casts_outputs=True,
                   decorators=(precisionOverride({torch.bfloat16: 1e-2,
                                                  torch.float16: 1e-2}),),
                   skips=(
                       # Reference: https://github.com/pytorch/pytorch/issues/49133
                       SkipInfo('TestUnaryUfuncs', 'test_reference_numerics',
                                dtypes=[torch.cfloat]),
                       SkipInfo('TestUnaryUfuncs', 'test_reference_numerics',
                                dtypes=[torch.cfloat, torch.cdouble], active_if=IS_WINDOWS),
                   )),
    UnaryUfuncInfo('sinh',
                   ref=np_unary_ufunc_integer_promotion_wrapper(np.sinh),
                   dtypesIfCPU=all_types_and_complex_and(torch.bool),
                   dtypesIfCUDA=all_types_and_complex_and(torch.bool, torch.half),
                   safe_casts_outputs=True,
                   assert_autodiffed=True,
                   decorators=(precisionOverride({torch.float16: 1e-2}),),
                   skips=(
                       SkipInfo('TestUnaryUfuncs', 'test_reference_numerics',
                                device_type='cpu', dtypes=[torch.cfloat, torch.cdouble],
                                active_if=(IS_MACOS or IS_WINDOWS)),
                       SkipInfo('TestUnaryUfuncs', 'test_reference_numerics',
                                device_type='cuda', dtypes=[torch.cfloat, torch.cdouble],
                                active_if=IS_WINDOWS),
                       # Reference: https://github.com/pytorch/pytorch/issues/48641
                       SkipInfo('TestUnaryUfuncs', 'test_reference_numerics',
                                device_type='cpu', dtypes=[torch.int8]),
                       SkipInfo('TestCommon', 'test_variant_consistency_jit',
                                device_type='cuda', dtypes=[torch.float16]),
                   )),
    OpInfo('std',
           dtypes=floating_types_and(),
           dtypesIfCUDA=floating_and_complex_types_and(torch.half, torch.bfloat16),
           sample_inputs_func=sample_inputs_std_var,
           supports_tensor_out=False,
           test_complex_grad=False,
           test_inplace_grad=False,
           # std has only partial support for complex and half (#51127)
           skips=(SkipInfo('TestOpInfo', 'test_unsupported_dtypes',
                           dtypes=[torch.half, torch.complex64, torch.complex128]),),
           assert_autodiffed=True,
           ),
    UnaryUfuncInfo('tan',
                   ref=np.tan,
                   dtypes=all_types_and_complex_and(torch.bool, torch.bfloat16),
                   dtypesIfCPU=all_types_and_complex_and(torch.bool, torch.bfloat16),
                   dtypesIfCUDA=all_types_and_complex_and(torch.bool, torch.half),
                   assert_autodiffed=True,
                   skip_bfloat16_grad=True,
                   safe_casts_outputs=True,
                   skips=(
                       SkipInfo('TestUnaryUfuncs', 'test_reference_numerics',
                                device_type='cuda', dtypes=[torch.cfloat, torch.cdouble]),
                       SkipInfo('TestUnaryUfuncs', 'test_reference_numerics',
                                device_type='cpu', dtypes=[torch.bfloat16]),
                       SkipInfo('TestUnaryUfuncs', 'test_reference_numerics',
                                device_type='cpu', dtypes=[torch.cfloat, torch.cdouble],
                                active_if=(IS_MACOS or IS_WINDOWS)),
                       SkipInfo('TestUnaryUfuncs', 'test_reference_numerics',
                                device_type='cuda', dtypes=[torch.float64],
                                active_if=TEST_WITH_ROCM),
                   )),
    UnaryUfuncInfo('tanh',
                   ref=np.tanh,
                   decorators=(precisionOverride({torch.bfloat16: 1e-2}),),
                   dtypes=all_types_and_complex_and(torch.bool),
                   dtypesIfCPU=all_types_and_complex_and(torch.bool, torch.bfloat16),
                   dtypesIfCUDA=all_types_and_complex_and(torch.bool, torch.half, torch.bfloat16),
                   assert_autodiffed=True,
                   skip_bfloat16_grad=True,
                   safe_casts_outputs=True,
                   skips=(
                       SkipInfo('TestUnaryUfuncs', 'test_reference_numerics',
                                device_type='cuda', dtypes=[torch.cfloat, torch.cdouble]),
                       SkipInfo('TestUnaryUfuncs', 'test_reference_numerics',
                                device_type='cpu', dtypes=[torch.cfloat, torch.cdouble],
                                active_if=(IS_MACOS or IS_WINDOWS)),
                   )),
    OpInfo('tensor_split',
           dtypes=all_types_and_complex_and(torch.bool),
           dtypesIfCPU=all_types_and_complex_and(torch.bool, torch.bfloat16, torch.float16),
           dtypesIfCUDA=all_types_and_complex_and(torch.bool, torch.bfloat16, torch.float16),
           supports_tensor_out=False,
           test_inplace_grad=False,
           sample_inputs_func=sample_inputs_tensor_split,),
    OpInfo('triangular_solve',
           op=torch.triangular_solve,
           dtypes=floating_and_complex_types(),
           test_inplace_grad=False,
           supports_tensor_out=False,
           sample_inputs_func=sample_inputs_legacy_solve,
           check_batched_gradgrad=False,
           decorators=[skipCUDAIfNoMagma, skipCPUIfNoLapack],
           # CUDA gradchecks are slow and triangular solve backward is a composite operation
           # see discussion https://github.com/pytorch/pytorch/pull/47761#issuecomment-747316775
           skips=(SkipInfo('TestGradients', 'test_fn_gradgrad', device_type='cuda'),)),
    UnaryUfuncInfo('exp2',
                   ref=np_unary_ufunc_integer_promotion_wrapper(np.exp2),
                   dtypes=all_types_and(torch.bool, torch.half),
                   dtypesIfCPU=all_types_and(torch.bool, torch.half),
                   dtypesIfCUDA=all_types_and(torch.bool, torch.half),
                   safe_casts_outputs=True),
    UnaryUfuncInfo('expm1',
                   ref=np_unary_ufunc_integer_promotion_wrapper(np.expm1),
                   dtypes=all_types_and(torch.bool, torch.half),
                   dtypesIfCPU=all_types_and(torch.bool, torch.bfloat16),
                   dtypesIfCUDA=all_types_and(torch.bool, torch.half),
                   safe_casts_outputs=True,
                   assert_autodiffed=True,
                   skips=(
                       # Reference: https://github.com/pytorch/pytorch/pull/48926#issuecomment-739734774
                       SkipInfo('TestUnaryUfuncs', 'test_reference_numerics',
                                device_type='cpu', dtypes=[torch.bfloat16]),
                   )),
    UnaryUfuncInfo('nan_to_num',
                   ref=np.nan_to_num,
                   dtypes=all_types_and(torch.half, torch.bool),
                   dtypesIfCPU=None,
                   dtypesIfCUDA=None),
    UnaryUfuncInfo('reciprocal',
                   ref=np_unary_ufunc_integer_promotion_wrapper(np.reciprocal),
                   dtypes=all_types_and_complex_and(torch.bool, torch.half, torch.bfloat16),
                   dtypesIfCPU=None,
                   dtypesIfCUDA=None,
                   assert_autodiffed=True,
                   skip_bfloat16_grad=True,
                   safe_casts_outputs=True,
                   skips=(
                       # Reference: https://github.com/pytorch/pytorch/issues/45690
                       SkipInfo('TestUnaryUfuncs', 'test_reference_numerics',
                                dtypes=[torch.cfloat, torch.cdouble]),
                       # Reference: https://github.com/pytorch/pytorch/pull/49102#issuecomment-744604601
                       SkipInfo('TestUnaryUfuncs', 'test_reference_numerics',
                                dtypes=[torch.bfloat16]),
                   )),
    UnaryUfuncInfo('rsqrt',
                   ref=lambda x: np.reciprocal(np.sqrt(x)),
                   domain=(0, float('inf')),
                   dtypes=all_types_and_complex_and(torch.bool),
                   dtypesIfCPU=all_types_and_complex_and(torch.bool),
                   dtypesIfCUDA=all_types_and_complex_and(torch.bool, torch.half),
                   decorators=(precisionOverride({torch.half: 5e-2}),),
                   safe_casts_outputs=True,
                   assert_autodiffed=True,
                   handles_complex_extremals=False),
    UnaryUfuncInfo('sqrt',
                   ref=np.sqrt,
                   supports_sparse=True,
                   domain=(0, float('inf')),
                   dtypes=all_types_and_complex_and(torch.bool, torch.bfloat16),
                   dtypesIfCPU=all_types_and_complex_and(torch.bool, torch.bfloat16),
                   dtypesIfCUDA=all_types_and_complex_and(torch.bool, torch.half, torch.bfloat16),
                   assert_autodiffed=True,
                   skip_bfloat16_grad=True,
                   decorators=(precisionOverride({torch.bfloat16: 7e-2}),),
                   skips=(
                       # Reference: https://github.com/pytorch/pytorch/issues/47358
                       SkipInfo('TestUnaryUfuncs', 'test_reference_numerics',
                                device_type='cpu', dtypes=[torch.cfloat, torch.cdouble],
                                active_if=IS_MACOS),
                       # Reference: https://github.com/pytorch/pytorch/pull/47293#issuecomment-721774436
                       SkipInfo('TestUnaryUfuncs', 'test_reference_numerics',
                                dtypes=[torch.bfloat16])),
                   safe_casts_outputs=True,
                   handles_complex_extremals=False),
    OpInfo('linalg.inv',
           aten_name='linalg_inv',
           op=torch.linalg.inv,
           dtypes=floating_and_complex_types(),
           test_inplace_grad=False,
           supports_tensor_out=True,
           sample_inputs_func=sample_inputs_linalg_inv,
           check_batched_gradgrad=False,
           decorators=[skipCUDAIfNoMagma, skipCPUIfNoLapack]),
    UnaryUfuncInfo('angle',
                   ref=np.angle,
                   dtypes=all_types_and_complex_and(torch.bool),
                   dtypesIfCPU=all_types_and_complex_and(torch.bool, torch.bfloat16, torch.float16),
                   dtypesIfCUDA=all_types_and_complex_and(torch.bool),
                   dtypesIfROCM=all_types_and_complex_and(torch.bool),
                   decorators=(precisionOverride({torch.float16: 1e-2,
                                                  torch.bfloat16: 1e-2}),),
                   safe_casts_outputs=True,
                   supports_complex_to_float=True,
                   test_inplace_grad=False),
    OpInfo('linalg.solve',
           aten_name='linalg_solve',
           op=torch.linalg.solve,
           dtypes=floating_and_complex_types(),
           test_inplace_grad=False,
           supports_tensor_out=True,
           sample_inputs_func=sample_inputs_linalg_solve,
           check_batched_gradgrad=False,
           decorators=[skipCUDAIfNoMagma, skipCPUIfNoLapack]),
    OpInfo('linalg.pinv',
           aten_name='linalg_pinv',
           op=torch.linalg.pinv,
           dtypes=floating_and_complex_types(),
           test_inplace_grad=False,
           supports_tensor_out=False,
           sample_inputs_func=sample_inputs_linalg_pinv,
           decorators=[skipCUDAIfNoMagma, skipCPUIfNoLapack]),
    HermitianOpInfo('linalg.pinv',
                    variant_test_name='hermitian',
                    aten_name='linalg_pinv',
                    op=torch.linalg.pinv,
                    dtypes=floating_and_complex_types(),
                    test_inplace_grad=False,
                    supports_tensor_out=False,
                    sample_inputs_func=sample_inputs_linalg_pinv_hermitian,
                    decorators=[skipCUDAIfNoMagma, skipCPUIfNoLapack],
                    skips=(
                        # These tests do not take into account custom op.get_op()
                        SkipInfo('TestCommon', 'test_variant_consistency_jit'),)
                    ),
    OpInfo('svd',
           op=torch.svd,
           dtypes=floating_and_complex_types(),
           test_inplace_grad=False,
           supports_tensor_out=False,
           sample_inputs_func=sample_inputs_svd,
           decorators=[
               skipCUDAIfNoMagma,
               skipCPUIfNoLapack,
               # gradgrad checks are slow
               DecorateInfo(slowTest, 'TestGradients', 'test_fn_gradgrad'),
           ],
           skips=(
               # cuda gradchecks are very slow
               # see discussion https://github.com/pytorch/pytorch/pull/47761#issuecomment-747316775
               SkipInfo('TestGradients', 'test_fn_gradgrad', device_type='cuda'),)),
    OpInfo('linalg.svd',
           op=torch.linalg.svd,
           aten_name='linalg_svd',
           dtypes=floating_and_complex_types(),
           test_inplace_grad=False,
           supports_tensor_out=False,
           sample_inputs_func=sample_inputs_linalg_svd,
           decorators=[
               skipCUDAIfNoMagma,
               skipCPUIfNoLapack,
               # gradgrad checks are slow
               DecorateInfo(slowTest, 'TestGradients', 'test_fn_gradgrad'),
           ],
           skips=(
               # cuda gradchecks are very slow
               # see discussion https://github.com/pytorch/pytorch/pull/47761#issuecomment-747316775
               SkipInfo('TestGradients', 'test_fn_gradgrad', device_type='cuda'),)),
    OpInfo('pinverse',
           op=torch.pinverse,
           dtypes=floating_and_complex_types(),
           test_inplace_grad=False,
           supports_tensor_out=False,
           sample_inputs_func=sample_inputs_linalg_pinv,
           decorators=[skipCUDAIfNoMagma, skipCPUIfNoLapack]),
    OpInfo('gather',
           dtypes=all_types_and_complex_and(torch.bool, torch.float16),
           dtypesIfCUDA=all_types_and_complex_and(torch.bool, torch.float16, torch.bfloat16),
           test_inplace_grad=False,
           sample_inputs_func=sample_inputs_gather),
    OpInfo('index_select',
           dtypes=all_types_and_complex_and(torch.bool, torch.float16, torch.bfloat16),
           test_inplace_grad=False,
           skips=(
               # https://github.com/pytorch/pytorch/issues/49707
               SkipInfo('TestCommon', 'test_variant_consistency_eager',
                        dtypes=[torch.float16, torch.bfloat16]),
               SkipInfo('TestCommon', 'test_variant_consistency_jit', dtypes=[torch.float16, torch.bfloat16]),
           ),
           sample_inputs_func=sample_inputs_index_select),
    OpInfo('stack',
           # gradcheck expects the input arguments as a flat list
           op=lambda *args, idx: torch.stack([*args], idx),
           dtypes=all_types_and_complex_and(torch.bool, torch.float16, torch.bfloat16),
           test_inplace_grad=False,
           supports_tensor_out=False,
           skips=(
               SkipInfo('TestCommon', 'test_variant_consistency_jit',
                        dtypes=all_types_and_complex_and(torch.bool, torch.float16, torch.bfloat16)),
           ),
           sample_inputs_func=sample_inputs_stack),
    OpInfo('hstack',
           # gradcheck expects the input arguments as a flat list
           op=lambda *args: torch.hstack([*args]),
           dtypes=all_types_and_complex_and(torch.bool, torch.float16, torch.bfloat16),
           test_inplace_grad=False,
           supports_tensor_out=False,
           skips=(
               SkipInfo('TestCommon', 'test_variant_consistency_jit',
                        dtypes=all_types_and_complex_and(torch.bool, torch.float16, torch.bfloat16)),
           ),
           sample_inputs_func=sample_inputs_hstack_dstack_vstack),
    OpInfo('vstack',
           # gradcheck expects the input arguments as a flat list
           op=lambda *args: torch.vstack([*args]),
           dtypes=all_types_and_complex_and(torch.bool, torch.float16, torch.bfloat16),
           test_inplace_grad=False,
           supports_tensor_out=False,
           skips=(
               SkipInfo('TestCommon', 'test_variant_consistency_jit',
                        dtypes=all_types_and_complex_and(torch.bool, torch.float16, torch.bfloat16)),
           ),
           sample_inputs_func=sample_inputs_hstack_dstack_vstack),
    OpInfo('dstack',
           # gradcheck expects the input arguments as a flat list
           op=lambda *args: torch.dstack([*args]),
           dtypes=all_types_and_complex_and(torch.bool, torch.float16, torch.bfloat16),
           test_inplace_grad=False,
           supports_tensor_out=False,
           skips=(
               SkipInfo('TestCommon', 'test_variant_consistency_jit',
                        dtypes=all_types_and_complex_and(torch.bool, torch.float16, torch.bfloat16)),
           ),
           sample_inputs_func=sample_inputs_hstack_dstack_vstack),
    OpInfo('movedim',
           dtypes=all_types_and_complex_and(torch.bool, torch.float16, torch.bfloat16),
           test_inplace_grad=False,
           supports_tensor_out=False,
           sample_inputs_func=sample_movedim_moveaxis),
    OpInfo('moveaxis',
           dtypes=all_types_and_complex_and(torch.bool, torch.float16, torch.bfloat16),
           test_inplace_grad=False,
           supports_tensor_out=False,
           sample_inputs_func=sample_movedim_moveaxis),
    ShapeFuncInfo('repeat',
                  op=lambda x, dims: x.repeat(dims),
                  ref=np.tile,
                  dtypes=all_types_and_complex_and(torch.bool, torch.float16, torch.bfloat16),
                  supports_tensor_out=False,
                  test_inplace_grad=False,
                  skips=(
                      # torch.repeat does not exist so we get a RuntimeError.
                      SkipInfo('TestCommon', 'test_variant_consistency_jit',
                               dtypes=all_types_and_complex_and(torch.bool, torch.float16, torch.bfloat16)),
                  ),
                  sample_inputs_func=sample_repeat_tile),
    ShapeFuncInfo('tile',
                  ref=np.tile,
                  dtypes=all_types_and_complex_and(torch.bool, torch.float16, torch.bfloat16),
                  supports_tensor_out=False,
                  test_inplace_grad=False,
                  sample_inputs_func=sample_repeat_tile),
    OpInfo('var',
           dtypes=floating_types_and(),
           dtypesIfCUDA=floating_and_complex_types_and(torch.half, torch.bfloat16),
           sample_inputs_func=sample_inputs_std_var,
           supports_tensor_out=False,
           test_complex_grad=False,
           test_inplace_grad=False,
           # var has only partial support for complex and half (#51127)
           skips=(SkipInfo('TestOpInfo', 'test_unsupported_dtypes',
                           dtypes=[torch.half, torch.complex64, torch.complex128]),),
           assert_autodiffed=True,
           ),
]

if TEST_SCIPY:
    def reference_sigmoid(x):
        # 'scipy.special.expit' not supported for the input types
        if x.dtype in [np.complex64, np.complex128]:
            return (1 / (1 + np.exp(-x)))
        return scipy.special.expit(x)

    def reference_lgamma(x):
        # scipy.special.gammaln returns `-inf` when input is `-inf`.
        # While Pytorch, C and C++, all return `inf` when input is `-inf`.
        # Reference:
        # https://en.cppreference.com/w/cpp/numeric/math/lgamma
        # https://en.cppreference.com/w/c/numeric/math/lgamma

        # To handle the above discrepancy,
        # we replace -inf with inf so values
        # that were originally -inf map to inf as expected
        if x.dtype.kind == 'f':
            x = np.where(x == float('-inf'), np.array(float('inf'), dtype=x.dtype), x)

        out = scipy.special.gammaln(x)

        if x.dtype == np.float16:
            # `scipy.special.gammaln` returns output of float32 when input is float16,
            # while `torch.lgamma` preserves `float16`. But due to smaller range of float16,
            # Pytorch version outputs `inf` while SciPy returns finite values.
            out = out.astype(np.float16)

        return out

    op_db_scipy_reference: List[OpInfo] = [
        UnaryUfuncInfo('sigmoid',
                       ref=reference_sigmoid,
                       decorators=(precisionOverride({torch.float16: 1e-2,
                                                      torch.bfloat16: 1e-2}),),
                       skips=(
                           SkipInfo('TestUnaryUfuncs', 'test_reference_numerics',
                                    device_type='cpu', dtypes=[torch.cfloat, torch.cdouble]),
                           # RuntimeError: sigmoid does not support automatic differentiation for outputs with complex dtype.
                           SkipInfo('TestCommon', 'test_variant_consistency_jit',
                                    dtypes=[torch.complex64, torch.complex128]),
                           SkipInfo('TestCommon', 'test_variant_consistency_eager',
                                    dtypes=[torch.complex64, torch.complex128]),),
                       dtypes=all_types_and_complex_and(torch.bool, torch.bfloat16),
                       dtypesIfCPU=all_types_and_complex_and(torch.bool, torch.bfloat16),
                       dtypesIfCUDA=all_types_and(torch.bool, torch.half, torch.bfloat16),
                       safe_casts_outputs=True,
                       assert_autodiffed=True,
                       test_complex_grad=False),  # Reference: https://github.com/pytorch/pytorch/issues/48552
        UnaryUfuncInfo('digamma',
                       ref=scipy.special.digamma,
                       decorators=(precisionOverride({torch.float16: 5e-1}),),
                       dtypes=all_types_and(torch.bool),
                       dtypesIfCPU=all_types_and(torch.bool),
                       dtypesIfCUDA=all_types_and(torch.bool, torch.half),
                       skips=(
                           # In some cases, output is NaN (for input close to
                           # negative integers) especially due to reduced precision
                           # in float16 and NaN's can't be tested for equality.
                           SkipInfo('TestCommon', 'test_variant_consistency_jit',
                                    device_type='cuda', dtypes=[torch.float16]),),
                       safe_casts_outputs=True),
        UnaryUfuncInfo('erf',
                       ref=scipy.special.erf,
                       decorators=(precisionOverride({torch.float16: 1e-2,
                                                      torch.bfloat16: 1e-2}),),
                       dtypes=all_types_and(torch.bool),
                       dtypesIfCPU=all_types_and(torch.bool, torch.bfloat16),
                       dtypesIfCUDA=all_types_and(torch.bool, torch.half, torch.bfloat16),
                       skips=(
                           # RuntimeError: "pow" not implemented for 'BFloat16'
                           SkipInfo('TestCommon', 'test_variant_consistency_jit',
                                    dtypes=[torch.bfloat16]),),
                       assert_autodiffed=True,
                       safe_casts_outputs=True),
        UnaryUfuncInfo('erfc',
                       ref=scipy.special.erfc,
                       decorators=(precisionOverride({torch.float16: 1e-2,
                                                      torch.bfloat16: 1e-2}),),
                       dtypes=all_types_and(torch.bool),
                       dtypesIfCPU=all_types_and(torch.bool, torch.bfloat16),
                       dtypesIfCUDA=all_types_and(torch.bool, torch.half),
                       skips=(
                           # RuntimeError: "pow" not implemented for 'BFloat16'
                           SkipInfo('TestCommon', 'test_variant_consistency_jit',
                                    dtypes=[torch.bfloat16]),),
                       assert_autodiffed=True,
                       safe_casts_outputs=True),
        UnaryUfuncInfo('erfinv',
                       ref=scipy.special.erfinv,
                       decorators=(precisionOverride({torch.float16: 1e-2,
                                                      torch.bfloat16: 1e-2,
                                                      torch.float32: 1e-4}),),
                       dtypes=all_types_and(torch.bool),
                       dtypesIfCPU=all_types_and(torch.bool, torch.bfloat16),
                       dtypesIfCUDA=all_types_and(torch.bool, torch.half),
                       safe_casts_outputs=True,
                       domain=(-1, 1),
                       skips=(
                           # Reference: https://github.com/pytorch/pytorch/pull/49155#issuecomment-742664611
                           SkipInfo('TestUnaryUfuncs', 'test_reference_numerics',
                                    active_if=LooseVersion(scipy.__version__) < "1.4.0"),
                           # RuntimeError: "pow" not implemented for 'BFloat16'
                           SkipInfo('TestCommon', 'test_variant_consistency_jit',
                                    dtypes=[torch.bfloat16]),
                       )
                       ),
        UnaryUfuncInfo('lgamma',
                       ref=reference_lgamma,
                       decorators=(precisionOverride({torch.float16: 7e-1}),),
                       dtypes=all_types_and(torch.bool),
                       dtypesIfCPU=all_types_and(torch.bool, torch.bfloat16),
                       dtypesIfCUDA=all_types_and(torch.bool, torch.half),
                       skips=(
                           # Reference: https://github.com/pytorch/pytorch/pull/50140#discussion_r552615345
                           SkipInfo('TestUnaryUfuncs', 'test_reference_numerics',
                                    dtypes=[torch.bfloat16]),
                           # Reference: https://github.com/pytorch/pytorch/pull/50140#issuecomment-756150214
                           SkipInfo('TestUnaryUfuncs', 'test_reference_numerics',
                                    dtypes=[torch.float32, torch.float64], active_if=IS_WINDOWS),
                           # Backward of `lgamma` uses `digamma` but `digamma`
                           # is not implemented for `BFloat16`
                           # Error Raised:
                           #   RuntimeError: "digamma" not implemented for 'BFloat16'
                           SkipInfo('TestCommon', 'test_variant_consistency_jit',
                                    dtypes=[torch.bfloat16]),
                       ),
                       safe_casts_outputs=True),
        UnaryUfuncInfo('logit',
                       ref=scipy.special.logit,
                       domain=(0, 1),
                       decorators=(precisionOverride({torch.bfloat16: 5e-1,
                                                      torch.float16: 5e-1}),),
                       dtypes=floating_types_and(torch.half),
                       dtypesIfCPU=floating_types_and(torch.bfloat16),
                       dtypesIfCUDA=floating_types_and(torch.half, torch.bfloat16),
                       sample_inputs_func=sample_inputs_logit,
                       skips=(
                           # TODO: Investigate if atol and rtol are relaxed or not.
                           SkipInfo('TestCommon', 'test_variant_consistency_jit',
                                    dtypes=[torch.float16]),
                       )),
        OpInfo('xlogy',
               dtypes=all_types_and(torch.bool),
               dtypesIfCPU=all_types_and(torch.bool, torch.half, torch.bfloat16),
               dtypesIfCUDA=all_types_and(torch.bool, torch.half, torch.bfloat16),
               test_inplace_grad=True,
               supports_tensor_out=True,
               safe_casts_outputs=True,
               sample_inputs_func=sample_inputs_xlogy),
        OpInfo('trace',
               dtypes=all_types_and_complex(),
               dtypesIfCUDA=all_types_and_complex_and(torch.bool, torch.half),
               test_inplace_grad=False,
               supports_tensor_out=False,
               # Reference: https://github.com/pytorch/pytorch/issues/50381
               test_complex_grad=False,
               sample_inputs_func=sample_inputs_trace,
               skips=(
                   SkipInfo('TestCommon', 'test_variant_consistency_jit',
                            dtypes=[torch.complex64, torch.complex128]),
                   SkipInfo('TestCommon', 'test_variant_consistency_eager',
                            dtypes=[torch.complex64, torch.complex128]))),
    ]
    op_db = op_db + op_db_scipy_reference

# Common operator groupings
unary_ufuncs = [op for op in op_db if isinstance(op, UnaryUfuncInfo)]
spectral_funcs = [op for op in op_db if isinstance(op, SpectralFuncInfo)]
sparse_unary_ufuncs = [op for op in op_db if isinstance(op, UnaryUfuncInfo) and op.supports_sparse is True]
shape_funcs = [op for op in op_db if isinstance(op, ShapeFuncInfo)]

def index_variable(shape, max_indices, device=torch.device('cpu')):
    if not isinstance(shape, tuple):
        shape = (shape,)
    index = torch.rand(*shape, device=device).mul_(max_indices).floor_().long()
    return index


def index_perm_variable(shape, max_indices):
    if not isinstance(shape, tuple):
        shape = (shape,)

    index = torch.randperm(max_indices).narrow(0, 0, reduce(mul, shape)).view(shape)
    return index


def gather_variable(shape, index_dim, max_indices, duplicate=False, device=torch.device('cpu')):
    assert len(shape) == 2
    assert index_dim < 2
    batch_dim = 1 - index_dim
    index = torch.zeros(*shape, dtype=torch.long, device=device)
    for i in range(shape[index_dim]):
        index.select(index_dim, i).copy_(
            torch.randperm(max_indices, device=device)[:shape[batch_dim]])
    if duplicate:
        index.select(batch_dim, 0).copy_(index.select(batch_dim, 1))
    return index


def bernoulli_scalar():
    return torch.tensor(0, dtype=torch.bool).bernoulli_()


def mask_not_all_zeros(shape):
    assert len(shape) > 0
    while True:
        result = torch.randn(shape).gt(0)
        if result.sum() > 0:
            return result


def uniform_scalar(offset=0, requires_grad=False):
    v = torch.rand(()) + offset
    v.requires_grad = requires_grad
    return v


def normal_scalar_clamp(amin, amax, requires_grad=False):
    v = torch.randn(()).clamp(amin, amax)
    v.requires_grad = requires_grad
    return v


def prod_zeros(dim_size, dim_select):
    assert len(dim_select) == 2
    result = torch.randn(dim_size, dim_size, dim_size)
    result.narrow(dim_select[0], 0, 1).narrow(dim_select[1], 1, 1).zero_()
    result.narrow(dim_select[0], 2, 1).narrow(dim_select[1], 3, 1).zero_()
    result.narrow(dim_select[0], 4, 1).narrow(dim_select[1], 3, 1).zero_()
    return result


non_differentiable = collections.namedtuple('non_differentiable', ['tensor'])


class dont_convert(tuple):
    pass


class NoArgsClass(object):
    def __iter__(self):
        return self

    def __next__(self):
        raise StopIteration()
    next = __next__  # Python 2 compatibility

    def __len__(self):
        return 0

NO_ARGS = NoArgsClass()

def ident(x):
    return x

# (
#   method name,
#   input size/constructing fn,
#   args (tuple represents shape of a tensor arg),
#   test variant name (will be used at test name suffix),    // optional
#   (should_check_autodiff[bool], nonfusible_nodes, fusible_nodes) for autodiff, // optional
#   indices for possible dim arg,                            // optional
#   fn mapping output to part that should be gradcheck'ed,   // optional
#   kwargs                                                   // optional
# )
# Note: some functions have separate schema for (Tensor other) and (Scalar other),
#       and it's possible that we only support AD for Scalar version but not Tensor
#       version, and vice versa.
#       When writing tests, only scalar(float/int) input triggers the Scalar schema.
#       uniform_scalar produces a scalar **Tensor** which won't match Scalar input.
def method_tests():
    set_rng_seed(0)
    return [
        ('add', (S, S, S), ((S, S, S),), '', (True,)),
        ('add', (S, S, S), ((S, S),), 'broadcast_rhs', (True,)),
        ('add', (S, S), ((S, S, S),), 'broadcast_lhs', (True,)),
        ('add', (S, 1, S), ((M, S),), 'broadcast_all', (True,)),
        ('add', (), ((),), 'scalar', (True,)),
        ('add', (S, S, S), ((),), 'scalar_broadcast_rhs', (True,)),
        ('add', (), ((S, S, S),), 'scalar_broadcast_lhs', (True,)),
        ('add', (S, S, S), (3.14,), 'constant', (True,)),
        ('add', (), (3.14,), 'scalar_constant', (True,)),
        ('add', (S, S, S), (3.14j,), 'complex_scalar_constant', (True,)),
        ('__radd__', (S, S, S), (3.14,), 'constant', (True, 'aten::add')),
        ('__radd__', (), (3.14,), 'scalar_constant', (True, 'aten::add')),
        ('sub', (S, S, S), ((S, S, S),), '', (True,)),
        ('sub', (S, S, S), ((S, S),), 'broadcast_rhs', (True,)),
        ('sub', (S, S), ((S, S, S),), 'broadcast_lhs', (True,)),
        ('sub', (S, 1, S), ((M, S),), 'broadcast_all', (True,)),
        ('sub', (S, S, S), ((),), 'scalar_broadcast_rhs', (True,)),
        ('sub', (), ((S, S, S),), 'scalar_broadcast_lhs', (True,)),
        ('sub', (S, S, S), (3.14,), 'constant', (True,)),
        ('sub', (), (3.14,), 'scalar_constant', (True,)),
        ('sub', (S, S, S), (3.14j,), 'complex_scalar_constant', (True,)),
        ('__rsub__', (S, S, S), (3.14,), 'constant', (True, 'aten::rsub')),
        ('__rsub__', (), (3.14,), 'scalar_constant', (True, 'aten::rsub')),
        ('mul', (S, S, S), ((S, S, S),), '', (True,)),
        ('mul', (), ((),), 'scalar', (True,)),
        ('mul', (S, S, S), ((S, S),), 'broadcast_rhs', (True,)),
        ('mul', (S, S), ((S, S, S),), 'broadcast_lhs', (True,)),
        ('mul', (S, 1, S), ((M, S),), 'broadcast_all', (True,)),
        ('mul', (S, S, S), ((),), 'scalar_broadcast_rhs', (True,)),
        ('mul', (), ((S, S, S),), 'scalar_broadcast_lhs', (True,)),
        ('mul', (S, S, S), (3.14,), 'constant', (True,)),
        ('mul', (), (3.14,), 'scalar_constant', (True,)),
        # TODO(@anjali411): enable these tests
        # ('mul', (S, S, S), (3.14j,), 'imaginary_constant', (True,)),
        # ('mul', (), (3.14j,), 'imaginary_scalar_constant', (True,)),
        ('__rmul__', (S, S, S), (3.14,), 'constant', (True, 'aten::mul')),
        ('__rmul__', (), (3.14,), 'scalar_constant', (True, 'aten::mul')),
        ('div', (S, S, S), (torch.rand(S, S, S) + 0.1,), '', (True,)),
        ('div', (S, S, S), (torch.rand(S, S) + 0.1,), 'broadcast_rhs', (True,)),
        ('div', (S, S), (torch.rand(S, S, S) + 0.1,), 'broadcast_lhs', (True,)),
        ('div', (S, 1, S), (torch.rand(M, S) + 0.1,), 'broadcast_all', (True,)),
        ('div', (), (uniform_scalar(0.1),), 'scalar', (True,)),
        ('div', (S, S, S), (uniform_scalar(0.1),), 'scalar_broadcast_rhs', (True,)),
        ('div', (), (uniform_scalar(0.1),), 'scalar_broadcast_lhs', (True,)),
        ('div', torch.rand(S, S, S) + 1e-1, (3.14,), 'constant', (True,)),
        ('div', uniform_scalar(1e-1, requires_grad=True), (3.14,), 'scalar_constant', (True,)),
        ('true_divide', (S, S, S), (torch.rand(S, S, S) + 0.1,), '', (True,)),
        ('true_divide', (S, S, S), (torch.rand(S, S) + 0.1,), 'broadcast_rhs', (True,)),
        ('true_divide', (S, S), (torch.rand(S, S, S) + 0.1,), 'broadcast_lhs', (True,)),
        ('true_divide', (S, 1, S), (torch.rand(M, S) + 0.1,), 'broadcast_all', (True,)),
        ('true_divide', (), (uniform_scalar(0.1),), 'scalar', (True,)),
        ('true_divide', (S, S, S), (uniform_scalar(0.1),), 'scalar_broadcast_rhs', (True,)),
        ('true_divide', (), (uniform_scalar(0.1),), 'scalar_broadcast_lhs', (True,)),
        ('true_divide', torch.rand(S, S, S) + 1e-1, (3.14,), 'constant', (True,)),
        ('true_divide', uniform_scalar(1e-1, requires_grad=True), (3.14,), 'scalar_constant', (True,)),
        ('__rdiv__', torch.rand(S, S, S) + 1e-1, (3.14,), 'constant',
            (True, [], ['aten::mul', 'aten::reciprocal'])),
        ('__rdiv__', uniform_scalar(1e-1, requires_grad=True), (3.14,), 'scalar_constant',
            (True, [], ['aten::mul', 'aten::reciprocal'])),
        ('__rdiv__', torch.rand(S, S, S, dtype=torch.cdouble) + 1e-1, (3.14j,), 'complex_constant',
            (True, [], ['aten::mul', 'aten::reciprocal'])),
        ('__rdiv__', uniform_scalar(1e-1 * (1 + 1j), requires_grad=True), (3.14j,), 'complex_scalar_constant',
            (True, [], ['aten::mul', 'aten::reciprocal'])),
        ('div', (S, S, S), (torch.rand(S, S, S, dtype=torch.cdouble) + 0.1,), 'complex', (True,)),
        ('div', (S, S, S), (torch.rand(S, S, dtype=torch.cdouble) + 0.1,), 'complex_broadcast_rhs', (True,)),
        ('div', (S, S), (torch.rand(S, S, S, dtype=torch.cdouble) + 0.1,), 'complex_broadcast_lhs', (True,)),
        ('div', (S, 1, S), (torch.rand(M, S, dtype=torch.cdouble) + 0.1,), 'complex_broadcast_all', (True,)),
        ('div', (), (uniform_scalar(0.1j),), 'complex_scalar', (True,)),
        ('div', (S, S, S), (uniform_scalar(0.1j),), 'complex_scalar_broadcast_rhs', (True,)),
        ('div', (), (uniform_scalar(0.1j),), 'complex_scalar_broadcast_lhs', (True,)),
        ('div', torch.rand(S, S, S, dtype=torch.cdouble) + 1e-1, (3.14j,), 'complex_constant', (True,)),
        ('div', uniform_scalar(1e-1j, requires_grad=True), (3.14j,), 'complex_scalar_constant', (True,)),
        ('pow', torch.rand(S, S, S) + 1e-3, (torch.rand(S, S, S) + 0.1,), '', (True,)),
        ('pow', torch.rand(S, S, S) + 1e-3, (torch.rand(1,) + 0.1,), 'broadcast_rhs', (True,)),
        ('pow', torch.rand(1,) + 1e-3, (torch.rand(S, S, S) + 0.1,), 'broadcast_lhs', (True,)),
        ('pow', torch.rand(S, 1, S) + 1e-3, (torch.rand(1, S, 1) + 0.1,), 'broadcast_all', (True,)),
        ('pow', uniform_scalar(1e-3, requires_grad=True), (uniform_scalar(0.1),), 'scalar', (True,)),
        ('pow', torch.rand(S, S, S) + 1e-3, (uniform_scalar(0.1),), 'scalar_broadcast_rhs', (True,)),
        ('pow', uniform_scalar(1e-3, requires_grad=True), (torch.rand(S, S, S) + 0.1,), 'scalar_broadcast_lhs', (True,)),
        ('pow', torch.rand(S, S, S) + 1e-3, (3.14,), 'constant', (True,)),
        ('pow', torch.rand(S, S, S, dtype=torch.cdouble) + 1e-3 * (1 + 1j), (3.14,), 'complex_constant', (True,)),
        ('__rpow__', torch.rand(S, S, S) + 1e-3, (3.14,), 'constant', (True, 'aten::pow')),
        ('pow', uniform_scalar(1e-3, requires_grad=True), (3.14,), 'scalar_constant', (True,)),
        ('pow', uniform_scalar(1e-3 * (1 + 1j), requires_grad=True), (3.14,), 'complex_scalar_constant', (True,)),
        ('pow', uniform_scalar(1e-3 * (1 + 1j), requires_grad=True), (3.14j,), 'complex_imaginary_exponent', (True,)),
        ('__rpow__', uniform_scalar(1e-3, requires_grad=True), (3.14,), 'scalar_constant', (True, 'aten::pow')),
        ('float_power', torch.rand(S, S, S) + 1e-3, (torch.rand(S, S, S) + 0.1,), ''),
        ('float_power', torch.rand(S, S, S) + 1e-3, (torch.rand(1,) + 0.1,), 'broadcast_rhs'),
        ('float_power', torch.rand(1,) + 1e-3, (torch.rand(S, S, S) + 0.1,), 'broadcast_lhs'),
        ('float_power', torch.rand(S, 1, S) + 1e-3, (torch.rand(1, S, 1) + 0.1,), 'broadcast_all'),
        ('float_power', uniform_scalar(1e-3, requires_grad=True), (uniform_scalar(0.1),), 'scalar'),
        ('float_power', torch.rand(S, S, S) + 1e-3, (uniform_scalar(0.1),), 'scalar_broadcast_rhs'),
        ('float_power', uniform_scalar(1e-3, requires_grad=True), (torch.rand(S, S, S) + 0.1,), 'scalar_broadcast_lhs'),
        ('float_power', torch.rand(S, S, S) + 1e-3, (3.14,), 'constant'),
        ('transpose', (1, 2, 3), (1, 2), 'dim', (False,), [0, 1]),
        ('transpose', (), (0, 0), 'scalar', (False,)),
        ('transpose', (1,), (0, 0), '1d', (False,)),
        ('transpose', (L, L), (0, 1), '2d', (False,)),
        ('transpose', (S, S, S), (2, 0), '3d', (False,)),
        ('swapdims', (1, 2, 3), (1, 2), 'dim', (False,), [0, 1]),
        ('swapdims', (), (0, 0), 'scalar', (False,)),
        ('swapdims', (1,), (0, 0), '1d', (False,)),
        ('swapdims', (L, L), (0, 1), '2d', (False,)),
        ('swapdims', (S, S, S), (2, 0), '3d', (False,)),
        ('swapaxes', (1, 2, 3), (1, 2), 'dim', (False,), [0, 1]),
        ('swapaxes', (), (0, 0), 'scalar', (False,)),
        ('swapaxes', (1,), (0, 0), '1d', (False,)),
        ('swapaxes', (L, L), (0, 1), '2d', (False,)),
        ('swapaxes', (S, S, S), (2, 0), '3d', (False,)),
        ('t', (1, 2), NO_ARGS, '', (False,)),
        ('view', (S, S, S), (S * S, S), '', (False,)),
        ('view', (torch.Size([S * S, S]),), (S, S, S), 'size', (False,)),
        ('view', (S,), (S,), '1d', (False,)),
        ('view', (), (dont_convert(()),), 'scalar_to_scalar', (False,)),
        ('view', (), (1,), 'scalar_to_1d', (False,)),
        ('ravel', (S, S, S), NO_ARGS, '', (False,)),
        ('reshape', (S, S, S), (S * S, S), '', (False,)),
        ('reshape', (torch.Size([S * S, S]),), (S, S, S), 'size', (False,)),
        ('reshape', (S,), (S,), '1d', (False,)),
        ('reshape', (), (dont_convert(()),), 'scalar_to_scalar', (False,)),
        ('reshape', (), (1,), 'scalar_to_1d', (False,)),
        ('reshape_as', (S, S, S), (non_differentiable(torch.rand(S * S, S)),)),
        ('reshape_as', (), (non_differentiable(torch.tensor(42.)),), 'scalar'),
        ('reshape_as', (), (non_differentiable(torch.rand(1, 1)),), 'scalar_to_dims'),
        ('roll', (S, S, S), (0, 0), 'd0'),
        ('roll', (S, S, S), (1, 2), 'd12'),
        ('roll', (S, S, S), (0, 2,), 'd02'),
        ('roll', (S, S, S), (2, 0,), 'd20'),
        ('roll', (S, S, S), (-1, 0), 'neg_shift'),
        ('roll', (S, S, S), (10000, 1), 'loop_shift'),
        ('roll', (S, S, S), (2,), 'flattened'),
        ('roll', (S, S, S), ([1, 2, -1], [0, 1, 2]), 'three_dims'),
        ('rot90', (S, S, S), (1, [0, 1],), 'k1_d01'),
        ('rot90', (S, S, S), (1, [1, 2],), 'k1_d12'),
        ('rot90', (S, S, S), (1, [1, -1],), 'k1_neg_d'),
        ('rot90', (S, S, S), (), 'default'),
        ('view_as', (S, S, S), (non_differentiable(torch.rand(S * S, S)),)),
        ('view_as', (), (non_differentiable(torch.tensor(5.5)),), 'scalar'),
        ('view_as', (), (non_differentiable(torch.rand(1, 1)),), 'scalar_to_dims'),
        ('expand', (S, 1, 1), (S, S, S), '', (False,)),
        ('expand', (torch.Size([S, 1, S]),), (S, S, S), 'size', (False,)),
        ('expand', (S, 1), (S, S, S), 'new_dim', (False,)),
        ('expand', (1,), (S, S, S), '1_element', (False,)),
        ('expand', (1, S), (1, 1, S), 'new_dim_front_old_front_1', (False,)),
        ('expand', (), (dont_convert(()),), 'scalar_to_scalar'),
        ('expand', (), (1, 3, 2), 'scalar_to_dims', (False,)),
        ('expand_as', (S, 1, 1), (torch.rand(S, S, S),), '', (False,)),
        ('conj', (S, S, S), NO_ARGS),
        ('copysign', (S, S, S), ((S, S, S),), '', (False,)),
        ('copysign', (S, S, S), ((S, S),), 'broadcast_rhs', (False,)),
        ('copysign', (S, S), ((S, S, S),), 'broadcast_lhs', (False,)),
        ('copysign', (S, 1, S), ((M, S),), 'broadcast_all', (False,)),
        ('copysign', (S, S), (3.14,), 'scalar', (False,)),
        ('copysign', (S, S), (0.0,), 'scalar_pos_zero', (False,)),
        # TorchScript does not recognize -0.0: Issue #46848
        # https://github.com/pytorch/pytorch/issues/46848
        # ('copysign', (S, S), (-0.0,), 'scalar_neg_zero', (False,)),
        ('real', (S, S, S), NO_ARGS, 'complex'),
        ('imag', (S, S, S), NO_ARGS, 'complex'),
        ('view_as_real', (S, S, S), NO_ARGS, 'complex'),
        ('view_as_complex', (S, S, 2), NO_ARGS),
        ('complex', (S, S, S), ((S, S, S),), ''),
        ('abs', (S, S, S), NO_ARGS, '', (True,)),
        ('abs', (), NO_ARGS, 'scalar', (True,)),
        ('clamp', (S, S, S), (0, 1), '', (True,)),
        ('clamp', (S, S, S), (None, 0.5), 'min', (True,)),
        ('clamp', (S, S, S), (0.5, None), 'max', (True,)),
        ('clamp', (), (0, 1), 'scalar', (True,)),
        ('clamp', (), (None, 0.5), 'min_scalar', (True,)),
        ('clamp', (), (0.5, None), 'max_scalar', (True,)),
        ('clamp', (S, S), (), 'max_scalar_kwarg', (True,), (), (), ident, {'max': 1}),
        ('atan2', (S, S, S), ((S, S, S),)),
        ('atan2', (), ((),), 'scalar'),
        ('atan2', (S, S, S), ((S,),), 'broadcast_rhs'),
        ('atan2', (S,), ((S, S, S),), 'broadcast_lhs'),
        ('atan2', (S, 1, S), ((S, S),), 'broadcast_all'),
        ('sign', (S, S, S), NO_ARGS),
        ('sign', (), NO_ARGS, 'scalar'),
        ('sgn', (S, S, S), NO_ARGS),
        ('sgn', (), NO_ARGS, 'scalar'),
        ('trunc', (S, S, S), NO_ARGS, '', (True,)),
        ('trunc', (), NO_ARGS, 'scalar', (True,)),
        ('floor', (S, S, S), NO_ARGS, '', (True,)),
        ('floor', (), NO_ARGS, 'scalar', (True,)),
        ('ceil', (S, S, S), NO_ARGS, '', (True,)),
        ('ceil', (), NO_ARGS, 'scalar', (True,)),
        ('rad2deg', (S, S, S), NO_ARGS),
        ('deg2rad', (S, S, S), NO_ARGS),
        # Removing the 'rsqrt' entries leads to failure in
        # test_index_fill_variable_dim_*
        # TODO: Remove when fixed.
        # Reference: https://github.com/pytorch/pytorch/issues/48230
        ('rsqrt', torch.rand(S, S, S) + 1e-2, NO_ARGS, '', (True,)),
        ('rsqrt', uniform_scalar(1e-2, requires_grad=True), NO_ARGS, 'scalar', (True,)),
        ('rsqrt', torch.rand(S, S, S, dtype=torch.cfloat) + 1e-2, NO_ARGS, 'complex', (True,)),
        ('rsqrt', uniform_scalar(1e-2 * (1 + 1j), requires_grad=True), NO_ARGS, 'complex_scalar', (True,)),
        ('frac', (S, S, S), NO_ARGS, '', (True,)),
        ('frac', (), NO_ARGS, 'scalar', (True,)),
        ('fmod', (S, S, S), (1.5,), '', (True,)),
        ('fmod', (), (1.5,), 'scalar', (True,)),
        ('fmod', (S, S, S), (non_differentiable(torch.rand(S, S, S) + 1.5),), 'tensor'),
        ('fmod', (S,), (non_differentiable(torch.rand(S, S, S) + 1.5),), 'tensor_broadcast_lhs'),
        ('fmod', (S, S, S), (non_differentiable(torch.rand(S) + 1.5),), 'tensor_broadcast_rhs'),
        ('fmod', (S, 1, S), (non_differentiable(torch.rand(S, S) + 1.5),), 'tensor_broadcast_all'),
        ('fmod', (), (non_differentiable(uniform_scalar(1.5)),), 'scalar_tensor'),
        ('fmod', (), (non_differentiable(torch.rand(S, S, S) + 1.5),), 'scalar_tensor_broadcast_lhs'),
        ('fmod', (S, S, S), (non_differentiable(uniform_scalar(1.5)),), 'scalar_tensor_broadcast_rhs'),
        ('hypot', (S, S), ((S, S),)),
        ('remainder', (S, S, S), (1.5,), '', (True,)),
        ('remainder', (), (1.5,), 'scalar', (True,)),
        ('remainder', (S, S, S), (non_differentiable(torch.rand(S, S, S) + 1.5),), 'tensor'),
        ('remainder', (S,), (non_differentiable(torch.rand(S, S, S) + 1.5),), 'tensor_broadcast_lhs'),
        ('remainder', (S, 1, S), (non_differentiable(torch.rand(S, S) + 1.5),), 'tensor_broadcast_all'),
        ('remainder', (), (non_differentiable(uniform_scalar(1.5)),), 'scalar_tensor'),
        ('remainder', (), (non_differentiable(torch.rand(S, S, S) + 1.5),), 'scalar_tensor_broadcast_lhs'),
        ('lerp', (S, S, S), ((S, S, S), 0.4), 'scalar_no_broadcast', (True,)),
        ('lerp', (S, S, S), ((S,), 0.4), 'broadcast_rhs', (True,)),
        ('lerp', (S,), ((S, S, S), 0.4), 'broadcast_lhs', (True,)),
        ('lerp', (S, 1, S), ((S, S), 0.4), 'broadcast_all', (True,)),
        ('lerp', (), ((), 0.4), 'scalar', (True,)),
        ('lerp', (S, S, S), ((), 0.4), 'scalar_broadcast_rhs', (True,)),
        ('lerp', (), ((S, S, S), 0.4), 'scalar_broadcast_lhs', (True,)),
        ('max', (S, S, S), NO_ARGS),
        ('max', (S, S, S), (1,), 'dim', (), [0]),
        ('max', (S, S, S), (1, True,), 'keepdim_dim', (), [0]),
        ('max', (), NO_ARGS, 'scalar'),
        ('max', (), (0,), 'scalar_dim', (), [0]),
        ('max', (), (0, True,), 'scalar_keepdim_dim', (), [0]),
        ('max', (S, S, S), ((S, S, S),), 'elementwise', (True,)),
        ('max', (S, S, S), ((S,),), 'elementwise_broadcast_rhs', (True,)),
        ('max', (S,), ((S, S, S),), 'elementwise_broadcast_lhs', (True,)),
        ('max', (S, 1, S), ((S, S),), 'elementwise_broadcast_all', (True,)),
        ('max', (), ((),), 'scalar_elementwise', (True,)),
        ('max', (S, S, S), ((),), 'scalar_elementwise_broadcast_rhs', (True,)),
        ('max', (), ((S, S, S),), 'scalar_elementwise_broadcast_lhs', (True,)),
        ('min', (S, S, S), NO_ARGS, ),
        ('min', (S, S, S), (1,), 'dim', (), [0]),
        ('min', (S, S, S), (1, True,), 'keepdim_dim', (), [0]),
        ('min', (), NO_ARGS, 'scalar'),
        ('min', (), (0,), 'scalar_dim', (), [0]),
        ('min', (), (0, True,), 'scalar_keepdim_dim', (), [0]),
        ('min', (S, S, S), ((S, S, S),), 'elementwise', (True,)),
        ('min', (S, S, S), ((S,),), 'elementwise_broadcast_rhs', (True,)),
        ('min', (S,), ((S, S, S),), 'elementwise_broadcast_lhs', (True,)),
        ('min', (S, 1, S), ((S, S),), 'elementwise_broadcast_all', (True,)),
        ('min', (), ((),), 'scalar_elementwise', (True,)),
        ('min', (S, S, S), ((),), 'scalar_elementwise_broadcast_rhs', (True,)),
        ('min', (), ((S, S, S),), 'scalar_elementwise_broadcast_lhs', (True,)),
        ('amax', (S, S, S), NO_ARGS),
        ('amax', (S, S, S), (1,), 'dim'),
        ('amax', (S, S, S), ([1, 2],), 'multiple_dim'),
        ('amax', (S, S, S), (1, True,), 'keepdim_dim'),
        ('amax', (), NO_ARGS, 'scalar'),
        ('amax', (), (0,), 'scalar_dim'),
        ('amax', (), (0, True,), 'scalar_keepdim_dim'),
        ('amin', (S, S, S), NO_ARGS, ),
        ('amin', (S, S, S), (1,), 'dim',),
        ('amin', (S, S, S), ([1, 2],), 'multiple_dim'),
        ('amin', (S, S, S), (1, True,), 'keepdim_dim'),
        ('amin', (), NO_ARGS, 'scalar'),
        ('amin', (), (0,), 'scalar_dim'),
        ('amin', (), (0, True,), 'scalar_keepdim_dim'),
        ('mean', (S, S, S), NO_ARGS, '', (True,)),
        ('mean', (S, S, S), (1,), 'dim', (True,), [0]),
        ('mean', (S, S, S), (1, True,), 'keepdim_dim', (True,), [0]),
        ('mean', (), NO_ARGS, 'scalar', (True,)),
        ('mean', (), (0,), 'scalar_dim', (True,), [0]),
        ('mean', (), (0, True,), 'scalar_keepdim_dim', (True,), [0]),
        ('mean', (S, S, S), (), 'dtype', (True,), (), (), ident, {'dtype': torch.float64}),
        ('kthvalue', (S, S, S), (2,)),
        ('kthvalue', (S, S, S), (2, 1,), 'dim', (), [1]),
        ('kthvalue', (S, S, S), (2, 1,), 'dim_alert_nondeterministic', (), [1],
            [expectedAlertNondeterministic('kthvalue CUDA', 'cuda')]),
        ('kthvalue', (S, S, S), (2, 1, True,), 'keepdim_dim', (), [1]),
        ('kthvalue', (S,), (2, 0,), 'dim_1d', (), [1]),
        ('kthvalue', (S,), (2, 0, True,), 'keepdim_dim_1d', (), [1]),
        ('kthvalue', (), (1,), 'scalar', (), ()),
        ('kthvalue', (), (1, 0,), 'scalar_dim', (), [1]),
        ('kthvalue', (), (1, 0, True), 'scalar_keepdim_dim', (), [1]),
        ('quantile', (S, S, S), (0.5,)),
        ('quantile', (S, S, S), (0.5, 0), 'dim', (), [1]),
        ('quantile', (S, S, S), (0.5, None, True), 'keepdim'),
        ('quantile', (S, S, S), (0.5, 0, True), 'keepdim_dim', (), [1]),
        ('quantile', (), (0.5,), 'scalar'),
        ('nanquantile', (S, S, S), (0.5,)),
        ('nanquantile', (S, S, S), (0.5, 0), 'dim', (), [1]),
        ('nanquantile', (S, S, S), (0.5, None, True), 'keepdim'),
        ('nanquantile', (S, S, S), (0.5, 0, True), 'keepdim_dim', (), [1]),
        ('nanquantile', (), (0.5,), 'scalar'),
        ('median', (S, S, S), NO_ARGS),
        ('median', (S, S, S), (1,), 'dim', (), [0]),
        ('median', (S, S, S), (1,), 'dim_alert_nondeterministic', (), [0],
            [expectedAlertNondeterministic('median CUDA with indices output', 'cuda')]),
        ('median', (S, S, S), (1, True,), 'keepdim_dim', (), [0]),
        ('median', (), NO_ARGS, 'scalar'),
        ('median', (), (0,), 'scalar_dim', (), [0]),
        ('median', (), (0, True,), 'scalar_keepdim_dim', (), [0]),
        ('nanmedian', (S, S, S), NO_ARGS),
        ('nanmedian', (S, S, S), (1,), 'dim', (), [0]),
        ('nanmedian', (S, S, S), (1, True,), 'keepdim_dim', (), [0]),
        ('nanmedian', (), NO_ARGS, 'scalar'),
        ('nanmedian', (), (0,), 'scalar_dim', (), [0]),
        ('nanmedian', (), (0, True,), 'scalar_keepdim_dim', (), [0]),
        ('mode', (S, S, S), NO_ARGS),
        ('mode', (S, S, S), (1,), 'dim', (), [0]),
        ('mode', (S, S, S), (1, True,), 'keepdim_dim', (), [0]),
        ('mode', (), NO_ARGS, 'scalar'),
        ('mode', (), (0,), 'scalar_dim', (), [0]),
        ('mode', (), (0, True,), 'scalar_keepdim_dim', (), [0]),
        ('sum', (S, S, S), NO_ARGS),
        ('sum', (S, S, S), (1,), 'dim', (), [0]),
        ('sum', (S, S, S), (1, True,), 'keepdim_dim', (), [0]),
        ('sum', (), NO_ARGS, 'scalar'),
        ('sum', (), (0,), 'scalar_dim', (), [0]),
        ('sum', (), (0, True,), 'scalar_keepdim_dim', (), [0]),
        ('sum', (S, S, S), ([1, 2],), 'multi_dim'),
        ('sum', (S, S, S), ([1, 2], True,), 'multi_dim_keepdim'),
        ('nansum', (S, S, S), NO_ARGS),
        ('nansum', (S, S, S), (1,), 'dim', (), [0]),
        ('nansum', (S, S, S), (1, True,), 'keepdim_dim', (), [0]),
        ('nansum', (), NO_ARGS, 'scalar'),
        ('nansum', (), (0,), 'scalar_dim', (), [0]),
        ('nansum', (), (0, True,), 'scalar_keepdim_dim', (), [0]),
        ('nansum', (S, S, S), ([1, 2],), 'multi_dim'),
        ('nansum', (S, S, S), ([1, 2], True,), 'multi_dim_keepdim'),
        ('prod', (S, S, S), NO_ARGS),
        ('prod', (S, S, S), (1,), 'dim', (), [0]),
        ('prod', (S, S, S), (1, True,), 'keepdim_dim', (), [0]),
        ('prod', (), NO_ARGS, 'scalar'),
        ('prod', (), (0,), 'scalar_dim', (), [0]),
        ('prod', (), (0, True,), 'scalar_keepdim_dim', (), [0]),
        ('prod', prod_zeros(S, [0, 1]), NO_ARGS, 'zerodims2'),
        ('prod', prod_zeros(S, [0, 2]), NO_ARGS, 'zerodims1'),
        ('prod', prod_zeros(S, [1, 2]), NO_ARGS, 'zerodims0'),
        ('prod', prod_zeros(S, [0, 1]), (1,), 'zeros_dims2', (), [0]),
        ('prod', prod_zeros(S, [0, 2]), (1,), 'zeros_dims1', (), [0]),
        ('prod', prod_zeros(S, [1, 2]), (1,), 'zeros_dims0', (), [0]),
        ('prod', prod_zeros(S, [0, 1]), (1, True), 'keepdim_zeros_dims2', (), [0]),
        ('prod', prod_zeros(S, [0, 2]), (1, True), 'keepdim_zeros_dims1', (), [0]),
        ('prod', prod_zeros(S, [1, 2]), (1, True), 'keepdim_zeros_dims0', (), [0]),
        ('prod', prod_single_zero(S), NO_ARGS, 'single_zero'),
        ('prod', (torch.tensor(0., requires_grad=True)), NO_ARGS, 'scalar_zero'),
        ('prod', (torch.tensor(0., requires_grad=True)), (0,), 'scalar_dim_zero', (), [0]),
        ('prod', (torch.tensor(0., requires_grad=True)), (0, True,), 'scalar_keepdim_dim_zero', (), [0]),
        ('var_mean', (S, S, S), NO_ARGS, ''),
        ('var_mean', (S, S, S), (1,), 'dim', [0]),
        ('var_mean', (S, S, S), (1, True, True), 'keepdim_dim', [0]),
        ('var_mean', (S,), (0,), 'dim_1d', [0]),
        ('var_mean', (S,), (0, True, True), 'keepdim_dim_1d', [0]),
        ('std_mean', (S, S, S), NO_ARGS, ''),
        ('std_mean', (S, S, S), (1,), 'dim', [0]),
        ('std_mean', (S, S, S), (1, True, True), 'keepdim_dim', [0]),
        ('std_mean', (S,), (0,), 'dim_1d', [0]),
        ('std_mean', (S,), (0, True, True), 'keepdim_dim_1d', [0]),
        ('renorm', (S, S, S), (2, 1, 0.5), 'dim', (), [1]),
        ('renorm', (S, S, S), (1, 2, 3), 'norm_1'),
        ('renorm', (S, S, S), (inf, 2, 0.5), 'norm_inf'),
        ('logcumsumexp', (S, S, S), (0,), 'dim0', (), [0]),
        ('logcumsumexp', (S, S, S), (1,), 'dim1', (), [0]),
        ('logcumsumexp', (), (0,), 'dim0_scalar', (), [0]),
        ('cummax', (S, S, S), (0,), 'dim0', (), [0]),
        ('cummax', (S, S, S), (1,), 'dim1', (), [0]),
        ('cummax', (), (0,), 'dim0_scalar', (), [0]),
        ('cummin', (S, S, S), (0,), 'dim0', (), [0]),
        ('cummin', (S, S, S), (1,), 'dim1', (), [0]),
        ('cummin', (), (0,), 'dim0_scalar', (), [0]),
        ('cumsum', (S, S, S), (0,), 'dim0', (), [0]),
        ('cumsum', (S, S, S), (1,), 'dim1', (), [0]),
        ('cumsum', (S, S, S), (1,), 'dim1_cast', (), [0], (), ident, {'dtype': torch.float64}),
        ('cumsum', (), (0,), 'dim0_scalar', (), [0]),
        ('cumprod', (S, S, S), (0,)),
        ('cumprod', (S, S, S), (1,), 'dim1', (), [0]),
        ('cumprod', (), (0,), 'scalar'),
        ('cumprod', (torch.tensor(0., requires_grad=True)), (0,), 'scalar_zeros'),
        ('cumprod', prod_zeros(S, [0, 1]), (1,), 'zeros_dim2', (), [0]),
        ('cumprod', prod_zeros(S, [0, 2]), (1,), 'zeros_dim1', (), [0]),
        ('cumprod', prod_zeros(S, [1, 2]), (1,), 'zeros_dim0', (), [0]),
        ('cumprod', prod_zeros(S, [1, 2]), (1,), 'zeros_dim0_cast', (), [0], (), ident, {'dtype': torch.float64}),
        ('log_softmax', (S, S, S), (1, torch.float64,), 'kwarg_dtype_would_break_jit_loader', (True,)),
        ('unfold', (), (0, 1, 1), 'scalar', (), [0]),
        ('unfold', (S, S, S, S), (0, 3, 1), '4d_dim0_step1', (), [0]),
        ('unfold', (S, S, S, S), (1, 3, 1), '4d_dim1_step1', (), [0]),
        ('unfold', (S, S, S, S), (2, 3, 1), '4d_dim2_step1', (), [0]),
        ('unfold', (S, S, S, S), (3, 3, 1), '4d_dim3_step1', (), [0]),
        ('unfold', (S, S, S, S), (0, 3, 2), '4d_dim0_step2', (), [0]),
        ('unfold', (S, S, S, S), (1, 3, 2), '4d_dim1_step2', (), [0]),
        ('unfold', (S, S, S, S), (2, 3, 2), '4d_dim2_step2', (), [0]),
        ('unfold', (S, S, S, S), (3, 3, 2), '4d_dim3_step2', (), [0]),
        ('unfold', (S, S, S, S), (0, 4, 1), '4d_dim0_size4', (), [0]),
        ('unfold', (S, S, S, S), (1, 4, 1), '4d_dim1_size4', (), [0]),
        ('unfold', (S, S, S, S), (2, 4, 1), '4d_dim2_size4', (), [0]),
        ('unfold', (S, S, S, S), (3, 4, 1), '4d_dim3_size4', (), [0]),
        ('unfold', (M,), (0, 3, 1), '1d_step1', (), [0]),
        ('unfold', (M,), (0, 3, 2), '1d_step2', (), [0]),
        ('unfold', (M,), (0, 3, 3), '1d_step3', (), [0]),
        ('unfold', (1000,), (0, 3, 11), '1d_step_gt_size', (), [0]),
        ('unfold', (1000,), (0, 2, 27), '1d_step_gt_size2', (), [0]),
        ('unfold', (10, 10), (0, 1, 2), '2d_step_gt_size', (), [0]),
        ('unfold', (10, 10), (1, 2, 3), '2d_step_gt_size2', (), [0]),
        ('unfold', (10, 10), (1, 2, 2), '2d_step_ge_size2', (), [0]),
        ('unfold', (S, S, S), (2, 3, 2), 'lastdim', (), [0]),
        ('addmm', (S, M), ((S, S), (S, M)), '', (True, ['aten::add', 'aten::mm'])),
        ('addmm', (1,), ((S, S), (S, M)), 'broadcast_lhs', (True, ['aten::add', 'aten::mm'])),
        ('addmm', (S, M), ((S, S), (S, M)), 'coef', (True,), (), (), ident, {'beta': 0.2, 'alpha': 0.6}),
        ('addmm', (1,), ((S, S), (S, M)), 'broadcast_lhs_coef', (True,), (), (), ident, {'beta': 0.2, 'alpha': 0.6}),
        ('addmm', (), ((S, S), (S, M)), 'scalar_broadcast_lhs', (True, ['aten::add', 'aten::mm'])),
        ('addmm', (), ((S, S), (S, M)), 'scalar_broadcast_lhs_coef', (True,), (), (), ident, {'beta': 0.2, 'alpha': 0.6}),
        ('addbmm', (S, M), ((S, S, S), (S, S, M)),),
        ('addbmm', (1,), ((S, S, S), (S, S, M)), 'broadcast_lhs'),
        ('addbmm', (S, M), ((S, S, S), (S, S, M)), 'coef', (), (), (), ident, {'beta': 0.2, 'alpha': 0.6}),
        ('addbmm', (1,), ((S, S, S), (S, S, M)), 'broadcast_lhs_coef', (),
         (), (), ident, {'beta': 0.2, 'alpha': 0.6}),
        ('addbmm', (), ((S, S, S), (S, S, M)), 'scalar_broadcast_lhs'),
        ('addbmm', (), ((S, S, S), (S, S, M)), 'scalar_broadcast_lhs_coef', (), (), (), ident,
         {'beta': 0.2, 'alpha': 0.6}),
        ('baddbmm', (S, S, M), ((S, S, S), (S, S, M)),),
        ('baddbmm', (1,), ((S, S, S), (S, S, M)), 'broadcast_lhs'),
        ('baddbmm', (S, S, M), ((S, S, S), (S, S, M)), 'coef', (), (), (), ident, {'beta': 0.2, 'alpha': 0.6}),
        ('baddbmm', (1,), ((S, S, S), (S, S, M)), 'broadcast_lhs_coef', (),
         (), (), ident, {'beta': 0.2, 'alpha': 0.6}),
        ('baddbmm', (), ((S, S, S), (S, S, M)), 'scalar_broadcast_lhs'),
        ('baddbmm', (), ((S, S, S), (S, S, M)), 'scalar_broadcast_lhs_coef', (), (), (), ident,
         {'beta': 0.2, 'alpha': 0.6}),
        ('addmv', (S,), ((S, M), (M,)),),
        ('addmv', (1,), ((S, M), (M,)), 'broadcast_lhs'),
        ('addmv', (S,), ((S, M), (M,)), 'coef', (), (), (), ident, {'beta': 0.2, 'alpha': 0.6}),
        ('addmv', (1,), ((S, M), (M,)), 'broadcast_lhs_coef', (), (), (), ident, {'beta': 0.2, 'alpha': 0.6}),
        ('addmv', (), ((S, M), (M,)), 'scalar_broadcast_lhs'),
        ('addmv', (), ((S, M), (M,)), 'scalar_broadcast_lhs_coef', (), (), (), ident, {'beta': 0.2, 'alpha': 0.6}),
        ('dot', (L,), ((L,),), '', (True,)),
        ('vdot', (L,), ((L,),),),
        ('mm', (S, M), ((M, S),), '', (True,)),
        ('bmm', (M, S, M), ((M, M, S),), '', (True,)),
        ('mv', (S, M), ((M,),), '', (True,)),
        ('ger', (S,), ((M,),)),
        ('inner', (S,), ((S,),), "1d_1d", (False,)),
        ('inner', (), ((S, S),), "scalar_2d", (False,)),
        ('matmul', (L,), ((L,),), '', (True,)),
        ('matmul', (S, M), ((M,),), "2d_1d", (True,)),
        ('matmul', (M,), ((M, S),), "1d_2d", (True,)),
        ('matmul', (S, M), ((M, S),), "2d_2d", (True,)),
        ('matmul', (S, S, M), ((M,),), "3d_1d", (True,)),
        ('matmul', (S, S, M), ((M, S),), "3d_2d", (True,)),
        ('matmul', (M,), ((S, M, S),), "1d_3d", (True,)),
        ('matmul', (S, M), ((S, M, S),), "2d_3d", (True,)),
        ('matmul', (S, S, M, M), ((S, S, M, S),), "4d_4d", (True,)),
        ('matmul', (S, S, M, M), ((M,),), "4d_1d", (True,)),
        ('matmul', (M,), ((S, S, M, S),), "1d_4d", (True,)),
        ('matrix_power', (S, S), [2], "n=2"),
        ('matrix_power', (S, S, S), [3], "n=3"),
        ('matrix_power', (S, S, S), [1], "n=1"),
        ('matrix_power', (S, S, S), [0], "n=0"),
        ('matrix_power', lambda dtype, device: random_fullrank_matrix_distinct_singular_value(S), [-1], "n=-1", (),
         NO_ARGS, [skipCPUIfNoLapack, skipCUDAIfNoMagma]),
        ('matrix_power', lambda dtype, device: random_fullrank_matrix_distinct_singular_value(S), [-3], "n=-3", (),
         NO_ARGS, [skipCPUIfNoLapack, skipCUDAIfNoMagma]),
        ('matrix_power', lambda dtype, device: random_fullrank_matrix_distinct_singular_value(S, S), [-2], "n=-2", (),
         NO_ARGS, [skipCPUIfNoLapack, skipCUDAIfNoMagma]),
        ('matrix_exp', (S, S), NO_ARGS, "single_matrix"),
        ('matrix_exp', (S, S, S), NO_ARGS, "batch_of_matrices"),
        ('mvlgamma', torch.empty(S,).uniform_(0.5, 1), [1], "p=1"),
        ('mvlgamma', torch.empty(S,).uniform_(1, 2), [2], "p=2"),
        ('mvlgamma', torch.empty(S, S).uniform_(1.5, 3), [3], "p=3"),
        ('mvlgamma', torch.empty(S, S).uniform_(2.5, 5), [5], "p=5"),
        ('addcmul', (S, S), ((S, S), (S, S)), '', (True,)),
        ('addcmul', (S, S), ((S, 1), (1, S)), 'broadcast_rhs', (True,)),
        ('addcmul', (1,), ((S, S, 1), (1, S)), 'broadcast_all', (True,)),
        ('addcmul', (S, S), ((S, S), (S, S)), 'scale', (True,), (), (), ident, {'value': 0.5}),
        ('addcmul', (S, S), ((S, 1), (1, S)), 'scale_broadcast_rhs', (True,), (), (), ident, {'value': 0.5}),
        ('addcmul', (1,), ((S, S, 1), (1, S)), 'scale_broadcast_all', (True,), (), (), ident, {'value': 0.5}),
        ('addcmul', (), ((), ()), 'scalar', (True,)),
        ('addcmul', (S, S), ((), ()), 'scalar_broadcast_rhs', (True,)),
        ('addcmul', (), ((S, S, 1), (1, S)), 'scalar_broadcast_lhs', (True,)),
        ('addcmul', (), ((), ()), 'scalar_scale', (True,), (), (), ident, {'value': 0.5}),
        ('addcmul', (S, S), ((), ()), 'scalar_scale_broadcast_rhs', (True,), (), (), ident, {'value': 0.5}),
        ('addcmul', (), ((S, S, 1), (1, S)), 'scalar_scale_broadcast_lhs', (True,), (), (), ident, {'value': 0.5}),
        ('addcdiv', (S, S), ((S, S), (S, S))),
        ('addcdiv', (S, S), ((S, 1), (1, S)), 'broadcast_rhs'),
        ('addcdiv', (1,), ((S, S, 1), (1, S)), 'broadcast_all'),
        ('addcdiv', (S, S), ((S, S), (S, S)), 'scale', (), (), (), ident, {'value': 0.5}),
        ('addcdiv', (S, S), ((S, 1), (1, S)), 'scale_broadcast_rhs', (), (), (), ident, {'value': 0.5}),
        ('addcdiv', (1,), ((S, S, 1), (1, S)), 'scale_broadcast_all', (), (), (), ident, {'value': 0.5}),
        ('addcdiv', (), ((), ()), 'scalar'),
        ('addcdiv', (S, S), ((), ()), 'scalar_broadcast_rhs'),
        ('addcdiv', (), ((S, S, 1), (1, S)), 'scalar_broadcast_lhs'),
        ('addcdiv', (), ((), ()), 'scalar_scale', (), (), (), ident, {'value': 0.5}),
        ('addcdiv', (S, S), ((), ()), 'scalar_scale_broadcast_rhs', (), (), (), ident, {'value': 0.5}),
        ('addcdiv', (), ((S, S, 1), (1, S)), 'scalar_scale_broadcast_lhs', (), (), (), ident, {'value': 0.5}),
        ('zero_', (S, S, S), NO_ARGS),
        ('zero_', (), NO_ARGS, 'scalar'),
        ('logaddexp', (S, S), ((S, S),)),
        ('logaddexp2', (S, S), ((S, S),)),
        ('logsumexp', (S, S), (1,), '', (True,)),
        ('logsumexp', (), (0,), 'scalar', (True,)),
        ('norm', (S, S), (), 'default'),
        ('norm', (S, S), (2,), '2'),
        ('norm', (S, S), (0,), '0'),
        ('norm', (S, S), (0.5,), '0_5'),
        ('norm', (S, S), (1,), '1'),
        ('norm', (S, S), (3,), '3'),
        ('norm', (S, S), (inf,), 'inf'),
        ('norm', (S, S), (-inf,), '-inf'),
        ('norm', (S, S), ('fro',), 'fro_default'),
        ('norm', (S, S), ('fro', [0, 1],), 'fro'),
        ('norm', (S, S), ('nuc',), 'nuc', (), NO_ARGS, [skipCPUIfNoLapack, skipCUDAIfNoMagma]),
        ('norm', (S, S, S), ('nuc', [1, 2]), 'nuc_batched', (), NO_ARGS, [skipCPUIfNoLapack, skipCUDAIfNoMagma]),
        ('norm', (S, S), (-1,), 'neg_1'),
        ('norm', (S, S), (-2,), 'neg_2'),
        ('norm', (S, S), (-0.5,), 'neg_0_5'),
        ('norm', (S, S), (-1.5,), 'neg_1_5'),
        ('norm', (S, S), (-2, 1,), 'neg_2_2_dim', (), [1]),
        ('norm', (S, S), (-1, 1,), 'neg_1_2_dim', (), [1]),
        ('norm', (S, S), (0, 1,), '0_2_dim', (), [1]),
        ('norm', (S, S), (1, 1,), '1_2_dim', (), [1]),
        ('norm', (S, S), (2, 1,), '2_2_dim', (), [1]),
        ('norm', (S, S), (3, 1,), '3_2_dim', (), [1]),
        ('norm', (S, S), (inf, 1,), 'inf_2_dim'),
        ('norm', torch.rand(S, S, S) + 5e-2, (1.5,), '1_5_default'),
        ('norm', (S, S, S), (2, 1), '2_dim', (), [1]),
        ('norm', (S, S, S), (3, 1), '3_dim', (), [1]),
        ('norm', torch.rand(S, S, S) + 5e-2, (1.5, 1), '1_5_dim', (), [1]),
        ('norm', (S, S, S), (2, 1, True), 'keepdim_2_dim', (), [1]),
        ('norm', (S, S, S), (3, 1, True), 'keepdim_3_dim', (), [1]),
        ('norm', torch.rand(S, S, S) + 5e-2, (1.5, 1, True), 'keepdim_1_5_dim', (), [1]),
        ('norm', (), (2, 0), '2_dim_scalar', (), [1]),
        ('norm', (), (3, 0), '3_dim_scalar', (), [1]),
        ('norm', (), (2, 0, True), 'keepdim_2_dim_scalar', (), [1]),
        ('norm', (), (3, 0, True), 'keepdim_3_dim_scalar', (), [1]),
        ('clone', (S, M, S), NO_ARGS),
        ('clone', (), NO_ARGS, 'scalar'),
        ('contiguous', (S, S), NO_ARGS, '', (True,)),
        ('contiguous', torch.randn(S, S).transpose(0, 1), NO_ARGS, 'not_contiguous', (True,)),
        ('dist', (S, S, S), ((S, S, S),)),
        ('dist', (S, S, S), ((S,),), 'broadcast_rhs'),
        ('dist', (S,), ((S, S, S),), 'broadcast_lhs'),
        ('dist', (S, 1, S), ((S, S),), 'broadcast_all'),
        ('dist', (), ((),), 'scalar'),
        ('dist', (S, S, S), ((),), 'scalar_broadcast_rhs'),
        ('dist', (), ((S, S, S),), 'scalar_broadcast_lhs'),
        ('dist', (S, S, S), ((S, S, S), 4), '4'),
        ('dist', (S, S, S), ((S,), 4), '4_broadcast_rhs'),
        ('dist', (S,), ((S, S, S), 4), '4_broadcast_lhs'),
        ('dist', (S, 1, S), ((S, S), 4), '4_broadcast_all'),
        ('dist', (), ((), 4), 'scalar_4'),
        ('dist', (S, S, S), ((), 4), 'scalar_4_broadcast_rhs'),
        ('dist', (), ((S, S, S), 4), 'scalar_4_broadcast_lhs'),
        ('diag', (M, M), NO_ARGS, '2d'),
        ('diag', (3, 5), NO_ARGS, '2d_wide'),
        ('diag', (3, 5), (2,), '2d_wide_pos'),
        ('diag', (3, 5), (-2,), '2d_wide_neg'),
        ('diag', (5, 3), NO_ARGS, '2d_tall'),
        ('diag', (5, 3), (2,), '2d_tall_pos'),
        ('diag', (5, 3), (-2,), '2d_tall_neg'),
        ('diag', (M,), NO_ARGS, '1d'),
        ('diag', (M, M), (1,), '2d_1'),
        ('diag', (M, M), (2,), '2d_2'),
        ('diag_embed', (S, S), NO_ARGS),
        ('diagonal', (M, M), NO_ARGS, '2d'),
        ('diagonal', (3, 5), NO_ARGS, '2d_wide'),
        ('diagonal', (3, 5), (2,), '2d_wide_pos'),
        ('diagonal', (3, 5), (-2,), '2d_wide_neg'),
        ('diagonal', (5, 3), NO_ARGS, '2d_tall'),
        ('diagonal', (5, 3), (2,), '2d_tall_pos'),
        ('diagonal', (5, 3), (-2,), '2d_tall_neg'),
        ('diagonal', (M, M), (1,), '2d_1'),
        ('diagonal', (M, M), (2,), '2d_2'),
        ('diagonal', (M, M, M), (1, 1, 2), '3d_1'),
        ('diagonal', (M, M, M), (2, 0, 1), '3d_2'),
        ('diagonal', (M, M, M), (-2, 0, 1), '3d_3'),
        ('tril', (M, M), NO_ARGS),
        ('tril', (M, M), (2,), 'idx'),
        ('tril', (S, M, M), NO_ARGS, 'batched'),
        ('tril', (S, M, M), (2,), 'batched_idx'),
        ('tril', (3, 3, S, S), NO_ARGS, 'more_batched'),
        ('triu', (M, M), NO_ARGS),
        ('triu', (M, M), (2,), 'idx'),
        ('triu', (S, M, M), NO_ARGS, 'batched'),
        ('triu', (S, M, M), (2,), 'batched_idx'),
        ('triu', (3, 3, S, S), NO_ARGS, 'more_batched'),
        ('cross', (S, 3), ((S, 3),)),
        ('cross', (S, 3, S), ((S, 3, S), 1), 'dim'),
        ('index_add', (S, S), (0, index_variable(2, S), (2, S)), 'dim', (), [0]),
        ('index_add', (), (0, torch.tensor([0], dtype=torch.int64), (1,)), 'scalar_input_dim', (), [0]),
        ('index_add', (), (0, torch.tensor(0, dtype=torch.int64), ()), 'scalar_all_dim', (), [0]),
        ('index_add', (S, S), (0, index_variable(2, S), (2, S)), 'alert_nondeterministic', (), [0],
            [expectedAlertNondeterministic('index_add_cuda_', 'cuda')]),
        ('index_copy', (S, S), (0, index_perm_variable(2, S), (2, S)), 'dim', (), [0]),
        ('index_copy', (S, S), (0, index_perm_variable(2, S), (2, S)), 'dim_alert_nondeterministic', (), [0],
            [expectedAlertNondeterministic('index_copy')]),
        ('index_copy', (), (0, torch.tensor([0], dtype=torch.int64), (1,)), 'scalar_input_dim', (), [0]),
        ('index_copy', (), (0, torch.tensor(0, dtype=torch.int64), ()), 'scalar_all_dim', (), [0]),
        ('index_fill', (S, S), (0, index_variable(2, S), 2), 'dim', (), [0]),
        ('index_fill', (S, S), (0, index_variable(2, S), ()), 'variable_dim', (), [0]),
        ('index_fill', (S, S), (0, torch.tensor(0, dtype=torch.int64), 2), 'scalar_index_dim', (), [0]),
        ('index_fill', (), (0, torch.tensor([0], dtype=torch.int64), 2), 'scalar_input_dim', (), [0]),
        ('index_fill', (), (0, torch.tensor(0, dtype=torch.int64), 2), 'scalar_both_dim', (), [0]),
        ('inverse', lambda dtype, device: random_fullrank_matrix_distinct_singular_value(S, dtype=dtype).to(device),
            NO_ARGS, '', (), NO_ARGS, [skipCPUIfNoLapack, skipCUDAIfNoMagma]),
        ('inverse', lambda dtype, device: random_fullrank_matrix_distinct_singular_value(S, 2, 3, dtype=dtype).to(device),
         NO_ARGS, 'batched', (), NO_ARGS, [skipCPUIfNoLapack, skipCUDAIfNoMagma]),
        ('det', (S, S), NO_ARGS, '', (), NO_ARGS, [skipCPUIfNoLapack, skipCUDAIfNoMagma]),
        ('det', (1, 1), NO_ARGS, '1x1', (), NO_ARGS, [skipCPUIfNoLapack, skipCUDAIfNoMagma]),
        ('det', lambda dtype, device: random_symmetric_matrix(S), NO_ARGS, 'symmetric', (),
            NO_ARGS, [skipCPUIfNoLapack, skipCUDAIfNoMagma]),
        ('det', lambda dtype, device: random_symmetric_psd_matrix(S),
            NO_ARGS, 'symmetric_psd', (), NO_ARGS, [skipCPUIfNoLapack, skipCUDAIfNoMagma]),
        ('det', lambda dtype, device: random_symmetric_pd_matrix(S),
            NO_ARGS, 'symmetric_pd', (), NO_ARGS, [skipCPUIfNoLapack, skipCUDAIfNoMagma]),
        ('det', lambda dtype, device: random_square_matrix_of_rank(S, S - 2),
            NO_ARGS, 'dim2_null', (), NO_ARGS, [skipCPUIfNoLapack, skipCUDAIfNoMagma]),
        ('det', lambda dtype, device: random_square_matrix_of_rank(S, 1), NO_ARGS, 'rank1', (),
            NO_ARGS, [skipCPUIfNoLapack, skipCUDAIfNoMagma]),
        ('det', lambda dtype, device: random_square_matrix_of_rank(S, 2), NO_ARGS, 'rank2', (),
            NO_ARGS, [skipCPUIfNoLapack, skipCUDAIfNoMagma]),
        ('det', lambda dtype, device: random_fullrank_matrix_distinct_singular_value(S), NO_ARGS,
         'distinct_singular_values', (), NO_ARGS, [skipCPUIfNoLapack, skipCUDAIfNoMagma]),
        ('det', (3, 3, S, S), NO_ARGS, 'batched', (), NO_ARGS, [skipCPUIfNoLapack, skipCUDAIfNoMagma]),
        ('det', (3, 3, 1, 1), NO_ARGS, 'batched_1x1', (), NO_ARGS, [skipCPUIfNoLapack, skipCUDAIfNoMagma]),
        ('det', lambda dtype, device: random_symmetric_matrix(S, 3),
            NO_ARGS, 'batched_symmetric', (), NO_ARGS, [skipCPUIfNoLapack, skipCUDAIfNoMagma]),
        ('det', lambda dtype, device: random_symmetric_psd_matrix(S, 3),
            NO_ARGS, 'batched_symmetric_psd', (), NO_ARGS, [skipCPUIfNoLapack, skipCUDAIfNoMagma]),
        ('det', lambda dtype, device: random_symmetric_pd_matrix(S, 3),
            NO_ARGS, 'batched_symmetric_pd', (), NO_ARGS, [skipCPUIfNoLapack, skipCUDAIfNoMagma]),
        ('det', lambda dtype, device: random_fullrank_matrix_distinct_singular_value(S, 3, 3), NO_ARGS,
         'batched_distinct_singular_values', (), NO_ARGS, [skipCPUIfNoLapack, skipCUDAIfNoMagma]),
        # For `logdet` the function at det=0 is not smooth.
        # We need to exclude tests with det=0 (e.g. dim2_null, rank1, rank2) and use
        # `make_nonzero_det` to make the random matrices have nonzero det. For
        # `logdet`, we also set `make_nonzero_det(matrix, sign=1)` to make the
        # matrix have positive det.
        ('logdet', lambda dtype, device: make_nonzero_det(torch.randn(S, S), 1),
            NO_ARGS, '', (), NO_ARGS, [skipCPUIfNoLapack, skipCUDAIfNoMagma]),
        ('logdet', lambda dtype, device: make_nonzero_det(torch.randn(1, 1), 1),
            NO_ARGS, '1x1', (), NO_ARGS, [skipCPUIfNoLapack, skipCUDAIfNoMagma]),
        ('logdet', lambda dtype, device: make_nonzero_det(random_symmetric_matrix(S), 1), NO_ARGS,
         'symmetric', (), NO_ARGS, [skipCPUIfNoLapack, skipCUDAIfNoMagma]),
        ('logdet', lambda dtype, device: make_nonzero_det(random_symmetric_pd_matrix(S), 1), NO_ARGS,
         'symmetric_pd', (), NO_ARGS, [skipCPUIfNoLapack, skipCUDAIfNoMagma]),
        ('logdet', lambda dtype, device: make_nonzero_det(random_fullrank_matrix_distinct_singular_value(S), 1, 0), NO_ARGS,
         'distinct_singular_values', (), NO_ARGS, [skipCPUIfNoLapack, skipCUDAIfNoMagma]),
        ('logdet', lambda dtype, device: make_nonzero_det(torch.randn(3, 3, S, S), 1),
            NO_ARGS, 'batched', (), NO_ARGS, [skipCPUIfNoLapack, skipCUDAIfNoMagma]),
        ('logdet', lambda dtype, device: make_nonzero_det(torch.randn(3, 3, 1, 1), 1),
            NO_ARGS, 'batched_1x1', (), NO_ARGS, [skipCPUIfNoLapack, skipCUDAIfNoMagma]),
        ('logdet', lambda dtype, device: make_nonzero_det(random_symmetric_matrix(S, 3), 1), NO_ARGS,
         'batched_symmetric', (), NO_ARGS, [skipCPUIfNoLapack, skipCUDAIfNoMagma]),
        ('logdet', lambda dtype, device: make_nonzero_det(random_symmetric_pd_matrix(S, 3), 1), NO_ARGS,
         'batched_symmetric_pd', (), NO_ARGS, [skipCPUIfNoLapack, skipCUDAIfNoMagma]),
        ('logdet', lambda dtype, device: make_nonzero_det(random_fullrank_matrix_distinct_singular_value(S, 3), 1, 0), NO_ARGS,
         'batched_distinct_singular_values', (), NO_ARGS, [skipCPUIfNoLapack, skipCUDAIfNoMagma]),
        ('qr', (S, S), (False,), 'square_single', (), NO_ARGS, [skipCPUIfNoLapack, skipCUDAIfNoMagma]),
        ('qr', (S, S - 2), (True,), 'tall_single' , (), NO_ARGS, [skipCPUIfNoLapack, skipCUDAIfNoMagma]),
        ('qr', (S - 2, S), (False,), 'wide_single' , (), NO_ARGS, [skipCPUIfNoLapack, skipCUDAIfNoMagma]),
        ('qr', (3, S, S), (False,), 'square_batched', (), NO_ARGS, [skipCPUIfNoLapack, skipCUDAIfNoMagma]),
        ('qr', (3, S, S - 2), (True,), 'tall_batched', (), NO_ARGS, [skipCPUIfNoLapack, skipCUDAIfNoMagma]),
        ('qr', (3, S - 2, S), (True,), 'wide_batched' , (), NO_ARGS, [skipCPUIfNoLapack, skipCUDAIfNoMagma]),
        ('qr', (3, 2, S, S), (False,), 'square_many_batched', (), NO_ARGS, [skipCPUIfNoLapack, skipCUDAIfNoMagma]),
        ('qr', (3, 2, S, S - 2), (True,), 'tall_many_batched', (), NO_ARGS, [skipCPUIfNoLapack, skipCUDAIfNoMagma]),
        ('qr', (3, 2, S - 2, S), (True,), 'wide_many_batched', (), NO_ARGS, [skipCPUIfNoLapack, skipCUDAIfNoMagma]),
        ('lu', (S, S), (True, False), 'square_single_no_info', (), NO_ARGS, [skipCPUIfNoLapack, skipCUDAIfNoMagma]),
        ('lu', (S, S), (True, True), 'square_single_with_info', (), NO_ARGS, [skipCPUIfNoLapack, skipCUDAIfNoMagma]),
        ('lu', (3, S, S), (True, False), 'square_batch_no_info', (), NO_ARGS, [skipCPUIfNoLapack, skipCUDAIfNoMagma]),
        ('lu', (3, S, S), (True, True), 'square_batch_with_info', (), NO_ARGS, [skipCPUIfNoLapack, skipCUDAIfNoMagma]),
        ('lu', (3, 3, S, S), (True, False), 'square_many_batches_no_info', (), NO_ARGS, [skipCPUIfNoLapack, skipCUDAIfNoMagma]),
        ('lu', (3, 3, S, S), (True, True), 'square_many_batches_with_info', (), NO_ARGS, [skipCPUIfNoLapack, skipCUDAIfNoMagma]),
        ('solve', (S, S), (lambda dtype, device: random_fullrank_matrix_distinct_singular_value(
            S, silent=True, dtype=dtype, device=device),), '', (), NO_ARGS, [skipCPUIfNoLapack, skipCUDAIfNoMagma]),
        ('solve', (S, S, S),
            (lambda dtype, device:
                random_fullrank_matrix_distinct_singular_value(S, S, silent=True, dtype=dtype, device=device),),
         'batched', (), NO_ARGS, [skipCPUIfNoLapack, skipCUDAIfNoMagma]),
        ('solve', (2, 3, S, S),
            (lambda dtype, device:
                random_fullrank_matrix_distinct_singular_value(S, 2, 3, silent=True, dtype=dtype, device=device),),
         'batched_dims', (), NO_ARGS, [skipCPUIfNoLapack, skipCUDAIfNoMagma]),
        ('solve', (2, 2, S, S),
            (lambda dtype, device:
                random_fullrank_matrix_distinct_singular_value(S, 1, silent=True, dtype=dtype, device=device),),
         'batched_broadcast_A', (), NO_ARGS, [skipCPUIfNoLapack, skipCUDAIfNoMagma]),
        ('solve', (1, S, S),
            (lambda dtype, device:
                random_fullrank_matrix_distinct_singular_value(S, 2, 2, silent=True, dtype=dtype, device=device),),
         'batched_broadcast_b', (), NO_ARGS, [skipCPUIfNoLapack, skipCUDAIfNoMagma]),
        ('fill_', (S, S, S), (1,), 'number'),
        ('fill_', (), (1,), 'number_scalar'),
        ('fill_', (S, S, S), ((),), 'variable'),
        ('eq_', (S, S, S), ((S, S, S),)),
        ('eq_', (S, S, S), ((1,),), 'broadcast_rhs'),
        ('eq_', (), ((),), 'scalar'),
        ('eq_', (S, S, S), ((),), 'scalar_broadcast_rhs'),
        ('ne_', (S, S, S), ((S, S, S),)),
        ('ne_', (S, S, S), ((1,),), 'broadcast_rhs'),
        ('ne_', (), ((),), 'scalar'),
        ('ne_', (S, S, S), ((),), 'scalar_broadcast_rhs'),
        ('gt_', (S, S, S), ((S, S, S),)),
        ('gt_', (S, S, S), ((1,),), 'broadcast_rhs'),
        ('gt_', (), ((),), 'scalar'),
        ('gt_', (S, S, S), ((),), 'scalar_broadcast_rhs'),
        ('ge_', (S, S, S), ((S, S, S),)),
        ('ge_', (S, S, S), ((1,),), 'broadcast_rhs'),
        ('ge_', (), ((),), 'scalar'),
        ('ge_', (S, S, S), ((),), 'scalar_broadcast_rhs'),
        ('lt_', (S, S, S), ((S, S, S),)),
        ('lt_', (S, S, S), ((1,),), 'broadcast_rhs'),
        ('lt_', (), ((),), 'scalar'),
        ('lt_', (S, S, S), ((),), 'scalar_broadcast_rhs'),
        ('le_', (S, S, S), ((S, S, S),)),
        ('le_', (S, S, S), ((1,),), 'broadcast_rhs'),
        ('le_', (), ((),), 'scalar'),
        ('le_', (S, S, S), ((),), 'scalar_broadcast_rhs'),
        ('eq_', (S, S, S), (0,), 'pyscalar'),
        ('ne_', (S, S, S), (0,), 'pyscalar'),
        ('gt_', (S, S, S), (0,), 'pyscalar'),
        ('ge_', (S, S, S), (0,), 'pyscalar'),
        ('le_', (S, S, S), (0,), 'pyscalar'),
        ('lt_', (), (0,), 'pyscalar'),
        ('eq_', (), (0,), 'pyscalar_scalar'),
        ('ne_', (), (0,), 'pyscalar_scalar'),
        ('gt_', (), (0,), 'pyscalar_scalar'),
        ('ge_', (), (0,), 'pyscalar_scalar'),
        ('lt_', (), (0,), 'pyscalar_scalar'),
        ('le_', (), (0,), 'pyscalar_scalar'),
        ('permute', (1, 2, 3, 4), (0, 2, 3, 1), '', (True,)),
        ('permute', (1, 2, 3, 4), (0, -2, -1, 1), 'neg_dim', (True,)),
        ('permute', (), (dont_convert(()),), 'scalar', (True,)),
        ('select', (S, S, S), (1, 2), 'dim', (), [0]),
        ('select', (S, S, S), (1, -1), 'wrap_dim', (), [0]),
        ('select', (S,), (0, 2), '1d'),
        ('narrow', (S, S, S), (1, 2, 2), 'dim', (), [0]),
        ('narrow', (S, S, S), (1, 0, 0), 'empty_dim', (), [0]),
        ('squeeze', (S, 1, S, 1), NO_ARGS, '', (True,)),
        ('squeeze', (1, 1, 1, 1), NO_ARGS, 'input_sizes_are_ones', (True,)),
        ('squeeze', (S, 1, S, 1), (1,), '1_dim', (True,), [0]),
        ('squeeze', (S, 1, S, 1), (2,), 'not_1_dim', (True,), [0]),
        ('squeeze', (), (0,), 'scalar', (True,), [0]),
        ('unsqueeze', (S, S, S), (0,), 'first', (True,), [0]),
        ('unsqueeze', (S, S, S), (1,), 'middle', (True,), [0]),
        ('unsqueeze', (S, S, S), (3,), 'last', (True,), [0]),
        ('unsqueeze', (), (0,), 'scalar', (True,), [0]),
        ('chunk', (S, S, S), (2,), '', (True, 'prim::ConstantChunk')),
        ('chunk', (S, S, S), (S, 1), 'dim', (True, 'prim::ConstantChunk'), [1]),
        ('split', (S, S, S), (2,), '', (True,)),
        ('split', (S, S, S), (S, 1), 'dim', (True,), [1]),
        ('split', (S, S, S), ([int(S / 3), S - int(S / 3) * 2, int(S / 3)],), 'size_list',
            (True, 'aten::split_with_sizes')),
        ('split', (S, S, S), ([int(S / 2), S - int(S / 2) * 2, int(S / 2)], 2), 'size_list_dim',
            (True, 'aten::split_with_sizes'), [1]),
        ('split_with_sizes', (S, S, S), ([int(S / 3), S - int(S / 3) * 2, int(S / 3)],), '', (True,)),
        ('split_with_sizes', (S, S, S), ([int(S / 3), S - int(S / 3), 0],), 'size_0', (True, )),
        ('split_with_sizes', (S, S, S), ([int(S / 3), S - int(S / 3) * 2, int(S / 3)],), 'dim', (True, ), [1]),
        ('tensor_split', (S, S, S), (3,), 'sections', (False,)),
        ('tensor_split', (S, S, S), (3, 1), 'sections_dim', (False,), [1]),
        ('tensor_split', (S, S, S), ([2, 4],), 'indices', (False,)),
        ('tensor_split', (S, S, S), ([2, 4], 1), 'indices_dim', (False,), [1]),
        ('scatter', (M, S), (0, gather_variable((S, S), 1, M), (S, S)), 'dim0', (), [0]),
        ('scatter', (M, S), (1, gather_variable((M, S // 2), 0, S), (M, S // 2)), 'dim1', (), [0]),
        ('scatter', (), (0, torch.tensor(0, dtype=torch.int64), ()), 'scalartensor_all_dim0', (), [0]),
        ('scatter', (), (0, torch.tensor(0, dtype=torch.int64), 2.5), 'scalar_all_dim0', (), [0]),
        ('scatter_add', (M, S), (0, gather_variable((S, S), 1, M), (S, S)), 'dim0', (), [0]),
        ('scatter_add', (M, S), (1, gather_variable((M, S // 2), 0, S), (M, S // 2)), 'dim1', (), [0]),
        ('scatter_add', (), (0, torch.tensor(0, dtype=torch.int64), ()), 'scalar_all_dim0', (), [0]),
        ('scatter_add', (M, S), (0, gather_variable((S, S), 1, M), (S, S)), 'alert_nondeterministic', (), [0],
            [expectedAlertNondeterministic('scatter_add_cuda_kernel', 'cuda')]),
        ('masked_fill', (M, M), (torch.BoolTensor(M, M).bernoulli_(), 10)),
        ('masked_fill', (M, M), (torch.BoolTensor(M, M).bernoulli_(), ()), 'tensor'),
        ('masked_fill', (M,), (torch.BoolTensor(M, M).bernoulli_(), 10), 'broadcast_lhs'),
        ('masked_fill', (M, M), (torch.BoolTensor(M,).bernoulli_(), 10), 'broadcast_rhs'),
        ('masked_fill', (), (torch.tensor(0, dtype=torch.bool).bernoulli_(), 10), 'scalar'),
        ('masked_fill', (), (torch.tensor(0, dtype=torch.bool).bernoulli_(), ()),
         'scalar_variable'),
        ('masked_fill', (M, M), (torch.tensor(0, dtype=torch.bool).bernoulli_(), 10),
         'scalar_broadcast_rhs'),
        ('masked_scatter', (M,), (torch.BoolTensor(M, M).bernoulli_(), (M, M)),
         'broadcast_lhs'),
        ('maximum', (S, S), ((S, S),)),
        ('minimum', (S, S), ((S, S),)),
        ('fmax', (S, S), ((S, S),)),
        ('fmin', (S, S), ((S, S),)),
        ('resize_', (S, S, S), (torch.Size([S * S, S])), 'fewer_dims'),
        ('resize_', (), (dont_convert(()),), 'scalar'),
        ('resize_', (), (torch.Size([1, 1, 1])), 'scalar_to_dims'),
        ('resize_as_', (), (non_differentiable(torch.tensor(5.)),), 'scalar'),
        ('resize_as_', (), (non_differentiable(torch.randn((1, 1, 1))),), 'scalar_to_dims'),
        ('resize_as_', (S, S, S), (non_differentiable(torch.randn(S * S, S)),)),
        ('sort', (S, M, S), NO_ARGS),
        ('sort', (S, M, S), (1,), 'dim'),
        ('sort', (S, M, S), (1, True), 'dim_desc'),
        ('sort', (), NO_ARGS, 'scalar'),
        ('sort', (), (0,), 'dim_scalar'),
        ('sort', (), (0, True), 'dim_desc_scalar'),
        ('msort', (S, M, S), NO_ARGS),
        ('topk', (S, M, S), (3,)),
        ('topk', (S, M, S), (3, 1), 'dim', (), [1]),
        ('topk', (S, M, S), (3, 1, True), 'dim_desc', (), [1]),
        ('topk', (S, M, S), (3, 1, True, True), 'dim_desc_sort', (), [1]),
        ('topk', (), (1,), 'scalar'),
        ('topk', (), (1, 0), 'dim_scalar', (), [1]),
        ('topk', (), (1, 0, True), 'dim_desc_scalar', (), [1]),
        ('topk', (), (1, 0, True, True), 'dim_desc_sort_scalar', (), [1]),
        ('take', (S, S, S), (torch.LongTensor([[-3, 2], [20, 2]]),)),
        ('take', (S, S, S), (torch.tensor(0, dtype=torch.int64),), 'scalar_index'),
        ('take', (), (torch.LongTensor([0]),), 'scalar_data'),
        ('take', (), (torch.tensor(0, dtype=torch.int64),), 'scalar_both'),
        ('where', (M, M), (mask_not_all_zeros((M, M)), (M, M)), '', (True,)),
        ('where', (M, 1, M), (mask_not_all_zeros((M, M)), (M, M, 1)), 'broadcast_all', (True,)),
        ('where', (), (bernoulli_scalar(), ()), 'scalar', (True,)),
        ('where', (M, 1, M), (bernoulli_scalar(), (M, M, 1)), 'scalar_broadcast_mask', (True,)),
        ('where', (), (mask_not_all_zeros((M, M)), ()), 'scalar_broadcast_non_mask', (True,)),
        ('__getitem__', torch.randn(S, S, S), (dont_convert([1, 2]),)),
        ('__getitem__', torch.randn(S, S, S), (slice(0, 3),), 'slice'),
        ('__getitem__', torch.randn(S, S, S), (dont_convert([slice(0, 3), 1]),), 'slice_index'),
        ('__getitem__', torch.randn(S, S, S), (dont_convert([[0, 2, 3], [1, 3, 3], [0, 0, 2]]),), 'adv_index'),
        ('__getitem__', torch.randn(S, S, S), (dont_convert([[0, 0, 3], [1, 1, 3], [0, 0, 2]]),), 'adv_index_dup'),
        ('__getitem__', torch.randn(S, S, S), (dont_convert([slice(None), slice(None), [0, 3]]),), 'adv_index_end'),
        ('__getitem__', torch.randn(S, S, S), (dont_convert([slice(None), [0, 3], slice(None)]),), 'adv_index_mid'),
        ('__getitem__', torch.randn(S, S, S), (dont_convert([[0, 3], slice(None), slice(None)]),), 'adv_index_beg'),
        ('__getitem__', torch.randn(S, S, S), (dont_convert([[0, 3], [1, 2], slice(None)]),), 'adv_index_comb'),
        ('__getitem__', torch.randn(S, S, S), (dont_convert([[0, 3], ]),), 'adv_index_sub'),
        ('__getitem__', torch.randn(S, S, S), (dont_convert([[0, 3], slice(None)]),), 'adv_index_sub_2'),
        ('__getitem__', torch.randn(S, S, S), (dont_convert([[0, 3], Ellipsis]),), 'adv_index_sub_3'),
        ('__getitem__', torch.randn(S, S, S), (dont_convert([[0, 2, 3], [1, 3, 3],
                                                             torch.LongTensor([0, 0, 2])]),), 'adv_index_var'),
        ('to_sparse', (S, S), (), '', (), (), [], lambda x: x.to_dense()),
        ('kron', (S, S), ((M, L),))
    ]

def create_input(call_args, requires_grad=True, non_contiguous=False, call_kwargs=None, dtype=torch.double, device=None):
    if not isinstance(call_args, tuple):
        call_args = (call_args,)

    def map_arg(arg):
        def maybe_non_contig(tensor):
            return tensor if not non_contiguous else make_non_contiguous(tensor)

        if isinstance(arg, torch.Size) or isinstance(arg, dont_convert):
            return arg
        elif isinstance(arg, tuple) and len(arg) == 0:
            var = torch.randn((), dtype=dtype, device=device)
            var.requires_grad = requires_grad
            return var
        elif isinstance(arg, tuple) and not isinstance(arg[0], torch.Tensor):
            return Variable(maybe_non_contig(torch.randn(*arg, dtype=dtype, device=device)), requires_grad=requires_grad)
        # double check casting
        elif isinstance(arg, non_differentiable):
            if isinstance(arg.tensor, torch.Tensor):
                return maybe_non_contig(arg.tensor.to(device=device))
            return maybe_non_contig(arg.tensor.to(device=device))
        elif isinstance(arg, torch.Tensor):
            if arg.dtype == torch.float:
                arg = arg.double()
            if arg.dtype == torch.cfloat:
                arg = arg.to(torch.cdouble)
            if arg.is_complex() != dtype.is_complex:
                raise RuntimeError("User provided tensor is real for a test that runs with complex dtype, ",
                                   "which is not supported for now")
            # NOTE: We do clone() after detach() here because we need to be able to change size/storage of v afterwards
            v = maybe_non_contig(arg).detach().to(device=device).clone()
            v.requires_grad = requires_grad and (v.is_floating_point() or v.is_complex())
            return v
        elif callable(arg):
            return map_arg(arg(dtype=dtype, device=device))
        else:
            return arg
    args_out = tuple(map_arg(arg) for arg in call_args)
    kwargs_out = {k: map_arg(v) for k, v in call_kwargs.items()} if call_kwargs else {}
    return args_out, kwargs_out


def _compare_trilu_indices(
        self, row, col, offset=0, dtype=torch.long, device='cpu'):
    if row == 0 or col == 0:
        # have to handle this separately as tril and triu does not take
        # empty matrix as input
        self.assertEqual(
            torch.empty(0, 2, dtype=dtype, device=device).transpose(0, 1),
            torch.tril_indices(row, col, offset, dtype=dtype, device=device))

        self.assertEqual(
            torch.empty(0, 2, dtype=dtype, device=device).transpose(0, 1),
            torch.triu_indices(row, col, offset, dtype=dtype, device=device))

    else:
        # TODO(#38095): Replace assertEqualIgnoreType. See issue #38095
        self.assertEqualIgnoreType(
            torch.ones(row, col, device='cpu')
                 .tril(offset).nonzero().to(dtype).transpose(0, 1),
            torch.tril_indices(row, col, offset, dtype=dtype, device=device))

        # TODO(#38095): Replace assertEqualIgnoreType. See issue #38095
        self.assertEqualIgnoreType(
            torch.ones(row, col, device='cpu')
                 .tril(offset).nonzero().to(dtype).transpose(0, 1),
            torch.tril_indices(row, col, offset, dtype=dtype, device=device))


def _compare_large_trilu_indices(
        self, row, col, offset=0, dtype=torch.long, device='cpu'):
    l = torch.ones(row, col, dtype=dtype, device='cpu').tril(offset) \
             .nonzero()[-100:-1, :].transpose(0, 1).to(device)
    torch.cuda.empty_cache()

    r = torch.tril_indices(
        row, col, offset, dtype=dtype, device=device)[:, -100:-1]
    self.assertEqual(l, r)
    torch.cuda.empty_cache()

    l = torch.ones(row, col, dtype=dtype, device='cpu').triu(offset) \
             .nonzero()[-100:-1, :].transpose(0, 1).to(device)
    torch.cuda.empty_cache()

    r = torch.triu_indices(
        row, col, offset, dtype=dtype, device=device)[:, -100:-1]
    self.assertEqual(l, r)
    torch.cuda.empty_cache()

# (
#   row
#   col
#   offset (optional)
#   dtype (optional)
# )
tri_tests_args = [
    (1, 1),
    (3, 3),
    (3, 3, 1),
    (3, 3, 2),
    (3, 3, 200),
    (3, 3, -1),
    (3, 3, -2),
    (3, 3, -200),
    (0, 3, 0),
    (0, 3, 1),
    (0, 3, -1),
    (3, 0, 0),
    (3, 0, 1),
    (3, 0, -1),
    (0, 0, 0),
    (0, 0, 1),
    (0, 0, -1),
    (3, 6, 0),
    (3, 6, 1),
    (3, 6, 3),
    (3, 6, 9),
    (3, 6, -1),
    (3, 6, -3),
    (3, 6, -9),
    (6, 3, 0),
    (6, 3, 1),
    (6, 3, 3),
    (6, 3, 9),
    (6, 3, -1),
    (6, 3, -3),
    (6, 3, -9),
    (258, 253, 1, torch.float32),
    (257, 258, 1, torch.float64),
    (258, 258, 1, torch.short),
    (3, 513, 1, torch.long),
    (513, 3, 1, torch.int),
    (513, 0, 1, torch.double),
    (1024, 1024),
    (1024, 1024, 500, torch.float32),
    (1024, 1024, 1023),
    (1024, 1024, -500),
    (1023, 1025),
    (1025, 1023, 1022),
    (1024, 1024, -500),
    (3, 2028),
    (3, 2028, 1),
    (3, 2028, -1),
    (2028, 3),
    (2028, 1),
    (2028, 1, -1)
]

tri_large_tests_args: List[Tuple[int, ...]] = [
    # Large test cases below are deliberately commented out to speed up CI
    # tests and to avoid OOM error. When modifying implementations of
    # tril_indices and triu_indices, please enable these tests and make sure
    # they pass.
    #
    # (1, 268435455),
    # (5000, 5000),
    # (10000, 10000),
    # (268435455, 1),
    # (134217727, 2, 1),
    # (2, 134217727, 1),
    # (536870901, 1),
    # (1, 536870901),
    # (268435455, 2, 1),
    # (2, 268435455, 1)
]


def run_additional_tri_tests(self, device):
    x = torch.ones(
        3, 3, dtype=torch.long, device=device, layout=torch.strided)
    l = x.tril(0).nonzero().transpose(0, 1)
    u = x.triu(0).nonzero().transpose(0, 1)
    self.assertEqual(l, torch.tril_indices(3, 3, device=device))
    self.assertEqual(
        l, torch.tril_indices(3, 3, device=device, layout=torch.strided))

    self.assertEqual(u, torch.triu_indices(3, 3, device=device))
    self.assertEqual(
        u, torch.triu_indices(3, 3, device=device, layout=torch.strided))

    self.assertRaises(
        RuntimeError,
        lambda: torch.triu_indices(
            1, 1, device=device, layout=torch.sparse_coo))

    self.assertRaises(
        RuntimeError,
        lambda: torch.tril_indices(
            1, 1, device=device, layout=torch.sparse_coo))


def unpack_variables(args):
    if istuple(args):
        return tuple(unpack_variables(elem) for elem in args)
    else:
        return args


EXCLUDE_FUNCTIONAL = {
    'addmm',
    'addmm_',
    'addbmm',
    'baddbmm',
    'addmv',
    'addmv_',
    'addr',
    'addr_',
    'reshape',
    'where'  # argument order
}
EXCLUDE_GRADCHECK: Dict[str, Any] = {
}
EXCLUDE_GRADGRADCHECK: Dict[str, Any] = {
}
EXCLUDE_GRADGRADCHECK_BY_TEST_NAME = {
    # *det methods uses svd in backward when matrix is not invertible. However,
    # svd backward is unstable unless the matrix has positive distinct singular
    # values. Generated random matrices satisfy this with high probability, but
    # we can't rely on it. So only test gradgrad on invertible test cases and
    # _distinct_singular_values.
    'test_det',
    'test_det_1x1',
    'test_det_symmetric',
    'test_det_symmetric_psd',
    'test_det_dim2_null',
    'test_det_rank1',
    'test_det_rank2',
    'test_det_batched',
    'test_det_batched_1x1',
    'test_det_batched_symmetric',
    'test_det_batched_symmetric_psd',
    # `other` expand_as(self, other) is not used in autograd.
    'test_expand_as',
    'test_logdet',
    'test_logdet_1x1',
    'test_logdet_symmetric',
    'test_logdet_batched',
    'test_logdet_batched_1x1',
    'test_logdet_batched_symmetric',
    'test_cdist',
}


def exclude_tensor_method(name, test_name):
    # there are no tensor equivalents for these (inplace or out)
    exclude_all_tensor_method_by_test_name = {
        'test_slice',
        'test_where',
        'test_where_broadcast_all',
        'test_where_scalar',
        'test_where_scalar_broadcast_mask',
        'test_where_scalar_broadcast_non_mask',
        'test_var_mean_keepdim_dim_1d',
        'test_var_mean_keepdim_dim',
        'test_var_mean_dim_1d',
        'test_var_mean_dim',
        'test_var_mean',
        'test_std_mean_keepdim_dim_1d',
        'test_std_mean_keepdim_dim',
        'test_std_mean_dim_1d',
        'test_std_mean_dim',
        'test_std_mean',
        'test_view_as_complex',
        'test_view_as_real_complex',
        'test_real_complex',
        'test_imag_complex',
        'test_complex'
    }
    # there are no out-of-place tensor equivalents for these
    exclude_outplace_tensor_method = {
        'index_add',
        'index_copy',
        'index_fill',
        'masked_fill',
        'masked_scatter',
        'scatter',
        'scatter_add',
        'det',
    }
    if test_name in exclude_all_tensor_method_by_test_name:
        return True
    is_magic_method = name[:2] == '__' and name[-2:] == '__'
    is_inplace = name[-1] == "_" and not is_magic_method
    if not is_inplace and name in exclude_outplace_tensor_method:
        return True
    if 'fft.' in name:
        return True
    return False<|MERGE_RESOLUTION|>--- conflicted
+++ resolved
@@ -1074,7 +1074,6 @@
     )
     return [SampleInput(tensor) for tensor in tensors]
 
-<<<<<<< HEAD
 def sample_inputs_logit(op_info, device, dtype, requires_grad):
     low, high = op_info.domain
     low = low if low is None else low + op_info._domain_eps
@@ -1086,7 +1085,9 @@
         SampleInput(torch.rand((), device=device, dtype=dtype, requires_grad=requires_grad)),
         SampleInput(torch.rand((), device=device, dtype=dtype, requires_grad=requires_grad), args=(0.2,)),
         SampleInput(make_tensor((), device, dtype, low=low, high=high, requires_grad=requires_grad))
-=======
+    )
+
+    return samples
 
 def sample_inputs_masked_scatter(op_info, device, dtype, requires_grad):
     samples = (
@@ -1127,7 +1128,6 @@
 
         SampleInput(make_tensor((), device, dtype, low=None, high=None, requires_grad=requires_grad),
                     args=(torch.randn((M, M), device=device) > 0,)),
->>>>>>> 40c0fffb
     )
 
     return samples
