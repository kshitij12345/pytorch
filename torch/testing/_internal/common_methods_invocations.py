--- conflicted
+++ resolved
@@ -3349,13 +3349,13 @@
            dtypes=all_types_and(torch.bool),
            dtypesIfCPU=all_types_and(torch.bool, torch.half, torch.bfloat16),
            dtypesIfCUDA=all_types_and(torch.bool, torch.half, torch.bfloat16),
-           test_inplace_grad=True,
+           supports_inplace_autograd=True,
            safe_casts_outputs=True,
            sample_inputs_func=sample_inputs_xlogy),
     OpInfo('trace',
            dtypes=all_types_and_complex(),
            dtypesIfCUDA=all_types_and_complex_and(torch.bool, torch.half),
-           test_inplace_grad=False,
+           supports_inplace_autograd=False,
            supports_out=False,
            sample_inputs_func=sample_inputs_trace),
     UnaryUfuncInfo('sigmoid',
@@ -3368,30 +3368,19 @@
                        SkipInfo('TestUnaryUfuncs', 'test_reference_numerics_hard',
                                 device_type='cpu', dtypes=[torch.cfloat, torch.cdouble]),
                        SkipInfo('TestUnaryUfuncs', 'test_reference_numerics_normal',
-                                device_type='cpu', dtypes=[torch.cfloat, torch.cdouble]),
-                       # RuntimeError: sigmoid does not support automatic differentiation for outputs with complex dtype.
-                       SkipInfo('TestCommon', 'test_variant_consistency_jit',
-                                dtypes=[torch.complex64, torch.complex128]),
-                       SkipInfo('TestCommon', 'test_variant_consistency_eager',
-                                dtypes=[torch.complex64, torch.complex128]),),
+                                device_type='cpu', dtypes=[torch.cfloat, torch.cdouble])),
                    dtypes=all_types_and_complex_and(torch.bool, torch.bfloat16),
                    dtypesIfCPU=all_types_and_complex_and(torch.bool, torch.bfloat16),
                    dtypesIfCUDA=all_types_and(torch.bool, torch.half, torch.bfloat16),
                    safe_casts_outputs=True,
                    assert_autodiffed=True,
-                   test_complex_grad=False),  # Reference: https://github.com/pytorch/pytorch/issues/48552
+                   supports_complex_autograd=False),  # Reference: https://github.com/pytorch/pytorch/issues/48552
     UnaryUfuncInfo('digamma',
-                   ref=scipy_reference_wrapper(lambda x: scipy.special.digamma(x)),
+                   ref=scipy_reference_wrapper(lambda *args, **kwargs: scipy.special.digamma(*args, **kwargs)),
                    decorators=(precisionOverride({torch.float16: 5e-1}),),
                    dtypes=all_types_and(torch.bool),
                    dtypesIfCPU=all_types_and(torch.bool),
                    dtypesIfCUDA=all_types_and(torch.bool, torch.half),
-                   skips=(
-                       # In some cases, output is NaN (for input close to
-                       # negative integers) especially due to reduced precision
-                       # in float16 and NaN's can't be tested for equality.
-                       SkipInfo('TestCommon', 'test_variant_consistency_jit',
-                                device_type='cuda', dtypes=[torch.float16]),),
                    safe_casts_outputs=True),
     UnaryUfuncInfo('erf',
                    ref=scipy_reference_wrapper(lambda x: scipy.special.erf(x)),
@@ -3401,12 +3390,12 @@
                    dtypes=all_types_and(torch.bool),
                    dtypesIfCPU=all_types_and(torch.bool, torch.bfloat16),
                    dtypesIfCUDA=all_types_and(torch.bool, torch.half, torch.bfloat16),
+                   assert_autodiffed=True,
+                   safe_casts_outputs=True,
                    skips=(
-                       # RuntimeError: "pow" not implemented for 'BFloat16'
-                       SkipInfo('TestCommon', 'test_variant_consistency_jit',
-                                dtypes=[torch.bfloat16]),),
-                   assert_autodiffed=True,
-                   safe_casts_outputs=True),
+                       # "pow" not implemented for 'BFloat16'
+                       SkipInfo('TestOpInfo', 'test_supported_backward', dtypes=(torch.bfloat16,)),
+                   )),
     UnaryUfuncInfo('erfc',
                    ref=scipy_reference_wrapper(lambda x: scipy.special.erfc(x)),
                    aliases=('special.erfc', ),
@@ -3415,12 +3404,12 @@
                    dtypes=all_types_and(torch.bool),
                    dtypesIfCPU=all_types_and(torch.bool, torch.bfloat16),
                    dtypesIfCUDA=all_types_and(torch.bool, torch.half),
+                   assert_autodiffed=True,
+                   safe_casts_outputs=True,
                    skips=(
-                       # RuntimeError: "pow" not implemented for 'BFloat16'
-                       SkipInfo('TestCommon', 'test_variant_consistency_jit',
-                                dtypes=[torch.bfloat16]),),
-                   assert_autodiffed=True,
-                   safe_casts_outputs=True),
+                       # "pow" not implemented for 'BFloat16'
+                       SkipInfo('TestOpInfo', 'test_supported_backward', dtypes=(torch.bfloat16,)),
+                   )),
     UnaryUfuncInfo('erfinv',
                    ref=scipy_reference_wrapper(lambda x: scipy.special.erfinv(x)),
                    aliases=('special.erfinv', ),
@@ -3433,6 +3422,8 @@
                    safe_casts_outputs=True,
                    domain=(-1, 1),
                    skips=(
+                       # "pow" not implemented for 'BFloat16'
+                       SkipInfo('TestOpInfo', 'test_supported_backward', dtypes=(torch.bfloat16,)),
                        # Reference: https://github.com/pytorch/pytorch/pull/49155#issuecomment-742664611
                        SkipInfo('TestUnaryUfuncs', 'test_reference_numerics_extremal',
                                 active_if=TEST_SCIPY and LooseVersion(scipy.__version__) < "1.4.0"),
@@ -3440,11 +3431,7 @@
                                 active_if=TEST_SCIPY and LooseVersion(scipy.__version__) < "1.4.0"),
                        SkipInfo('TestUnaryUfuncs', 'test_reference_numerics_normal',
                                 active_if=TEST_SCIPY and LooseVersion(scipy.__version__) < "1.4.0"),
-                       # RuntimeError: "pow" not implemented for 'BFloat16'
-                       SkipInfo('TestCommon', 'test_variant_consistency_jit',
-                                dtypes=[torch.bfloat16]),
-                   )
-                   ),
+                   )),
     UnaryUfuncInfo('lgamma',
                    ref=scipy_reference_wrapper(reference_lgamma),
                    aliases=('special.gammaln', ),
@@ -3453,6 +3440,8 @@
                    dtypesIfCPU=all_types_and(torch.bool, torch.bfloat16),
                    dtypesIfCUDA=all_types_and(torch.bool, torch.half),
                    skips=(
+                       # "digamma" not implemented for 'BFloat16'
+                       SkipInfo('TestOpInfo', 'test_supported_backward', dtypes=(torch.bfloat16,)),
                        # Reference: https://github.com/pytorch/pytorch/pull/50140#discussion_r552615345
                        SkipInfo('TestUnaryUfuncs', 'test_reference_numerics_extremal',
                                 dtypes=[torch.bfloat16]),
@@ -3467,12 +3456,6 @@
                                 dtypes=[torch.float32, torch.float64], active_if=IS_WINDOWS),
                        SkipInfo('TestUnaryUfuncs', 'test_reference_numerics_normal',
                                 dtypes=[torch.float32, torch.float64], active_if=IS_WINDOWS),
-                       # Backward of `lgamma` uses `digamma` but `digamma`
-                       # is not implemented for `BFloat16`
-                       # Error Raised:
-                       #   RuntimeError: "digamma" not implemented for 'BFloat16'
-                       SkipInfo('TestCommon', 'test_variant_consistency_jit',
-                                dtypes=[torch.bfloat16]),
                    ),
                    safe_casts_outputs=True),
     UnaryUfuncInfo('logit',
@@ -3487,165 +3470,6 @@
                    safe_casts_outputs=True),
 ]
 
-<<<<<<< HEAD
-=======
-if TEST_SCIPY:
-    def reference_sigmoid(x):
-        # 'scipy.special.expit' not supported for the input types
-        if x.dtype in [np.complex64, np.complex128]:
-            return (1 / (1 + np.exp(-x)))
-        return scipy.special.expit(x)
-
-    def reference_lgamma(x):
-        # scipy.special.gammaln returns `-inf` when input is `-inf`.
-        # While Pytorch, C and C++, all return `inf` when input is `-inf`.
-        # Reference:
-        # https://en.cppreference.com/w/cpp/numeric/math/lgamma
-        # https://en.cppreference.com/w/c/numeric/math/lgamma
-
-        # To handle the above discrepancy,
-        # we replace -inf with inf so values
-        # that were originally -inf map to inf as expected
-        if x.dtype.kind == 'f':
-            x = np.where(x == float('-inf'), np.array(float('inf'), dtype=x.dtype), x)
-
-        out = scipy.special.gammaln(x)
-
-        if x.dtype == np.float16:
-            # `scipy.special.gammaln` returns output of float32 when input is float16,
-            # while `torch.lgamma` preserves `float16`. But due to smaller range of float16,
-            # Pytorch version outputs `inf` while SciPy returns finite values.
-            out = out.astype(np.float16)
-
-        return out
-
-    op_db_scipy_reference: List[OpInfo] = [
-        UnaryUfuncInfo('sigmoid',
-                       ref=reference_sigmoid,
-                       decorators=(precisionOverride({torch.float16: 1e-2,
-                                                      torch.bfloat16: 1e-2}),),
-                       skips=(
-                           SkipInfo('TestUnaryUfuncs', 'test_reference_numerics_extremal',
-                                    device_type='cpu', dtypes=[torch.cfloat, torch.cdouble]),
-                           SkipInfo('TestUnaryUfuncs', 'test_reference_numerics_hard',
-                                    device_type='cpu', dtypes=[torch.cfloat, torch.cdouble]),
-                           SkipInfo('TestUnaryUfuncs', 'test_reference_numerics_normal',
-                                    device_type='cpu', dtypes=[torch.cfloat, torch.cdouble])),
-                       dtypes=all_types_and_complex_and(torch.bool, torch.bfloat16),
-                       dtypesIfCPU=all_types_and_complex_and(torch.bool, torch.bfloat16),
-                       dtypesIfCUDA=all_types_and(torch.bool, torch.half, torch.bfloat16),
-                       safe_casts_outputs=True,
-                       assert_autodiffed=True,
-                       supports_complex_autograd=False),  # Reference: https://github.com/pytorch/pytorch/issues/48552
-        UnaryUfuncInfo('digamma',
-                       ref=scipy.special.digamma,
-                       decorators=(precisionOverride({torch.float16: 5e-1}),),
-                       dtypes=all_types_and(torch.bool),
-                       dtypesIfCPU=all_types_and(torch.bool),
-                       dtypesIfCUDA=all_types_and(torch.bool, torch.half),
-                       safe_casts_outputs=True),
-        UnaryUfuncInfo('erf',
-                       ref=scipy.special.erf,
-                       aliases=('special.erf', ),
-                       decorators=(precisionOverride({torch.float16: 1e-2,
-                                                      torch.bfloat16: 1e-2}),),
-                       dtypes=all_types_and(torch.bool),
-                       dtypesIfCPU=all_types_and(torch.bool, torch.bfloat16),
-                       dtypesIfCUDA=all_types_and(torch.bool, torch.half, torch.bfloat16),
-                       assert_autodiffed=True,
-                       safe_casts_outputs=True,
-                       skips=(
-                           # "pow" not implemented for 'BFloat16'
-                           SkipInfo('TestOpInfo', 'test_supported_backward', dtypes=(torch.bfloat16,)),
-                       )),
-        UnaryUfuncInfo('erfc',
-                       ref=scipy.special.erfc,
-                       aliases=('special.erfc', ),
-                       decorators=(precisionOverride({torch.float16: 1e-2,
-                                                      torch.bfloat16: 1e-2}),),
-                       dtypes=all_types_and(torch.bool),
-                       dtypesIfCPU=all_types_and(torch.bool, torch.bfloat16),
-                       dtypesIfCUDA=all_types_and(torch.bool, torch.half),
-                       assert_autodiffed=True,
-                       safe_casts_outputs=True,
-                       skips=(
-                           # "pow" not implemented for 'BFloat16'
-                           SkipInfo('TestOpInfo', 'test_supported_backward', dtypes=(torch.bfloat16,)),
-                       )),
-        UnaryUfuncInfo('erfinv',
-                       ref=scipy.special.erfinv,
-                       aliases=('special.erfinv', ),
-                       decorators=(precisionOverride({torch.float16: 1e-2,
-                                                      torch.bfloat16: 1e-2,
-                                                      torch.float32: 1e-4}),),
-                       dtypes=all_types_and(torch.bool),
-                       dtypesIfCPU=all_types_and(torch.bool, torch.bfloat16),
-                       dtypesIfCUDA=all_types_and(torch.bool, torch.half),
-                       safe_casts_outputs=True,
-                       domain=(-1, 1),
-                       skips=(
-                           # "pow" not implemented for 'BFloat16'
-                           SkipInfo('TestOpInfo', 'test_supported_backward', dtypes=(torch.bfloat16,)),
-                           # Reference: https://github.com/pytorch/pytorch/pull/49155#issuecomment-742664611
-                           SkipInfo('TestUnaryUfuncs', 'test_reference_numerics_extremal',
-                                    active_if=LooseVersion(scipy.__version__) < "1.4.0"),
-                           SkipInfo('TestUnaryUfuncs', 'test_reference_numerics_hard',
-                                    active_if=LooseVersion(scipy.__version__) < "1.4.0"),
-                           SkipInfo('TestUnaryUfuncs', 'test_reference_numerics_normal',
-                                    active_if=LooseVersion(scipy.__version__) < "1.4.0"),
-                       )),
-        UnaryUfuncInfo('lgamma',
-                       ref=reference_lgamma,
-                       aliases=('special.gammaln', ),
-                       decorators=(precisionOverride({torch.float16: 7e-1}),),
-                       dtypes=all_types_and(torch.bool),
-                       dtypesIfCPU=all_types_and(torch.bool, torch.bfloat16),
-                       dtypesIfCUDA=all_types_and(torch.bool, torch.half),
-                       skips=(
-                           # "digamma" not implemented for 'BFloat16'
-                           SkipInfo('TestOpInfo', 'test_supported_backward', dtypes=(torch.bfloat16,)),
-                           # Reference: https://github.com/pytorch/pytorch/pull/50140#discussion_r552615345
-                           SkipInfo('TestUnaryUfuncs', 'test_reference_numerics_extremal',
-                                    dtypes=[torch.bfloat16]),
-                           SkipInfo('TestUnaryUfuncs', 'test_reference_numerics_hard',
-                                    device_type='cpu', dtypes=[torch.bfloat16]),
-                           SkipInfo('TestUnaryUfuncs', 'test_reference_numerics_normal',
-                                    device_type='cpu', dtypes=[torch.bfloat16]),
-                           # Reference: https://github.com/pytorch/pytorch/pull/50140#issuecomment-756150214
-                           SkipInfo('TestUnaryUfuncs', 'test_reference_numerics_extremal',
-                                    dtypes=[torch.float32, torch.float64], active_if=IS_WINDOWS),
-                           SkipInfo('TestUnaryUfuncs', 'test_reference_numerics_hard',
-                                    dtypes=[torch.float32, torch.float64], active_if=IS_WINDOWS),
-                           SkipInfo('TestUnaryUfuncs', 'test_reference_numerics_normal',
-                                    dtypes=[torch.float32, torch.float64], active_if=IS_WINDOWS),
-                       ),
-                       safe_casts_outputs=True),
-        UnaryUfuncInfo('logit',
-                       ref=scipy.special.logit,
-                       domain=(0, 1),
-                       decorators=(precisionOverride({torch.bfloat16: 5e-1,
-                                                      torch.float16: 5e-1}),),
-                       dtypes=all_types_and(torch.half),
-                       dtypesIfCPU=all_types_and(torch.bool, torch.bfloat16),
-                       dtypesIfCUDA=all_types_and(torch.bool, torch.half, torch.bfloat16),
-                       sample_inputs_func=sample_inputs_logit,
-                       safe_casts_outputs=True),
-        OpInfo('xlogy',
-               dtypes=all_types_and(torch.bool),
-               dtypesIfCPU=all_types_and(torch.bool, torch.half, torch.bfloat16),
-               dtypesIfCUDA=all_types_and(torch.bool, torch.half, torch.bfloat16),
-               supports_inplace_autograd=True,
-               safe_casts_outputs=True,
-               sample_inputs_func=sample_inputs_xlogy),
-        OpInfo('trace',
-               dtypes=all_types_and_complex(),
-               dtypesIfCUDA=all_types_and_complex_and(torch.bool, torch.half),
-               supports_inplace_autograd=False,
-               supports_out=False,
-               sample_inputs_func=sample_inputs_trace)
-    ]
-    op_db = op_db + op_db_scipy_reference
->>>>>>> c411017a
 
 # Common operator groupings
 unary_ufuncs = [op for op in op_db if isinstance(op, UnaryUfuncInfo)]
