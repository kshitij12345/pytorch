from functools import reduce, wraps
from itertools import product
from operator import mul, itemgetter
import collections
import operator

import torch
import numpy as np
from torch._six import inf, istuple
from torch.autograd import Variable
import collections.abc

from typing import List, Tuple, Dict, Any

from torch.testing import \
    (make_non_contiguous, _dispatch_dtypes, floating_types, floating_types_and,
     floating_and_complex_types, floating_and_complex_types_and,
     all_types_and_complex_and, all_types_and, all_types_and_complex)
from torch.testing._internal.common_device_type import \
    (skipIf, skipCUDAIfNoMagma, skipCPUIfNoLapack, skipCPUIfNoMkl,
     skipCUDAIfRocm, expectedAlertNondeterministic, precisionOverride)
from torch.testing._internal.common_cuda import CUDA11OrLater
from torch.testing._internal.common_utils import \
    (prod_single_zero, random_square_matrix_of_rank,
     random_symmetric_matrix, random_symmetric_psd_matrix,
     random_symmetric_pd_matrix, make_nonzero_det,
     random_fullrank_matrix_distinct_singular_value, set_rng_seed,
     TEST_WITH_ROCM, IS_WINDOWS, IS_MACOS, make_tensor, TEST_SCIPY,
     torch_to_numpy_dtype_dict, slowTest)

from distutils.version import LooseVersion

if TEST_SCIPY:
    import scipy.special


class DecorateInfo(object):
    """Describes which test, or type of tests, should be wrapped in the given
       decorators when testing an operator. Any test that matches all provided
       arguments will be decorated. The decorators will only be applied if the
       active_if argument is True."""

    __slots__ = ['decorators', 'cls_name', 'test_name', 'device_type', 'dtypes', 'active_if']

    def __init__(self, decorators, cls_name=None, test_name=None, *,
                 device_type=None, dtypes=None, active_if=True):
        self.decorators = list(decorators) if isinstance(decorators, collections.abc.Sequence) else [decorators]
        self.cls_name = cls_name
        self.test_name = test_name
        self.device_type = device_type
        self.dtypes = dtypes
        self.active_if = active_if

    def is_active(self, cls_name, test_name, device_type, dtype):
        return (
            self.active_if and
            (self.cls_name is None or self.cls_name == cls_name) and
            (self.test_name is None or self.test_name == test_name) and
            (self.device_type is None or self.device_type == device_type) and
            (self.dtypes is None or dtype in self.dtypes)
        )


class SkipInfo(DecorateInfo):
    """Describes which test, or type of tests, should be skipped when testing
       an operator. Any test that matches all provided arguments will be skipped.
       The skip will only be checked if the active_if argument is True."""

    def __init__(self, cls_name=None, test_name=None, *,
                 device_type=None, dtypes=None, active_if=True):
        super().__init__(decorators=skipIf(True, "Skipped!"), cls_name=cls_name,
                         test_name=test_name, device_type=device_type, dtypes=dtypes,
                         active_if=active_if)

class SampleInput(object):
    """Represents sample inputs to a function."""

    # output_process_fn_grad is a function that modifies the output of op compatible with input
    __slots__ = ['input', 'args', 'kwargs', 'output_process_fn_grad']

    def __init__(self, input, *, args=tuple(), kwargs=None, output_process_fn_grad=None):
        # test_ops.py expects input to be a tuple
        self.input = input if isinstance(input, tuple) else (input,)
        self.args = args
        self.kwargs = kwargs if kwargs is not None else {}
        self.output_process_fn_grad = output_process_fn_grad

    def __repr__(self):
        arguments = [
            f'input[{len(self.input)}]',
            f'args={self.args}' if len(self.args) > 0 else None,
            f'kwargs={self.kwargs}' if len(self.kwargs) > 0 else None,
            (f'output_process_fn_grad={self.output_process_fn_grad}'
             if self.output_process_fn_grad is not None else None)]

        return f'SampleInput({", ".join(a for a in arguments if a is not None)})'


_NOTHING = object()  # Unique value to distinguish default from anything else


# Extension of getattr to support qualified names
# e.g. _getattr_qual(torch, 'linalg.norm') -> torch.linalg.norm
def _getattr_qual(obj, name, default=_NOTHING):
    try:
        for path in name.split('.'):
            obj = getattr(obj, path)
        return obj
    except AttributeError:
        if default is not _NOTHING:
            return default
        else:
            raise


# Classes and methods for the operator database
class OpInfo(object):
    """Operator information and helper functions for acquiring it."""

    def __init__(self,
                 name,  # the string name of the function
                 *,
                 op=None,  # the function variant of the operation, populated as torch.<name> if None
                 dtypes=floating_types(),  # dtypes this function is expected to work with
                 dtypesIfCPU=None,  # dtypes this function is expected to work with on CPU
                 dtypesIfCUDA=None,  # dtypes this function is expected to work with on CUDA
                 dtypesIfROCM=None,  # dtypes this function is expected to work with on ROCM
                 default_test_dtypes=None,  # dtypes to test with by default. Gets intersected
                                            # with the dtypes support on the tested device
                 test_inplace_grad=True,  # whether to gradcheck and gradgradcheck the inplace variant
                 test_complex_grad=True,  # whether to gradcheck and gradgradcheck for complex dtypes
                 skip_bfloat16_grad=False,  # whether to skip grad and gradgradcheck for bfloat16 dtype
                 assert_autodiffed=False,  # if a op's aten::node is expected to be symbolically autodiffed
                 autodiff_nonfusible_nodes=None,  # a list of strings with node names that are expected to be in a
                                                  # DifferentiableGraph when autodiffed. Ex: ['aten::add', 'aten::mm'],
                                                  # default is populated to be ['aten::(name of Python operator)']
                 autodiff_fusible_nodes=None,  # a list of strings with node names that are expected to be in FusionGroups
                                               # inside of DifferentiableGraphs when this operation is autodiffed.
                                               # Ex: ['aten::add', 'aten::mm'], defaults to an empty list
                                               # Note: currently no ops use fusible nodes
                 output_func=lambda x: x,  # fn mapping output to part that should be gradcheck'ed
                 supports_tensor_out=True,  # whether the op supports the out kwarg, returning a Tensor
                 skips=tuple(),  # information about which tests to skip
                 decorators=None,  # decorators to apply to generated tests
                 safe_casts_outputs=False,  # whether op allows safe casting when writing to out arguments
                 sample_inputs_func=None,  # function to generate sample inputs
                 aten_name=None,  # name of the corresponding aten:: operator
                 variant_test_name='',  # additional string to include in the test name
                 supports_sparse=False,  # supported for sparse
                 check_batched_grad=True,  # check batched grad when doing gradcheck
                 check_batched_gradgrad=True,  # check batched grad grad when doing gradgradcheck
                 ):

        # Validates the dtypes are generated from the dispatch-related functions
        for dtype_list in (dtypes, dtypesIfCPU, dtypesIfCUDA, dtypesIfROCM):
            assert isinstance(dtype_list, (_dispatch_dtypes, type(None)))

        self.name = name
        self.aten_name = aten_name if aten_name is not None else name
        self.variant_test_name = variant_test_name

        self.dtypes = set(dtypes)
        self.dtypesIfCPU = set(dtypesIfCPU) if dtypesIfCPU is not None else self.dtypes
        self.dtypesIfCUDA = set(dtypesIfCUDA) if dtypesIfCUDA is not None else self.dtypes
        self.dtypesIfROCM = set(dtypesIfROCM) if dtypesIfROCM is not None else self.dtypes
        self._default_test_dtypes = set(default_test_dtypes) if default_test_dtypes is not None else None

        # NOTE: if the op is unspecified it is assumed to be under the torch namespace
        self.op = op if op else _getattr_qual(torch, self.name)
        self.method_variant = getattr(torch.Tensor, name, None)
        inplace_name = name + "_"
        self.inplace_variant = getattr(torch.Tensor, inplace_name, None)
        self.operator_variant = getattr(operator, name, None)
        self.skip_bfloat16_grad = skip_bfloat16_grad

        self.test_inplace_grad = test_inplace_grad
        self.test_complex_grad = test_complex_grad
        self.supports_tensor_out = supports_tensor_out
        self.safe_casts_outputs = safe_casts_outputs

        self.skips = skips
        self.decorators = decorators
        self.output_func = output_func
        self.sample_inputs_func = sample_inputs_func

        self.assert_autodiffed = assert_autodiffed
        self.autodiff_fusible_nodes = autodiff_fusible_nodes if autodiff_fusible_nodes else []
        if autodiff_nonfusible_nodes is None:
            self.autodiff_nonfusible_nodes = ['aten::' + self.name]
        else:
            self.autodiff_nonfusible_nodes = autodiff_nonfusible_nodes
        self.supports_sparse = supports_sparse
        self.check_batched_grad = check_batched_grad
        self.check_batched_gradgrad = check_batched_gradgrad

    def __call__(self, *args, **kwargs):
        """Calls the function variant of the operator."""
        return self.op(*args, **kwargs)

    def get_op(self):
        """Returns the function variant of the operator, torch.<op_name>."""
        return self.op

    def get_method(self):
        """Returns the method variant of the operator, torch.Tensor.<op_name>.
        Returns None if the operator has no method variant.
        """
        return self.method_variant

    def get_inplace(self):
        """Returns the inplace variant of the operator, torch.Tensor.<op_name>_.
        Returns None if the operator has no inplace variant.
        """
        return self.inplace_variant

    def get_operator_variant(self):
        """Returns operator variant of the operator, e.g. operator.neg
        Returns None if the operator has no operator variant.
        """
        return self.operator_variant

    def sample_inputs(self, device, dtype, requires_grad=False):
        """Returns an iterable of SampleInputs.

        These samples should be sufficient to test the function works correctly
        with autograd, TorchScript, etc.
        """
        return self.sample_inputs_func(self, device, dtype, requires_grad)

    # Returns True if the test should be skipped and False otherwise
    def should_skip(self, cls_name, test_name, device_type, dtype):
        return any(si.is_active(cls_name, test_name, device_type, dtype)
                   for si in self.skips)

    def supported_dtypes(self, device_type):
        if device_type == 'cpu':
            return self.dtypesIfCPU
        if device_type == 'cuda':
            return self.dtypesIfROCM if TEST_WITH_ROCM else self.dtypesIfCUDA
        else:
            return self.dtypes


    def supports_dtype(self, dtype, device_type):
        return dtype in self.supported_dtypes(device_type)

    def default_test_dtypes(self, device_type):
        """Returns the default dtypes used to test this operator on the device.

        Equal to the operator's default_test_dtypes filtered to remove dtypes
        not supported by the device.
        """
        supported = self.supported_dtypes(device_type)
        return (supported if self._default_test_dtypes is None
                else supported.intersection(self._default_test_dtypes))


L = 20
M = 10
S = 5


def sample_inputs_unary(op_info, device, dtype, requires_grad):
    low, high = op_info.domain
    low = low if low is None else low + op_info._domain_eps
    high = high if high is None else high - op_info._domain_eps

    return (SampleInput(make_tensor((L,), device, dtype,
                                    low=low, high=high,
                                    requires_grad=requires_grad)),
            SampleInput(make_tensor((), device, dtype,
                                    low=low, high=high,
                                    requires_grad=requires_grad)))

# Metadata class for unary "universal functions (ufuncs)" that accept a single
# tensor and have common properties like:
class UnaryUfuncInfo(OpInfo):
    """Operator information for 'universal unary functions (unary ufuncs).'
    These are functions of a single tensor with common properties like:
      - they are elementwise functions
      - the input shape is the output shape
      - they typically have method and inplace variants
      - they typically support the out kwarg
      - they typically have NumPy or SciPy references
    See NumPy's universal function documentation
    (https://numpy.org/doc/1.18/reference/ufuncs.html) for more details
    about the concept of ufuncs.
    """

    def __init__(self,
                 name,  # the string name of the function
                 *,
                 ref,  # a reference function
                 dtypes=floating_types(),
                 dtypesIfCPU=floating_and_complex_types_and(torch.bfloat16),
                 dtypesIfCUDA=floating_and_complex_types_and(torch.half),
                 dtypesIfROCM=floating_types_and(torch.half),
                 domain=(None, None),  # the [low, high) domain of the function
                 handles_large_floats=True,  # whether the op correctly handles large float values (like 1e20)
                 handles_extremals=True,  # whether the op correctly handles extremal values (like inf)
                 handles_complex_extremals=True,  # whether the op correct handles complex extremals (like inf -infj)
                 supports_complex_to_float=False,  # op supports casting from complex input to real output safely eg. angle
                 sample_inputs_func=sample_inputs_unary,
                 supports_sparse=False,
                 **kwargs):
        super(UnaryUfuncInfo, self).__init__(name,
                                             dtypes=dtypes,
                                             dtypesIfCPU=dtypesIfCPU,
                                             dtypesIfCUDA=dtypesIfCUDA,
                                             dtypesIfROCM=dtypesIfROCM,
                                             sample_inputs_func=sample_inputs_func,
                                             supports_sparse=supports_sparse,
                                             **kwargs)
        self.ref = ref
        self.domain = domain
        self.handles_large_floats = handles_large_floats
        self.handles_extremals = handles_extremals
        self.handles_complex_extremals = handles_complex_extremals
        self.supports_complex_to_float = supports_complex_to_float

        # Epsilon to ensure grad and gradgrad checks don't test values
        #   outside a function's domain.
        self._domain_eps = 1e-5

def sample_inputs_tensor_split(op_info, device, dtype, requires_grad):
    return (SampleInput(make_tensor((S, S, S), device, dtype,
                                    low=None, high=None,
                                    requires_grad=requires_grad),
                        args=(torch.tensor([1, 2, 3]),),),
            SampleInput(make_tensor((S, S, S), device, dtype,
                                    low=None, high=None,
                                    requires_grad=requires_grad),
                        args=(torch.tensor(1),),),
            SampleInput(make_tensor((S, S, S), device, dtype,
                                    low=None, high=None,
                                    requires_grad=requires_grad),
                        args=(torch.tensor([1, 2, 3]),),
                        kwargs=dict(dim=1)),)

def sample_inputs_linalg_norm(op_info, device, dtype, requires_grad):
    test_sizes = [
        (S,),
        (0,),
        (S, S),
        (0, 0),
        (S, 0),
        (0, S),
        (S, S, S),
        (0, S, S),
        (S, 0, S),
        (0, 0, 0),
    ]

    vector_ords = (None, 0, 0.5, 1, 2, 3.5, inf, -0.5, -1, -2, -3.5, -inf)
    matrix_ords = (None, 'fro', 'nuc', 1, 2, inf, -1, -2, -inf)

    inputs = []

    is_dtype_half = dtype in [torch.float16, torch.bfloat16]

    for test_size in test_sizes:
        is_vector_norm = len(test_size) == 1
        is_matrix_norm = len(test_size) == 2

        for keepdim in [False, True]:
            inputs.append(SampleInput(
                make_tensor(
                    test_size, device, dtype, low=None, high=None,
                    requires_grad=requires_grad),
                kwargs=dict(
                    keepdim=keepdim)))

            if not (is_vector_norm or is_matrix_norm):
                continue

            ords = vector_ords if is_vector_norm else matrix_ords

            for ord in ords:
                # TODO: remove this check when `max` is implemented for
                #       float16 and bfloat16. Issue:
                #       https://github.com/pytorch/pytorch/issues/50790
                if is_vector_norm and is_dtype_half and ord in [inf, -inf]:
                    continue

                inputs.append(SampleInput(
                    make_tensor(
                        test_size, device, dtype,
                        low=None, high=None,
                        requires_grad=requires_grad),
                    args=(ord,),
                    kwargs=dict(
                        keepdim=keepdim)))

                if ord in ['nuc', 'fro']:
                    inputs.append(SampleInput(
                        make_tensor(
                            test_size, device, dtype,
                            low=None, high=None,
                            requires_grad=requires_grad),
                        kwargs=dict(
                            ord=ord,
                            keepdim=keepdim,
                            dim=(0, 1))))
        return inputs

def sample_inputs_slogdet(op_info, device, dtype, requires_grad):
    # original test cases from 'method_tests' have too many test_inputs
    # we don't actually need all of them to check the autograd and jit correctness
    # sample inputs with shapes 0x0, 0xSxS, 2x0x0 are added
    test_inputs = (
        torch.randn(0, 0, dtype=dtype, device=device),  # '0x0'
        torch.randn(S, S, dtype=dtype, device=device),  # 'SxS'
        torch.randn(0, S, S, dtype=dtype, device=device),  # 'zero_batched_SxS'
        torch.randn(2, 0, 0, dtype=dtype, device=device),  # 'batched_0x0'
        torch.randn(2, S, S, dtype=dtype, device=device),  # 'batched_SxS'
    )
    out = []
    for a in test_inputs:
        a.requires_grad = requires_grad
        out.append(SampleInput(a))
    return out

def sample_inputs_addmm(op_info, device, dtype, requires_grad):
    input = SampleInput((make_tensor((S, S), device, dtype,
                                     low=None, high=None,
                                     requires_grad=requires_grad),
                         make_tensor((S, S), device, dtype,
                                     low=None, high=None,
                                     requires_grad=requires_grad),
                         make_tensor((S, S), device, dtype,
                                     low=None, high=None,
                                     requires_grad=False)))
    if dtype.is_complex:
        another_input = SampleInput((make_tensor((S, S), device, dtype,
                                     low=None, high=None,
                                     requires_grad=requires_grad),
                                     make_tensor((S, S), device, dtype,
                                     low=None, high=None,
                                     requires_grad=requires_grad),
                                     make_tensor((S, S), device, dtype,
                                     low=None, high=None,
                                     requires_grad=False)),
                                    kwargs=dict(beta=1 + 2j, alpha=2 + 3j))
        return (input, another_input)
    else:
        return (input, )

def sample_inputs_addr(op_info, device, dtype, requires_grad):
    input1 = SampleInput((make_tensor((S, M), device, dtype,
                          low=None, high=None,
                          requires_grad=requires_grad),
                          make_tensor((S, ), device, dtype,
                          low=None, high=None,
                          requires_grad=requires_grad),
                          make_tensor((M, ), device, dtype,
                          low=None, high=None,
                          requires_grad=requires_grad)))

    input2 = SampleInput((make_tensor((), device, dtype,
                          low=None, high=None,
                          requires_grad=requires_grad),
                          make_tensor((S, ), device, dtype,
                          low=None, high=None,
                          requires_grad=requires_grad),
                          make_tensor((M, ), device, dtype,
                          low=None, high=None,
                          requires_grad=requires_grad)))
    if dtype.is_complex:
        alpha, beta = 0.1 + 0.3j, 0.4 + 0.6j
    elif dtype.is_floating_point:
        alpha, beta = 0.2, 0.6
    else:
        alpha, beta = 2, 3

    input3 = SampleInput((make_tensor((S, M), device, dtype,
                          low=None, high=None,
                          requires_grad=requires_grad),
                          make_tensor((S, ), device, dtype,
                          low=None, high=None,
                          requires_grad=requires_grad),
                          make_tensor((M, ), device, dtype,
                          low=None, high=None,
                          requires_grad=requires_grad)),
                         kwargs=dict(beta=beta, alpha=alpha))

    input4 = SampleInput((make_tensor((), device, dtype,
                          low=None, high=None,
                          requires_grad=requires_grad),
                          make_tensor((S, ), device, dtype,
                          low=None, high=None,
                          requires_grad=requires_grad),
                          make_tensor((M, ), device, dtype,
                          low=None, high=None,
                          requires_grad=requires_grad)),
                         kwargs=dict(beta=beta, alpha=alpha))

    return (input1, input2, input3, input4)

def sample_inputs_xlogy(self, device, dtype, requires_grad):
    return (SampleInput((make_tensor((S, S), device, dtype,
                                     low=None, high=None,
                                     requires_grad=requires_grad),
                         make_tensor((S, S), device, dtype,
                                     low=0, high=None,
                                     requires_grad=requires_grad))),)

def sample_inputs_trace(self, device, dtype, requires_grad):
    return (SampleInput((make_tensor((S, S), device, dtype,
                                     low=None, high=None,
                                     requires_grad=requires_grad))),)

def sample_inputs_linalg_inv(op_info, device, dtype, requires_grad=False):
    """
    This function generates always invertible input for torch.linalg.inv using
    random_fullrank_matrix_distinct_singular_value.
    The input is generated as the itertools.product of 'batches' and 'ns'.
    In total this function generates 8 SampleInputs
    'batches' cases include:
        () - single input,
        (0,) - zero batched dimension,
        (2,) - batch of two matrices,
        (2, 3) - 2x3 batch of matrices
    'ns' gives 0x0 and 5x5 matrices.
    Zeros in dimensions are edge cases in the implementation and important to test for in order to avoid unexpected crashes.
    """
    from torch.testing._internal.common_utils import random_fullrank_matrix_distinct_singular_value

    batches = [(), (0, ), (2, ), (2, 3)]
    ns = [0, 5]
    out = []
    for batch, n in product(batches, ns):
        a = random_fullrank_matrix_distinct_singular_value(n, *batch, dtype=dtype).to(device)
        a.requires_grad = requires_grad
        out.append(SampleInput(a))
    return out

def np_sinc_with_fp16_as_fp32(x):
    # Wraps numpy's sinc function so that fp16 values are promoted to fp32
    # before sinc is invoked. Context: numpy's sinc returns NaN when evaluated
    # at 0 for fp16.
    if x.dtype == np.float16:
        return np.sinc(x.astype(np.float32))
    else:
        return np.sinc(x)

def sample_inputs_broadcast_to(op_info, device, dtype, requires_grad):
    test_cases = (
        ((S, 1, 1), (S, S, S)),
        ((S, 1, S), (S, S, S)),
        ((S, 1), (S, S, S)),
        ((1,), (S, S, S)),
        ((1, S), (1, 1, S)),
        ((), ()),
        ((), (1, 3, 2)),
    )

    return tuple(SampleInput((make_tensor(size, device, dtype,
                                          low=None, high=None,
                                          requires_grad=requires_grad), shape))
                 for size, shape in test_cases)

def sample_inputs_stack(op_info, device, dtype, requires_grad):
    return (SampleInput((make_tensor((S, S), device, dtype,
                                     low=None, high=None,
                                     requires_grad=requires_grad),
                        make_tensor((S, S), device, dtype,
                                    low=None, high=None,
                                    requires_grad=requires_grad),
                        make_tensor((S, S), device, dtype,
                                    low=None, high=None,
                                    requires_grad=requires_grad)), kwargs=dict(idx=0)),)

def sample_inputs_hstack_dstack_vstack(op_info, device, dtype, requires_grad):
    return (SampleInput((make_tensor((S, S), device, dtype,
                                     low=None, high=None,
                                     requires_grad=requires_grad),
                        make_tensor((S, S), device, dtype,
                                    low=None, high=None,
                                    requires_grad=requires_grad),
                        make_tensor((S, S), device, dtype,
                                    low=None, high=None,
                                    requires_grad=requires_grad))),)

def sample_inputs_gather(op_info, device, dtype, requires_grad):
    return (SampleInput((make_tensor((M, S), device, dtype,
                                     low=None, high=None,
                                     requires_grad=requires_grad),
                        0, gather_variable((S, S), 1, M, True, device=device))),
            SampleInput((make_tensor((M, S), device, dtype,
                                     low=None, high=None,
                                     requires_grad=requires_grad),
                        1, gather_variable((M, S // 2), 0, S, True, device=device))),
            SampleInput((make_tensor((), device, dtype,
                                     low=None, high=None,
                                     requires_grad=requires_grad),
                        0, torch.tensor([0], dtype=torch.int64, device=device))),
            SampleInput((make_tensor((S,), device, dtype,
                                     low=None, high=None,
                                     requires_grad=requires_grad),
                        0, torch.tensor(0, dtype=torch.int64, device=device))),
            SampleInput((make_tensor((), device, dtype,
                                     low=None, high=None,
                                     requires_grad=requires_grad),
                        0, torch.tensor(0, dtype=torch.int64, device=device))),
            )


def sample_inputs_index_select(op_info, device, dtype, requires_grad):
    return (SampleInput((make_tensor((S, S, S), device, dtype,
                                     low=None, high=None,
                                     requires_grad=requires_grad),
                        0, index_variable(2, S, device=device))),
            SampleInput((make_tensor((), device, dtype,
                                     low=None, high=None,
                                     requires_grad=requires_grad),
                        0, torch.tensor([0], dtype=torch.int64, device=device))),
            SampleInput((make_tensor((), device, dtype,
                                     low=None, high=None,
                                     requires_grad=requires_grad),
                        0, torch.tensor(0, dtype=torch.int64, device=device))),
            )

def sample_inputs_index_fill(op_info, device, dtype, requires_grad):
    samples = []
    t = make_tensor((S, S, S), device, dtype,
                    low=None, high=None,
                    requires_grad=requires_grad)
    fill_val = torch.tensor(-1 + 1j if t.is_complex() else -1)
    # non-contiguous input
    t01 = t.transpose(0, 1)
    t02 = t.transpose(0, 2)
    t12 = t.transpose(1, 2)
    idx = index_variable(1, S, device=device)
    # non-contiguous index
    idx_nonctg = torch.empty_strided((S,), (2,), device=device, dtype=torch.int64)
    idx_nonctg.copy_(idx)
    for d in range(t.dim()):
        for tensor in [t, t01, t02, t12]:
            samples.append(SampleInput((tensor, d, idx, fill_val)))
            samples.append(SampleInput((tensor, d, -idx - 1, fill_val)))
            samples.append(SampleInput((tensor, d, idx_nonctg, fill_val)))
    return samples

def sample_movedim_moveaxis(op_info, device, dtype, requires_grad):
    return (SampleInput((make_tensor((4, 3, 2, 1), device, dtype,
                                     low=None, high=None,
                                     requires_grad=requires_grad),
                        (0, 1, 2, 3), (3, 2, 1, 0))),
            SampleInput((make_tensor((4, 3, 2, 1), device, dtype,
                                     low=None, high=None,
                                     requires_grad=requires_grad),
                        (0, -1, -2, -3), (-3, -2, -1, -0))))


def sample_repeat_tile(op_info, device, dtype, requires_grad):
    rep_dims = ((), (0, ), (1, ), (0, 2), (1, 1), (2, 3), (2, 3, 2), (0, 2, 3), (2, 1, 1, 1),)
    shapes = ((), (0,), (2,), (3, 0), (3, 2), (3, 0, 1))

    if requires_grad:
        # Tests for variant_consistency_jit, grad, gradgrad
        # are slower. Use smaller bags of `rep_dims` and `shapes`
        # in this case.
        rep_dims = ((), (0, ), (0, 2), (1, 1), (2, 3), (1, 3, 2), (3, 1, 1))  # type: ignore
        shapes = ((), (0,), (2,), (3, 2))  # type: ignore

    tensors = [make_tensor(shape, device, dtype,
                           low=None, high=None,
                           requires_grad=requires_grad) for shape in shapes]

    samples = []
    for rep_dim, tensor in product(rep_dims, tensors):
        for t in (tensor, tensor.T):
            if op_info.name == 'repeat' and len(rep_dim) >= t.dim():
                # `torch.repeat` errors for `len(rep_dims) < t.dim()`,
                # so we filter such combinations.
                samples.append(SampleInput((t, rep_dim),))
            elif op_info.name == 'tile':
                samples.append(SampleInput((t, rep_dim),))

    return samples

def np_unary_ufunc_integer_promotion_wrapper(fn):
    # Wrapper that passes PyTorch's default scalar
    #   type as an argument to the wrapped NumPy
    #   unary ufunc when given an integer input.
    #   This mimicks PyTorch's integer->floating point
    #   type promotion.
    #
    # This is necessary when NumPy promotes
    #   integer types to double, since PyTorch promotes
    #   integer types to the default scalar type.

    # Helper to determine if promotion is needed
    def is_integral(dtype):
        return dtype in [np.bool, np.uint8, np.int8, np.int16, np.int32, np.int64]

    # NOTE: Promotion in PyTorch is from integer types to the default dtype
    np_dtype = torch_to_numpy_dtype_dict[torch.get_default_dtype()]

    @wraps(fn)
    def wrapped_fn(x):
        if is_integral(x.dtype):
            return fn(x, dtype=np_dtype)
        return fn(x)

    return wrapped_fn


# Metadata class for Fast Fourier Transforms in torch.fft.
class SpectralFuncInfo(OpInfo):
    """Operator information for torch.fft transforms. """

    def __init__(self,
                 name,  # the string name of the function
                 *,
                 ref=None,  # Reference implementation (probably in np.fft namespace)
                 dtypes=floating_and_complex_types(),
                 ndimensional: bool,  # Whether dim argument can be a tuple
                 decorators=None,
                 **kwargs):
        decorators = list(decorators) if decorators is not None else []
        decorators += [
            skipCPUIfNoMkl,
            skipCUDAIfRocm,
            # gradgrad is quite slow
            DecorateInfo(slowTest, 'TestGradients', 'test_fn_gradgrad'),
        ]

        super().__init__(name=name,
                         dtypes=dtypes,
                         decorators=decorators,
                         **kwargs)
        self.ref = ref if ref is not None else _getattr_qual(np, name)
        self.ndimensional = ndimensional


    def sample_inputs(self, device, dtype, requires_grad=False):
        nd_tensor = make_tensor((S, S + 1, S + 2), device, dtype, low=None, high=None,
                                requires_grad=requires_grad)
        tensor = make_tensor((31,), device, dtype, low=None, high=None,
                             requires_grad=requires_grad)

        if self.ndimensional:
            return [
                SampleInput(nd_tensor, kwargs=dict(s=(3, 10), dim=(1, 2), norm='ortho')),
                SampleInput(nd_tensor, kwargs=dict(norm='ortho')),
                SampleInput(nd_tensor, kwargs=dict(s=(8,))),
                SampleInput(tensor),

                *(SampleInput(nd_tensor, kwargs=dict(dim=dim))
                  for dim in [-1, -2, -3, (0, -1)]),
            ]
        else:
            return [
                SampleInput(nd_tensor, kwargs=dict(n=10, dim=1, norm='ortho')),
                SampleInput(nd_tensor, kwargs=dict(norm='ortho')),
                SampleInput(nd_tensor, kwargs=dict(n=7)),
                SampleInput(tensor),

                *(SampleInput(nd_tensor, kwargs=dict(dim=dim))
                  for dim in [-1, -2, -3]),
            ]


class ShapeFuncInfo(OpInfo):
    """Early version of a specialized OpInfo for Shape manipulating operations like tile and roll"""
    def __init__(self,
                 name,  # the string name of the function
                 *,
                 ref,  # a reference function
                 dtypes=floating_types(),
                 dtypesIfCPU=None,
                 dtypesIfCUDA=None,
                 dtypesIfROCM=None,
                 sample_inputs_func=None,
                 **kwargs):
        super(ShapeFuncInfo, self).__init__(name,
                                            dtypes=dtypes,
                                            dtypesIfCPU=dtypesIfCPU,
                                            dtypesIfCUDA=dtypesIfCUDA,
                                            dtypesIfROCM=dtypesIfROCM,
                                            sample_inputs_func=sample_inputs_func,
                                            **kwargs)
        self.ref = ref


class HermitianOpInfo(OpInfo):
    """Operator information for Hermitian functions
    These are functions that take Hermitian matrices as input.
    They require a modified function to be tested for gradcheck, because the finite-difference algorithm
    for calculating derivatives does not preserve the Hermitian property of the input and returning incorrect results.
    """

    def get_op(self):
        """
        Returns the function variant of the operator, torch.<op_name>,
        compatible with gradcheck for Hermitian functions.
        It works only for single input argument.
        """
        def hermitian_func(non_hermitian_input, **kwargs):
            hermitian_input = non_hermitian_input + non_hermitian_input.conj().transpose(-2, -1)
            return self.op(hermitian_input, **kwargs)

        return hermitian_func


class TriangularOpInfo(OpInfo):
    """Operator information for function that take lower or upper triangular matrices as input.
    They require a modified function to be tested for gradcheck, because the finite-difference algorithm
    for calculating derivatives does not preserve the triangular property of the input and returning incorrect results.
    """

    def get_op(self):
        """
        Returns the function variant of the operator, torch.<op_name>,
        compatible with gradcheck for triangular input functions.
        It works only for single input argument and upper kwarg
        """
        def triangular_func(non_triangular_input, upper=False):
            if upper:
                triangular_input = non_triangular_input.triu()
            else:
                triangular_input = non_triangular_input.tril()
            return self.op(triangular_input, upper=upper)

        return triangular_func

    def get_method(self):
        """
        Returns the method variant of the operator
        compatible with gradcheck for triangular input functions.
        It works only for single input argument and upper kwarg
        """
        def triangular_func(non_triangular_input, upper=False):
            if upper:
                triangular_input = non_triangular_input.triu()
            else:
                triangular_input = non_triangular_input.tril()
            return self.method_variant(triangular_input, upper=upper)

        return triangular_func

    def sample_inputs(self, device, dtype, requires_grad=False):
        """
        This function generates Cholesky factors of positive-definite (non-singular) Hermitian (symmetric) matrices
        for cholesky_inverse.
        """
        from torch.testing._internal.common_utils import random_hermitian_pd_matrix
        inputs = (
            torch.zeros(0, 0, dtype=dtype, device=device),  # 0x0 matrix
            torch.zeros(0, 2, 2, dtype=dtype, device=device),  # zero batch of matrices
            random_hermitian_pd_matrix(S, dtype=dtype, device=device),  # single matrix
            random_hermitian_pd_matrix(S, 2, dtype=dtype, device=device),  # batch of matrices
        )
        test_cases = (torch.linalg.cholesky(a) for a in inputs)
        out = []
        for a in test_cases:
            a.requires_grad = requires_grad
            out.append(SampleInput(a))
            out.append(SampleInput(a, kwargs=dict(upper=True)))
        return out


def sample_inputs_linalg_pinv(op_info, device, dtype, requires_grad=False):
    """
    This function generates input for torch.linalg.pinv with distinct singular values so that autograd is always stable
    Implementation of torch.linalg.pinv depends on torch.svd and torch.linalg.eigh, therefore it's sufficient to
    check only square S x S matrix and the batched (3 x S x S) input.
    """
    from torch.testing._internal.common_utils import random_fullrank_matrix_distinct_singular_value

    test_cases = (
        random_fullrank_matrix_distinct_singular_value(S, dtype=dtype).to(device),  # single matrix
        random_fullrank_matrix_distinct_singular_value(S, 3, dtype=dtype).to(device),  # batch of matrices
    )

    out = []
    for a in test_cases:
        a.requires_grad = requires_grad
        out.append(SampleInput(a))
    return out


def sample_inputs_linalg_pinv_hermitian(op_info, device, dtype, requires_grad=False):
    """
    This function generates input for torch.linalg.pinv with hermitian=True keyword argument.
    """
    out = sample_inputs_linalg_pinv(op_info, device, dtype, requires_grad)
    for o in out:
        o.kwargs = {"hermitian": True}
    return out

def sample_inputs_linalg_solve(op_info, device, dtype, requires_grad=False, vector_rhs_allowed=True):
    """
    This function generates always solvable input for torch.linalg.solve
    Using random_fullrank_matrix_distinct_singular_value gives a non-singular (=invertible, =solvable) matrices 'a'.
    The first input to torch.linalg.solve is generated as the itertools.product of 'batches' and 'ns'.
    The second input is generated as the product of 'batches', 'ns' and 'nrhs'.
    In total this function generates 18 SampleInputs
    'batches' cases include:
        () - single input,
        (0,) - zero batched dimension,
        (2,) - batch of two matrices.
    'ns' gives 0x0 and 5x5 matrices.
    and 'nrhs' controls the number of vectors to solve for:
        () - using 1 as the number of vectors implicitly
        (1,) - same as () but explicit
        (3,) - solve for 3 vectors.
    Zeros in dimensions are edge cases in the implementation and important to test for in order to avoid unexpected crashes.
    'vector_rhs_allowed' controls whether to include nrhs = () to the list of SampleInputs.
    torch.solve / triangular_solve / cholesky_solve (opposed to torch.linalg.solve) do not allow
    1D tensors (vectors) as the right-hand-side.
    Once torch.solve / triangular_solve / cholesky_solve and its testing are removed,
    'vector_rhs_allowed' may be removed here as well.
    """
    from torch.testing._internal.common_utils import random_fullrank_matrix_distinct_singular_value

    batches = [(), (0, ), (2, )]
    ns = [0, 5]
    if vector_rhs_allowed:
        nrhs = [(), (1,), (3,)]
    else:
        nrhs = [(1,), (3,)]
    out = []
    for n, batch, rhs in product(ns, batches, nrhs):
        a = random_fullrank_matrix_distinct_singular_value(n, *batch, dtype=dtype).to(device)
        a.requires_grad = requires_grad
        b = torch.randn(*batch, n, *rhs, dtype=dtype, device=device)
        b.requires_grad = requires_grad
        out.append(SampleInput((a, b)))
    return out


def sample_inputs_legacy_solve(op_info, device, dtype, requires_grad=False):
    """
    This function generates always solvable input for legacy solve functions
    (the ones that are not in torch.linalg module).
    The difference from sample_inputs_linalg_solve is that here the right-hand-side of A x = b equation
    should have b.ndim >= 2, vectors are not allowed.
    Also the arguments order is swapped.
    """
    out = sample_inputs_linalg_solve(
        op_info, device, dtype, requires_grad=requires_grad, vector_rhs_allowed=False
    )
    for sample in out:
        sample.input = tuple(reversed(sample.input))
    return out


def sample_inputs_std_var(op_info, device, dtype, requires_grad):
    tensor_nd = make_tensor((S, S, S), device=device, dtype=dtype,
                            low=None, high=None, requires_grad=requires_grad)
    tensor_1d = make_tensor((S,), device=device, dtype=dtype,
                            low=None, high=None, requires_grad=requires_grad)

    return [
        SampleInput(tensor_nd),
        SampleInput(tensor_nd, kwargs=dict(dim=1)),
        SampleInput(tensor_nd, kwargs=dict(dim=1, unbiased=True, keepdim=True)),
        SampleInput(tensor_1d, kwargs=dict(dim=0, unbiased=True, keepdim=True)),
        SampleInput(tensor_1d, kwargs=dict(dim=0, unbiased=False, keepdim=False)),
    ]


def _sample_inputs_svd(op_info, device, dtype, requires_grad=False, is_linalg_svd=False):
    """
    This function generates input for torch.svd with distinct singular values so that autograd is always stable.
    Matrices of different size:
        square matrix - S x S size
        tall marix - S x (S-2)
        wide matrix - (S-2) x S
    and batched variants of above are generated.
    Each SampleInput has a function 'output_process_fn_grad' attached to it that is applied on the output of torch.svd
    It is needed for autograd checks, because backward of svd doesn't work for an arbitrary loss function.
    """
    from torch.testing._internal.common_utils import random_fullrank_matrix_distinct_singular_value

    # svd and linalg.svd returns V and V.conj().T, respectively. So we need to slice
    # along different dimensions when needed (this is used by
    # test_cases2:wide_all and wide_all_batched below)
    if is_linalg_svd:
        def slice_V(v):
            return v[..., :(S - 2), :]

        def uv_loss(usv):
            u00 = usv[0][0, 0]
            v00_conj = usv[2][0, 0]
            return u00 * v00_conj
    else:
        def slice_V(v):
            return v[..., :, :(S - 2)]

        def uv_loss(usv):
            u00 = usv[0][0, 0]
            v00_conj = usv[2][0, 0].conj()
            return u00 * v00_conj

    test_cases1 = (  # some=True (default)
        # loss functions for complex-valued svd have to be "gauge invariant",
        # i.e. loss functions shouldn't change when sigh of the singular vectors change.
        # the simplest choice to satisfy this requirement is to apply 'abs'.
        (random_fullrank_matrix_distinct_singular_value(S, dtype=dtype).to(device),
            lambda usv: usv[1]),  # 'check_grad_s'
        (random_fullrank_matrix_distinct_singular_value(S, dtype=dtype).to(device),
            lambda usv: abs(usv[0])),  # 'check_grad_u'
        (random_fullrank_matrix_distinct_singular_value(S, dtype=dtype).to(device),
            lambda usv: abs(usv[2])),  # 'check_grad_v'
        # this test is important as it checks the additional term that is non-zero only for complex-valued inputs
        # and when the loss function depends both on 'u' and 'v'
        (random_fullrank_matrix_distinct_singular_value(S, dtype=dtype).to(device),
            uv_loss),  # 'check_grad_uv'
        (random_fullrank_matrix_distinct_singular_value(S, dtype=dtype).to(device)[:(S - 2)],
            lambda usv: (abs(usv[0]), usv[1], abs(usv[2][..., :, :(S - 2)]))),  # 'wide'
        (random_fullrank_matrix_distinct_singular_value(S, dtype=dtype).to(device)[:, :(S - 2)],
            lambda usv: (abs(usv[0]), usv[1], abs(usv[2]))),  # 'tall'
        (random_fullrank_matrix_distinct_singular_value(S, 2, dtype=dtype).to(device),
            lambda usv: (abs(usv[0]), usv[1], abs(usv[2]))),  # 'batched'
        (random_fullrank_matrix_distinct_singular_value(S, 2, dtype=dtype).to(device)[..., :(S - 2), :],
            lambda usv: (abs(usv[0]), usv[1], abs(usv[2]))),  # 'wide_batched'
        (random_fullrank_matrix_distinct_singular_value(S, 2, dtype=dtype).to(device)[..., :, :(S - 2)],
            lambda usv: (abs(usv[0]), usv[1], abs(usv[2]))),  # 'tall_batched'
    )
    test_cases2 = (  # some=False
        (random_fullrank_matrix_distinct_singular_value(S, dtype=dtype).to(device)[:(S - 2)],
            lambda usv: (abs(usv[0]), usv[1], abs(slice_V(usv[2])))),  # 'wide_all'
        (random_fullrank_matrix_distinct_singular_value(S, dtype=dtype).to(device)[:, :(S - 2)],
            lambda usv: (abs(usv[0][:, :(S - 2)]), usv[1], abs(usv[2]))),  # 'tall_all'
        (random_fullrank_matrix_distinct_singular_value(S, 2, dtype=dtype).to(device)[..., :(S - 2), :],
            lambda usv: (abs(usv[0]), usv[1], abs(slice_V(usv[2])))),  # 'wide_all_batched'
        (random_fullrank_matrix_distinct_singular_value(S, 2, dtype=dtype).to(device)[..., :, :(S - 2)],
            lambda usv: (abs(usv[0][..., :, :(S - 2)]), usv[1], abs(usv[2]))),  # 'tall_all_batched'
    )

    out = []
    for a, out_fn in test_cases1:
        a.requires_grad = requires_grad
        if is_linalg_svd:
            kwargs = {'full_matrices': False}
        else:
            kwargs = {'some': True}
        out.append(SampleInput(a, kwargs=kwargs, output_process_fn_grad=out_fn))

    for a, out_fn in test_cases2:
        a.requires_grad = requires_grad
        if is_linalg_svd:
            kwargs = {'full_matrices': True}
        else:
            kwargs = {'some': False}
        out.append(SampleInput(a, kwargs=kwargs, output_process_fn_grad=out_fn))

    return out

def sample_inputs_svd(op_info, device, dtype, requires_grad=False):
    return _sample_inputs_svd(op_info, device, dtype, requires_grad, is_linalg_svd=False)

def sample_inputs_linalg_svd(op_info, device, dtype, requires_grad=False):
    return _sample_inputs_svd(op_info, device, dtype, requires_grad, is_linalg_svd=True)

def sample_inputs_pinverse(op_info, device, dtype, requires_grad=False):
    """
    This function generates input for torch.pinverse with distinct singular values so that autograd is always stable.
    Implementation of torch.pinverse depends on torch.svd, therefore it's sufficient to check only square S x S matrix
    and the batched (3 x S x S) input.
    """
    from torch.testing._internal.common_utils import random_fullrank_matrix_distinct_singular_value

    test_cases = (
        random_fullrank_matrix_distinct_singular_value(S, dtype=dtype).to(device),  # pinverse
        random_fullrank_matrix_distinct_singular_value(S, 3, dtype=dtype).to(device),  # pinverse 'batched'
    )

    out = []
    for a in test_cases:
        a.requires_grad = requires_grad
        out.append(SampleInput(a))
    return out


def sample_inputs_flip(op_info, device, dtype, requires_grad):
    tensors = (
        make_tensor((S, M, S), device, dtype, low=None, high=None, requires_grad=requires_grad),
        make_tensor((S, 0, M), device, dtype, low=None, high=None, requires_grad=requires_grad)
    )

    dims = ((0, 1, 2), (0,), (0, 2), (-1,), ())

    samples = [SampleInput(tensor, kwargs={'dims': dim}) for tensor, dim in product(tensors, dims)]

    return samples

def sample_inputs_fliplr_flipud(op_info, device, dtype, requires_grad):
    tensors = (
        make_tensor((S, M, S), device, dtype, low=None, high=None, requires_grad=requires_grad),
        make_tensor((S, 0, M), device, dtype, low=None, high=None, requires_grad=requires_grad)
    )
    return [SampleInput(tensor) for tensor in tensors]


def sample_inputs_masked_scatter(op_info, device, dtype, requires_grad):
    samples = (
        SampleInput(make_tensor((M, M), device, dtype, low=None, high=None, requires_grad=requires_grad),
                    args=(torch.randn(M, M, device=device) > 0,
                          make_tensor((M, M), device, dtype, low=None, high=None, requires_grad=requires_grad))),

        SampleInput(make_tensor((M, M), device, dtype, low=None, high=None, requires_grad=requires_grad),
                    args=(torch.randn((M,), device=device) > 0,
                          make_tensor((M, M), device, dtype, low=None, high=None, requires_grad=requires_grad))),

        SampleInput(make_tensor((M, M), device, dtype, low=None, high=None, requires_grad=requires_grad),
                    args=(bernoulli_scalar().to(device),
                          make_tensor((M, M), device, dtype, low=None, high=None, requires_grad=requires_grad))),
    )

    return samples

def sample_inputs_masked_select(op_info, device, dtype, requires_grad):
    samples = (
        SampleInput(make_tensor((M, M), device, dtype, low=None, high=None, requires_grad=requires_grad),
                    args=(torch.randn(M, M, device=device) > 0,)),

        SampleInput(make_tensor((M, M), device, dtype, low=None, high=None, requires_grad=requires_grad),
                    args=(torch.randn((M,), device=device) > 0,)),

        SampleInput(make_tensor((M,), device, dtype, low=None, high=None, requires_grad=requires_grad),
                    args=(torch.randn((M, M), device=device) > 0,)),

        SampleInput(make_tensor((M, 1, M), device, dtype, low=None, high=None, requires_grad=requires_grad),
                    args=(torch.randn((M, M), device=device) > 0,)),

        SampleInput(make_tensor((), device, dtype, low=None, high=None, requires_grad=requires_grad),
                    args=(torch.tensor(1, device=device, dtype=torch.bool),)),

        SampleInput(make_tensor((M, M), device, dtype, low=None, high=None, requires_grad=requires_grad),
                    args=(torch.tensor(1, device=device, dtype=torch.bool),)),

        SampleInput(make_tensor((), device, dtype, low=None, high=None, requires_grad=requires_grad),
                    args=(torch.randn((M, M), device=device) > 0,)),
    )

    return samples

# Operator database (sorted alphabetically)
op_db: List[OpInfo] = [
    # NOTE: CPU complex acos produces incorrect outputs (https://github.com/pytorch/pytorch/issues/42952)
    UnaryUfuncInfo('acos',
                   ref=np.arccos,
                   domain=(-1, 1),
                   handles_complex_extremals=False,
                   dtypes=all_types_and_complex_and(torch.bool),
                   dtypesIfCPU=all_types_and_complex_and(torch.bool, torch.bfloat16),
                   dtypesIfCUDA=all_types_and_complex_and(torch.bool, torch.half),
                   default_test_dtypes=[torch.long, torch.half, torch.bfloat16, torch.float32, torch.cfloat],
                   skip_bfloat16_grad=True,
                   assert_autodiffed=True,
                   decorators=(precisionOverride({torch.float16: 1e-2,
                                                  torch.bfloat16: 1e-1,
                                                  torch.complex64: 1e-2}),),
                   safe_casts_outputs=True,
                   skips=(
                       SkipInfo('TestUnaryUfuncs', 'test_reference_numerics',
                                device_type='cpu', dtypes=[torch.cfloat, torch.cdouble]),
                       SkipInfo('TestUnaryUfuncs', 'test_reference_numerics',
                                dtypes=[torch.cfloat, torch.cdouble], active_if=IS_WINDOWS),
                       SkipInfo('TestGradients', 'test_fn_grad',
                                dtypes=[torch.cdouble], active_if=IS_WINDOWS),
                       SkipInfo('TestGradients', 'test_method_grad',
                                dtypes=[torch.cdouble], active_if=IS_WINDOWS),
                       SkipInfo('TestGradients', 'test_inplace_grad',
                                dtypes=[torch.cdouble], active_if=IS_WINDOWS),
                   )),
    # NOTE: the derivative for inplace acosh is not implemented
    UnaryUfuncInfo('acosh',
                   ref=np.arccosh,
                   domain=(1, float('inf')),
                   dtypes=all_types_and_complex_and(torch.bool),
                   dtypesIfCPU=all_types_and_complex_and(torch.bool),
                   dtypesIfCUDA=all_types_and_complex_and(torch.bool, torch.half, torch.bfloat16),
                   safe_casts_outputs=True,
                   decorators=(precisionOverride({torch.bfloat16: 5e-2}),),
                   test_inplace_grad=False,
                   skips=(
                       # RuntimeError: "rsqrt_cuda" not implemented for 'BFloat16'
                       SkipInfo('TestCommon', 'test_variant_consistency_jit',
                                device_type='cuda', dtypes=[torch.bfloat16]),
                       SkipInfo('TestUnaryUfuncs', 'test_reference_numerics',
                                device_type='cpu', dtypes=[torch.cfloat, torch.cdouble]),
                       SkipInfo('TestUnaryUfuncs', 'test_reference_numerics',
                                device_type='cuda', dtypes=[torch.cfloat, torch.cdouble],
                                active_if=IS_WINDOWS),
                       # Reference: https://github.com/pytorch/pytorch/issues/50692
                       SkipInfo('TestGradients', 'test_fn_grad',
                                device_type='cuda', dtypes=[torch.cdouble], active_if=IS_WINDOWS),
                       SkipInfo('TestGradients', 'test_method_grad',
                                device_type='cuda', dtypes=[torch.cdouble], active_if=IS_WINDOWS),
                   )),
    OpInfo('addmm',
           dtypes=floating_types(),
           dtypesIfCPU=all_types_and_complex_and(torch.float16, torch.bfloat16),
           # BFloat16 support on CUDA requires CUDA 11 and SM53
           dtypesIfCUDA=floating_types_and(torch.float16, torch.complex64, torch.complex128,
                                           *[torch.bfloat16] if CUDA11OrLater else []),
           dtypesIfROCM=floating_types_and(torch.half),
           assert_autodiffed=True,
           autodiff_nonfusible_nodes=['aten::add', 'aten::mm'],
           skips=(
               SkipInfo('TestCommon', 'test_variant_consistency_jit',
                        dtypes=[torch.bfloat16, torch.float16, torch.cfloat, torch.cdouble]),),
           sample_inputs_func=sample_inputs_addmm),
    OpInfo('addr',
           dtypes=all_types_and_complex_and(torch.bool, torch.bfloat16, torch.float16),
           # Reference: https://github.com/pytorch/pytorch/issues/50747
           test_inplace_grad=False,
           skips=(
               SkipInfo('TestCommon', 'test_variant_consistency_jit',
                        dtypes=[torch.float16, torch.cfloat, torch.cdouble, torch.bfloat16]),
               # Reference: https://github.com/pytorch/pytorch/issues/50747
               SkipInfo('TestCommon', 'test_variant_consistency_eager',
                        dtypes=all_types_and_complex_and(torch.bool, torch.bfloat16, torch.float16)),),
           sample_inputs_func=sample_inputs_addr),

    UnaryUfuncInfo('asin',
                   ref=np.arcsin,
                   domain=(-1, 1),
                   supports_sparse=True,
                   decorators=(precisionOverride({torch.bfloat16: 1e-2}),),
                   safe_casts_outputs=True,
                   dtypes=all_types_and_complex_and(torch.bool),
                   dtypesIfCPU=all_types_and_complex_and(torch.bool, torch.bfloat16),
                   dtypesIfCUDA=all_types_and_complex_and(torch.bool, torch.half),
                   assert_autodiffed=True,
                   skip_bfloat16_grad=True,
                   skips=(
                       SkipInfo('TestUnaryUfuncs', 'test_reference_numerics',
                                device_type='cpu', dtypes=[torch.cfloat, torch.cdouble]),
                       SkipInfo('TestUnaryUfuncs', 'test_reference_numerics',
                                device_type='cuda', dtypes=[torch.cfloat, torch.cdouble],
                                active_if=IS_WINDOWS)
                   )),
    # NOTE: derivative for inplace asinh is not implemented
    UnaryUfuncInfo('asinh',
                   ref=np.arcsinh,
                   dtypes=all_types_and_complex_and(torch.bool),
                   dtypesIfCPU=all_types_and_complex_and(torch.bool),
                   dtypesIfCUDA=all_types_and_complex_and(torch.bool, torch.half, torch.bfloat16),
                   safe_casts_outputs=True,
                   decorators=(precisionOverride({torch.bfloat16: 5e-2}),),
                   test_inplace_grad=False,
                   skips=(
                       # RuntimeError: "rsqrt_cuda" not implemented for 'BFloat16'
                       SkipInfo('TestCommon', 'test_variant_consistency_jit',
                                device_type='cuda', dtypes=[torch.bfloat16]),
                       SkipInfo('TestUnaryUfuncs', 'test_reference_numerics',
                                device_type='cpu', dtypes=[torch.cfloat, torch.cdouble]),
                       SkipInfo('TestUnaryUfuncs', 'test_reference_numerics',
                                device_type='cuda', dtypes=[torch.cfloat, torch.cdouble],
                                active_if=IS_WINDOWS),
                   )),
    UnaryUfuncInfo('atan',
                   ref=np.arctan,
                   dtypes=all_types_and_complex_and(torch.bool),
                   dtypesIfCPU=all_types_and_complex_and(torch.bool, torch.bfloat16),
                   dtypesIfCUDA=all_types_and_complex_and(torch.bool, torch.half),
                   assert_autodiffed=True,
                   skip_bfloat16_grad=True,
                   decorators=(precisionOverride({torch.bfloat16: 1e-2}),),
                   safe_casts_outputs=True,
                   skips=(
                       SkipInfo('TestUnaryUfuncs', 'test_reference_numerics',
                                device_type='cpu', dtypes=[torch.cfloat, torch.cdouble]),
                       SkipInfo('TestUnaryUfuncs', 'test_reference_numerics',
                                device_type='cuda', dtypes=[torch.cfloat, torch.cdouble],
                                active_if=IS_WINDOWS),
                   )),
    UnaryUfuncInfo('atanh',
                   ref=np.arctanh,
                   domain=(-1, 1),
                   dtypes=all_types_and_complex_and(torch.bool),
                   dtypesIfCPU=all_types_and_complex_and(torch.bool),
                   dtypesIfCUDA=all_types_and_complex_and(torch.bool, torch.half, torch.bfloat16),
                   safe_casts_outputs=True,
                   decorators=(precisionOverride({torch.bfloat16: 1e-2}),),
                   test_inplace_grad=False,
                   skips=(
                       SkipInfo('TestUnaryUfuncs', 'test_reference_numerics',
                                device_type='cpu', dtypes=[torch.cfloat, torch.cdouble]),
                       SkipInfo('TestUnaryUfuncs', 'test_reference_numerics',
                                device_type='cuda', dtypes=[torch.cfloat, torch.cdouble],
                                active_if=IS_WINDOWS),
                   )),
    OpInfo('broadcast_to',
           dtypes=all_types_and_complex_and(torch.bool, torch.float16, torch.bfloat16),
           supports_tensor_out=False,
           test_inplace_grad=False,
           sample_inputs_func=sample_inputs_broadcast_to),
    UnaryUfuncInfo('ceil',
                   ref=np.ceil,
                   dtypes=floating_types_and(torch.half),
                   dtypesIfCPU=floating_types_and(torch.bfloat16),
                   dtypesIfCUDA=floating_types_and(torch.half),
                   assert_autodiffed=True),
    TriangularOpInfo('cholesky_inverse',
                     op=torch.cholesky_inverse,
                     dtypes=floating_and_complex_types(),
                     # TODO: RuntimeError: cholesky_inverse does not support automatic differentiation for outputs
                     # with complex dtype.
                     test_complex_grad=False,
                     test_inplace_grad=False,
                     check_batched_gradgrad=False,
                     supports_tensor_out=True,
                     decorators=[skipCUDAIfNoMagma, skipCPUIfNoLapack],
                     skips=(
                         # These tests do not take into account custom op.get_op()
                         # TODO: implement op.input_func instead of modifying op.get_op()
                         # See https://github.com/pytorch/pytorch/issues/50837
                         SkipInfo('TestCommon', 'test_variant_consistency_jit'),
                         SkipInfo('TestCommon', 'test_variant_consistency_eager',
                                  dtypes=[torch.complex64, torch.complex128]),)),
    UnaryUfuncInfo('cos',
                   ref=np.cos,
                   dtypes=all_types_and_complex_and(torch.bool, torch.bfloat16),
                   dtypesIfCPU=all_types_and_complex_and(torch.bool, torch.bfloat16),
                   dtypesIfCUDA=all_types_and_complex_and(torch.bool, torch.half, torch.bfloat16),
                   assert_autodiffed=True,
                   skip_bfloat16_grad=True,
                   handles_large_floats=False,
                   safe_casts_outputs=True,
                   decorators=(precisionOverride({torch.bfloat16: 1e-2}),),
                   skips=(
                       SkipInfo('TestUnaryUfuncs', 'test_reference_numerics',
                                dtypes=[torch.cfloat, torch.cdouble], active_if=IS_WINDOWS),
                       SkipInfo('TestUnaryUfuncs', 'test_reference_numerics', device_type='cpu',
                                dtypes=[torch.cfloat, torch.cdouble], active_if=IS_MACOS),
                   )),
    UnaryUfuncInfo('cosh',
                   ref=np_unary_ufunc_integer_promotion_wrapper(np.cosh),
                   dtypesIfCPU=all_types_and_complex_and(torch.bool),
                   dtypesIfCUDA=all_types_and_complex_and(torch.bool, torch.half),
                   safe_casts_outputs=True,
                   assert_autodiffed=True,
                   skips=(
                       # Reference: https://github.com/pytorch/pytorch/issues/48641
                       SkipInfo('TestUnaryUfuncs', 'test_reference_numerics',
                                device_type='cpu', dtypes=[torch.int8]),
                       SkipInfo('TestUnaryUfuncs', 'test_reference_numerics',
                                dtypes=[torch.cfloat, torch.cdouble], active_if=IS_WINDOWS),
                       SkipInfo('TestUnaryUfuncs', 'test_reference_numerics', device_type='cpu',
                                dtypes=[torch.cfloat, torch.cdouble], active_if=IS_MACOS),
                       SkipInfo('TestCommon', 'test_variant_consistency_jit',
                                device_type='cuda', dtypes=[torch.float16]),
                   )),
    UnaryUfuncInfo('exp',
                   ref=np_unary_ufunc_integer_promotion_wrapper(np.exp),
                   dtypes=all_types_and_complex_and(torch.bool, torch.half),
                   dtypesIfCPU=all_types_and_complex_and(torch.bool, torch.bfloat16),
                   dtypesIfCUDA=all_types_and_complex_and(torch.bool, torch.half, torch.bfloat16),
                   skips=(
                       # Reference: https://github.com/pytorch/pytorch/pull/50093#pullrequestreview-561791547
                       SkipInfo('TestUnaryUfuncs', 'test_reference_numerics', dtypes=[torch.bfloat16]),
                       # Reference: https://github.com/pytorch/pytorch/issues/48010
                       SkipInfo('TestUnaryUfuncs', 'test_reference_numerics',
                                device_type='cpu', dtypes=[torch.cfloat, torch.cdouble]),
                   ),
                   assert_autodiffed=True,
                   safe_casts_outputs=True),
    SpectralFuncInfo('fft.fft',
                     aten_name='fft_fft',
                     ref=np.fft.fft,
                     ndimensional=False,
                     dtypes=all_types_and_complex_and(torch.bool),
                     default_test_dtypes=floating_and_complex_types(),
                     supports_tensor_out=True,
                     test_inplace_grad=False,),
    SpectralFuncInfo('fft.fftn',
                     aten_name='fft_fftn',
                     ref=np.fft.fftn,
                     ndimensional=True,
                     dtypes=all_types_and_complex_and(torch.bool),
                     default_test_dtypes=floating_and_complex_types(),
                     supports_tensor_out=True,
                     test_inplace_grad=False,
                     decorators=[precisionOverride(
                         {torch.float: 1e-4, torch.cfloat: 1e-4})],),
    SpectralFuncInfo('fft.hfft',
                     aten_name='fft_hfft',
                     ref=np.fft.hfft,
                     ndimensional=False,
                     dtypes=all_types_and_complex_and(torch.bool),
                     default_test_dtypes=floating_and_complex_types(),
                     supports_tensor_out=True,
                     check_batched_gradgrad=False,
                     test_inplace_grad=False,),
    SpectralFuncInfo('fft.rfft',
                     aten_name='fft_rfft',
                     ref=np.fft.rfft,
                     ndimensional=False,
                     dtypes=all_types_and(torch.bool),
                     default_test_dtypes=floating_and_complex_types(),
                     supports_tensor_out=True,
                     check_batched_grad=False,
                     check_batched_gradgrad=False,
                     test_inplace_grad=False,),
    SpectralFuncInfo('fft.rfftn',
                     aten_name='fft_rfftn',
                     ref=np.fft.rfftn,
                     ndimensional=True,
                     dtypes=all_types_and(torch.bool),
                     default_test_dtypes=floating_and_complex_types(),
                     supports_tensor_out=True,
                     test_inplace_grad=False,
                     check_batched_grad=False,
                     check_batched_gradgrad=False,
                     decorators=[precisionOverride({torch.float: 1e-4})],),
    SpectralFuncInfo('fft.ifft',
                     aten_name='fft_ifft',
                     ref=np.fft.ifft,
                     ndimensional=False,
                     dtypes=all_types_and_complex_and(torch.bool),
                     default_test_dtypes=floating_and_complex_types(),
                     supports_tensor_out=True,
                     test_inplace_grad=False,),
    SpectralFuncInfo('fft.ifftn',
                     aten_name='fft_ifftn',
                     ref=np.fft.ifftn,
                     ndimensional=True,
                     dtypes=all_types_and_complex_and(torch.bool),
                     default_test_dtypes=floating_and_complex_types(),
                     supports_tensor_out=True,
                     test_inplace_grad=False,),
    SpectralFuncInfo('fft.ihfft',
                     aten_name='fft_ihfft',
                     ref=np.fft.ihfft,
                     ndimensional=False,
                     dtypes=all_types_and(torch.bool),
                     default_test_dtypes=floating_types(),
                     supports_tensor_out=True,
                     check_batched_grad=False,
                     test_inplace_grad=False,),
    SpectralFuncInfo('fft.irfft',
                     aten_name='fft_irfft',
                     ref=np.fft.irfft,
                     ndimensional=False,
                     dtypes=all_types_and_complex_and(torch.bool),
                     default_test_dtypes=floating_and_complex_types(),
                     supports_tensor_out=True,
                     check_batched_gradgrad=False,
                     test_inplace_grad=False,),
    SpectralFuncInfo('fft.irfftn',
                     aten_name='fft_irfftn',
                     ref=np.fft.irfftn,
                     ndimensional=True,
                     dtypes=all_types_and_complex_and(torch.bool),
                     default_test_dtypes=floating_and_complex_types(),
                     supports_tensor_out=True,
                     check_batched_gradgrad=False,
                     test_inplace_grad=False,),
    UnaryUfuncInfo('floor',
                   ref=np.floor,
                   dtypes=floating_types_and(torch.half),
                   dtypesIfCPU=floating_types_and(torch.bfloat16),
                   dtypesIfCUDA=floating_types_and(torch.half),
                   assert_autodiffed=True),
    OpInfo('flip',
           op=torch.flip,
           dtypes=all_types_and_complex_and(torch.bool, torch.half, torch.bfloat16),
           sample_inputs_func=sample_inputs_flip,
           test_inplace_grad=False,
           supports_tensor_out=False),
    OpInfo('fliplr',
           op=torch.fliplr,
           dtypes=all_types_and_complex_and(torch.bool, torch.half, torch.bfloat16),
           sample_inputs_func=sample_inputs_fliplr_flipud,
           test_inplace_grad=False,
           supports_tensor_out=False),
    OpInfo('flipud',
           op=torch.flipud,
           dtypes=all_types_and_complex_and(torch.bool, torch.half, torch.bfloat16),
           sample_inputs_func=sample_inputs_fliplr_flipud,
           test_inplace_grad=False,
           supports_tensor_out=False),
    OpInfo('linalg.norm',
           op=torch.linalg.norm,
           dtypes=floating_and_complex_types_and(torch.float16, torch.bfloat16),
           test_inplace_grad=False,
           supports_tensor_out=True,
           decorators=[skipCUDAIfNoMagma, skipCPUIfNoLapack],
           sample_inputs_func=sample_inputs_linalg_norm,
           aten_name='linalg_norm',
           skips=(
               # TODO: remove this once `pow` is implemented for float16
               #       and bfloat16 on CPU. Issue:
               #       https://github.com/pytorch/pytorch/issues/50789
               SkipInfo('TestCommon', 'test_variant_consistency_jit',
                        device_type='cpu',
                        dtypes=[torch.float16, torch.bfloat16]),
           )),
    OpInfo('linalg.slogdet',
           aten_name='linalg_slogdet',
           op=torch.linalg.slogdet,
           dtypes=floating_and_complex_types(),
           test_inplace_grad=False,
           supports_tensor_out=False,
           sample_inputs_func=sample_inputs_slogdet,
           output_func=itemgetter(1),
           decorators=[skipCUDAIfNoMagma, skipCPUIfNoLapack]),
    UnaryUfuncInfo('log',
                   ref=np.log,
                   domain=(0, float('inf')),
                   dtypes=all_types_and_complex_and(torch.bool, torch.bfloat16),
                   dtypesIfCPU=all_types_and_complex_and(torch.bool, torch.bfloat16),
                   dtypesIfCUDA=all_types_and_complex_and(torch.bool, torch.half, torch.bfloat16),
                   assert_autodiffed=True,
                   skip_bfloat16_grad=True,
                   safe_casts_outputs=True,
                   decorators=(precisionOverride({torch.bfloat16: 5e-2}),),
                   skips=(
                       SkipInfo('TestUnaryUfuncs', 'test_reference_numerics',
                                device_type='cpu', dtypes=[torch.bfloat16]),
                       SkipInfo('TestUnaryUfuncs', 'test_reference_numerics',
                                device_type='cuda', dtypes=[torch.cfloat, torch.cdouble]),
                       SkipInfo('TestUnaryUfuncs', 'test_reference_numerics',
                                device_type='cpu', dtypes=[torch.cfloat, torch.cdouble],
                                active_if=IS_WINDOWS),
                   )),
    UnaryUfuncInfo('log10',
                   ref=np.log10,
                   domain=(0, float('inf')),
                   decorators=(precisionOverride({torch.bfloat16: 5e-2}),),
                   dtypes=all_types_and_complex_and(torch.bool, torch.bfloat16),
                   dtypesIfCPU=all_types_and_complex_and(torch.bool, torch.bfloat16),
                   assert_autodiffed=True,
                   skip_bfloat16_grad=True,
                   dtypesIfCUDA=all_types_and_complex_and(torch.bool, torch.half, torch.bfloat16),
                   safe_casts_outputs=True,
                   skips=(
                       SkipInfo('TestUnaryUfuncs', 'test_reference_numerics',
                                device_type='cuda', dtypes=[torch.cfloat, torch.cdouble]),
                       SkipInfo('TestUnaryUfuncs', 'test_reference_numerics',
                                device_type='cpu', dtypes=[torch.cfloat, torch.cdouble],
                                active_if=IS_WINDOWS),
                   )),
    UnaryUfuncInfo('log1p',
                   ref=np.log1p,
                   domain=(-1, float('inf')),
                   dtypesIfCPU=all_types_and(torch.bool, torch.bfloat16),
                   dtypesIfCUDA=all_types_and(torch.bool, torch.half, torch.bfloat16),
                   decorators=(precisionOverride({torch.bfloat16: 1e-1}),),
                   safe_casts_outputs=True,
                   assert_autodiffed=True,
                   skip_bfloat16_grad=True),
    UnaryUfuncInfo('log2',
                   ref=np.log2,
                   domain=(0, float('inf')),
                   dtypes=all_types_and_complex_and(torch.bool, torch.bfloat16),
                   dtypesIfCPU=all_types_and_complex_and(torch.bool, torch.bfloat16),
                   dtypesIfCUDA=all_types_and_complex_and(torch.bool, torch.half, torch.bfloat16),
                   assert_autodiffed=True,
                   skip_bfloat16_grad=True,
                   safe_casts_outputs=True,
                   decorators=(precisionOverride({torch.bfloat16: 1e-1}),),
                   skips=(
                       SkipInfo('TestUnaryUfuncs', 'test_reference_numerics',
                                device_type='cpu', dtypes=[torch.bfloat16]),
                       SkipInfo('TestUnaryUfuncs', 'test_reference_numerics',
                                dtypes=[torch.cfloat, torch.cdouble]),
                   )),
    OpInfo('masked_scatter',
           dtypes=all_types_and_complex_and(torch.bool, torch.half, torch.bfloat16),
           dtypesIfCPU=all_types_and_complex_and(torch.bool, torch.half, torch.bfloat16),
           dtypesIfCUDA=all_types_and_complex_and(torch.bool, torch.half, torch.bfloat16),
           sample_inputs_func=sample_inputs_masked_scatter,
           skips=(
               # _th_masked_fill_bool_ not supported for Complex Types.
               SkipInfo('TestGradients', 'test_fn_grad',
                        device_type='cuda', dtypes=[torch.complex128]),
               SkipInfo('TestGradients', 'test_fn_gradgrad',
                        device_type='cuda', dtypes=[torch.complex128]),
               SkipInfo('TestGradients', 'test_inplace_grad',
                        device_type='cuda', dtypes=[torch.complex128]),
               SkipInfo('TestGradients', 'test_inplace_gradgrad',
                        device_type='cuda', dtypes=[torch.complex128]),
               SkipInfo('TestCommon', 'test_variant_consistency_jit',
                        dtypes=[torch.cfloat, torch.cdouble]),
           ),
           supports_tensor_out=False),
    OpInfo('masked_select',
           dtypes=all_types_and_complex_and(torch.bool, torch.half, torch.bfloat16),
           dtypesIfCPU=all_types_and_complex_and(torch.bool, torch.half, torch.bfloat16),
           dtypesIfCUDA=all_types_and_complex_and(torch.bool, torch.half, torch.bfloat16),
           sample_inputs_func=sample_inputs_masked_select,
           test_inplace_grad=False,
           supports_tensor_out=True),
    UnaryUfuncInfo('neg',
                   ref=np.negative,
                   skip_bfloat16_grad=True,
                   dtypes=all_types_and_complex_and(torch.half, torch.bfloat16),
                   dtypesIfCPU=all_types_and_complex_and(torch.half, torch.bfloat16),
                   dtypesIfCUDA=all_types_and_complex_and(torch.half, torch.bfloat16),
                   assert_autodiffed=True,),
    UnaryUfuncInfo('rad2deg',
                   ref=np.degrees,
                   decorators=(precisionOverride({torch.bfloat16: 7e-1,
                                                  torch.float16: 7e-1}),),
                   dtypes=floating_types_and(torch.half, torch.bfloat16),
                   dtypesIfCPU=floating_types_and(torch.half, torch.bfloat16),
                   dtypesIfCUDA=floating_types_and(torch.half, torch.bfloat16),
                   skips=(
                       # Reference: https://github.com/pytorch/pytorch/pull/51283#issuecomment-770614273
                       SkipInfo('TestUnaryUfuncs', 'test_reference_numerics',
                                dtypes=[torch.bfloat16]),
                   ),
                   safe_casts_outputs=True),
    UnaryUfuncInfo('deg2rad',
                   ref=np.radians,
                   decorators=(precisionOverride({torch.bfloat16: 7e-1,
                                                  torch.float16: 7e-1}),),
                   dtypes=floating_types_and(torch.half, torch.bfloat16),
                   dtypesIfCPU=floating_types_and(torch.half, torch.bfloat16),
                   dtypesIfCUDA=floating_types_and(torch.half, torch.bfloat16),
                   skips=(
                       # Reference: https://github.com/pytorch/pytorch/pull/51283#issuecomment-770614273
                       SkipInfo('TestUnaryUfuncs', 'test_reference_numerics',
                                dtypes=[torch.bfloat16]),
                   ),
                   safe_casts_outputs=True),
    UnaryUfuncInfo('sin',
                   ref=np.sin,
                   dtypes=all_types_and_complex_and(torch.bool, torch.bfloat16),
                   dtypesIfCPU=all_types_and_complex_and(torch.bool, torch.bfloat16),
                   dtypesIfCUDA=all_types_and_complex_and(torch.bool, torch.half),
                   assert_autodiffed=True,
                   skip_bfloat16_grad=True,
                   handles_large_floats=False,
                   handles_complex_extremals=False,
                   safe_casts_outputs=True,
                   decorators=(precisionOverride({torch.bfloat16: 1e-2}),),
                   skips=(
                       SkipInfo('TestUnaryUfuncs', 'test_reference_numerics',
                                dtypes=[torch.cfloat, torch.cdouble], active_if=IS_WINDOWS),
                   )),
    UnaryUfuncInfo('sinc',
                   ref=np_sinc_with_fp16_as_fp32,
                   dtypes=all_types_and_complex_and(torch.bool, torch.bfloat16),
                   dtypesIfCPU=all_types_and_complex_and(torch.bool, torch.bfloat16),
                   dtypesIfCUDA=all_types_and_complex_and(torch.bool, torch.half),
                   skip_bfloat16_grad=True,
                   handles_large_floats=False,
                   handles_complex_extremals=False,
                   safe_casts_outputs=True,
                   decorators=(precisionOverride({torch.bfloat16: 1e-2,
                                                  torch.float16: 1e-2}),),
                   skips=(
                       # Reference: https://github.com/pytorch/pytorch/issues/49133
                       SkipInfo('TestUnaryUfuncs', 'test_reference_numerics',
                                dtypes=[torch.cfloat]),
                       SkipInfo('TestUnaryUfuncs', 'test_reference_numerics',
                                dtypes=[torch.cfloat, torch.cdouble], active_if=IS_WINDOWS),
                   )),
    UnaryUfuncInfo('sinh',
                   ref=np_unary_ufunc_integer_promotion_wrapper(np.sinh),
                   dtypesIfCPU=all_types_and_complex_and(torch.bool),
                   dtypesIfCUDA=all_types_and_complex_and(torch.bool, torch.half),
                   safe_casts_outputs=True,
                   assert_autodiffed=True,
                   decorators=(precisionOverride({torch.float16: 1e-2}),),
                   skips=(
                       SkipInfo('TestUnaryUfuncs', 'test_reference_numerics',
                                device_type='cpu', dtypes=[torch.cfloat, torch.cdouble],
                                active_if=(IS_MACOS or IS_WINDOWS)),
                       SkipInfo('TestUnaryUfuncs', 'test_reference_numerics',
                                device_type='cuda', dtypes=[torch.cfloat, torch.cdouble],
                                active_if=IS_WINDOWS),
                       # Reference: https://github.com/pytorch/pytorch/issues/48641
                       SkipInfo('TestUnaryUfuncs', 'test_reference_numerics',
                                device_type='cpu', dtypes=[torch.int8]),
                       SkipInfo('TestCommon', 'test_variant_consistency_jit',
                                device_type='cuda', dtypes=[torch.float16]),
                   )),
    OpInfo('std',
           dtypes=floating_types_and(),
           dtypesIfCUDA=floating_and_complex_types_and(torch.half, torch.bfloat16),
           sample_inputs_func=sample_inputs_std_var,
           supports_tensor_out=False,
           test_complex_grad=False,
           test_inplace_grad=False,
           # std has only partial support for complex and half (#51127)
           skips=(SkipInfo('TestOpInfo', 'test_unsupported_dtypes',
                           dtypes=[torch.half, torch.complex64, torch.complex128]),),
           assert_autodiffed=True,
           ),
    UnaryUfuncInfo('tan',
                   ref=np.tan,
                   dtypes=all_types_and_complex_and(torch.bool, torch.bfloat16),
                   dtypesIfCPU=all_types_and_complex_and(torch.bool, torch.bfloat16),
                   dtypesIfCUDA=all_types_and_complex_and(torch.bool, torch.half),
                   assert_autodiffed=True,
                   skip_bfloat16_grad=True,
                   safe_casts_outputs=True,
                   skips=(
                       SkipInfo('TestUnaryUfuncs', 'test_reference_numerics',
                                device_type='cuda', dtypes=[torch.cfloat, torch.cdouble]),
                       SkipInfo('TestUnaryUfuncs', 'test_reference_numerics',
                                device_type='cpu', dtypes=[torch.bfloat16]),
                       SkipInfo('TestUnaryUfuncs', 'test_reference_numerics',
                                device_type='cpu', dtypes=[torch.cfloat, torch.cdouble],
                                active_if=(IS_MACOS or IS_WINDOWS)),
                       SkipInfo('TestUnaryUfuncs', 'test_reference_numerics',
                                device_type='cuda', dtypes=[torch.float64],
                                active_if=TEST_WITH_ROCM),
                   )),
    UnaryUfuncInfo('tanh',
                   ref=np.tanh,
                   decorators=(precisionOverride({torch.bfloat16: 1e-2}),),
                   dtypes=all_types_and_complex_and(torch.bool),
                   dtypesIfCPU=all_types_and_complex_and(torch.bool, torch.bfloat16),
                   dtypesIfCUDA=all_types_and_complex_and(torch.bool, torch.half, torch.bfloat16),
                   assert_autodiffed=True,
                   skip_bfloat16_grad=True,
                   safe_casts_outputs=True,
                   skips=(
                       SkipInfo('TestUnaryUfuncs', 'test_reference_numerics',
                                device_type='cuda', dtypes=[torch.cfloat, torch.cdouble]),
                       SkipInfo('TestUnaryUfuncs', 'test_reference_numerics',
                                device_type='cpu', dtypes=[torch.cfloat, torch.cdouble],
                                active_if=(IS_MACOS or IS_WINDOWS)),
                   )),
    OpInfo('tensor_split',
           dtypes=all_types_and_complex_and(torch.bool),
           dtypesIfCPU=all_types_and_complex_and(torch.bool, torch.bfloat16, torch.float16),
           dtypesIfCUDA=all_types_and_complex_and(torch.bool, torch.bfloat16, torch.float16),
           supports_tensor_out=False,
           test_inplace_grad=False,
           sample_inputs_func=sample_inputs_tensor_split,),
    OpInfo('triangular_solve',
           op=torch.triangular_solve,
           dtypes=floating_and_complex_types(),
           test_inplace_grad=False,
           supports_tensor_out=False,
           sample_inputs_func=sample_inputs_legacy_solve,
           check_batched_gradgrad=False,
           decorators=[skipCUDAIfNoMagma, skipCPUIfNoLapack],
           # CUDA gradchecks are slow and triangular solve backward is a composite operation
           # see discussion https://github.com/pytorch/pytorch/pull/47761#issuecomment-747316775
           skips=(SkipInfo('TestGradients', 'test_fn_gradgrad', device_type='cuda'),)),
    UnaryUfuncInfo('exp2',
                   ref=np_unary_ufunc_integer_promotion_wrapper(np.exp2),
                   dtypes=all_types_and(torch.bool, torch.half),
                   dtypesIfCPU=all_types_and(torch.bool, torch.half),
                   dtypesIfCUDA=all_types_and(torch.bool, torch.half),
                   safe_casts_outputs=True),
    UnaryUfuncInfo('expm1',
                   ref=np_unary_ufunc_integer_promotion_wrapper(np.expm1),
                   dtypes=all_types_and(torch.bool, torch.half),
                   dtypesIfCPU=all_types_and(torch.bool, torch.bfloat16),
                   dtypesIfCUDA=all_types_and(torch.bool, torch.half),
                   safe_casts_outputs=True,
                   assert_autodiffed=True,
                   skips=(
                       # Reference: https://github.com/pytorch/pytorch/pull/48926#issuecomment-739734774
                       SkipInfo('TestUnaryUfuncs', 'test_reference_numerics',
                                device_type='cpu', dtypes=[torch.bfloat16]),
                   )),
    UnaryUfuncInfo('nan_to_num',
                   ref=np.nan_to_num,
                   dtypes=all_types_and(torch.half, torch.bool),
                   dtypesIfCPU=None,
                   dtypesIfCUDA=None),
    UnaryUfuncInfo('reciprocal',
                   ref=np_unary_ufunc_integer_promotion_wrapper(np.reciprocal),
                   dtypes=all_types_and_complex_and(torch.bool, torch.half, torch.bfloat16),
                   dtypesIfCPU=None,
                   dtypesIfCUDA=None,
                   assert_autodiffed=True,
                   skip_bfloat16_grad=True,
                   safe_casts_outputs=True,
                   skips=(
                       # Reference: https://github.com/pytorch/pytorch/issues/45690
                       SkipInfo('TestUnaryUfuncs', 'test_reference_numerics',
                                dtypes=[torch.cfloat, torch.cdouble]),
                       # Reference: https://github.com/pytorch/pytorch/pull/49102#issuecomment-744604601
                       SkipInfo('TestUnaryUfuncs', 'test_reference_numerics',
                                dtypes=[torch.bfloat16]),
                   )),
    UnaryUfuncInfo('rsqrt',
                   ref=lambda x: np.reciprocal(np.sqrt(x)),
                   domain=(0, float('inf')),
                   dtypes=all_types_and_complex_and(torch.bool),
                   dtypesIfCPU=all_types_and_complex_and(torch.bool),
                   dtypesIfCUDA=all_types_and_complex_and(torch.bool, torch.half),
                   decorators=(precisionOverride({torch.half: 5e-2}),),
                   safe_casts_outputs=True,
                   assert_autodiffed=True,
                   handles_complex_extremals=False),
    UnaryUfuncInfo('sqrt',
                   ref=np.sqrt,
                   supports_sparse=True,
                   domain=(0, float('inf')),
                   dtypes=all_types_and_complex_and(torch.bool, torch.bfloat16),
                   dtypesIfCPU=all_types_and_complex_and(torch.bool, torch.bfloat16),
                   dtypesIfCUDA=all_types_and_complex_and(torch.bool, torch.half, torch.bfloat16),
                   assert_autodiffed=True,
                   skip_bfloat16_grad=True,
                   decorators=(precisionOverride({torch.bfloat16: 7e-2}),),
                   skips=(
                       # Reference: https://github.com/pytorch/pytorch/issues/47358
                       SkipInfo('TestUnaryUfuncs', 'test_reference_numerics',
                                device_type='cpu', dtypes=[torch.cfloat, torch.cdouble],
                                active_if=IS_MACOS),
                       # Reference: https://github.com/pytorch/pytorch/pull/47293#issuecomment-721774436
                       SkipInfo('TestUnaryUfuncs', 'test_reference_numerics',
                                dtypes=[torch.bfloat16])),
                   safe_casts_outputs=True,
                   handles_complex_extremals=False),
    OpInfo('linalg.inv',
           aten_name='linalg_inv',
           op=torch.linalg.inv,
           dtypes=floating_and_complex_types(),
           test_inplace_grad=False,
           supports_tensor_out=True,
           sample_inputs_func=sample_inputs_linalg_inv,
           check_batched_gradgrad=False,
           decorators=[skipCUDAIfNoMagma, skipCPUIfNoLapack]),
    UnaryUfuncInfo('angle',
                   ref=np.angle,
                   dtypes=all_types_and_complex_and(torch.bool),
                   dtypesIfCPU=all_types_and_complex_and(torch.bool, torch.bfloat16, torch.float16),
                   dtypesIfCUDA=all_types_and_complex_and(torch.bool),
                   dtypesIfROCM=all_types_and_complex_and(torch.bool),
                   decorators=(precisionOverride({torch.float16: 1e-2,
                                                  torch.bfloat16: 1e-2}),),
                   safe_casts_outputs=True,
                   supports_complex_to_float=True,
                   test_inplace_grad=False),
    OpInfo('linalg.solve',
           aten_name='linalg_solve',
           op=torch.linalg.solve,
           dtypes=floating_and_complex_types(),
           test_inplace_grad=False,
           supports_tensor_out=True,
           sample_inputs_func=sample_inputs_linalg_solve,
           check_batched_gradgrad=False,
           decorators=[skipCUDAIfNoMagma, skipCPUIfNoLapack]),
    OpInfo('linalg.pinv',
           aten_name='linalg_pinv',
           op=torch.linalg.pinv,
           dtypes=floating_and_complex_types(),
           test_inplace_grad=False,
           supports_tensor_out=False,
           sample_inputs_func=sample_inputs_linalg_pinv,
           decorators=[skipCUDAIfNoMagma, skipCPUIfNoLapack]),
    HermitianOpInfo('linalg.pinv',
                    variant_test_name='hermitian',
                    aten_name='linalg_pinv',
                    op=torch.linalg.pinv,
                    dtypes=floating_and_complex_types(),
                    test_inplace_grad=False,
                    supports_tensor_out=False,
                    sample_inputs_func=sample_inputs_linalg_pinv_hermitian,
                    decorators=[skipCUDAIfNoMagma, skipCPUIfNoLapack],
                    skips=(
                        # These tests do not take into account custom op.get_op()
                        SkipInfo('TestCommon', 'test_variant_consistency_jit'),)
                    ),
    OpInfo('svd',
           op=torch.svd,
           dtypes=floating_and_complex_types(),
           test_inplace_grad=False,
           supports_tensor_out=False,
           sample_inputs_func=sample_inputs_svd,
           decorators=[
               skipCUDAIfNoMagma,
               skipCPUIfNoLapack,
               # gradgrad checks are slow
               DecorateInfo(slowTest, 'TestGradients', 'test_fn_gradgrad'),
           ],
           skips=(
               # cuda gradchecks are very slow
               # see discussion https://github.com/pytorch/pytorch/pull/47761#issuecomment-747316775
               SkipInfo('TestGradients', 'test_fn_gradgrad', device_type='cuda'),)),
    OpInfo('linalg.svd',
           op=torch.linalg.svd,
           aten_name='linalg_svd',
           dtypes=floating_and_complex_types(),
           test_inplace_grad=False,
           supports_tensor_out=False,
           sample_inputs_func=sample_inputs_linalg_svd,
           decorators=[
               skipCUDAIfNoMagma,
               skipCPUIfNoLapack,
               # gradgrad checks are slow
               DecorateInfo(slowTest, 'TestGradients', 'test_fn_gradgrad'),
           ],
           skips=(
               # cuda gradchecks are very slow
               # see discussion https://github.com/pytorch/pytorch/pull/47761#issuecomment-747316775
               SkipInfo('TestGradients', 'test_fn_gradgrad', device_type='cuda'),)),
    OpInfo('pinverse',
           op=torch.pinverse,
           dtypes=floating_and_complex_types(),
           test_inplace_grad=False,
           supports_tensor_out=False,
           sample_inputs_func=sample_inputs_linalg_pinv,
           decorators=[skipCUDAIfNoMagma, skipCPUIfNoLapack]),
    OpInfo('gather',
           dtypes=all_types_and_complex_and(torch.bool, torch.float16),
           dtypesIfCUDA=all_types_and_complex_and(torch.bool, torch.float16, torch.bfloat16),
           test_inplace_grad=False,
           sample_inputs_func=sample_inputs_gather),
    OpInfo('index_fill',
           dtypes=all_types_and_complex_and(torch.bool, torch.float16, torch.bfloat16),
           test_inplace_grad=False,
           supports_tensor_out=False,
           sample_inputs_func=sample_inputs_index_fill),
    OpInfo('index_select',
           dtypes=all_types_and_complex_and(torch.bool, torch.float16, torch.bfloat16),
           test_inplace_grad=False,
           skips=(
               # https://github.com/pytorch/pytorch/issues/49707
               SkipInfo('TestCommon', 'test_variant_consistency_eager',
                        dtypes=[torch.float16, torch.bfloat16]),
               SkipInfo('TestCommon', 'test_variant_consistency_jit', dtypes=[torch.float16, torch.bfloat16]),
           ),
           sample_inputs_func=sample_inputs_index_select),
    OpInfo('stack',
           # gradcheck expects the input arguments as a flat list
           op=lambda *args, idx: torch.stack([*args], idx),
           dtypes=all_types_and_complex_and(torch.bool, torch.float16, torch.bfloat16),
           test_inplace_grad=False,
           supports_tensor_out=False,
           skips=(
               SkipInfo('TestCommon', 'test_variant_consistency_jit',
                        dtypes=all_types_and_complex_and(torch.bool, torch.float16, torch.bfloat16)),
           ),
           sample_inputs_func=sample_inputs_stack),
    OpInfo('hstack',
           # gradcheck expects the input arguments as a flat list
           op=lambda *args: torch.hstack([*args]),
           dtypes=all_types_and_complex_and(torch.bool, torch.float16, torch.bfloat16),
           test_inplace_grad=False,
           supports_tensor_out=False,
           skips=(
               SkipInfo('TestCommon', 'test_variant_consistency_jit',
                        dtypes=all_types_and_complex_and(torch.bool, torch.float16, torch.bfloat16)),
           ),
           sample_inputs_func=sample_inputs_hstack_dstack_vstack),
    OpInfo('vstack',
           # gradcheck expects the input arguments as a flat list
           op=lambda *args: torch.vstack([*args]),
           dtypes=all_types_and_complex_and(torch.bool, torch.float16, torch.bfloat16),
           test_inplace_grad=False,
           supports_tensor_out=False,
           skips=(
               SkipInfo('TestCommon', 'test_variant_consistency_jit',
                        dtypes=all_types_and_complex_and(torch.bool, torch.float16, torch.bfloat16)),
           ),
           sample_inputs_func=sample_inputs_hstack_dstack_vstack),
    OpInfo('dstack',
           # gradcheck expects the input arguments as a flat list
           op=lambda *args: torch.dstack([*args]),
           dtypes=all_types_and_complex_and(torch.bool, torch.float16, torch.bfloat16),
           test_inplace_grad=False,
           supports_tensor_out=False,
           skips=(
               SkipInfo('TestCommon', 'test_variant_consistency_jit',
                        dtypes=all_types_and_complex_and(torch.bool, torch.float16, torch.bfloat16)),
           ),
           sample_inputs_func=sample_inputs_hstack_dstack_vstack),
    OpInfo('movedim',
           dtypes=all_types_and_complex_and(torch.bool, torch.float16, torch.bfloat16),
           test_inplace_grad=False,
           supports_tensor_out=False,
           sample_inputs_func=sample_movedim_moveaxis),
    OpInfo('moveaxis',
           dtypes=all_types_and_complex_and(torch.bool, torch.float16, torch.bfloat16),
           test_inplace_grad=False,
           supports_tensor_out=False,
           sample_inputs_func=sample_movedim_moveaxis),
    ShapeFuncInfo('repeat',
                  op=lambda x, dims: x.repeat(dims),
                  ref=np.tile,
                  dtypes=all_types_and_complex_and(torch.bool, torch.float16, torch.bfloat16),
                  supports_tensor_out=False,
                  test_inplace_grad=False,
                  skips=(
                      # torch.repeat does not exist so we get a RuntimeError.
                      SkipInfo('TestCommon', 'test_variant_consistency_jit',
                               dtypes=all_types_and_complex_and(torch.bool, torch.float16, torch.bfloat16)),
                  ),
                  sample_inputs_func=sample_repeat_tile),
    ShapeFuncInfo('tile',
                  ref=np.tile,
                  dtypes=all_types_and_complex_and(torch.bool, torch.float16, torch.bfloat16),
                  supports_tensor_out=False,
                  test_inplace_grad=False,
                  sample_inputs_func=sample_repeat_tile),
    OpInfo('var',
           dtypes=floating_types_and(),
           dtypesIfCUDA=floating_and_complex_types_and(torch.half, torch.bfloat16),
           sample_inputs_func=sample_inputs_std_var,
           supports_tensor_out=False,
           test_complex_grad=False,
           test_inplace_grad=False,
           # var has only partial support for complex and half (#51127)
           skips=(SkipInfo('TestOpInfo', 'test_unsupported_dtypes',
                           dtypes=[torch.half, torch.complex64, torch.complex128]),),
           assert_autodiffed=True,
           ),
]

if TEST_SCIPY:
    def reference_sigmoid(x):
        # 'scipy.special.expit' not supported for the input types
        if x.dtype in [np.complex64, np.complex128]:
            return (1 / (1 + np.exp(-x)))
        return scipy.special.expit(x)

    def reference_lgamma(x):
        # scipy.special.gammaln returns `-inf` when input is `-inf`.
        # While Pytorch, C and C++, all return `inf` when input is `-inf`.
        # Reference:
        # https://en.cppreference.com/w/cpp/numeric/math/lgamma
        # https://en.cppreference.com/w/c/numeric/math/lgamma

        # To handle the above discrepancy,
        # we replace -inf with inf so values
        # that were originally -inf map to inf as expected
        if x.dtype.kind == 'f':
            x = np.where(x == float('-inf'), np.array(float('inf'), dtype=x.dtype), x)

        out = scipy.special.gammaln(x)

        if x.dtype == np.float16:
            # `scipy.special.gammaln` returns output of float32 when input is float16,
            # while `torch.lgamma` preserves `float16`. But due to smaller range of float16,
            # Pytorch version outputs `inf` while SciPy returns finite values.
            out = out.astype(np.float16)

        return out

    op_db_scipy_reference: List[OpInfo] = [
        UnaryUfuncInfo('sigmoid',
                       ref=reference_sigmoid,
                       decorators=(precisionOverride({torch.float16: 1e-2,
                                                      torch.bfloat16: 1e-2}),),
                       skips=(
                           SkipInfo('TestUnaryUfuncs', 'test_reference_numerics',
                                    device_type='cpu', dtypes=[torch.cfloat, torch.cdouble]),
                           # RuntimeError: sigmoid does not support automatic differentiation for outputs with complex dtype.
                           SkipInfo('TestCommon', 'test_variant_consistency_jit',
                                    dtypes=[torch.complex64, torch.complex128]),
                           SkipInfo('TestCommon', 'test_variant_consistency_eager',
                                    dtypes=[torch.complex64, torch.complex128]),),
                       dtypes=all_types_and_complex_and(torch.bool, torch.bfloat16),
                       dtypesIfCPU=all_types_and_complex_and(torch.bool, torch.bfloat16),
                       dtypesIfCUDA=all_types_and(torch.bool, torch.half, torch.bfloat16),
                       safe_casts_outputs=True,
                       assert_autodiffed=True,
                       test_complex_grad=False),  # Reference: https://github.com/pytorch/pytorch/issues/48552
        UnaryUfuncInfo('digamma',
                       ref=scipy.special.digamma,
                       decorators=(precisionOverride({torch.float16: 5e-1}),),
                       dtypes=all_types_and(torch.bool),
                       dtypesIfCPU=all_types_and(torch.bool),
                       dtypesIfCUDA=all_types_and(torch.bool, torch.half),
                       skips=(
                           # In some cases, output is NaN (for input close to
                           # negative integers) especially due to reduced precision
                           # in float16 and NaN's can't be tested for equality.
                           SkipInfo('TestCommon', 'test_variant_consistency_jit',
                                    device_type='cuda', dtypes=[torch.float16]),),
                       safe_casts_outputs=True),
        UnaryUfuncInfo('erf',
                       ref=scipy.special.erf,
                       decorators=(precisionOverride({torch.float16: 1e-2,
                                                      torch.bfloat16: 1e-2}),),
                       dtypes=all_types_and(torch.bool),
                       dtypesIfCPU=all_types_and(torch.bool, torch.bfloat16),
                       dtypesIfCUDA=all_types_and(torch.bool, torch.half, torch.bfloat16),
                       skips=(
                           # RuntimeError: "pow" not implemented for 'BFloat16'
                           SkipInfo('TestCommon', 'test_variant_consistency_jit',
                                    dtypes=[torch.bfloat16]),),
                       assert_autodiffed=True,
                       safe_casts_outputs=True),
        UnaryUfuncInfo('erfc',
                       ref=scipy.special.erfc,
                       decorators=(precisionOverride({torch.float16: 1e-2,
                                                      torch.bfloat16: 1e-2}),),
                       dtypes=all_types_and(torch.bool),
                       dtypesIfCPU=all_types_and(torch.bool, torch.bfloat16),
                       dtypesIfCUDA=all_types_and(torch.bool, torch.half),
                       skips=(
                           # RuntimeError: "pow" not implemented for 'BFloat16'
                           SkipInfo('TestCommon', 'test_variant_consistency_jit',
                                    dtypes=[torch.bfloat16]),),
                       assert_autodiffed=True,
                       safe_casts_outputs=True),
        UnaryUfuncInfo('erfinv',
                       ref=scipy.special.erfinv,
                       decorators=(precisionOverride({torch.float16: 1e-2,
                                                      torch.bfloat16: 1e-2,
                                                      torch.float32: 1e-4}),),
                       dtypes=all_types_and(torch.bool),
                       dtypesIfCPU=all_types_and(torch.bool, torch.bfloat16),
                       dtypesIfCUDA=all_types_and(torch.bool, torch.half),
                       safe_casts_outputs=True,
                       domain=(-1, 1),
                       skips=(
                           # Reference: https://github.com/pytorch/pytorch/pull/49155#issuecomment-742664611
                           SkipInfo('TestUnaryUfuncs', 'test_reference_numerics',
                                    active_if=LooseVersion(scipy.__version__) < "1.4.0"),
                           # RuntimeError: "pow" not implemented for 'BFloat16'
                           SkipInfo('TestCommon', 'test_variant_consistency_jit',
                                    dtypes=[torch.bfloat16]),
                       )
                       ),
        UnaryUfuncInfo('lgamma',
                       ref=reference_lgamma,
                       decorators=(precisionOverride({torch.float16: 7e-1}),),
                       dtypes=all_types_and(torch.bool),
                       dtypesIfCPU=all_types_and(torch.bool, torch.bfloat16),
                       dtypesIfCUDA=all_types_and(torch.bool, torch.half),
                       skips=(
                           # Reference: https://github.com/pytorch/pytorch/pull/50140#discussion_r552615345
                           SkipInfo('TestUnaryUfuncs', 'test_reference_numerics',
                                    dtypes=[torch.bfloat16]),
                           # Reference: https://github.com/pytorch/pytorch/pull/50140#issuecomment-756150214
                           SkipInfo('TestUnaryUfuncs', 'test_reference_numerics',
                                    dtypes=[torch.float32, torch.float64], active_if=IS_WINDOWS),
                           # Backward of `lgamma` uses `digamma` but `digamma`
                           # is not implemented for `BFloat16`
                           # Error Raised:
                           #   RuntimeError: "digamma" not implemented for 'BFloat16'
                           SkipInfo('TestCommon', 'test_variant_consistency_jit',
                                    dtypes=[torch.bfloat16]),
                       ),
                       safe_casts_outputs=True),
        OpInfo('xlogy',
               dtypes=all_types_and(torch.bool),
               dtypesIfCPU=all_types_and(torch.bool, torch.half, torch.bfloat16),
               dtypesIfCUDA=all_types_and(torch.bool, torch.half, torch.bfloat16),
               test_inplace_grad=True,
               supports_tensor_out=True,
               safe_casts_outputs=True,
               sample_inputs_func=sample_inputs_xlogy),
        OpInfo('trace',
               dtypes=all_types_and_complex(),
               dtypesIfCUDA=all_types_and_complex_and(torch.bool, torch.half),
               test_inplace_grad=False,
               supports_tensor_out=False,
               # Reference: https://github.com/pytorch/pytorch/issues/50381
               test_complex_grad=False,
               sample_inputs_func=sample_inputs_trace,
               skips=(
                   SkipInfo('TestCommon', 'test_variant_consistency_jit',
                            dtypes=[torch.complex64, torch.complex128]),
                   SkipInfo('TestCommon', 'test_variant_consistency_eager',
                            dtypes=[torch.complex64, torch.complex128]))),
    ]
    op_db = op_db + op_db_scipy_reference

# Common operator groupings
unary_ufuncs = [op for op in op_db if isinstance(op, UnaryUfuncInfo)]
spectral_funcs = [op for op in op_db if isinstance(op, SpectralFuncInfo)]
sparse_unary_ufuncs = [op for op in op_db if isinstance(op, UnaryUfuncInfo) and op.supports_sparse is True]
shape_funcs = [op for op in op_db if isinstance(op, ShapeFuncInfo)]

def index_variable(shape, max_indices, device=torch.device('cpu')):
    if not isinstance(shape, tuple):
        shape = (shape,)
    index = torch.rand(*shape, device=device).mul_(max_indices).floor_().long()
    return index


def index_perm_variable(shape, max_indices):
    if not isinstance(shape, tuple):
        shape = (shape,)

    index = torch.randperm(max_indices).narrow(0, 0, reduce(mul, shape)).view(shape)
    return index


def gather_variable(shape, index_dim, max_indices, duplicate=False, device=torch.device('cpu')):
    assert len(shape) == 2
    assert index_dim < 2
    batch_dim = 1 - index_dim
    index = torch.zeros(*shape, dtype=torch.long, device=device)
    for i in range(shape[index_dim]):
        index.select(index_dim, i).copy_(
            torch.randperm(max_indices, device=device)[:shape[batch_dim]])
    if duplicate:
        index.select(batch_dim, 0).copy_(index.select(batch_dim, 1))
    return index


def bernoulli_scalar():
    return torch.tensor(0, dtype=torch.bool).bernoulli_()


def mask_not_all_zeros(shape):
    assert len(shape) > 0
    while True:
        result = torch.randn(shape).gt(0)
        if result.sum() > 0:
            return result


def uniform_scalar(offset=0, requires_grad=False):
    v = torch.rand(()) + offset
    v.requires_grad = requires_grad
    return v


def normal_scalar_clamp(amin, amax, requires_grad=False):
    v = torch.randn(()).clamp(amin, amax)
    v.requires_grad = requires_grad
    return v


def prod_zeros(dim_size, dim_select):
    assert len(dim_select) == 2
    result = torch.randn(dim_size, dim_size, dim_size)
    result.narrow(dim_select[0], 0, 1).narrow(dim_select[1], 1, 1).zero_()
    result.narrow(dim_select[0], 2, 1).narrow(dim_select[1], 3, 1).zero_()
    result.narrow(dim_select[0], 4, 1).narrow(dim_select[1], 3, 1).zero_()
    return result


non_differentiable = collections.namedtuple('non_differentiable', ['tensor'])


class dont_convert(tuple):
    pass


class NoArgsClass(object):
    def __iter__(self):
        return self

    def __next__(self):
        raise StopIteration()
    next = __next__  # Python 2 compatibility

    def __len__(self):
        return 0

NO_ARGS = NoArgsClass()

def ident(x):
    return x

# (
#   method name,
#   input size/constructing fn,
#   args (tuple represents shape of a tensor arg),
#   test variant name (will be used at test name suffix),    // optional
#   (should_check_autodiff[bool], nonfusible_nodes, fusible_nodes) for autodiff, // optional
#   indices for possible dim arg,                            // optional
#   fn mapping output to part that should be gradcheck'ed,   // optional
#   kwargs                                                   // optional
# )
# Note: some functions have separate schema for (Tensor other) and (Scalar other),
#       and it's possible that we only support AD for Scalar version but not Tensor
#       version, and vice versa.
#       When writing tests, only scalar(float/int) input triggers the Scalar schema.
#       uniform_scalar produces a scalar **Tensor** which won't match Scalar input.
def method_tests():
    set_rng_seed(0)
    return [
        ('add', (S, S, S), ((S, S, S),), '', (True,)),
        ('add', (S, S, S), ((S, S),), 'broadcast_rhs', (True,)),
        ('add', (S, S), ((S, S, S),), 'broadcast_lhs', (True,)),
        ('add', (S, 1, S), ((M, S),), 'broadcast_all', (True,)),
        ('add', (), ((),), 'scalar', (True,)),
        ('add', (S, S, S), ((),), 'scalar_broadcast_rhs', (True,)),
        ('add', (), ((S, S, S),), 'scalar_broadcast_lhs', (True,)),
        ('add', (S, S, S), (3.14,), 'constant', (True,)),
        ('add', (), (3.14,), 'scalar_constant', (True,)),
        ('add', (S, S, S), (3.14j,), 'complex_scalar_constant', (True,)),
        ('__radd__', (S, S, S), (3.14,), 'constant', (True, 'aten::add')),
        ('__radd__', (), (3.14,), 'scalar_constant', (True, 'aten::add')),
        ('sub', (S, S, S), ((S, S, S),), '', (True,)),
        ('sub', (S, S, S), ((S, S),), 'broadcast_rhs', (True,)),
        ('sub', (S, S), ((S, S, S),), 'broadcast_lhs', (True,)),
        ('sub', (S, 1, S), ((M, S),), 'broadcast_all', (True,)),
        ('sub', (S, S, S), ((),), 'scalar_broadcast_rhs', (True,)),
        ('sub', (), ((S, S, S),), 'scalar_broadcast_lhs', (True,)),
        ('sub', (S, S, S), (3.14,), 'constant', (True,)),
        ('sub', (), (3.14,), 'scalar_constant', (True,)),
        ('sub', (S, S, S), (3.14j,), 'complex_scalar_constant', (True,)),
        ('__rsub__', (S, S, S), (3.14,), 'constant', (True, 'aten::rsub')),
        ('__rsub__', (), (3.14,), 'scalar_constant', (True, 'aten::rsub')),
        ('mul', (S, S, S), ((S, S, S),), '', (True,)),
        ('mul', (), ((),), 'scalar', (True,)),
        ('mul', (S, S, S), ((S, S),), 'broadcast_rhs', (True,)),
        ('mul', (S, S), ((S, S, S),), 'broadcast_lhs', (True,)),
        ('mul', (S, 1, S), ((M, S),), 'broadcast_all', (True,)),
        ('mul', (S, S, S), ((),), 'scalar_broadcast_rhs', (True,)),
        ('mul', (), ((S, S, S),), 'scalar_broadcast_lhs', (True,)),
        ('mul', (S, S, S), (3.14,), 'constant', (True,)),
        ('mul', (), (3.14,), 'scalar_constant', (True,)),
        # TODO(@anjali411): enable these tests
        # ('mul', (S, S, S), (3.14j,), 'imaginary_constant', (True,)),
        # ('mul', (), (3.14j,), 'imaginary_scalar_constant', (True,)),
        ('__rmul__', (S, S, S), (3.14,), 'constant', (True, 'aten::mul')),
        ('__rmul__', (), (3.14,), 'scalar_constant', (True, 'aten::mul')),
        ('div', (S, S, S), (torch.rand(S, S, S) + 0.1,), '', (True,)),
        ('div', (S, S, S), (torch.rand(S, S) + 0.1,), 'broadcast_rhs', (True,)),
        ('div', (S, S), (torch.rand(S, S, S) + 0.1,), 'broadcast_lhs', (True,)),
        ('div', (S, 1, S), (torch.rand(M, S) + 0.1,), 'broadcast_all', (True,)),
        ('div', (), (uniform_scalar(0.1),), 'scalar', (True,)),
        ('div', (S, S, S), (uniform_scalar(0.1),), 'scalar_broadcast_rhs', (True,)),
        ('div', (), (uniform_scalar(0.1),), 'scalar_broadcast_lhs', (True,)),
        ('div', torch.rand(S, S, S) + 1e-1, (3.14,), 'constant', (True,)),
        ('div', uniform_scalar(1e-1, requires_grad=True), (3.14,), 'scalar_constant', (True,)),
        ('true_divide', (S, S, S), (torch.rand(S, S, S) + 0.1,), '', (True,)),
        ('true_divide', (S, S, S), (torch.rand(S, S) + 0.1,), 'broadcast_rhs', (True,)),
        ('true_divide', (S, S), (torch.rand(S, S, S) + 0.1,), 'broadcast_lhs', (True,)),
        ('true_divide', (S, 1, S), (torch.rand(M, S) + 0.1,), 'broadcast_all', (True,)),
        ('true_divide', (), (uniform_scalar(0.1),), 'scalar', (True,)),
        ('true_divide', (S, S, S), (uniform_scalar(0.1),), 'scalar_broadcast_rhs', (True,)),
        ('true_divide', (), (uniform_scalar(0.1),), 'scalar_broadcast_lhs', (True,)),
        ('true_divide', torch.rand(S, S, S) + 1e-1, (3.14,), 'constant', (True,)),
        ('true_divide', uniform_scalar(1e-1, requires_grad=True), (3.14,), 'scalar_constant', (True,)),
        ('__rdiv__', torch.rand(S, S, S) + 1e-1, (3.14,), 'constant',
            (True, [], ['aten::mul', 'aten::reciprocal'])),
        ('__rdiv__', uniform_scalar(1e-1, requires_grad=True), (3.14,), 'scalar_constant',
            (True, [], ['aten::mul', 'aten::reciprocal'])),
        ('__rdiv__', torch.rand(S, S, S, dtype=torch.cdouble) + 1e-1, (3.14j,), 'complex_constant',
            (True, [], ['aten::mul', 'aten::reciprocal'])),
        ('__rdiv__', uniform_scalar(1e-1 * (1 + 1j), requires_grad=True), (3.14j,), 'complex_scalar_constant',
            (True, [], ['aten::mul', 'aten::reciprocal'])),
        ('div', (S, S, S), (torch.rand(S, S, S, dtype=torch.cdouble) + 0.1,), 'complex', (True,)),
        ('div', (S, S, S), (torch.rand(S, S, dtype=torch.cdouble) + 0.1,), 'complex_broadcast_rhs', (True,)),
        ('div', (S, S), (torch.rand(S, S, S, dtype=torch.cdouble) + 0.1,), 'complex_broadcast_lhs', (True,)),
        ('div', (S, 1, S), (torch.rand(M, S, dtype=torch.cdouble) + 0.1,), 'complex_broadcast_all', (True,)),
        ('div', (), (uniform_scalar(0.1j),), 'complex_scalar', (True,)),
        ('div', (S, S, S), (uniform_scalar(0.1j),), 'complex_scalar_broadcast_rhs', (True,)),
        ('div', (), (uniform_scalar(0.1j),), 'complex_scalar_broadcast_lhs', (True,)),
        ('div', torch.rand(S, S, S, dtype=torch.cdouble) + 1e-1, (3.14j,), 'complex_constant', (True,)),
        ('div', uniform_scalar(1e-1j, requires_grad=True), (3.14j,), 'complex_scalar_constant', (True,)),
        ('pow', torch.rand(S, S, S) + 1e-3, (torch.rand(S, S, S) + 0.1,), '', (True,)),
        ('pow', torch.rand(S, S, S) + 1e-3, (torch.rand(1,) + 0.1,), 'broadcast_rhs', (True,)),
        ('pow', torch.rand(1,) + 1e-3, (torch.rand(S, S, S) + 0.1,), 'broadcast_lhs', (True,)),
        ('pow', torch.rand(S, 1, S) + 1e-3, (torch.rand(1, S, 1) + 0.1,), 'broadcast_all', (True,)),
        ('pow', uniform_scalar(1e-3, requires_grad=True), (uniform_scalar(0.1),), 'scalar', (True,)),
        ('pow', torch.rand(S, S, S) + 1e-3, (uniform_scalar(0.1),), 'scalar_broadcast_rhs', (True,)),
        ('pow', uniform_scalar(1e-3, requires_grad=True), (torch.rand(S, S, S) + 0.1,), 'scalar_broadcast_lhs', (True,)),
        ('pow', torch.rand(S, S, S) + 1e-3, (3.14,), 'constant', (True,)),
        ('pow', torch.rand(S, S, S, dtype=torch.cdouble) + 1e-3 * (1 + 1j), (3.14,), 'complex_constant', (True,)),
        ('__rpow__', torch.rand(S, S, S) + 1e-3, (3.14,), 'constant', (True, 'aten::pow')),
        ('pow', uniform_scalar(1e-3, requires_grad=True), (3.14,), 'scalar_constant', (True,)),
        ('pow', uniform_scalar(1e-3 * (1 + 1j), requires_grad=True), (3.14,), 'complex_scalar_constant', (True,)),
        ('pow', uniform_scalar(1e-3 * (1 + 1j), requires_grad=True), (3.14j,), 'complex_imaginary_exponent', (True,)),
        ('__rpow__', uniform_scalar(1e-3, requires_grad=True), (3.14,), 'scalar_constant', (True, 'aten::pow')),
        ('float_power', torch.rand(S, S, S) + 1e-3, (torch.rand(S, S, S) + 0.1,), ''),
        ('float_power', torch.rand(S, S, S) + 1e-3, (torch.rand(1,) + 0.1,), 'broadcast_rhs'),
        ('float_power', torch.rand(1,) + 1e-3, (torch.rand(S, S, S) + 0.1,), 'broadcast_lhs'),
        ('float_power', torch.rand(S, 1, S) + 1e-3, (torch.rand(1, S, 1) + 0.1,), 'broadcast_all'),
        ('float_power', uniform_scalar(1e-3, requires_grad=True), (uniform_scalar(0.1),), 'scalar'),
        ('float_power', torch.rand(S, S, S) + 1e-3, (uniform_scalar(0.1),), 'scalar_broadcast_rhs'),
        ('float_power', uniform_scalar(1e-3, requires_grad=True), (torch.rand(S, S, S) + 0.1,), 'scalar_broadcast_lhs'),
        ('float_power', torch.rand(S, S, S) + 1e-3, (3.14,), 'constant'),
        ('transpose', (1, 2, 3), (1, 2), 'dim', (False,), [0, 1]),
        ('transpose', (), (0, 0), 'scalar', (False,)),
        ('transpose', (1,), (0, 0), '1d', (False,)),
        ('transpose', (L, L), (0, 1), '2d', (False,)),
        ('transpose', (S, S, S), (2, 0), '3d', (False,)),
        ('swapdims', (1, 2, 3), (1, 2), 'dim', (False,), [0, 1]),
        ('swapdims', (), (0, 0), 'scalar', (False,)),
        ('swapdims', (1,), (0, 0), '1d', (False,)),
        ('swapdims', (L, L), (0, 1), '2d', (False,)),
        ('swapdims', (S, S, S), (2, 0), '3d', (False,)),
        ('swapaxes', (1, 2, 3), (1, 2), 'dim', (False,), [0, 1]),
        ('swapaxes', (), (0, 0), 'scalar', (False,)),
        ('swapaxes', (1,), (0, 0), '1d', (False,)),
        ('swapaxes', (L, L), (0, 1), '2d', (False,)),
        ('swapaxes', (S, S, S), (2, 0), '3d', (False,)),
        ('t', (1, 2), NO_ARGS, '', (False,)),
        ('view', (S, S, S), (S * S, S), '', (False,)),
        ('view', (torch.Size([S * S, S]),), (S, S, S), 'size', (False,)),
        ('view', (S,), (S,), '1d', (False,)),
        ('view', (), (dont_convert(()),), 'scalar_to_scalar', (False,)),
        ('view', (), (1,), 'scalar_to_1d', (False,)),
        ('ravel', (S, S, S), NO_ARGS, '', (False,)),
        ('reshape', (S, S, S), (S * S, S), '', (False,)),
        ('reshape', (torch.Size([S * S, S]),), (S, S, S), 'size', (False,)),
        ('reshape', (S,), (S,), '1d', (False,)),
        ('reshape', (), (dont_convert(()),), 'scalar_to_scalar', (False,)),
        ('reshape', (), (1,), 'scalar_to_1d', (False,)),
        ('reshape_as', (S, S, S), (non_differentiable(torch.rand(S * S, S)),)),
        ('reshape_as', (), (non_differentiable(torch.tensor(42.)),), 'scalar'),
        ('reshape_as', (), (non_differentiable(torch.rand(1, 1)),), 'scalar_to_dims'),
        ('roll', (S, S, S), (0, 0), 'd0'),
        ('roll', (S, S, S), (1, 2), 'd12'),
        ('roll', (S, S, S), (0, 2,), 'd02'),
        ('roll', (S, S, S), (2, 0,), 'd20'),
        ('roll', (S, S, S), (-1, 0), 'neg_shift'),
        ('roll', (S, S, S), (10000, 1), 'loop_shift'),
        ('roll', (S, S, S), (2,), 'flattened'),
        ('roll', (S, S, S), ([1, 2, -1], [0, 1, 2]), 'three_dims'),
        ('rot90', (S, S, S), (1, [0, 1],), 'k1_d01'),
        ('rot90', (S, S, S), (1, [1, 2],), 'k1_d12'),
        ('rot90', (S, S, S), (1, [1, -1],), 'k1_neg_d'),
        ('rot90', (S, S, S), (), 'default'),
        ('view_as', (S, S, S), (non_differentiable(torch.rand(S * S, S)),)),
        ('view_as', (), (non_differentiable(torch.tensor(5.5)),), 'scalar'),
        ('view_as', (), (non_differentiable(torch.rand(1, 1)),), 'scalar_to_dims'),
        ('expand', (S, 1, 1), (S, S, S), '', (False,)),
        ('expand', (torch.Size([S, 1, S]),), (S, S, S), 'size', (False,)),
        ('expand', (S, 1), (S, S, S), 'new_dim', (False,)),
        ('expand', (1,), (S, S, S), '1_element', (False,)),
        ('expand', (1, S), (1, 1, S), 'new_dim_front_old_front_1', (False,)),
        ('expand', (), (dont_convert(()),), 'scalar_to_scalar'),
        ('expand', (), (1, 3, 2), 'scalar_to_dims', (False,)),
        ('expand_as', (S, 1, 1), (torch.rand(S, S, S),), '', (False,)),
        ('logit', torch.randn(S, S, S).clamp(0.1, 0.9).requires_grad_(True), NO_ARGS, ''),
        ('logit', torch.randn(S, S, S).clamp(0.1, 0.9).requires_grad_(True), (0.2,), 'eps'),
        ('logit', uniform_scalar().clamp(0.1, 0.9).requires_grad_(True), NO_ARGS, 'scalar'),
        ('logit', uniform_scalar().clamp(0.1, 0.9).requires_grad_(True), (0.2,), 'scalar_eps'),
        ('conj', (S, S, S), NO_ARGS),
        ('copysign', (S, S, S), ((S, S, S),), '', (False,)),
        ('copysign', (S, S, S), ((S, S),), 'broadcast_rhs', (False,)),
        ('copysign', (S, S), ((S, S, S),), 'broadcast_lhs', (False,)),
        ('copysign', (S, 1, S), ((M, S),), 'broadcast_all', (False,)),
        ('copysign', (S, S), (3.14,), 'scalar', (False,)),
        ('copysign', (S, S), (0.0,), 'scalar_pos_zero', (False,)),
        # TorchScript does not recognize -0.0: Issue #46848
        # https://github.com/pytorch/pytorch/issues/46848
        # ('copysign', (S, S), (-0.0,), 'scalar_neg_zero', (False,)),
        ('real', (S, S, S), NO_ARGS, 'complex'),
        ('imag', (S, S, S), NO_ARGS, 'complex'),
        ('view_as_real', (S, S, S), NO_ARGS, 'complex'),
        ('view_as_complex', (S, S, 2), NO_ARGS),
        ('complex', (S, S, S), ((S, S, S),), ''),
        ('abs', (S, S, S), NO_ARGS, '', (True,)),
        ('abs', (), NO_ARGS, 'scalar', (True,)),
        ('clamp', (S, S, S), (0, 1), '', (True,)),
        ('clamp', (S, S, S), (None, 0.5), 'min', (True,)),
        ('clamp', (S, S, S), (0.5, None), 'max', (True,)),
        ('clamp', (), (0, 1), 'scalar', (True,)),
        ('clamp', (), (None, 0.5), 'min_scalar', (True,)),
        ('clamp', (), (0.5, None), 'max_scalar', (True,)),
        ('clamp', (S, S), (), 'max_scalar_kwarg', (True,), (), (), ident, {'max': 1}),
        ('atan2', (S, S, S), ((S, S, S),)),
        ('atan2', (), ((),), 'scalar'),
        ('atan2', (S, S, S), ((S,),), 'broadcast_rhs'),
        ('atan2', (S,), ((S, S, S),), 'broadcast_lhs'),
        ('atan2', (S, 1, S), ((S, S),), 'broadcast_all'),
        ('round', (S, S, S), NO_ARGS, '', (True,)),
        ('round', (), NO_ARGS, 'scalar', (True,)),
        ('sign', (S, S, S), NO_ARGS),
        ('sign', (), NO_ARGS, 'scalar'),
        ('sgn', (S, S, S), NO_ARGS),
        ('sgn', (), NO_ARGS, 'scalar'),
        ('trunc', (S, S, S), NO_ARGS, '', (True,)),
        ('trunc', (), NO_ARGS, 'scalar', (True,)),
<<<<<<< HEAD
        ('floor', (S, S, S), NO_ARGS, '', (True,)),
        ('floor', (), NO_ARGS, 'scalar', (True,)),
        ('ceil', (S, S, S), NO_ARGS, '', (True,)),
        ('ceil', (), NO_ARGS, 'scalar', (True,)),
=======
        ('rad2deg', (S, S, S), NO_ARGS),
        ('deg2rad', (S, S, S), NO_ARGS),
>>>>>>> 205c9714
        # Removing the 'rsqrt' entries leads to failure in
        # test_index_fill_variable_dim_*
        # TODO: Remove when fixed.
        # Reference: https://github.com/pytorch/pytorch/issues/48230
        ('rsqrt', torch.rand(S, S, S) + 1e-2, NO_ARGS, '', (True,)),
        ('rsqrt', uniform_scalar(1e-2, requires_grad=True), NO_ARGS, 'scalar', (True,)),
        ('rsqrt', torch.rand(S, S, S, dtype=torch.cfloat) + 1e-2, NO_ARGS, 'complex', (True,)),
        ('rsqrt', uniform_scalar(1e-2 * (1 + 1j), requires_grad=True), NO_ARGS, 'complex_scalar', (True,)),
        ('frac', (S, S, S), NO_ARGS, '', (True,)),
        ('frac', (), NO_ARGS, 'scalar', (True,)),
        ('fmod', (S, S, S), (1.5,), '', (True,)),
        ('fmod', (), (1.5,), 'scalar', (True,)),
        ('fmod', (S, S, S), (non_differentiable(torch.rand(S, S, S) + 1.5),), 'tensor'),
        ('fmod', (S,), (non_differentiable(torch.rand(S, S, S) + 1.5),), 'tensor_broadcast_lhs'),
        ('fmod', (S, S, S), (non_differentiable(torch.rand(S) + 1.5),), 'tensor_broadcast_rhs'),
        ('fmod', (S, 1, S), (non_differentiable(torch.rand(S, S) + 1.5),), 'tensor_broadcast_all'),
        ('fmod', (), (non_differentiable(uniform_scalar(1.5)),), 'scalar_tensor'),
        ('fmod', (), (non_differentiable(torch.rand(S, S, S) + 1.5),), 'scalar_tensor_broadcast_lhs'),
        ('fmod', (S, S, S), (non_differentiable(uniform_scalar(1.5)),), 'scalar_tensor_broadcast_rhs'),
        ('hypot', (S, S), ((S, S),)),
        ('remainder', (S, S, S), (1.5,), '', (True,)),
        ('remainder', (), (1.5,), 'scalar', (True,)),
        ('remainder', (S, S, S), (non_differentiable(torch.rand(S, S, S) + 1.5),), 'tensor'),
        ('remainder', (S,), (non_differentiable(torch.rand(S, S, S) + 1.5),), 'tensor_broadcast_lhs'),
        ('remainder', (S, 1, S), (non_differentiable(torch.rand(S, S) + 1.5),), 'tensor_broadcast_all'),
        ('remainder', (), (non_differentiable(uniform_scalar(1.5)),), 'scalar_tensor'),
        ('remainder', (), (non_differentiable(torch.rand(S, S, S) + 1.5),), 'scalar_tensor_broadcast_lhs'),
        ('lerp', (S, S, S), ((S, S, S), 0.4), 'scalar_no_broadcast', (True,)),
        ('lerp', (S, S, S), ((S,), 0.4), 'broadcast_rhs', (True,)),
        ('lerp', (S,), ((S, S, S), 0.4), 'broadcast_lhs', (True,)),
        ('lerp', (S, 1, S), ((S, S), 0.4), 'broadcast_all', (True,)),
        ('lerp', (), ((), 0.4), 'scalar', (True,)),
        ('lerp', (S, S, S), ((), 0.4), 'scalar_broadcast_rhs', (True,)),
        ('lerp', (), ((S, S, S), 0.4), 'scalar_broadcast_lhs', (True,)),
        ('max', (S, S, S), NO_ARGS),
        ('max', (S, S, S), (1,), 'dim', (), [0]),
        ('max', (S, S, S), (1, True,), 'keepdim_dim', (), [0]),
        ('max', (), NO_ARGS, 'scalar'),
        ('max', (), (0,), 'scalar_dim', (), [0]),
        ('max', (), (0, True,), 'scalar_keepdim_dim', (), [0]),
        ('max', (S, S, S), ((S, S, S),), 'elementwise', (True,)),
        ('max', (S, S, S), ((S,),), 'elementwise_broadcast_rhs', (True,)),
        ('max', (S,), ((S, S, S),), 'elementwise_broadcast_lhs', (True,)),
        ('max', (S, 1, S), ((S, S),), 'elementwise_broadcast_all', (True,)),
        ('max', (), ((),), 'scalar_elementwise', (True,)),
        ('max', (S, S, S), ((),), 'scalar_elementwise_broadcast_rhs', (True,)),
        ('max', (), ((S, S, S),), 'scalar_elementwise_broadcast_lhs', (True,)),
        ('min', (S, S, S), NO_ARGS, ),
        ('min', (S, S, S), (1,), 'dim', (), [0]),
        ('min', (S, S, S), (1, True,), 'keepdim_dim', (), [0]),
        ('min', (), NO_ARGS, 'scalar'),
        ('min', (), (0,), 'scalar_dim', (), [0]),
        ('min', (), (0, True,), 'scalar_keepdim_dim', (), [0]),
        ('min', (S, S, S), ((S, S, S),), 'elementwise', (True,)),
        ('min', (S, S, S), ((S,),), 'elementwise_broadcast_rhs', (True,)),
        ('min', (S,), ((S, S, S),), 'elementwise_broadcast_lhs', (True,)),
        ('min', (S, 1, S), ((S, S),), 'elementwise_broadcast_all', (True,)),
        ('min', (), ((),), 'scalar_elementwise', (True,)),
        ('min', (S, S, S), ((),), 'scalar_elementwise_broadcast_rhs', (True,)),
        ('min', (), ((S, S, S),), 'scalar_elementwise_broadcast_lhs', (True,)),
        ('amax', (S, S, S), NO_ARGS),
        ('amax', (S, S, S), (1,), 'dim'),
        ('amax', (S, S, S), ([1, 2],), 'multiple_dim'),
        ('amax', (S, S, S), (1, True,), 'keepdim_dim'),
        ('amax', (), NO_ARGS, 'scalar'),
        ('amax', (), (0,), 'scalar_dim'),
        ('amax', (), (0, True,), 'scalar_keepdim_dim'),
        ('amin', (S, S, S), NO_ARGS, ),
        ('amin', (S, S, S), (1,), 'dim',),
        ('amin', (S, S, S), ([1, 2],), 'multiple_dim'),
        ('amin', (S, S, S), (1, True,), 'keepdim_dim'),
        ('amin', (), NO_ARGS, 'scalar'),
        ('amin', (), (0,), 'scalar_dim'),
        ('amin', (), (0, True,), 'scalar_keepdim_dim'),
        ('mean', (S, S, S), NO_ARGS, '', (True,)),
        ('mean', (S, S, S), (1,), 'dim', (True,), [0]),
        ('mean', (S, S, S), (1, True,), 'keepdim_dim', (True,), [0]),
        ('mean', (), NO_ARGS, 'scalar', (True,)),
        ('mean', (), (0,), 'scalar_dim', (True,), [0]),
        ('mean', (), (0, True,), 'scalar_keepdim_dim', (True,), [0]),
        ('mean', (S, S, S), (), 'dtype', (True,), (), (), ident, {'dtype': torch.float64}),
        ('kthvalue', (S, S, S), (2,)),
        ('kthvalue', (S, S, S), (2, 1,), 'dim', (), [1]),
        ('kthvalue', (S, S, S), (2, 1,), 'dim_alert_nondeterministic', (), [1],
            [expectedAlertNondeterministic('kthvalue CUDA', 'cuda')]),
        ('kthvalue', (S, S, S), (2, 1, True,), 'keepdim_dim', (), [1]),
        ('kthvalue', (S,), (2, 0,), 'dim_1d', (), [1]),
        ('kthvalue', (S,), (2, 0, True,), 'keepdim_dim_1d', (), [1]),
        ('kthvalue', (), (1,), 'scalar', (), ()),
        ('kthvalue', (), (1, 0,), 'scalar_dim', (), [1]),
        ('kthvalue', (), (1, 0, True), 'scalar_keepdim_dim', (), [1]),
        ('quantile', (S, S, S), (0.5,)),
        ('quantile', (S, S, S), (0.5, 0), 'dim', (), [1]),
        ('quantile', (S, S, S), (0.5, None, True), 'keepdim'),
        ('quantile', (S, S, S), (0.5, 0, True), 'keepdim_dim', (), [1]),
        ('quantile', (), (0.5,), 'scalar'),
        ('nanquantile', (S, S, S), (0.5,)),
        ('nanquantile', (S, S, S), (0.5, 0), 'dim', (), [1]),
        ('nanquantile', (S, S, S), (0.5, None, True), 'keepdim'),
        ('nanquantile', (S, S, S), (0.5, 0, True), 'keepdim_dim', (), [1]),
        ('nanquantile', (), (0.5,), 'scalar'),
        ('median', (S, S, S), NO_ARGS),
        ('median', (S, S, S), (1,), 'dim', (), [0]),
        ('median', (S, S, S), (1,), 'dim_alert_nondeterministic', (), [0],
            [expectedAlertNondeterministic('median CUDA with indices output', 'cuda')]),
        ('median', (S, S, S), (1, True,), 'keepdim_dim', (), [0]),
        ('median', (), NO_ARGS, 'scalar'),
        ('median', (), (0,), 'scalar_dim', (), [0]),
        ('median', (), (0, True,), 'scalar_keepdim_dim', (), [0]),
        ('nanmedian', (S, S, S), NO_ARGS),
        ('nanmedian', (S, S, S), (1,), 'dim', (), [0]),
        ('nanmedian', (S, S, S), (1, True,), 'keepdim_dim', (), [0]),
        ('nanmedian', (), NO_ARGS, 'scalar'),
        ('nanmedian', (), (0,), 'scalar_dim', (), [0]),
        ('nanmedian', (), (0, True,), 'scalar_keepdim_dim', (), [0]),
        ('mode', (S, S, S), NO_ARGS),
        ('mode', (S, S, S), (1,), 'dim', (), [0]),
        ('mode', (S, S, S), (1, True,), 'keepdim_dim', (), [0]),
        ('mode', (), NO_ARGS, 'scalar'),
        ('mode', (), (0,), 'scalar_dim', (), [0]),
        ('mode', (), (0, True,), 'scalar_keepdim_dim', (), [0]),
        ('sum', (S, S, S), NO_ARGS),
        ('sum', (S, S, S), (1,), 'dim', (), [0]),
        ('sum', (S, S, S), (1, True,), 'keepdim_dim', (), [0]),
        ('sum', (), NO_ARGS, 'scalar'),
        ('sum', (), (0,), 'scalar_dim', (), [0]),
        ('sum', (), (0, True,), 'scalar_keepdim_dim', (), [0]),
        ('sum', (S, S, S), ([1, 2],), 'multi_dim'),
        ('sum', (S, S, S), ([1, 2], True,), 'multi_dim_keepdim'),
        ('nansum', (S, S, S), NO_ARGS),
        ('nansum', (S, S, S), (1,), 'dim', (), [0]),
        ('nansum', (S, S, S), (1, True,), 'keepdim_dim', (), [0]),
        ('nansum', (), NO_ARGS, 'scalar'),
        ('nansum', (), (0,), 'scalar_dim', (), [0]),
        ('nansum', (), (0, True,), 'scalar_keepdim_dim', (), [0]),
        ('nansum', (S, S, S), ([1, 2],), 'multi_dim'),
        ('nansum', (S, S, S), ([1, 2], True,), 'multi_dim_keepdim'),
        ('prod', (S, S, S), NO_ARGS),
        ('prod', (S, S, S), (1,), 'dim', (), [0]),
        ('prod', (S, S, S), (1, True,), 'keepdim_dim', (), [0]),
        ('prod', (), NO_ARGS, 'scalar'),
        ('prod', (), (0,), 'scalar_dim', (), [0]),
        ('prod', (), (0, True,), 'scalar_keepdim_dim', (), [0]),
        ('prod', prod_zeros(S, [0, 1]), NO_ARGS, 'zerodims2'),
        ('prod', prod_zeros(S, [0, 2]), NO_ARGS, 'zerodims1'),
        ('prod', prod_zeros(S, [1, 2]), NO_ARGS, 'zerodims0'),
        ('prod', prod_zeros(S, [0, 1]), (1,), 'zeros_dims2', (), [0]),
        ('prod', prod_zeros(S, [0, 2]), (1,), 'zeros_dims1', (), [0]),
        ('prod', prod_zeros(S, [1, 2]), (1,), 'zeros_dims0', (), [0]),
        ('prod', prod_zeros(S, [0, 1]), (1, True), 'keepdim_zeros_dims2', (), [0]),
        ('prod', prod_zeros(S, [0, 2]), (1, True), 'keepdim_zeros_dims1', (), [0]),
        ('prod', prod_zeros(S, [1, 2]), (1, True), 'keepdim_zeros_dims0', (), [0]),
        ('prod', prod_single_zero(S), NO_ARGS, 'single_zero'),
        ('prod', (torch.tensor(0., requires_grad=True)), NO_ARGS, 'scalar_zero'),
        ('prod', (torch.tensor(0., requires_grad=True)), (0,), 'scalar_dim_zero', (), [0]),
        ('prod', (torch.tensor(0., requires_grad=True)), (0, True,), 'scalar_keepdim_dim_zero', (), [0]),
        ('var_mean', (S, S, S), NO_ARGS, ''),
        ('var_mean', (S, S, S), (1,), 'dim', [0]),
        ('var_mean', (S, S, S), (1, True, True), 'keepdim_dim', [0]),
        ('var_mean', (S,), (0,), 'dim_1d', [0]),
        ('var_mean', (S,), (0, True, True), 'keepdim_dim_1d', [0]),
        ('std_mean', (S, S, S), NO_ARGS, ''),
        ('std_mean', (S, S, S), (1,), 'dim', [0]),
        ('std_mean', (S, S, S), (1, True, True), 'keepdim_dim', [0]),
        ('std_mean', (S,), (0,), 'dim_1d', [0]),
        ('std_mean', (S,), (0, True, True), 'keepdim_dim_1d', [0]),
        ('renorm', (S, S, S), (2, 1, 0.5), 'dim', (), [1]),
        ('renorm', (S, S, S), (1, 2, 3), 'norm_1'),
        ('renorm', (S, S, S), (inf, 2, 0.5), 'norm_inf'),
        ('logcumsumexp', (S, S, S), (0,), 'dim0', (), [0]),
        ('logcumsumexp', (S, S, S), (1,), 'dim1', (), [0]),
        ('logcumsumexp', (), (0,), 'dim0_scalar', (), [0]),
        ('cummax', (S, S, S), (0,), 'dim0', (), [0]),
        ('cummax', (S, S, S), (1,), 'dim1', (), [0]),
        ('cummax', (), (0,), 'dim0_scalar', (), [0]),
        ('cummin', (S, S, S), (0,), 'dim0', (), [0]),
        ('cummin', (S, S, S), (1,), 'dim1', (), [0]),
        ('cummin', (), (0,), 'dim0_scalar', (), [0]),
        ('cumsum', (S, S, S), (0,), 'dim0', (), [0]),
        ('cumsum', (S, S, S), (1,), 'dim1', (), [0]),
        ('cumsum', (S, S, S), (1,), 'dim1_cast', (), [0], (), ident, {'dtype': torch.float64}),
        ('cumsum', (), (0,), 'dim0_scalar', (), [0]),
        ('cumprod', (S, S, S), (0,)),
        ('cumprod', (S, S, S), (1,), 'dim1', (), [0]),
        ('cumprod', (), (0,), 'scalar'),
        ('cumprod', (torch.tensor(0., requires_grad=True)), (0,), 'scalar_zeros'),
        ('cumprod', prod_zeros(S, [0, 1]), (1,), 'zeros_dim2', (), [0]),
        ('cumprod', prod_zeros(S, [0, 2]), (1,), 'zeros_dim1', (), [0]),
        ('cumprod', prod_zeros(S, [1, 2]), (1,), 'zeros_dim0', (), [0]),
        ('cumprod', prod_zeros(S, [1, 2]), (1,), 'zeros_dim0_cast', (), [0], (), ident, {'dtype': torch.float64}),
        ('log_softmax', (S, S, S), (1, torch.float64,), 'kwarg_dtype_would_break_jit_loader', (True,)),
        ('unfold', (), (0, 1, 1), 'scalar', (), [0]),
        ('unfold', (S, S, S, S), (0, 3, 1), '4d_dim0_step1', (), [0]),
        ('unfold', (S, S, S, S), (1, 3, 1), '4d_dim1_step1', (), [0]),
        ('unfold', (S, S, S, S), (2, 3, 1), '4d_dim2_step1', (), [0]),
        ('unfold', (S, S, S, S), (3, 3, 1), '4d_dim3_step1', (), [0]),
        ('unfold', (S, S, S, S), (0, 3, 2), '4d_dim0_step2', (), [0]),
        ('unfold', (S, S, S, S), (1, 3, 2), '4d_dim1_step2', (), [0]),
        ('unfold', (S, S, S, S), (2, 3, 2), '4d_dim2_step2', (), [0]),
        ('unfold', (S, S, S, S), (3, 3, 2), '4d_dim3_step2', (), [0]),
        ('unfold', (S, S, S, S), (0, 4, 1), '4d_dim0_size4', (), [0]),
        ('unfold', (S, S, S, S), (1, 4, 1), '4d_dim1_size4', (), [0]),
        ('unfold', (S, S, S, S), (2, 4, 1), '4d_dim2_size4', (), [0]),
        ('unfold', (S, S, S, S), (3, 4, 1), '4d_dim3_size4', (), [0]),
        ('unfold', (M,), (0, 3, 1), '1d_step1', (), [0]),
        ('unfold', (M,), (0, 3, 2), '1d_step2', (), [0]),
        ('unfold', (M,), (0, 3, 3), '1d_step3', (), [0]),
        ('unfold', (1000,), (0, 3, 11), '1d_step_gt_size', (), [0]),
        ('unfold', (1000,), (0, 2, 27), '1d_step_gt_size2', (), [0]),
        ('unfold', (10, 10), (0, 1, 2), '2d_step_gt_size', (), [0]),
        ('unfold', (10, 10), (1, 2, 3), '2d_step_gt_size2', (), [0]),
        ('unfold', (10, 10), (1, 2, 2), '2d_step_ge_size2', (), [0]),
        ('unfold', (S, S, S), (2, 3, 2), 'lastdim', (), [0]),
        ('addmm', (S, M), ((S, S), (S, M)), '', (True, ['aten::add', 'aten::mm'])),
        ('addmm', (1,), ((S, S), (S, M)), 'broadcast_lhs', (True, ['aten::add', 'aten::mm'])),
        ('addmm', (S, M), ((S, S), (S, M)), 'coef', (True,), (), (), ident, {'beta': 0.2, 'alpha': 0.6}),
        ('addmm', (1,), ((S, S), (S, M)), 'broadcast_lhs_coef', (True,), (), (), ident, {'beta': 0.2, 'alpha': 0.6}),
        ('addmm', (), ((S, S), (S, M)), 'scalar_broadcast_lhs', (True, ['aten::add', 'aten::mm'])),
        ('addmm', (), ((S, S), (S, M)), 'scalar_broadcast_lhs_coef', (True,), (), (), ident, {'beta': 0.2, 'alpha': 0.6}),
        ('addbmm', (S, M), ((S, S, S), (S, S, M)),),
        ('addbmm', (1,), ((S, S, S), (S, S, M)), 'broadcast_lhs'),
        ('addbmm', (S, M), ((S, S, S), (S, S, M)), 'coef', (), (), (), ident, {'beta': 0.2, 'alpha': 0.6}),
        ('addbmm', (1,), ((S, S, S), (S, S, M)), 'broadcast_lhs_coef', (),
         (), (), ident, {'beta': 0.2, 'alpha': 0.6}),
        ('addbmm', (), ((S, S, S), (S, S, M)), 'scalar_broadcast_lhs'),
        ('addbmm', (), ((S, S, S), (S, S, M)), 'scalar_broadcast_lhs_coef', (), (), (), ident,
         {'beta': 0.2, 'alpha': 0.6}),
        ('baddbmm', (S, S, M), ((S, S, S), (S, S, M)),),
        ('baddbmm', (1,), ((S, S, S), (S, S, M)), 'broadcast_lhs'),
        ('baddbmm', (S, S, M), ((S, S, S), (S, S, M)), 'coef', (), (), (), ident, {'beta': 0.2, 'alpha': 0.6}),
        ('baddbmm', (1,), ((S, S, S), (S, S, M)), 'broadcast_lhs_coef', (),
         (), (), ident, {'beta': 0.2, 'alpha': 0.6}),
        ('baddbmm', (), ((S, S, S), (S, S, M)), 'scalar_broadcast_lhs'),
        ('baddbmm', (), ((S, S, S), (S, S, M)), 'scalar_broadcast_lhs_coef', (), (), (), ident,
         {'beta': 0.2, 'alpha': 0.6}),
        ('addmv', (S,), ((S, M), (M,)),),
        ('addmv', (1,), ((S, M), (M,)), 'broadcast_lhs'),
        ('addmv', (S,), ((S, M), (M,)), 'coef', (), (), (), ident, {'beta': 0.2, 'alpha': 0.6}),
        ('addmv', (1,), ((S, M), (M,)), 'broadcast_lhs_coef', (), (), (), ident, {'beta': 0.2, 'alpha': 0.6}),
        ('addmv', (), ((S, M), (M,)), 'scalar_broadcast_lhs'),
        ('addmv', (), ((S, M), (M,)), 'scalar_broadcast_lhs_coef', (), (), (), ident, {'beta': 0.2, 'alpha': 0.6}),
        ('dot', (L,), ((L,),), '', (True,)),
        ('vdot', (L,), ((L,),),),
        ('mm', (S, M), ((M, S),), '', (True,)),
        ('bmm', (M, S, M), ((M, M, S),), '', (True,)),
        ('mv', (S, M), ((M,),), '', (True,)),
        ('ger', (S,), ((M,),)),
        ('inner', (S,), ((S,),), "1d_1d", (False,)),
        ('inner', (), ((S, S),), "scalar_2d", (False,)),
        ('matmul', (L,), ((L,),), '', (True,)),
        ('matmul', (S, M), ((M,),), "2d_1d", (True,)),
        ('matmul', (M,), ((M, S),), "1d_2d", (True,)),
        ('matmul', (S, M), ((M, S),), "2d_2d", (True,)),
        ('matmul', (S, S, M), ((M,),), "3d_1d", (True,)),
        ('matmul', (S, S, M), ((M, S),), "3d_2d", (True,)),
        ('matmul', (M,), ((S, M, S),), "1d_3d", (True,)),
        ('matmul', (S, M), ((S, M, S),), "2d_3d", (True,)),
        ('matmul', (S, S, M, M), ((S, S, M, S),), "4d_4d", (True,)),
        ('matmul', (S, S, M, M), ((M,),), "4d_1d", (True,)),
        ('matmul', (M,), ((S, S, M, S),), "1d_4d", (True,)),
        ('matrix_power', (S, S), [2], "n=2"),
        ('matrix_power', (S, S, S), [3], "n=3"),
        ('matrix_power', (S, S, S), [1], "n=1"),
        ('matrix_power', (S, S, S), [0], "n=0"),
        ('matrix_power', lambda dtype, device: random_fullrank_matrix_distinct_singular_value(S), [-1], "n=-1", (),
         NO_ARGS, [skipCPUIfNoLapack, skipCUDAIfNoMagma]),
        ('matrix_power', lambda dtype, device: random_fullrank_matrix_distinct_singular_value(S), [-3], "n=-3", (),
         NO_ARGS, [skipCPUIfNoLapack, skipCUDAIfNoMagma]),
        ('matrix_power', lambda dtype, device: random_fullrank_matrix_distinct_singular_value(S, S), [-2], "n=-2", (),
         NO_ARGS, [skipCPUIfNoLapack, skipCUDAIfNoMagma]),
        ('matrix_exp', (S, S), NO_ARGS, "single_matrix"),
        ('matrix_exp', (S, S, S), NO_ARGS, "batch_of_matrices"),
        ('mvlgamma', torch.empty(S,).uniform_(0.5, 1), [1], "p=1"),
        ('mvlgamma', torch.empty(S,).uniform_(1, 2), [2], "p=2"),
        ('mvlgamma', torch.empty(S, S).uniform_(1.5, 3), [3], "p=3"),
        ('mvlgamma', torch.empty(S, S).uniform_(2.5, 5), [5], "p=5"),
        ('addcmul', (S, S), ((S, S), (S, S)), '', (True,)),
        ('addcmul', (S, S), ((S, 1), (1, S)), 'broadcast_rhs', (True,)),
        ('addcmul', (1,), ((S, S, 1), (1, S)), 'broadcast_all', (True,)),
        ('addcmul', (S, S), ((S, S), (S, S)), 'scale', (True,), (), (), ident, {'value': 0.5}),
        ('addcmul', (S, S), ((S, 1), (1, S)), 'scale_broadcast_rhs', (True,), (), (), ident, {'value': 0.5}),
        ('addcmul', (1,), ((S, S, 1), (1, S)), 'scale_broadcast_all', (True,), (), (), ident, {'value': 0.5}),
        ('addcmul', (), ((), ()), 'scalar', (True,)),
        ('addcmul', (S, S), ((), ()), 'scalar_broadcast_rhs', (True,)),
        ('addcmul', (), ((S, S, 1), (1, S)), 'scalar_broadcast_lhs', (True,)),
        ('addcmul', (), ((), ()), 'scalar_scale', (True,), (), (), ident, {'value': 0.5}),
        ('addcmul', (S, S), ((), ()), 'scalar_scale_broadcast_rhs', (True,), (), (), ident, {'value': 0.5}),
        ('addcmul', (), ((S, S, 1), (1, S)), 'scalar_scale_broadcast_lhs', (True,), (), (), ident, {'value': 0.5}),
        ('addcdiv', (S, S), ((S, S), (S, S))),
        ('addcdiv', (S, S), ((S, 1), (1, S)), 'broadcast_rhs'),
        ('addcdiv', (1,), ((S, S, 1), (1, S)), 'broadcast_all'),
        ('addcdiv', (S, S), ((S, S), (S, S)), 'scale', (), (), (), ident, {'value': 0.5}),
        ('addcdiv', (S, S), ((S, 1), (1, S)), 'scale_broadcast_rhs', (), (), (), ident, {'value': 0.5}),
        ('addcdiv', (1,), ((S, S, 1), (1, S)), 'scale_broadcast_all', (), (), (), ident, {'value': 0.5}),
        ('addcdiv', (), ((), ()), 'scalar'),
        ('addcdiv', (S, S), ((), ()), 'scalar_broadcast_rhs'),
        ('addcdiv', (), ((S, S, 1), (1, S)), 'scalar_broadcast_lhs'),
        ('addcdiv', (), ((), ()), 'scalar_scale', (), (), (), ident, {'value': 0.5}),
        ('addcdiv', (S, S), ((), ()), 'scalar_scale_broadcast_rhs', (), (), (), ident, {'value': 0.5}),
        ('addcdiv', (), ((S, S, 1), (1, S)), 'scalar_scale_broadcast_lhs', (), (), (), ident, {'value': 0.5}),
        ('zero_', (S, S, S), NO_ARGS),
        ('zero_', (), NO_ARGS, 'scalar'),
        ('logaddexp', (S, S), ((S, S),)),
        ('logaddexp2', (S, S), ((S, S),)),
        ('logsumexp', (S, S), (1,), '', (True,)),
        ('logsumexp', (), (0,), 'scalar', (True,)),
        ('norm', (S, S), (), 'default'),
        ('norm', (S, S), (2,), '2'),
        ('norm', (S, S), (0,), '0'),
        ('norm', (S, S), (0.5,), '0_5'),
        ('norm', (S, S), (1,), '1'),
        ('norm', (S, S), (3,), '3'),
        ('norm', (S, S), (inf,), 'inf'),
        ('norm', (S, S), (-inf,), '-inf'),
        ('norm', (S, S), ('fro',), 'fro_default'),
        ('norm', (S, S), ('fro', [0, 1],), 'fro'),
        ('norm', (S, S), ('nuc',), 'nuc', (), NO_ARGS, [skipCPUIfNoLapack, skipCUDAIfNoMagma]),
        ('norm', (S, S, S), ('nuc', [1, 2]), 'nuc_batched', (), NO_ARGS, [skipCPUIfNoLapack, skipCUDAIfNoMagma]),
        ('norm', (S, S), (-1,), 'neg_1'),
        ('norm', (S, S), (-2,), 'neg_2'),
        ('norm', (S, S), (-0.5,), 'neg_0_5'),
        ('norm', (S, S), (-1.5,), 'neg_1_5'),
        ('norm', (S, S), (-2, 1,), 'neg_2_2_dim', (), [1]),
        ('norm', (S, S), (-1, 1,), 'neg_1_2_dim', (), [1]),
        ('norm', (S, S), (0, 1,), '0_2_dim', (), [1]),
        ('norm', (S, S), (1, 1,), '1_2_dim', (), [1]),
        ('norm', (S, S), (2, 1,), '2_2_dim', (), [1]),
        ('norm', (S, S), (3, 1,), '3_2_dim', (), [1]),
        ('norm', (S, S), (inf, 1,), 'inf_2_dim'),
        ('norm', torch.rand(S, S, S) + 5e-2, (1.5,), '1_5_default'),
        ('norm', (S, S, S), (2, 1), '2_dim', (), [1]),
        ('norm', (S, S, S), (3, 1), '3_dim', (), [1]),
        ('norm', torch.rand(S, S, S) + 5e-2, (1.5, 1), '1_5_dim', (), [1]),
        ('norm', (S, S, S), (2, 1, True), 'keepdim_2_dim', (), [1]),
        ('norm', (S, S, S), (3, 1, True), 'keepdim_3_dim', (), [1]),
        ('norm', torch.rand(S, S, S) + 5e-2, (1.5, 1, True), 'keepdim_1_5_dim', (), [1]),
        ('norm', (), (2, 0), '2_dim_scalar', (), [1]),
        ('norm', (), (3, 0), '3_dim_scalar', (), [1]),
        ('norm', (), (2, 0, True), 'keepdim_2_dim_scalar', (), [1]),
        ('norm', (), (3, 0, True), 'keepdim_3_dim_scalar', (), [1]),
        ('clone', (S, M, S), NO_ARGS),
        ('clone', (), NO_ARGS, 'scalar'),
        ('contiguous', (S, S), NO_ARGS, '', (True,)),
        ('contiguous', torch.randn(S, S).transpose(0, 1), NO_ARGS, 'not_contiguous', (True,)),
        ('dist', (S, S, S), ((S, S, S),)),
        ('dist', (S, S, S), ((S,),), 'broadcast_rhs'),
        ('dist', (S,), ((S, S, S),), 'broadcast_lhs'),
        ('dist', (S, 1, S), ((S, S),), 'broadcast_all'),
        ('dist', (), ((),), 'scalar'),
        ('dist', (S, S, S), ((),), 'scalar_broadcast_rhs'),
        ('dist', (), ((S, S, S),), 'scalar_broadcast_lhs'),
        ('dist', (S, S, S), ((S, S, S), 4), '4'),
        ('dist', (S, S, S), ((S,), 4), '4_broadcast_rhs'),
        ('dist', (S,), ((S, S, S), 4), '4_broadcast_lhs'),
        ('dist', (S, 1, S), ((S, S), 4), '4_broadcast_all'),
        ('dist', (), ((), 4), 'scalar_4'),
        ('dist', (S, S, S), ((), 4), 'scalar_4_broadcast_rhs'),
        ('dist', (), ((S, S, S), 4), 'scalar_4_broadcast_lhs'),
        ('diag', (M, M), NO_ARGS, '2d'),
        ('diag', (3, 5), NO_ARGS, '2d_wide'),
        ('diag', (3, 5), (2,), '2d_wide_pos'),
        ('diag', (3, 5), (-2,), '2d_wide_neg'),
        ('diag', (5, 3), NO_ARGS, '2d_tall'),
        ('diag', (5, 3), (2,), '2d_tall_pos'),
        ('diag', (5, 3), (-2,), '2d_tall_neg'),
        ('diag', (M,), NO_ARGS, '1d'),
        ('diag', (M, M), (1,), '2d_1'),
        ('diag', (M, M), (2,), '2d_2'),
        ('diag_embed', (S, S), NO_ARGS),
        ('diagonal', (M, M), NO_ARGS, '2d'),
        ('diagonal', (3, 5), NO_ARGS, '2d_wide'),
        ('diagonal', (3, 5), (2,), '2d_wide_pos'),
        ('diagonal', (3, 5), (-2,), '2d_wide_neg'),
        ('diagonal', (5, 3), NO_ARGS, '2d_tall'),
        ('diagonal', (5, 3), (2,), '2d_tall_pos'),
        ('diagonal', (5, 3), (-2,), '2d_tall_neg'),
        ('diagonal', (M, M), (1,), '2d_1'),
        ('diagonal', (M, M), (2,), '2d_2'),
        ('diagonal', (M, M, M), (1, 1, 2), '3d_1'),
        ('diagonal', (M, M, M), (2, 0, 1), '3d_2'),
        ('diagonal', (M, M, M), (-2, 0, 1), '3d_3'),
        ('tril', (M, M), NO_ARGS),
        ('tril', (M, M), (2,), 'idx'),
        ('tril', (S, M, M), NO_ARGS, 'batched'),
        ('tril', (S, M, M), (2,), 'batched_idx'),
        ('tril', (3, 3, S, S), NO_ARGS, 'more_batched'),
        ('triu', (M, M), NO_ARGS),
        ('triu', (M, M), (2,), 'idx'),
        ('triu', (S, M, M), NO_ARGS, 'batched'),
        ('triu', (S, M, M), (2,), 'batched_idx'),
        ('triu', (3, 3, S, S), NO_ARGS, 'more_batched'),
        ('cross', (S, 3), ((S, 3),)),
        ('cross', (S, 3, S), ((S, 3, S), 1), 'dim'),
        ('index_add', (S, S), (0, index_variable(2, S), (2, S)), 'dim', (), [0]),
        ('index_add', (), (0, torch.tensor([0], dtype=torch.int64), (1,)), 'scalar_input_dim', (), [0]),
        ('index_add', (), (0, torch.tensor(0, dtype=torch.int64), ()), 'scalar_all_dim', (), [0]),
        ('index_add', (S, S), (0, index_variable(2, S), (2, S)), 'alert_nondeterministic', (), [0],
            [expectedAlertNondeterministic('index_add_cuda_', 'cuda')]),
        ('index_copy', (S, S), (0, index_perm_variable(2, S), (2, S)), 'dim', (), [0]),
        ('index_copy', (S, S), (0, index_perm_variable(2, S), (2, S)), 'dim_alert_nondeterministic', (), [0],
            [expectedAlertNondeterministic('index_copy')]),
        ('index_copy', (), (0, torch.tensor([0], dtype=torch.int64), (1,)), 'scalar_input_dim', (), [0]),
        ('index_copy', (), (0, torch.tensor(0, dtype=torch.int64), ()), 'scalar_all_dim', (), [0]),
        ('index_fill', (S, S), (0, index_variable(2, S), 2), 'dim', (), [0]),
        ('index_fill', (S, S), (0, index_variable(2, S), ()), 'variable_dim', (), [0]),
        ('index_fill', (S, S), (0, torch.tensor(0, dtype=torch.int64), 2), 'scalar_index_dim', (), [0]),
        ('index_fill', (), (0, torch.tensor([0], dtype=torch.int64), 2), 'scalar_input_dim', (), [0]),
        ('index_fill', (), (0, torch.tensor(0, dtype=torch.int64), 2), 'scalar_both_dim', (), [0]),
        ('inverse', lambda dtype, device: random_fullrank_matrix_distinct_singular_value(S, dtype=dtype).to(device),
            NO_ARGS, '', (), NO_ARGS, [skipCPUIfNoLapack, skipCUDAIfNoMagma]),
        ('inverse', lambda dtype, device: random_fullrank_matrix_distinct_singular_value(S, 2, 3, dtype=dtype).to(device),
         NO_ARGS, 'batched', (), NO_ARGS, [skipCPUIfNoLapack, skipCUDAIfNoMagma]),
        ('det', (S, S), NO_ARGS, '', (), NO_ARGS, [skipCPUIfNoLapack, skipCUDAIfNoMagma]),
        ('det', (1, 1), NO_ARGS, '1x1', (), NO_ARGS, [skipCPUIfNoLapack, skipCUDAIfNoMagma]),
        ('det', lambda dtype, device: random_symmetric_matrix(S), NO_ARGS, 'symmetric', (),
            NO_ARGS, [skipCPUIfNoLapack, skipCUDAIfNoMagma]),
        ('det', lambda dtype, device: random_symmetric_psd_matrix(S),
            NO_ARGS, 'symmetric_psd', (), NO_ARGS, [skipCPUIfNoLapack, skipCUDAIfNoMagma]),
        ('det', lambda dtype, device: random_symmetric_pd_matrix(S),
            NO_ARGS, 'symmetric_pd', (), NO_ARGS, [skipCPUIfNoLapack, skipCUDAIfNoMagma]),
        ('det', lambda dtype, device: random_square_matrix_of_rank(S, S - 2),
            NO_ARGS, 'dim2_null', (), NO_ARGS, [skipCPUIfNoLapack, skipCUDAIfNoMagma]),
        ('det', lambda dtype, device: random_square_matrix_of_rank(S, 1), NO_ARGS, 'rank1', (),
            NO_ARGS, [skipCPUIfNoLapack, skipCUDAIfNoMagma]),
        ('det', lambda dtype, device: random_square_matrix_of_rank(S, 2), NO_ARGS, 'rank2', (),
            NO_ARGS, [skipCPUIfNoLapack, skipCUDAIfNoMagma]),
        ('det', lambda dtype, device: random_fullrank_matrix_distinct_singular_value(S), NO_ARGS,
         'distinct_singular_values', (), NO_ARGS, [skipCPUIfNoLapack, skipCUDAIfNoMagma]),
        ('det', (3, 3, S, S), NO_ARGS, 'batched', (), NO_ARGS, [skipCPUIfNoLapack, skipCUDAIfNoMagma]),
        ('det', (3, 3, 1, 1), NO_ARGS, 'batched_1x1', (), NO_ARGS, [skipCPUIfNoLapack, skipCUDAIfNoMagma]),
        ('det', lambda dtype, device: random_symmetric_matrix(S, 3),
            NO_ARGS, 'batched_symmetric', (), NO_ARGS, [skipCPUIfNoLapack, skipCUDAIfNoMagma]),
        ('det', lambda dtype, device: random_symmetric_psd_matrix(S, 3),
            NO_ARGS, 'batched_symmetric_psd', (), NO_ARGS, [skipCPUIfNoLapack, skipCUDAIfNoMagma]),
        ('det', lambda dtype, device: random_symmetric_pd_matrix(S, 3),
            NO_ARGS, 'batched_symmetric_pd', (), NO_ARGS, [skipCPUIfNoLapack, skipCUDAIfNoMagma]),
        ('det', lambda dtype, device: random_fullrank_matrix_distinct_singular_value(S, 3, 3), NO_ARGS,
         'batched_distinct_singular_values', (), NO_ARGS, [skipCPUIfNoLapack, skipCUDAIfNoMagma]),
        # For `logdet` the function at det=0 is not smooth.
        # We need to exclude tests with det=0 (e.g. dim2_null, rank1, rank2) and use
        # `make_nonzero_det` to make the random matrices have nonzero det. For
        # `logdet`, we also set `make_nonzero_det(matrix, sign=1)` to make the
        # matrix have positive det.
        ('logdet', lambda dtype, device: make_nonzero_det(torch.randn(S, S), 1),
            NO_ARGS, '', (), NO_ARGS, [skipCPUIfNoLapack, skipCUDAIfNoMagma]),
        ('logdet', lambda dtype, device: make_nonzero_det(torch.randn(1, 1), 1),
            NO_ARGS, '1x1', (), NO_ARGS, [skipCPUIfNoLapack, skipCUDAIfNoMagma]),
        ('logdet', lambda dtype, device: make_nonzero_det(random_symmetric_matrix(S), 1), NO_ARGS,
         'symmetric', (), NO_ARGS, [skipCPUIfNoLapack, skipCUDAIfNoMagma]),
        ('logdet', lambda dtype, device: make_nonzero_det(random_symmetric_pd_matrix(S), 1), NO_ARGS,
         'symmetric_pd', (), NO_ARGS, [skipCPUIfNoLapack, skipCUDAIfNoMagma]),
        ('logdet', lambda dtype, device: make_nonzero_det(random_fullrank_matrix_distinct_singular_value(S), 1, 0), NO_ARGS,
         'distinct_singular_values', (), NO_ARGS, [skipCPUIfNoLapack, skipCUDAIfNoMagma]),
        ('logdet', lambda dtype, device: make_nonzero_det(torch.randn(3, 3, S, S), 1),
            NO_ARGS, 'batched', (), NO_ARGS, [skipCPUIfNoLapack, skipCUDAIfNoMagma]),
        ('logdet', lambda dtype, device: make_nonzero_det(torch.randn(3, 3, 1, 1), 1),
            NO_ARGS, 'batched_1x1', (), NO_ARGS, [skipCPUIfNoLapack, skipCUDAIfNoMagma]),
        ('logdet', lambda dtype, device: make_nonzero_det(random_symmetric_matrix(S, 3), 1), NO_ARGS,
         'batched_symmetric', (), NO_ARGS, [skipCPUIfNoLapack, skipCUDAIfNoMagma]),
        ('logdet', lambda dtype, device: make_nonzero_det(random_symmetric_pd_matrix(S, 3), 1), NO_ARGS,
         'batched_symmetric_pd', (), NO_ARGS, [skipCPUIfNoLapack, skipCUDAIfNoMagma]),
        ('logdet', lambda dtype, device: make_nonzero_det(random_fullrank_matrix_distinct_singular_value(S, 3), 1, 0), NO_ARGS,
         'batched_distinct_singular_values', (), NO_ARGS, [skipCPUIfNoLapack, skipCUDAIfNoMagma]),
        ('qr', (S, S), (False,), 'square_single', (), NO_ARGS, [skipCPUIfNoLapack, skipCUDAIfNoMagma]),
        ('qr', (S, S - 2), (True,), 'tall_single' , (), NO_ARGS, [skipCPUIfNoLapack, skipCUDAIfNoMagma]),
        ('qr', (S - 2, S), (False,), 'wide_single' , (), NO_ARGS, [skipCPUIfNoLapack, skipCUDAIfNoMagma]),
        ('qr', (3, S, S), (False,), 'square_batched', (), NO_ARGS, [skipCPUIfNoLapack, skipCUDAIfNoMagma]),
        ('qr', (3, S, S - 2), (True,), 'tall_batched', (), NO_ARGS, [skipCPUIfNoLapack, skipCUDAIfNoMagma]),
        ('qr', (3, S - 2, S), (True,), 'wide_batched' , (), NO_ARGS, [skipCPUIfNoLapack, skipCUDAIfNoMagma]),
        ('qr', (3, 2, S, S), (False,), 'square_many_batched', (), NO_ARGS, [skipCPUIfNoLapack, skipCUDAIfNoMagma]),
        ('qr', (3, 2, S, S - 2), (True,), 'tall_many_batched', (), NO_ARGS, [skipCPUIfNoLapack, skipCUDAIfNoMagma]),
        ('qr', (3, 2, S - 2, S), (True,), 'wide_many_batched', (), NO_ARGS, [skipCPUIfNoLapack, skipCUDAIfNoMagma]),
        ('lu', (S, S), (True, False), 'square_single_no_info', (), NO_ARGS, [skipCPUIfNoLapack, skipCUDAIfNoMagma]),
        ('lu', (S, S), (True, True), 'square_single_with_info', (), NO_ARGS, [skipCPUIfNoLapack, skipCUDAIfNoMagma]),
        ('lu', (3, S, S), (True, False), 'square_batch_no_info', (), NO_ARGS, [skipCPUIfNoLapack, skipCUDAIfNoMagma]),
        ('lu', (3, S, S), (True, True), 'square_batch_with_info', (), NO_ARGS, [skipCPUIfNoLapack, skipCUDAIfNoMagma]),
        ('lu', (3, 3, S, S), (True, False), 'square_many_batches_no_info', (), NO_ARGS, [skipCPUIfNoLapack, skipCUDAIfNoMagma]),
        ('lu', (3, 3, S, S), (True, True), 'square_many_batches_with_info', (), NO_ARGS, [skipCPUIfNoLapack, skipCUDAIfNoMagma]),
        ('solve', (S, S), (lambda dtype, device: random_fullrank_matrix_distinct_singular_value(
            S, silent=True, dtype=dtype, device=device),), '', (), NO_ARGS, [skipCPUIfNoLapack, skipCUDAIfNoMagma]),
        ('solve', (S, S, S),
            (lambda dtype, device:
                random_fullrank_matrix_distinct_singular_value(S, S, silent=True, dtype=dtype, device=device),),
         'batched', (), NO_ARGS, [skipCPUIfNoLapack, skipCUDAIfNoMagma]),
        ('solve', (2, 3, S, S),
            (lambda dtype, device:
                random_fullrank_matrix_distinct_singular_value(S, 2, 3, silent=True, dtype=dtype, device=device),),
         'batched_dims', (), NO_ARGS, [skipCPUIfNoLapack, skipCUDAIfNoMagma]),
        ('solve', (2, 2, S, S),
            (lambda dtype, device:
                random_fullrank_matrix_distinct_singular_value(S, 1, silent=True, dtype=dtype, device=device),),
         'batched_broadcast_A', (), NO_ARGS, [skipCPUIfNoLapack, skipCUDAIfNoMagma]),
        ('solve', (1, S, S),
            (lambda dtype, device:
                random_fullrank_matrix_distinct_singular_value(S, 2, 2, silent=True, dtype=dtype, device=device),),
         'batched_broadcast_b', (), NO_ARGS, [skipCPUIfNoLapack, skipCUDAIfNoMagma]),
        ('fill_', (S, S, S), (1,), 'number'),
        ('fill_', (), (1,), 'number_scalar'),
        ('fill_', (S, S, S), ((),), 'variable'),
        ('eq_', (S, S, S), ((S, S, S),)),
        ('eq_', (S, S, S), ((1,),), 'broadcast_rhs'),
        ('eq_', (), ((),), 'scalar'),
        ('eq_', (S, S, S), ((),), 'scalar_broadcast_rhs'),
        ('ne_', (S, S, S), ((S, S, S),)),
        ('ne_', (S, S, S), ((1,),), 'broadcast_rhs'),
        ('ne_', (), ((),), 'scalar'),
        ('ne_', (S, S, S), ((),), 'scalar_broadcast_rhs'),
        ('gt_', (S, S, S), ((S, S, S),)),
        ('gt_', (S, S, S), ((1,),), 'broadcast_rhs'),
        ('gt_', (), ((),), 'scalar'),
        ('gt_', (S, S, S), ((),), 'scalar_broadcast_rhs'),
        ('ge_', (S, S, S), ((S, S, S),)),
        ('ge_', (S, S, S), ((1,),), 'broadcast_rhs'),
        ('ge_', (), ((),), 'scalar'),
        ('ge_', (S, S, S), ((),), 'scalar_broadcast_rhs'),
        ('lt_', (S, S, S), ((S, S, S),)),
        ('lt_', (S, S, S), ((1,),), 'broadcast_rhs'),
        ('lt_', (), ((),), 'scalar'),
        ('lt_', (S, S, S), ((),), 'scalar_broadcast_rhs'),
        ('le_', (S, S, S), ((S, S, S),)),
        ('le_', (S, S, S), ((1,),), 'broadcast_rhs'),
        ('le_', (), ((),), 'scalar'),
        ('le_', (S, S, S), ((),), 'scalar_broadcast_rhs'),
        ('eq_', (S, S, S), (0,), 'pyscalar'),
        ('ne_', (S, S, S), (0,), 'pyscalar'),
        ('gt_', (S, S, S), (0,), 'pyscalar'),
        ('ge_', (S, S, S), (0,), 'pyscalar'),
        ('le_', (S, S, S), (0,), 'pyscalar'),
        ('lt_', (), (0,), 'pyscalar'),
        ('eq_', (), (0,), 'pyscalar_scalar'),
        ('ne_', (), (0,), 'pyscalar_scalar'),
        ('gt_', (), (0,), 'pyscalar_scalar'),
        ('ge_', (), (0,), 'pyscalar_scalar'),
        ('lt_', (), (0,), 'pyscalar_scalar'),
        ('le_', (), (0,), 'pyscalar_scalar'),
        ('permute', (1, 2, 3, 4), (0, 2, 3, 1), '', (True,)),
        ('permute', (1, 2, 3, 4), (0, -2, -1, 1), 'neg_dim', (True,)),
        ('permute', (), (dont_convert(()),), 'scalar', (True,)),
        ('select', (S, S, S), (1, 2), 'dim', (), [0]),
        ('select', (S, S, S), (1, -1), 'wrap_dim', (), [0]),
        ('select', (S,), (0, 2), '1d'),
        ('narrow', (S, S, S), (1, 2, 2), 'dim', (), [0]),
        ('narrow', (S, S, S), (1, 0, 0), 'empty_dim', (), [0]),
        ('squeeze', (S, 1, S, 1), NO_ARGS, '', (True,)),
        ('squeeze', (1, 1, 1, 1), NO_ARGS, 'input_sizes_are_ones', (True,)),
        ('squeeze', (S, 1, S, 1), (1,), '1_dim', (True,), [0]),
        ('squeeze', (S, 1, S, 1), (2,), 'not_1_dim', (True,), [0]),
        ('squeeze', (), (0,), 'scalar', (True,), [0]),
        ('unsqueeze', (S, S, S), (0,), 'first', (True,), [0]),
        ('unsqueeze', (S, S, S), (1,), 'middle', (True,), [0]),
        ('unsqueeze', (S, S, S), (3,), 'last', (True,), [0]),
        ('unsqueeze', (), (0,), 'scalar', (True,), [0]),
        ('chunk', (S, S, S), (2,), '', (True, 'prim::ConstantChunk')),
        ('chunk', (S, S, S), (S, 1), 'dim', (True, 'prim::ConstantChunk'), [1]),
        ('split', (S, S, S), (2,), '', (True,)),
        ('split', (S, S, S), (S, 1), 'dim', (True,), [1]),
        ('split', (S, S, S), ([int(S / 3), S - int(S / 3) * 2, int(S / 3)],), 'size_list',
            (True, 'aten::split_with_sizes')),
        ('split', (S, S, S), ([int(S / 2), S - int(S / 2) * 2, int(S / 2)], 2), 'size_list_dim',
            (True, 'aten::split_with_sizes'), [1]),
        ('split_with_sizes', (S, S, S), ([int(S / 3), S - int(S / 3) * 2, int(S / 3)],), '', (True,)),
        ('split_with_sizes', (S, S, S), ([int(S / 3), S - int(S / 3), 0],), 'size_0', (True, )),
        ('split_with_sizes', (S, S, S), ([int(S / 3), S - int(S / 3) * 2, int(S / 3)],), 'dim', (True, ), [1]),
        ('tensor_split', (S, S, S), (3,), 'sections', (False,)),
        ('tensor_split', (S, S, S), (3, 1), 'sections_dim', (False,), [1]),
        ('tensor_split', (S, S, S), ([2, 4],), 'indices', (False,)),
        ('tensor_split', (S, S, S), ([2, 4], 1), 'indices_dim', (False,), [1]),
        ('scatter', (M, S), (0, gather_variable((S, S), 1, M), (S, S)), 'dim0', (), [0]),
        ('scatter', (M, S), (1, gather_variable((M, S // 2), 0, S), (M, S // 2)), 'dim1', (), [0]),
        ('scatter', (), (0, torch.tensor(0, dtype=torch.int64), ()), 'scalartensor_all_dim0', (), [0]),
        ('scatter', (), (0, torch.tensor(0, dtype=torch.int64), 2.5), 'scalar_all_dim0', (), [0]),
        ('scatter_add', (M, S), (0, gather_variable((S, S), 1, M), (S, S)), 'dim0', (), [0]),
        ('scatter_add', (M, S), (1, gather_variable((M, S // 2), 0, S), (M, S // 2)), 'dim1', (), [0]),
        ('scatter_add', (), (0, torch.tensor(0, dtype=torch.int64), ()), 'scalar_all_dim0', (), [0]),
        ('scatter_add', (M, S), (0, gather_variable((S, S), 1, M), (S, S)), 'alert_nondeterministic', (), [0],
            [expectedAlertNondeterministic('scatter_add_cuda_kernel', 'cuda')]),
        ('masked_fill', (M, M), (torch.BoolTensor(M, M).bernoulli_(), 10)),
        ('masked_fill', (M, M), (torch.BoolTensor(M, M).bernoulli_(), ()), 'tensor'),
        ('masked_fill', (M,), (torch.BoolTensor(M, M).bernoulli_(), 10), 'broadcast_lhs'),
        ('masked_fill', (M, M), (torch.BoolTensor(M,).bernoulli_(), 10), 'broadcast_rhs'),
        ('masked_fill', (), (torch.tensor(0, dtype=torch.bool).bernoulli_(), 10), 'scalar'),
        ('masked_fill', (), (torch.tensor(0, dtype=torch.bool).bernoulli_(), ()),
         'scalar_variable'),
        ('masked_fill', (M, M), (torch.tensor(0, dtype=torch.bool).bernoulli_(), 10),
         'scalar_broadcast_rhs'),
        ('masked_scatter', (M,), (torch.BoolTensor(M, M).bernoulli_(), (M, M)),
         'broadcast_lhs'),
        ('maximum', (S, S), ((S, S),)),
        ('minimum', (S, S), ((S, S),)),
        ('fmax', (S, S), ((S, S),)),
        ('fmin', (S, S), ((S, S),)),
        ('resize_', (S, S, S), (torch.Size([S * S, S])), 'fewer_dims'),
        ('resize_', (), (dont_convert(()),), 'scalar'),
        ('resize_', (), (torch.Size([1, 1, 1])), 'scalar_to_dims'),
        ('resize_as_', (), (non_differentiable(torch.tensor(5.)),), 'scalar'),
        ('resize_as_', (), (non_differentiable(torch.randn((1, 1, 1))),), 'scalar_to_dims'),
        ('resize_as_', (S, S, S), (non_differentiable(torch.randn(S * S, S)),)),
        ('sort', (S, M, S), NO_ARGS),
        ('sort', (S, M, S), (1,), 'dim'),
        ('sort', (S, M, S), (1, True), 'dim_desc'),
        ('sort', (), NO_ARGS, 'scalar'),
        ('sort', (), (0,), 'dim_scalar'),
        ('sort', (), (0, True), 'dim_desc_scalar'),
        ('msort', (S, M, S), NO_ARGS),
        ('topk', (S, M, S), (3,)),
        ('topk', (S, M, S), (3, 1), 'dim', (), [1]),
        ('topk', (S, M, S), (3, 1, True), 'dim_desc', (), [1]),
        ('topk', (S, M, S), (3, 1, True, True), 'dim_desc_sort', (), [1]),
        ('topk', (), (1,), 'scalar'),
        ('topk', (), (1, 0), 'dim_scalar', (), [1]),
        ('topk', (), (1, 0, True), 'dim_desc_scalar', (), [1]),
        ('topk', (), (1, 0, True, True), 'dim_desc_sort_scalar', (), [1]),
        ('take', (S, S, S), (torch.LongTensor([[-3, 2], [20, 2]]),)),
        ('take', (S, S, S), (torch.tensor(0, dtype=torch.int64),), 'scalar_index'),
        ('take', (), (torch.LongTensor([0]),), 'scalar_data'),
        ('take', (), (torch.tensor(0, dtype=torch.int64),), 'scalar_both'),
        ('where', (M, M), (mask_not_all_zeros((M, M)), (M, M)), '', (True,)),
        ('where', (M, 1, M), (mask_not_all_zeros((M, M)), (M, M, 1)), 'broadcast_all', (True,)),
        ('where', (), (bernoulli_scalar(), ()), 'scalar', (True,)),
        ('where', (M, 1, M), (bernoulli_scalar(), (M, M, 1)), 'scalar_broadcast_mask', (True,)),
        ('where', (), (mask_not_all_zeros((M, M)), ()), 'scalar_broadcast_non_mask', (True,)),
        ('__getitem__', torch.randn(S, S, S), (dont_convert([1, 2]),)),
        ('__getitem__', torch.randn(S, S, S), (slice(0, 3),), 'slice'),
        ('__getitem__', torch.randn(S, S, S), (dont_convert([slice(0, 3), 1]),), 'slice_index'),
        ('__getitem__', torch.randn(S, S, S), (dont_convert([[0, 2, 3], [1, 3, 3], [0, 0, 2]]),), 'adv_index'),
        ('__getitem__', torch.randn(S, S, S), (dont_convert([[0, 0, 3], [1, 1, 3], [0, 0, 2]]),), 'adv_index_dup'),
        ('__getitem__', torch.randn(S, S, S), (dont_convert([slice(None), slice(None), [0, 3]]),), 'adv_index_end'),
        ('__getitem__', torch.randn(S, S, S), (dont_convert([slice(None), [0, 3], slice(None)]),), 'adv_index_mid'),
        ('__getitem__', torch.randn(S, S, S), (dont_convert([[0, 3], slice(None), slice(None)]),), 'adv_index_beg'),
        ('__getitem__', torch.randn(S, S, S), (dont_convert([[0, 3], [1, 2], slice(None)]),), 'adv_index_comb'),
        ('__getitem__', torch.randn(S, S, S), (dont_convert([[0, 3], ]),), 'adv_index_sub'),
        ('__getitem__', torch.randn(S, S, S), (dont_convert([[0, 3], slice(None)]),), 'adv_index_sub_2'),
        ('__getitem__', torch.randn(S, S, S), (dont_convert([[0, 3], Ellipsis]),), 'adv_index_sub_3'),
        ('__getitem__', torch.randn(S, S, S), (dont_convert([[0, 2, 3], [1, 3, 3],
                                                             torch.LongTensor([0, 0, 2])]),), 'adv_index_var'),
        ('to_sparse', (S, S), (), '', (), (), [], lambda x: x.to_dense()),
        ('kron', (S, S), ((M, L),))
    ]

def create_input(call_args, requires_grad=True, non_contiguous=False, call_kwargs=None, dtype=torch.double, device=None):
    if not isinstance(call_args, tuple):
        call_args = (call_args,)

    def map_arg(arg):
        def maybe_non_contig(tensor):
            return tensor if not non_contiguous else make_non_contiguous(tensor)

        if isinstance(arg, torch.Size) or isinstance(arg, dont_convert):
            return arg
        elif isinstance(arg, tuple) and len(arg) == 0:
            var = torch.randn((), dtype=dtype, device=device)
            var.requires_grad = requires_grad
            return var
        elif isinstance(arg, tuple) and not isinstance(arg[0], torch.Tensor):
            return Variable(maybe_non_contig(torch.randn(*arg, dtype=dtype, device=device)), requires_grad=requires_grad)
        # double check casting
        elif isinstance(arg, non_differentiable):
            if isinstance(arg.tensor, torch.Tensor):
                return maybe_non_contig(arg.tensor.to(device=device))
            return maybe_non_contig(arg.tensor.to(device=device))
        elif isinstance(arg, torch.Tensor):
            if arg.dtype == torch.float:
                arg = arg.double()
            if arg.dtype == torch.cfloat:
                arg = arg.to(torch.cdouble)
            if arg.is_complex() != dtype.is_complex:
                raise RuntimeError("User provided tensor is real for a test that runs with complex dtype, ",
                                   "which is not supported for now")
            # NOTE: We do clone() after detach() here because we need to be able to change size/storage of v afterwards
            v = maybe_non_contig(arg).detach().to(device=device).clone()
            v.requires_grad = requires_grad and (v.is_floating_point() or v.is_complex())
            return v
        elif callable(arg):
            return map_arg(arg(dtype=dtype, device=device))
        else:
            return arg
    args_out = tuple(map_arg(arg) for arg in call_args)
    kwargs_out = {k: map_arg(v) for k, v in call_kwargs.items()} if call_kwargs else {}
    return args_out, kwargs_out


def _compare_trilu_indices(
        self, row, col, offset=0, dtype=torch.long, device='cpu'):
    if row == 0 or col == 0:
        # have to handle this separately as tril and triu does not take
        # empty matrix as input
        self.assertEqual(
            torch.empty(0, 2, dtype=dtype, device=device).transpose(0, 1),
            torch.tril_indices(row, col, offset, dtype=dtype, device=device))

        self.assertEqual(
            torch.empty(0, 2, dtype=dtype, device=device).transpose(0, 1),
            torch.triu_indices(row, col, offset, dtype=dtype, device=device))

    else:
        # TODO(#38095): Replace assertEqualIgnoreType. See issue #38095
        self.assertEqualIgnoreType(
            torch.ones(row, col, device='cpu')
                 .tril(offset).nonzero().to(dtype).transpose(0, 1),
            torch.tril_indices(row, col, offset, dtype=dtype, device=device))

        # TODO(#38095): Replace assertEqualIgnoreType. See issue #38095
        self.assertEqualIgnoreType(
            torch.ones(row, col, device='cpu')
                 .tril(offset).nonzero().to(dtype).transpose(0, 1),
            torch.tril_indices(row, col, offset, dtype=dtype, device=device))


def _compare_large_trilu_indices(
        self, row, col, offset=0, dtype=torch.long, device='cpu'):
    l = torch.ones(row, col, dtype=dtype, device='cpu').tril(offset) \
             .nonzero()[-100:-1, :].transpose(0, 1).to(device)
    torch.cuda.empty_cache()

    r = torch.tril_indices(
        row, col, offset, dtype=dtype, device=device)[:, -100:-1]
    self.assertEqual(l, r)
    torch.cuda.empty_cache()

    l = torch.ones(row, col, dtype=dtype, device='cpu').triu(offset) \
             .nonzero()[-100:-1, :].transpose(0, 1).to(device)
    torch.cuda.empty_cache()

    r = torch.triu_indices(
        row, col, offset, dtype=dtype, device=device)[:, -100:-1]
    self.assertEqual(l, r)
    torch.cuda.empty_cache()

# (
#   row
#   col
#   offset (optional)
#   dtype (optional)
# )
tri_tests_args = [
    (1, 1),
    (3, 3),
    (3, 3, 1),
    (3, 3, 2),
    (3, 3, 200),
    (3, 3, -1),
    (3, 3, -2),
    (3, 3, -200),
    (0, 3, 0),
    (0, 3, 1),
    (0, 3, -1),
    (3, 0, 0),
    (3, 0, 1),
    (3, 0, -1),
    (0, 0, 0),
    (0, 0, 1),
    (0, 0, -1),
    (3, 6, 0),
    (3, 6, 1),
    (3, 6, 3),
    (3, 6, 9),
    (3, 6, -1),
    (3, 6, -3),
    (3, 6, -9),
    (6, 3, 0),
    (6, 3, 1),
    (6, 3, 3),
    (6, 3, 9),
    (6, 3, -1),
    (6, 3, -3),
    (6, 3, -9),
    (258, 253, 1, torch.float32),
    (257, 258, 1, torch.float64),
    (258, 258, 1, torch.short),
    (3, 513, 1, torch.long),
    (513, 3, 1, torch.int),
    (513, 0, 1, torch.double),
    (1024, 1024),
    (1024, 1024, 500, torch.float32),
    (1024, 1024, 1023),
    (1024, 1024, -500),
    (1023, 1025),
    (1025, 1023, 1022),
    (1024, 1024, -500),
    (3, 2028),
    (3, 2028, 1),
    (3, 2028, -1),
    (2028, 3),
    (2028, 1),
    (2028, 1, -1)
]

tri_large_tests_args: List[Tuple[int, ...]] = [
    # Large test cases below are deliberately commented out to speed up CI
    # tests and to avoid OOM error. When modifying implementations of
    # tril_indices and triu_indices, please enable these tests and make sure
    # they pass.
    #
    # (1, 268435455),
    # (5000, 5000),
    # (10000, 10000),
    # (268435455, 1),
    # (134217727, 2, 1),
    # (2, 134217727, 1),
    # (536870901, 1),
    # (1, 536870901),
    # (268435455, 2, 1),
    # (2, 268435455, 1)
]


def run_additional_tri_tests(self, device):
    x = torch.ones(
        3, 3, dtype=torch.long, device=device, layout=torch.strided)
    l = x.tril(0).nonzero().transpose(0, 1)
    u = x.triu(0).nonzero().transpose(0, 1)
    self.assertEqual(l, torch.tril_indices(3, 3, device=device))
    self.assertEqual(
        l, torch.tril_indices(3, 3, device=device, layout=torch.strided))

    self.assertEqual(u, torch.triu_indices(3, 3, device=device))
    self.assertEqual(
        u, torch.triu_indices(3, 3, device=device, layout=torch.strided))

    self.assertRaises(
        RuntimeError,
        lambda: torch.triu_indices(
            1, 1, device=device, layout=torch.sparse_coo))

    self.assertRaises(
        RuntimeError,
        lambda: torch.tril_indices(
            1, 1, device=device, layout=torch.sparse_coo))


def unpack_variables(args):
    if istuple(args):
        return tuple(unpack_variables(elem) for elem in args)
    else:
        return args


EXCLUDE_FUNCTIONAL = {
    'addmm',
    'addmm_',
    'addbmm',
    'baddbmm',
    'addmv',
    'addmv_',
    'addr',
    'addr_',
    'reshape',
    'where'  # argument order
}
EXCLUDE_GRADCHECK: Dict[str, Any] = {
}
EXCLUDE_GRADGRADCHECK: Dict[str, Any] = {
}
EXCLUDE_GRADGRADCHECK_BY_TEST_NAME = {
    # *det methods uses svd in backward when matrix is not invertible. However,
    # svd backward is unstable unless the matrix has positive distinct singular
    # values. Generated random matrices satisfy this with high probability, but
    # we can't rely on it. So only test gradgrad on invertible test cases and
    # _distinct_singular_values.
    'test_det',
    'test_det_1x1',
    'test_det_symmetric',
    'test_det_symmetric_psd',
    'test_det_dim2_null',
    'test_det_rank1',
    'test_det_rank2',
    'test_det_batched',
    'test_det_batched_1x1',
    'test_det_batched_symmetric',
    'test_det_batched_symmetric_psd',
    # `other` expand_as(self, other) is not used in autograd.
    'test_expand_as',
    'test_logdet',
    'test_logdet_1x1',
    'test_logdet_symmetric',
    'test_logdet_batched',
    'test_logdet_batched_1x1',
    'test_logdet_batched_symmetric',
    'test_cdist',
}


def exclude_tensor_method(name, test_name):
    # there are no tensor equivalents for these (inplace or out)
    exclude_all_tensor_method_by_test_name = {
        'test_slice',
        'test_where',
        'test_where_broadcast_all',
        'test_where_scalar',
        'test_where_scalar_broadcast_mask',
        'test_where_scalar_broadcast_non_mask',
        'test_var_mean_keepdim_dim_1d',
        'test_var_mean_keepdim_dim',
        'test_var_mean_dim_1d',
        'test_var_mean_dim',
        'test_var_mean',
        'test_std_mean_keepdim_dim_1d',
        'test_std_mean_keepdim_dim',
        'test_std_mean_dim_1d',
        'test_std_mean_dim',
        'test_std_mean',
        'test_view_as_complex',
        'test_view_as_real_complex',
        'test_real_complex',
        'test_imag_complex',
        'test_complex'
    }
    # there are no out-of-place tensor equivalents for these
    exclude_outplace_tensor_method = {
        'index_add',
        'index_copy',
        'index_fill',
        'masked_fill',
        'masked_scatter',
        'scatter',
        'scatter_add',
        'det',
    }
    if test_name in exclude_all_tensor_method_by_test_name:
        return True
    is_magic_method = name[:2] == '__' and name[-2:] == '__'
    is_inplace = name[-1] == "_" and not is_magic_method
    if not is_inplace and name in exclude_outplace_tensor_method:
        return True
    if 'fft.' in name:
        return True
    return False<|MERGE_RESOLUTION|>--- conflicted
+++ resolved
@@ -2454,15 +2454,6 @@
         ('sgn', (), NO_ARGS, 'scalar'),
         ('trunc', (S, S, S), NO_ARGS, '', (True,)),
         ('trunc', (), NO_ARGS, 'scalar', (True,)),
-<<<<<<< HEAD
-        ('floor', (S, S, S), NO_ARGS, '', (True,)),
-        ('floor', (), NO_ARGS, 'scalar', (True,)),
-        ('ceil', (S, S, S), NO_ARGS, '', (True,)),
-        ('ceil', (), NO_ARGS, 'scalar', (True,)),
-=======
-        ('rad2deg', (S, S, S), NO_ARGS),
-        ('deg2rad', (S, S, S), NO_ARGS),
->>>>>>> 205c9714
         # Removing the 'rsqrt' entries leads to failure in
         # test_index_fill_variable_dim_*
         # TODO: Remove when fixed.
