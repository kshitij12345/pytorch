--- conflicted
+++ resolved
@@ -1897,7 +1897,6 @@
                        SkipInfo('TestUnaryUfuncs', 'test_reference_numerics',
                                 dtypes=[torch.cfloat, torch.cdouble]),
                    )),
-<<<<<<< HEAD
     UnaryUfuncInfo('logical_not',
                    ref=np.logical_not,
                    decorators=(precisionOverride({torch.bfloat16: 7e-1,
@@ -1922,20 +1921,6 @@
                        SkipInfo('TestCommon', 'test_variant_consistency_eager',
                                 dtypes=all_types_and_complex_and(torch.half, torch.bfloat16)),
                    )),
-    OpInfo('masked_fill',
-           dtypes=all_types_and_complex_and(torch.bool, torch.half, torch.bfloat16),
-           dtypesIfCPU=all_types_and_complex_and(torch.bool, torch.half, torch.bfloat16),
-           dtypesIfCUDA=all_types_and_complex_and(torch.bool, torch.half, torch.bfloat16),
-           sample_inputs_func=sample_inputs_masked_fill,
-           supports_tensor_out=False,
-           test_inplace_grad=False,
-           skips=(
-               # Reference: https://github.com/pytorch/pytorch/issues/52437
-               SkipInfo('TestCommon', 'test_variant_consistency_eager',
-                        device_type='cuda', dtypes=[torch.complex128]),
-           )),
-=======
->>>>>>> 6cfe55de
     OpInfo('masked_scatter',
            dtypes=all_types_and_complex_and(torch.bool, torch.half, torch.bfloat16),
            dtypesIfCPU=all_types_and_complex_and(torch.bool, torch.half, torch.bfloat16),
