--- conflicted
+++ resolved
@@ -1114,7 +1114,6 @@
     )
     return [SampleInput(tensor) for tensor in tensors]
 
-<<<<<<< HEAD
 def sample_inputs_diag(op_info, device, dtype, requires_grad):
     vec_sample = SampleInput(make_tensor((M, ), device, dtype, low=None, high=None, requires_grad=requires_grad))
 
@@ -1131,7 +1130,7 @@
         samples.append(SampleInput(tensor, args=arg))
 
     return samples + [vec_sample]
-=======
+
 def sample_inputs_logit(op_info, device, dtype, requires_grad):
     low, high = op_info.domain
 
@@ -1153,7 +1152,6 @@
     )
 
     return samples
->>>>>>> b1062500
 
 def sample_inputs_masked_scatter(op_info, device, dtype, requires_grad):
     samples = (
