from functools import reduce, wraps
from itertools import product
from operator import mul, itemgetter
import collections

import torch
import numpy as np
from torch._six import inf, istuple
from torch.autograd import Variable

from typing import List, Tuple, Dict, Any

from torch.testing import \
    (make_non_contiguous, _dispatch_dtypes, floating_types, floating_types_and,
     floating_and_complex_types, floating_and_complex_types_and,
     all_types_and_complex_and, all_types_and)
from torch.testing._internal.common_device_type import \
    (skipCUDAIfNoMagma, skipCPUIfNoLapack, skipCPUIfNoMkl, skipCUDAIfRocm,
     expectedAlertNondeterministic, precisionOverride)
from torch.testing._internal.common_utils import \
    (prod_single_zero, random_square_matrix_of_rank,
     random_symmetric_matrix, random_symmetric_psd_matrix,
     random_symmetric_pd_matrix, make_nonzero_det,
     random_fullrank_matrix_distinct_singular_value, set_rng_seed,
     TEST_WITH_ROCM, IS_WINDOWS, IS_MACOS, make_tensor, TEST_SCIPY,
     torch_to_numpy_dtype_dict, TEST_WITH_SLOW)

from distutils.version import LooseVersion

if TEST_SCIPY:
    import scipy.special

class SkipInfo(object):
    """Describes which test, or type of tests, should be skipped when testing
       an operator. Any test that matches all provided arguments will be skipped.
       The skip will only be checked if the active_if argument is True."""

    __slots__ = ['cls_name', 'test_name', 'device_type', 'dtypes', 'active_if']

    def __init__(self, cls_name=None, test_name=None, *,
                 device_type=None, dtypes=None, active_if=True):
        self.cls_name = cls_name
        self.test_name = test_name
        self.device_type = device_type
        self.dtypes = dtypes
        self.active_if = active_if

class SampleInput(object):
    """Represents sample inputs to a function."""

    # output_process_fn_grad is a function that modifies the output of op compatible with input
    __slots__ = ['input', 'args', 'kwargs', 'output_process_fn_grad']

    def __init__(self, input, *, args=tuple(), kwargs=None, output_process_fn_grad=None):
        # test_ops.py expects input to be a tuple
        self.input = input if isinstance(input, tuple) else (input,)
        self.args = args
        self.kwargs = kwargs if kwargs is not None else {}
        self.output_process_fn_grad = output_process_fn_grad


_NOTHING = object()  # Unique value to distinguish default from anything else


# Extension of getattr to support qualified names
# e.g. _getattr_qual(torch, 'linalg.norm') -> torch.linalg.norm
def _getattr_qual(obj, name, default=_NOTHING):
    try:
        for path in name.split('.'):
            obj = getattr(obj, path)
        return obj
    except AttributeError:
        if default is not _NOTHING:
            return default
        else:
            raise


# Classes and methods for the operator database
class OpInfo(object):
    """Operator information and helper functions for acquiring it."""

    def __init__(self,
                 name,  # the string name of the function
                 *,
                 op=None,  # the function variant of the operation, populated as torch.<name> if None
                 dtypes=floating_types(),  # dtypes this function is expected to work with
                 dtypesIfCPU=None,  # dtypes this function is expected to work with on CPU
                 dtypesIfCUDA=None,  # dtypes this function is expected to work with on CUDA
                 dtypesIfROCM=None,  # dtypes this function is expected to work with on ROCM
                 default_test_dtypes=None,  # dtypes to test with by default. Gets intersected
                                            # with the dtypes support on the tested device
                 test_inplace_grad=True,  # whether to gradcheck and gradgradcheck the inplace variant
                 test_complex_grad=True,  # whether to gradcheck and gradgradcheck for complex dtypes
                 skip_bfloat16_grad=False,  # whether to skip grad and gradgradcheck for bfloat16 dtype
                 assert_autodiffed=False,  # if a op's aten::node is expected to be symbolically autodiffed
                 autodiff_nonfusible_nodes=None,  # a list of strings with node names that are expected to be in a
                                                  # DifferentiableGraph when autodiffed. Ex: ['aten::add', 'aten::mm'],
                                                  # default is populated to be ['aten::(name of Python operator)']
                 autodiff_fusible_nodes=None,  # a list of strings with node names that are expected to be in FusionGroups
                                               # inside of DifferentiableGraphs when this operation is autodiffed.
                                               # Ex: ['aten::add', 'aten::mm'], defaults to an empty list
                                               # Note: currently no ops use fusible nodes
                 output_func=lambda x: x,  # fn mapping output to part that should be gradcheck'ed
                 supports_tensor_out=True,  # whether the op supports the out kwarg, returning a Tensor
                 skips=tuple(),  # information about which tests to skip
                 decorators=None,  # decorators to apply to generated tests
                 promotes_integers_to_float=False,  # whether op promotes unary output to float or not
                 sample_inputs_func=None,  # function to generate sample inputs
                 aten_name=None,  # name of the corresponding aten:: operator
                 supports_sparse=False  # supported for sparse
                 ):

        # Validates the dtypes are generated from the dispatch-related functions
        for dtype_list in (dtypes, dtypesIfCPU, dtypesIfCUDA, dtypesIfROCM):
            assert isinstance(dtype_list, (_dispatch_dtypes, type(None)))

        self.name = name
        self.aten_name = aten_name if aten_name is not None else name

        self.dtypes = set(dtypes)
        self.dtypesIfCPU = set(dtypesIfCPU) if dtypesIfCPU is not None else self.dtypes
        self.dtypesIfCUDA = set(dtypesIfCUDA) if dtypesIfCUDA is not None else self.dtypes
        self.dtypesIfROCM = set(dtypesIfROCM) if dtypesIfROCM is not None else self.dtypes
        self._default_test_dtypes = set(default_test_dtypes) if default_test_dtypes is not None else None

        # NOTE: if the op is unspecified it is assumed to be under the torch namespace
        self.op = op if op else _getattr_qual(torch, self.name)
        self.method_variant = getattr(torch.Tensor, name, None)
        inplace_name = name + "_"
        self.inplace_variant = getattr(torch.Tensor, inplace_name, None)
        self.skip_bfloat16_grad = skip_bfloat16_grad

        self.test_inplace_grad = test_inplace_grad
        self.test_complex_grad = test_complex_grad
        self.supports_tensor_out = supports_tensor_out
        self.promotes_integers_to_float = promotes_integers_to_float

        self.skips = skips
        self.decorators = decorators
        self.output_func = output_func
        self.sample_inputs_func = sample_inputs_func

        self.assert_autodiffed = assert_autodiffed
        self.autodiff_fusible_nodes = autodiff_fusible_nodes if autodiff_fusible_nodes else []
        if autodiff_nonfusible_nodes is None:
            self.autodiff_nonfusible_nodes = ['aten::' + self.name]
        else:
            self.autodiff_nonfusible_nodes = autodiff_nonfusible_nodes
        self.supports_sparse = supports_sparse



    def __call__(self, *args, **kwargs):
        """Calls the function variant of the operator."""
        return self.op(*args, **kwargs)

    def get_op(self):
        """Returns the function variant of the operator, torch.<op_name>."""
        return self.op

    def get_method(self):
        """Returns the method variant of the operator, torch.Tensor.<op_name>.
        Returns None if the operator has no method variant.
        """
        return self.method_variant

    def get_inplace(self):
        """Returns the inplace variant of the operator, torch.Tensor.<op_name>_.
        Returns None if the operator has no inplace variant.
        """
        return self.inplace_variant

    def sample_inputs(self, device, dtype, requires_grad=False):
        """Returns an iterable of SampleInputs."""
        return self.sample_inputs_func(self, device, dtype, requires_grad)

    # Returns True if the test should be skipped and False otherwise
    def should_skip(self, cls_name, test_name, device_type, dtype):
        for si in self.skips:
            if not si.active_if:
                continue

            cls_name_match = si.cls_name is None or cls_name == si.cls_name
            name_match = si.test_name is None or test_name == si.test_name
            device_type_match = si.device_type is None or device_type == si.device_type
            dtype_match = si.dtypes is None or dtype in si.dtypes
            if cls_name_match and name_match and device_type_match and dtype_match:
                return True

        return False

    def supported_dtypes(self, device_type):
        if device_type == 'cpu':
            return self.dtypesIfCPU
        if device_type == 'cuda':
            return self.dtypesIfROCM if TEST_WITH_ROCM else self.dtypesIfCUDA
        else:
            return self.dtypes


    def supports_dtype(self, dtype, device_type):
        return dtype in self.supported_dtypes(device_type)

    def default_test_dtypes(self, device_type):
        """Returns the default dtypes used to test this operator on the device.

        Equal to the operator's default_test_dtypes filtered to remove dtypes
        not supported by the device.
        """
        supported = self.supported_dtypes(device_type)
        return (supported if self._default_test_dtypes is None
                else supported.intersection(self._default_test_dtypes))


L = 20
M = 10
S = 5


def sample_inputs_unary(op_info, device, dtype, requires_grad):
    low, high = op_info.domain
    low = low if low is None else low + op_info._domain_eps
    high = high if high is None else high - op_info._domain_eps

    return (SampleInput(make_tensor((L,), device, dtype,
                                    low=low, high=high,
                                    requires_grad=requires_grad)),
            SampleInput(make_tensor((), device, dtype,
                                    low=low, high=high,
                                    requires_grad=requires_grad)))

# Metadata class for unary "universal functions (ufuncs)" that accept a single
# tensor and have common properties like:
class UnaryUfuncInfo(OpInfo):
    """Operator information for 'universal unary functions (unary ufuncs).'
    These are functions of a single tensor with common properties like:
      - they are elementwise functions
      - the input shape is the output shape
      - they typically have method and inplace variants
      - they typically support the out kwarg
      - they typically have NumPy or SciPy references
    See NumPy's universal function documentation
    (https://numpy.org/doc/1.18/reference/ufuncs.html) for more details
    about the concept of ufuncs.
    """

    def __init__(self,
                 name,  # the string name of the function
                 *,
                 ref,  # a reference function
                 dtypes=floating_types(),
                 dtypesIfCPU=floating_and_complex_types_and(torch.bfloat16),
                 dtypesIfCUDA=floating_and_complex_types_and(torch.half),
                 dtypesIfROCM=floating_types_and(torch.half),
                 domain=(None, None),  # the [low, high) domain of the function
                 handles_large_floats=True,  # whether the op correctly handles large float values (like 1e20)
                 handles_extremals=True,  # whether the op correctly handles extremal values (like inf)
                 handles_complex_extremals=True,  # whether the op correct handles complex extremals (like inf -infj)
                 supports_complex_to_float=False,  # op supports casting from complex input to real output safely eg. angle
                 sample_inputs_func=sample_inputs_unary,
                 supports_sparse=False,
                 **kwargs):
        super(UnaryUfuncInfo, self).__init__(name,
                                             dtypes=dtypes,
                                             dtypesIfCPU=dtypesIfCPU,
                                             dtypesIfCUDA=dtypesIfCUDA,
                                             dtypesIfROCM=dtypesIfROCM,
                                             sample_inputs_func=sample_inputs_func,
                                             supports_sparse=supports_sparse,
                                             **kwargs)
        self.ref = ref
        self.domain = domain
        self.handles_large_floats = handles_large_floats
        self.handles_extremals = handles_extremals
        self.handles_complex_extremals = handles_complex_extremals
        self.supports_complex_to_float = supports_complex_to_float

        # Epsilon to ensure grad and gradgrad checks don't test values
        #   outside a function's domain.
        self._domain_eps = 1e-5

def sample_inputs_tensor_split(op_info, device, dtype, requires_grad):
    return (SampleInput(make_tensor((S, S, S), device, dtype,
                                    low=None, high=None,
                                    requires_grad=requires_grad),
                        args=(torch.tensor([1, 2, 3]),),),
            SampleInput(make_tensor((S, S, S), device, dtype,
                                    low=None, high=None,
                                    requires_grad=requires_grad),
                        args=(torch.tensor(1),),),
            SampleInput(make_tensor((S, S, S), device, dtype,
                                    low=None, high=None,
                                    requires_grad=requires_grad),
                        args=(torch.tensor([1, 2, 3]),),
                        kwargs=dict(dim=1)),)

def sample_inputs_addmm(op_info, device, dtype, requires_grad):
    return (SampleInput((make_tensor((S, S), device, dtype,
                                     low=None, high=None,
                                     requires_grad=requires_grad),
                         make_tensor((S, S), device, dtype,
                                     low=None, high=None,
                                     requires_grad=requires_grad),
                         make_tensor((S, S), device, dtype,
                                     low=None, high=None,
                                     requires_grad=False))),)


def sample_inputs_xlogy(self, device, dtype, requires_grad):
    return (SampleInput((make_tensor((S, S), device, dtype,
                                     low=None, high=None,
                                     requires_grad=requires_grad),
                         make_tensor((S, S), device, dtype,
                                     low=0, high=None,
                                     requires_grad=requires_grad))),)

def np_sinc_with_fp16_as_fp32(x):
    # Wraps numpy's sinc function so that fp16 values are promoted to fp32
    # before sinc is invoked. Context: numpy's sinc returns NaN when evaluated
    # at 0 for fp16.
    if x.dtype == np.float16:
        return np.sinc(x.astype(np.float32))
    else:
        return np.sinc(x)

def sample_inputs_broadcast_to(op_info, device, dtype, requires_grad):
    test_cases = (
        ((S, 1, 1), (S, S, S)),
        ((S, 1, S), (S, S, S)),
        ((S, 1), (S, S, S)),
        ((1,), (S, S, S)),
        ((1, S), (1, 1, S)),
        ((), ()),
        ((), (1, 3, 2)),
    )

    return tuple(SampleInput((make_tensor(size, device, dtype,
                                          low=None, high=None,
                                          requires_grad=requires_grad), shape))
                 for size, shape in test_cases)

def np_unary_ufunc_integer_promotion_wrapper(fn):
    # Wrapper that passes PyTorch's default scalar
    #   type as an argument to the wrapped NumPy
    #   unary ufunc when given an integer input.
    #   This mimicks PyTorch's integer->floating point
    #   type promotion.
    #
    # This is necessary when NumPy promotes
    #   integer types to double, since PyTorch promotes
    #   integer types to the default scalar type.

    # Helper to determine if promotion is needed
    def is_integral(dtype):
        return dtype in [np.bool, np.uint8, np.int8, np.int16, np.int32, np.int64]

    # NOTE: Promotion in PyTorch is from integer types to the default dtype
    np_dtype = torch_to_numpy_dtype_dict[torch.get_default_dtype()]

    @wraps(fn)
    def wrapped_fn(x):
        if is_integral(x.dtype):
            return fn(x, dtype=np_dtype)
        return fn(x)

    return wrapped_fn


# Metadata class for Fast Fourier Transforms in torch.fft.
class SpectralFuncInfo(OpInfo):
    """Operator information for torch.fft transforms. """

    def __init__(self,
                 name,  # the string name of the function
                 *,
                 ref=None,  # Reference implementation (probably in np.fft namespace)
                 dtypes=floating_and_complex_types(),
                 dtypesIfCPU=None,
                 dtypesIfCUDA=None,
                 dtypesIfROCM=None,
                 ndimensional: bool,  # Whether dim argument can be a tuple
                 skips=None,
                 decorators=None,
                 **kwargs):
        dtypesIfCPU = dtypesIfCPU if dtypesIfCPU is not None else dtypes
        dtypesIfCUDA = dtypesIfCUDA if dtypesIfCUDA is not None else dtypes
        dtypesIfROCM = dtypesIfROCM if dtypesIfROCM is not None else dtypes

        # gradgrad is quite slow
        if not TEST_WITH_SLOW:
            skips = skips if skips is not None else []
            skips.append(SkipInfo('TestGradients', 'test_fn_gradgrad'))

        decorators = decorators if decorators is not None else []
        decorators += [skipCPUIfNoMkl, skipCUDAIfRocm]

        super().__init__(name=name,
                         dtypes=dtypes,
                         dtypesIfCPU=dtypesIfCPU,
                         dtypesIfCUDA=dtypesIfCUDA,
                         dtypesIfROCM=dtypesIfROCM,
                         skips=skips,
                         decorators=decorators,
                         **kwargs)
        self.ref = ref if ref is not None else _getattr_qual(np, name)
        self.ndimensional = ndimensional


    def sample_inputs(self, device, dtype, requires_grad=False):
        tensor = make_tensor((L, M), device, dtype,
                             low=None, high=None,
                             requires_grad=requires_grad)
        if self.ndimensional:
            return [
                SampleInput(tensor),
                SampleInput(tensor, kwargs=dict(dim=(-2,))),
                SampleInput(tensor, kwargs=dict(norm='ortho')),
                SampleInput(tensor, kwargs=dict(s=(10, 15))),
                SampleInput(tensor, kwargs=dict(s=10, dim=1, norm='ortho')),
            ]
        else:
            return [
                SampleInput(tensor),
                SampleInput(tensor, kwargs=dict(dim=-2)),
                SampleInput(tensor, kwargs=dict(norm='ortho')),
                SampleInput(tensor, kwargs=dict(n=15)),
                SampleInput(tensor, kwargs=dict(n=10, dim=1, norm='ortho')),
            ]


def sample_inputs_linalg_solve(op_info, device, dtype, requires_grad=False):
    """
    This function generates always solvable input for torch.linalg.solve
    Using random_fullrank_matrix_distinct_singular_value gives a non-singular (=invertible, =solvable) matrices 'a'.
    The first input to torch.linalg.solve is generated as the itertools.product of 'batches' and 'ns'.
    The second input is generated as the product of 'batches', 'ns' and 'nrhs'.
    In total this function generates 18 SampleInputs
    'batches' cases include:
        () - single input,
        (0,) - zero batched dimension,
        (2,) - batch of two matrices.
    'ns' gives 0x0 and 5x5 matrices.
    and 'nrhs' controls the number of vectors to solve for:
        () - using 1 as the number of vectors implicitly
        (1,) - same as () but explicit
        (3,) - solve for 3 vectors.
    Zeros in dimensions are edge cases in the implementation and important to test for in order to avoid unexpected crashes.
    """
    from torch.testing._internal.common_utils import random_fullrank_matrix_distinct_singular_value

    batches = [(), (0, ), (2, )]
    ns = [0, 5]
    nrhs = [(), (1, ), (3, )]
    out = []
    for n, batch, rhs in product(ns, batches, nrhs):
        a = random_fullrank_matrix_distinct_singular_value(n, *batch, dtype=dtype).to(device)
        a.requires_grad = requires_grad
        b = torch.randn(*batch, n, *rhs, dtype=dtype, device=device)
        b.requires_grad = requires_grad
        out.append(SampleInput((a, b)))
    return out


def sample_inputs_svd(op_info, device, dtype, requires_grad=False):
    """
    This function generates input for torch.svd with distinct singular values so that autograd is always stable.
    Matrices of different size:
        square matrix - S x S size
        tall marix - S x (S-2)
        wide matrix - (S-2) x S
    and batched variants of above are generated.
    Each SampleInput has a function 'output_process_fn_grad' attached to it that is applied on the output of torch.svd
    It is needed for autograd checks, because backward of svd doesn't work for an arbitrary loss function.
    """
    from torch.testing._internal.common_utils import random_fullrank_matrix_distinct_singular_value

    test_cases1 = (  # some=True (default)
        # loss functions for complex-valued svd have to be "gauge invariant",
        # i.e. loss functions shouldn't change when sigh of the singular vectors change.
        # the simplest choice to satisfy this requirement is to apply 'abs'.
        (random_fullrank_matrix_distinct_singular_value(S, dtype=dtype).to(device),
            lambda usv: usv[1]),  # 'check_grad_s'
        (random_fullrank_matrix_distinct_singular_value(S, dtype=dtype).to(device),
            lambda usv: abs(usv[0])),  # 'check_grad_u'
        (random_fullrank_matrix_distinct_singular_value(S, dtype=dtype).to(device),
            lambda usv: abs(usv[2])),  # 'check_grad_v'
        # TODO: replace lambda usv: usv[0][0, 0] * usv[2][0, 0] with lambda usv: usv[0][0, 0] * usv[2][0, 0].conj()
        # once https://github.com/pytorch/pytorch/issues/45821 is resolved
        # this test is important as it checks the additional term that is non-zero only for complex-valued inputs
        # and when the loss function depends both on 'u' and 'v'
        (random_fullrank_matrix_distinct_singular_value(S, dtype=dtype).to(device),
            lambda usv: usv[0][0, 0] * usv[2][0, 0]),  # 'check_grad_uv'
        (random_fullrank_matrix_distinct_singular_value(S, dtype=dtype).to(device)[:(S - 2)],
            lambda usv: (abs(usv[0]), usv[1], abs(usv[2][..., :, :(S - 2)]))),  # 'wide'
        (random_fullrank_matrix_distinct_singular_value(S, dtype=dtype).to(device)[:, :(S - 2)],
            lambda usv: (abs(usv[0]), usv[1], abs(usv[2]))),  # 'tall'
        (random_fullrank_matrix_distinct_singular_value(S, 2, dtype=dtype).to(device),
            lambda usv: (abs(usv[0]), usv[1], abs(usv[2]))),  # 'batched'
        (random_fullrank_matrix_distinct_singular_value(S, 2, dtype=dtype).to(device)[..., :(S - 2), :],
            lambda usv: (abs(usv[0]), usv[1], abs(usv[2]))),  # 'wide_batched'
        (random_fullrank_matrix_distinct_singular_value(S, 2, dtype=dtype).to(device)[..., :, :(S - 2)],
            lambda usv: (abs(usv[0]), usv[1], abs(usv[2]))),  # 'tall_batched'
    )
    test_cases2 = (  # some=False
        (random_fullrank_matrix_distinct_singular_value(S, dtype=dtype).to(device)[:(S - 2)],
            lambda usv: (abs(usv[0]), usv[1], abs(usv[2][:, :(S - 2)]))),  # 'wide_all'
        (random_fullrank_matrix_distinct_singular_value(S, dtype=dtype).to(device)[:, :(S - 2)],
            lambda usv: (abs(usv[0][:, :(S - 2)]), usv[1], abs(usv[2]))),  # 'tall_all'
        (random_fullrank_matrix_distinct_singular_value(S, 2, dtype=dtype).to(device)[..., :(S - 2), :],
            lambda usv: (abs(usv[0]), usv[1], abs(usv[2][..., :, :(S - 2)]))),  # 'wide_all_batched'
        (random_fullrank_matrix_distinct_singular_value(S, 2, dtype=dtype).to(device)[..., :, :(S - 2)],
            lambda usv: (abs(usv[0][..., :, :(S - 2)]), usv[1], abs(usv[2]))),  # 'tall_all_batched'
    )

    out = []
    for a, out_fn in test_cases1:
        a.requires_grad = requires_grad
        out.append(SampleInput(a, output_process_fn_grad=out_fn))

    for a, out_fn in test_cases2:
        a.requires_grad = requires_grad
        kwargs = {'some': False}
        out.append(SampleInput(a, kwargs=kwargs, output_process_fn_grad=out_fn))

    return out


def sample_inputs_pinverse(op_info, device, dtype, requires_grad=False):
    """
    This function generates input for torch.pinverse with distinct singular values so that autograd is always stable.
    Implementation of torch.pinverse depends on torch.svd, therefore it's sufficient to check only square S x S matrix
    and the batched (3 x S x S) input.
    """
    from torch.testing._internal.common_utils import random_fullrank_matrix_distinct_singular_value

    test_cases = (
        random_fullrank_matrix_distinct_singular_value(S, dtype=dtype).to(device),  # pinverse
        random_fullrank_matrix_distinct_singular_value(S, 3, dtype=dtype).to(device),  # pinverse 'batched'
    )

    out = []
    for a in test_cases:
        a.requires_grad = requires_grad
        out.append(SampleInput(a))
    return out


# Operator database (sorted alphabetically)
op_db: List[OpInfo] = [
    # NOTE: CPU complex acos produces incorrect outputs (https://github.com/pytorch/pytorch/issues/42952)
    UnaryUfuncInfo('acos',
                   ref=np.arccos,
                   domain=(-1, 1),
                   handles_complex_extremals=False,
                   dtypes=all_types_and_complex_and(torch.bool),
                   dtypesIfCPU=all_types_and_complex_and(torch.bool, torch.bfloat16),
                   dtypesIfCUDA=all_types_and_complex_and(torch.bool, torch.half),
                   default_test_dtypes=[torch.long, torch.half, torch.bfloat16, torch.float32, torch.cfloat],
                   skip_bfloat16_grad=True,
                   assert_autodiffed=True,
                   decorators=(precisionOverride({torch.float16: 1e-2,
                                                  torch.bfloat16: 1e-1,
                                                  torch.complex64: 1e-2}),),
                   promotes_integers_to_float=True,
                   skips=(
                       SkipInfo('TestUnaryUfuncs', 'test_reference_numerics',
                                device_type='cpu', dtypes=[torch.cfloat, torch.cdouble]),
                       SkipInfo('TestUnaryUfuncs', 'test_reference_numerics',
                                dtypes=[torch.cfloat, torch.cdouble], active_if=IS_WINDOWS),
                       SkipInfo('TestUnaryUfuncs', 'test_reference_numerics',
                                device_type='cuda', dtypes=[torch.float16],
                                active_if=TEST_WITH_ROCM),
                       SkipInfo('TestGradients', 'test_fn_grad',
                                dtypes=[torch.cdouble], active_if=IS_WINDOWS),
                       SkipInfo('TestGradients', 'test_method_grad',
                                dtypes=[torch.cdouble], active_if=IS_WINDOWS),
                       SkipInfo('TestGradients', 'test_inplace_grad',
                                dtypes=[torch.cdouble], active_if=IS_WINDOWS),
                   )),
    # NOTE: the derivative for inplace acosh is not implemented
    UnaryUfuncInfo('acosh',
                   ref=np.arccosh,
                   domain=(1, float('inf')),
                   dtypes=all_types_and(torch.bool),
                   dtypesIfCPU=all_types_and(torch.bool),
                   dtypesIfCUDA=all_types_and(torch.bool, torch.half, torch.bfloat16),
                   promotes_integers_to_float=True,
                   decorators=(precisionOverride({torch.bfloat16: 5e-2}),),
                   test_inplace_grad=False,
                   skips=(
                       # RuntimeError: "rsqrt_cuda" not implemented for 'BFloat16'
                       SkipInfo('TestCommon', 'test_variant_consistency_jit',
                                device_type='cuda', dtypes=[torch.bfloat16]),
                   )),
    OpInfo('addmm',
           dtypes=floating_types(),
           dtypesIfCPU=all_types_and_complex_and(torch.float16, torch.bfloat16),
           dtypesIfCUDA=floating_types_and(torch.float16, torch.complex64, torch.complex128),
           dtypesIfROCM=floating_types_and(torch.half),
           assert_autodiffed=True,
           autodiff_nonfusible_nodes=['aten::add', 'aten::mm'],
           skips=(
               SkipInfo('TestCommon', 'test_variant_consistency_eager',
                        dtypes=[torch.cfloat, torch.cdouble]),
               SkipInfo('TestCommon', 'test_variant_consistency_jit',
                        dtypes=[torch.cfloat, torch.cdouble, torch.bfloat16, torch.float16]),
               SkipInfo('TestGradients', 'test_method_gradgrad',
                        dtypes=[torch.cdouble]),
               SkipInfo('TestGradients', 'test_method_grad',
                        dtypes=[torch.cdouble]),
               SkipInfo('TestGradients', 'test_fn_gradgrad',
                        dtypes=[torch.cdouble]),
               SkipInfo('TestGradients', 'test_fn_grad',
                        dtypes=[torch.cdouble]),),
           sample_inputs_func=sample_inputs_addmm),
    UnaryUfuncInfo('asin',
                   ref=np.arcsin,
                   domain=(-1, 1),
                   supports_sparse=True,
                   decorators=(precisionOverride({torch.bfloat16: 1e-2}),),
                   promotes_integers_to_float=True,
                   dtypes=all_types_and_complex_and(torch.bool),
                   dtypesIfCPU=all_types_and_complex_and(torch.bool, torch.bfloat16),
                   dtypesIfCUDA=all_types_and_complex_and(torch.bool, torch.half),
                   assert_autodiffed=True,
                   skip_bfloat16_grad=True,
                   skips=(
                       SkipInfo('TestUnaryUfuncs', 'test_reference_numerics',
                                device_type='cpu', dtypes=[torch.cfloat, torch.cdouble]),
                       SkipInfo('TestUnaryUfuncs', 'test_reference_numerics',
                                device_type='cuda', dtypes=[torch.cfloat, torch.cdouble],
                                active_if=IS_WINDOWS)
                   )),
    # NOTE: derivative for inplace asinh is not implemented
    UnaryUfuncInfo('asinh',
                   ref=np.arcsinh,
                   dtypes=all_types_and(torch.bool),
                   dtypesIfCPU=all_types_and(torch.bool),
                   dtypesIfCUDA=all_types_and(torch.bool, torch.half, torch.bfloat16),
                   promotes_integers_to_float=True,
                   decorators=(precisionOverride({torch.bfloat16: 5e-2}),),
                   test_inplace_grad=False,
                   skips=(
                       # RuntimeError: "rsqrt_cuda" not implemented for 'BFloat16'
                       SkipInfo('TestCommon', 'test_variant_consistency_jit',
                                device_type='cuda', dtypes=[torch.bfloat16]),
                   )),
    UnaryUfuncInfo('atan',
                   ref=np.arctan,
                   dtypes=all_types_and_complex_and(torch.bool),
                   dtypesIfCPU=all_types_and_complex_and(torch.bool, torch.bfloat16),
                   dtypesIfCUDA=all_types_and_complex_and(torch.bool, torch.half),
                   assert_autodiffed=True,
                   skip_bfloat16_grad=True,
                   decorators=(precisionOverride({torch.bfloat16: 1e-2}),),
                   promotes_integers_to_float=True,
                   skips=(
                       SkipInfo('TestUnaryUfuncs', 'test_reference_numerics',
                                device_type='cpu', dtypes=[torch.cfloat, torch.cdouble]),
                       SkipInfo('TestUnaryUfuncs', 'test_reference_numerics',
                                device_type='cuda', dtypes=[torch.cfloat, torch.cdouble],
                                active_if=IS_WINDOWS),
                   )),
    UnaryUfuncInfo('atanh',
                   ref=np.arctanh,
                   domain=(-1, 1),
                   dtypes=all_types_and(torch.bool),
                   dtypesIfCPU=all_types_and(torch.bool),
                   dtypesIfCUDA=all_types_and(torch.bool, torch.half, torch.bfloat16),
                   promotes_integers_to_float=True,
                   decorators=(precisionOverride({torch.bfloat16: 1e-2}),),
                   test_inplace_grad=False),
    OpInfo('broadcast_to',
           dtypes=all_types_and_complex_and(torch.bool, torch.float16, torch.bfloat16),
           supports_tensor_out=False,
           test_inplace_grad=False,
           sample_inputs_func=sample_inputs_broadcast_to),
    UnaryUfuncInfo('cos',
                   ref=np.cos,
                   dtypes=all_types_and_complex_and(torch.bool, torch.bfloat16),
                   dtypesIfCPU=all_types_and_complex_and(torch.bool, torch.bfloat16),
                   dtypesIfCUDA=all_types_and_complex_and(torch.bool, torch.half, torch.bfloat16),
                   assert_autodiffed=True,
                   skip_bfloat16_grad=True,
                   handles_large_floats=False,
                   promotes_integers_to_float=True,
                   decorators=(precisionOverride({torch.bfloat16: 1e-2}),),
                   skips=(
                       SkipInfo('TestUnaryUfuncs', 'test_reference_numerics',
                                dtypes=[torch.cfloat, torch.cdouble], active_if=IS_WINDOWS),
                       SkipInfo('TestUnaryUfuncs', 'test_reference_numerics', device_type='cpu',
                                dtypes=[torch.cfloat, torch.cdouble], active_if=IS_MACOS),
                       SkipInfo('TestUnaryUfuncs', 'test_reference_numerics',
                                dtypes=[torch.float], active_if=TEST_WITH_ROCM),
                   )),
    UnaryUfuncInfo('cosh',
                   ref=np_unary_ufunc_integer_promotion_wrapper(np.cosh),
                   dtypesIfCPU=all_types_and_complex_and(torch.bool),
                   dtypesIfCUDA=all_types_and_complex_and(torch.bool, torch.half),
                   promotes_integers_to_float=True,
                   assert_autodiffed=True,
                   skips=(
                       # Reference: https://github.com/pytorch/pytorch/issues/48641
                       SkipInfo('TestUnaryUfuncs', 'test_reference_numerics',
                                device_type='cpu', dtypes=[torch.int8]),
                       SkipInfo('TestUnaryUfuncs', 'test_reference_numerics',
                                dtypes=[torch.cfloat, torch.cdouble], active_if=IS_WINDOWS),
                       SkipInfo('TestUnaryUfuncs', 'test_reference_numerics', device_type='cpu',
                                dtypes=[torch.cfloat, torch.cdouble], active_if=IS_MACOS),
                       SkipInfo('TestCommon', 'test_variant_consistency_jit',
                                device_type='cuda', dtypes=[torch.float16]),
                   )),
    SpectralFuncInfo('fft.fft',
                     aten_name='fft_fft',
                     ref=np.fft.fft,
                     ndimensional=False,
                     dtypes=all_types_and_complex_and(torch.bool),
                     default_test_dtypes=floating_and_complex_types(),
                     supports_tensor_out=False,
                     test_inplace_grad=False,),
    SpectralFuncInfo('fft.fftn',
                     aten_name='fft_fftn',
                     ref=np.fft.fftn,
                     ndimensional=True,
                     dtypes=all_types_and_complex_and(torch.bool),
                     default_test_dtypes=floating_and_complex_types(),
                     supports_tensor_out=False,
                     test_inplace_grad=False,
                     decorators=[precisionOverride(
                         {torch.float: 1e-4, torch.cfloat: 1e-4})],),
    SpectralFuncInfo('fft.hfft',
                     aten_name='fft_hfft',
                     ref=np.fft.hfft,
                     ndimensional=False,
                     dtypes=all_types_and_complex_and(torch.bool),
                     default_test_dtypes=floating_and_complex_types(),
                     supports_tensor_out=False,
                     test_inplace_grad=False,),
    SpectralFuncInfo('fft.rfft',
                     aten_name='fft_rfft',
                     ref=np.fft.rfft,
                     ndimensional=False,
                     dtypes=all_types_and(torch.bool),
                     default_test_dtypes=floating_and_complex_types(),
                     supports_tensor_out=False,
                     test_inplace_grad=False,),
    SpectralFuncInfo('fft.rfftn',
                     aten_name='fft_rfftn',
                     ref=np.fft.rfftn,
                     ndimensional=True,
                     dtypes=all_types_and(torch.bool),
                     default_test_dtypes=floating_and_complex_types(),
                     supports_tensor_out=False,
                     test_inplace_grad=False,
                     decorators=[precisionOverride({torch.float: 1e-4})],),
    SpectralFuncInfo('fft.ifft',
                     aten_name='fft_ifft',
                     ref=np.fft.ifft,
                     ndimensional=False,
                     dtypes=all_types_and_complex_and(torch.bool),
                     default_test_dtypes=floating_and_complex_types(),
                     supports_tensor_out=False,
                     test_inplace_grad=False,),
    SpectralFuncInfo('fft.ifftn',
                     aten_name='fft_ifftn',
                     ref=np.fft.ifftn,
                     ndimensional=True,
                     dtypes=all_types_and_complex_and(torch.bool),
                     default_test_dtypes=floating_and_complex_types(),
                     supports_tensor_out=False,
                     test_inplace_grad=False,),
    SpectralFuncInfo('fft.ihfft',
                     aten_name='fft_ihfft',
                     ref=np.fft.ihfft,
                     ndimensional=False,
                     dtypes=all_types_and(torch.bool),
                     default_test_dtypes=floating_types(),
                     supports_tensor_out=False,
                     test_inplace_grad=False,),
    SpectralFuncInfo('fft.irfft',
                     aten_name='fft_irfft',
                     ref=np.fft.irfft,
                     ndimensional=False,
                     dtypes=all_types_and_complex_and(torch.bool),
                     default_test_dtypes=floating_and_complex_types(),
                     supports_tensor_out=False,
                     test_inplace_grad=False,),
    SpectralFuncInfo('fft.irfftn',
                     aten_name='fft_irfftn',
                     ref=np.fft.irfftn,
                     ndimensional=True,
                     dtypes=all_types_and_complex_and(torch.bool),
                     default_test_dtypes=floating_and_complex_types(),
                     supports_tensor_out=False,
                     test_inplace_grad=False,),
    UnaryUfuncInfo('log',
                   ref=np.log,
                   domain=(0, float('inf')),
                   dtypes=all_types_and_complex_and(torch.bool, torch.bfloat16),
                   dtypesIfCPU=all_types_and_complex_and(torch.bool, torch.bfloat16),
                   dtypesIfCUDA=all_types_and_complex_and(torch.bool, torch.half, torch.bfloat16),
                   assert_autodiffed=True,
                   skip_bfloat16_grad=True,
                   promotes_integers_to_float=True,
                   decorators=(precisionOverride({torch.bfloat16: 5e-2}),),
                   skips=(
                       SkipInfo('TestUnaryUfuncs', 'test_reference_numerics',
                                device_type='cpu', dtypes=[torch.bfloat16]),
                       SkipInfo('TestUnaryUfuncs', 'test_reference_numerics',
                                device_type='cuda', dtypes=[torch.cfloat, torch.cdouble]),
                       SkipInfo('TestUnaryUfuncs', 'test_reference_numerics',
                                device_type='cpu', dtypes=[torch.cfloat, torch.cdouble],
                                active_if=IS_WINDOWS),
                   )),
    UnaryUfuncInfo('log10',
                   ref=np.log10,
                   domain=(0, float('inf')),
                   decorators=(precisionOverride({torch.bfloat16: 5e-2}),),
                   dtypes=all_types_and_complex_and(torch.bool, torch.bfloat16),
                   dtypesIfCPU=all_types_and_complex_and(torch.bool, torch.bfloat16),
                   assert_autodiffed=True,
                   skip_bfloat16_grad=True,
                   dtypesIfCUDA=all_types_and_complex_and(torch.bool, torch.half, torch.bfloat16),
                   promotes_integers_to_float=True,
                   skips=(
                       SkipInfo('TestUnaryUfuncs', 'test_reference_numerics',
                                device_type='cuda', dtypes=[torch.cfloat, torch.cdouble]),
                       SkipInfo('TestUnaryUfuncs', 'test_reference_numerics',
                                device_type='cpu', dtypes=[torch.cfloat, torch.cdouble],
                                active_if=IS_WINDOWS),
                   )),
    UnaryUfuncInfo('log1p',
                   ref=np.log1p,
                   domain=(-1, float('inf')),
                   dtypesIfCPU=all_types_and(torch.bool, torch.bfloat16),
                   dtypesIfCUDA=all_types_and(torch.bool, torch.half, torch.bfloat16),
                   decorators=(precisionOverride({torch.bfloat16: 1e-1}),),
                   promotes_integers_to_float=True,
                   assert_autodiffed=True,
                   skip_bfloat16_grad=True),
    UnaryUfuncInfo('log2',
                   ref=np.log2,
                   domain=(0, float('inf')),
                   dtypes=all_types_and_complex_and(torch.bool, torch.bfloat16),
                   dtypesIfCPU=all_types_and_complex_and(torch.bool, torch.bfloat16),
                   dtypesIfCUDA=all_types_and_complex_and(torch.bool, torch.half, torch.bfloat16),
                   assert_autodiffed=True,
                   skip_bfloat16_grad=True,
                   promotes_integers_to_float=True,
                   decorators=(precisionOverride({torch.bfloat16: 1e-1}),),
                   skips=(
                       SkipInfo('TestUnaryUfuncs', 'test_reference_numerics',
                                device_type='cpu', dtypes=[torch.bfloat16]),
                       SkipInfo('TestUnaryUfuncs', 'test_reference_numerics',
                                dtypes=[torch.cfloat, torch.cdouble]),
                   )),
    UnaryUfuncInfo('neg',
                   ref=np.negative,
                   skip_bfloat16_grad=True,
                   dtypes=all_types_and_complex_and(torch.half, torch.bfloat16),
                   dtypesIfCPU=all_types_and_complex_and(torch.half, torch.bfloat16),
                   dtypesIfCUDA=all_types_and_complex_and(torch.half, torch.bfloat16),
                   assert_autodiffed=True,),
    UnaryUfuncInfo('sin',
                   ref=np.sin,
                   dtypes=all_types_and_complex_and(torch.bool, torch.bfloat16),
                   dtypesIfCPU=all_types_and_complex_and(torch.bool, torch.bfloat16),
                   dtypesIfCUDA=all_types_and_complex_and(torch.bool, torch.half),
                   assert_autodiffed=True,
                   skip_bfloat16_grad=True,
                   handles_large_floats=False,
                   handles_complex_extremals=False,
                   promotes_integers_to_float=True,
                   decorators=(precisionOverride({torch.bfloat16: 1e-2}),),
                   skips=(
                       SkipInfo('TestUnaryUfuncs', 'test_reference_numerics',
                                dtypes=[torch.cfloat, torch.cdouble], active_if=IS_WINDOWS),
                       SkipInfo('TestUnaryUfuncs', 'test_reference_numerics',
                                dtypes=[torch.float], active_if=TEST_WITH_ROCM),
                   )),
    UnaryUfuncInfo('sinc',
                   ref=np_sinc_with_fp16_as_fp32,
                   dtypes=all_types_and_complex_and(torch.bool, torch.bfloat16),
                   dtypesIfCPU=all_types_and_complex_and(torch.bool, torch.bfloat16),
                   dtypesIfCUDA=all_types_and_complex_and(torch.bool, torch.half),
                   skip_bfloat16_grad=True,
                   handles_large_floats=False,
                   handles_complex_extremals=False,
                   promotes_integers_to_float=True,
                   decorators=(precisionOverride({torch.bfloat16: 1e-2,
                                                  torch.float16: 1e-2}),),
                   skips=(
                       # Reference: https://github.com/pytorch/pytorch/issues/49133
                       SkipInfo('TestUnaryUfuncs', 'test_reference_numerics',
                                dtypes=[torch.cfloat]),
                       SkipInfo('TestUnaryUfuncs', 'test_reference_numerics',
                                dtypes=[torch.cfloat, torch.cdouble], active_if=IS_WINDOWS),
                       SkipInfo('TestUnaryUfuncs', 'test_reference_numerics',
                                dtypes=[torch.float], active_if=TEST_WITH_ROCM),
                   )),
    UnaryUfuncInfo('sinh',
                   ref=np_unary_ufunc_integer_promotion_wrapper(np.sinh),
                   dtypesIfCPU=all_types_and_complex_and(torch.bool),
                   dtypesIfCUDA=all_types_and_complex_and(torch.bool, torch.half),
                   promotes_integers_to_float=True,
                   assert_autodiffed=True,
                   decorators=(precisionOverride({torch.float16: 1e-2}),),
                   skips=(
                       SkipInfo('TestUnaryUfuncs', 'test_reference_numerics',
                                device_type='cpu', dtypes=[torch.cfloat, torch.cdouble],
                                active_if=(IS_MACOS or IS_WINDOWS)),
                       SkipInfo('TestUnaryUfuncs', 'test_reference_numerics',
                                device_type='cuda', dtypes=[torch.cfloat, torch.cdouble],
                                active_if=IS_WINDOWS),
                       # Reference: https://github.com/pytorch/pytorch/issues/48641
                       SkipInfo('TestUnaryUfuncs', 'test_reference_numerics',
                                device_type='cpu', dtypes=[torch.int8]),
                       SkipInfo('TestCommon', 'test_variant_consistency_jit',
                                device_type='cuda', dtypes=[torch.float16]),
                   )),
    UnaryUfuncInfo('tan',
                   ref=np.tan,
                   dtypes=all_types_and_complex_and(torch.bool, torch.bfloat16),
                   dtypesIfCPU=all_types_and_complex_and(torch.bool, torch.bfloat16),
                   dtypesIfCUDA=all_types_and_complex_and(torch.bool, torch.half),
                   assert_autodiffed=True,
                   skip_bfloat16_grad=True,
                   promotes_integers_to_float=True,
                   skips=(
                       SkipInfo('TestUnaryUfuncs', 'test_reference_numerics',
                                device_type='cuda', dtypes=[torch.cfloat, torch.cdouble]),
                       SkipInfo('TestUnaryUfuncs', 'test_reference_numerics',
                                device_type='cpu', dtypes=[torch.bfloat16]),
                       SkipInfo('TestUnaryUfuncs', 'test_reference_numerics',
                                device_type='cpu', dtypes=[torch.cfloat, torch.cdouble],
                                active_if=(IS_MACOS or IS_WINDOWS)),
                       SkipInfo('TestUnaryUfuncs', 'test_reference_numerics',
                                device_type='cuda', dtypes=[torch.float64],
                                active_if=TEST_WITH_ROCM),
                   )),
    UnaryUfuncInfo('tanh',
                   ref=np.tanh,
                   decorators=(precisionOverride({torch.bfloat16: 1e-2}),),
                   dtypes=all_types_and_complex_and(torch.bool),
                   dtypesIfCPU=all_types_and_complex_and(torch.bool, torch.bfloat16),
                   dtypesIfCUDA=all_types_and_complex_and(torch.bool, torch.half, torch.bfloat16),
                   assert_autodiffed=True,
                   skip_bfloat16_grad=True,
                   promotes_integers_to_float=True,
                   skips=(
                       SkipInfo('TestUnaryUfuncs', 'test_reference_numerics',
                                device_type='cuda', dtypes=[torch.cfloat, torch.cdouble]),
                       SkipInfo('TestUnaryUfuncs', 'test_reference_numerics',
                                device_type='cpu', dtypes=[torch.cfloat, torch.cdouble],
                                active_if=(IS_MACOS or IS_WINDOWS)),
                   )),
    OpInfo('tensor_split',
           dtypes=all_types_and_complex_and(torch.bool),
           dtypesIfCPU=all_types_and_complex_and(torch.bool, torch.bfloat16, torch.float16),
           dtypesIfCUDA=all_types_and_complex_and(torch.bool, torch.bfloat16, torch.float16),
           supports_tensor_out=False,
           test_inplace_grad=False,
           sample_inputs_func=sample_inputs_tensor_split,),
    UnaryUfuncInfo('exp2',
                   ref=np_unary_ufunc_integer_promotion_wrapper(np.exp2),
                   dtypes=all_types_and(torch.bool, torch.half),
                   dtypesIfCPU=all_types_and(torch.bool, torch.half),
                   dtypesIfCUDA=all_types_and(torch.bool, torch.half),
                   promotes_integers_to_float=True),
    UnaryUfuncInfo('expm1',
                   ref=np_unary_ufunc_integer_promotion_wrapper(np.expm1),
                   dtypes=all_types_and(torch.bool, torch.half),
                   dtypesIfCPU=all_types_and(torch.bool, torch.bfloat16),
                   dtypesIfCUDA=all_types_and(torch.bool, torch.half),
                   promotes_integers_to_float=True,
                   assert_autodiffed=True,
                   skips=(
                       # Reference: https://github.com/pytorch/pytorch/pull/48926#issuecomment-739734774
                       SkipInfo('TestUnaryUfuncs', 'test_reference_numerics',
                                device_type='cpu', dtypes=[torch.bfloat16]),
                   )),
    UnaryUfuncInfo('nan_to_num',
                   ref=np.nan_to_num,
                   dtypes=all_types_and(torch.half, torch.bool),
                   dtypesIfCPU=None,
                   dtypesIfCUDA=None),
    UnaryUfuncInfo('reciprocal',
                   ref=np_unary_ufunc_integer_promotion_wrapper(np.reciprocal),
                   dtypes=all_types_and_complex_and(torch.bool, torch.half, torch.bfloat16),
                   dtypesIfCPU=None,
                   dtypesIfCUDA=None,
                   assert_autodiffed=True,
                   skip_bfloat16_grad=True,
                   promotes_integers_to_float=True,
                   skips=(
                       # Reference: https://github.com/pytorch/pytorch/issues/45690
                       SkipInfo('TestUnaryUfuncs', 'test_reference_numerics',
                                dtypes=[torch.cfloat, torch.cdouble]),
                       # Reference: https://github.com/pytorch/pytorch/pull/49102#issuecomment-744604601
                       SkipInfo('TestUnaryUfuncs', 'test_reference_numerics',
                                dtypes=[torch.bfloat16]),
                   )),
    UnaryUfuncInfo('sqrt',
                   ref=np.sqrt,
                   domain=(0, float('inf')),
                   dtypes=all_types_and_complex_and(torch.bool, torch.bfloat16),
                   dtypesIfCPU=all_types_and_complex_and(torch.bool, torch.bfloat16),
                   dtypesIfCUDA=all_types_and_complex_and(torch.bool, torch.half, torch.bfloat16),
                   assert_autodiffed=True,
                   skip_bfloat16_grad=True,
                   decorators=(precisionOverride({torch.bfloat16: 7e-2}),),
                   skips=(
                       # Reference: https://github.com/pytorch/pytorch/issues/47358
                       SkipInfo('TestUnaryUfuncs', 'test_reference_numerics',
                                device_type='cpu', dtypes=[torch.cfloat, torch.cdouble],
                                active_if=IS_MACOS),
                       # Reference: https://github.com/pytorch/pytorch/pull/47293#issuecomment-721774436
                       SkipInfo('TestUnaryUfuncs', 'test_reference_numerics',
                                dtypes=[torch.bfloat16])),
                   promotes_integers_to_float=True,
                   handles_complex_extremals=False),
    UnaryUfuncInfo('angle',
                   ref=np.angle,
                   dtypes=all_types_and_complex_and(torch.bool),
                   dtypesIfCPU=all_types_and_complex_and(torch.bool, torch.bfloat16, torch.float16),
                   dtypesIfCUDA=all_types_and_complex_and(torch.bool),
                   dtypesIfROCM=all_types_and_complex_and(torch.bool),
                   decorators=(precisionOverride({torch.float16: 1e-2,
                                                  torch.bfloat16: 1e-2}),),
                   promotes_integers_to_float=True,
                   supports_complex_to_float=True,
                   test_inplace_grad=False),
    OpInfo('linalg.solve',
           aten_name='linalg_solve',
           op=torch.linalg.solve,
           dtypes=floating_and_complex_types(),
           test_inplace_grad=False,
           supports_tensor_out=True,
           sample_inputs_func=sample_inputs_linalg_solve,
           decorators=[skipCUDAIfNoMagma, skipCPUIfNoLapack]),
    OpInfo('svd',
           op=torch.svd,
           dtypes=floating_and_complex_types(),
           test_inplace_grad=False,
           supports_tensor_out=False,
           sample_inputs_func=sample_inputs_svd,
           decorators=[skipCUDAIfNoMagma, skipCPUIfNoLapack],
           skips=(
               # gradgrad checks are slow
               SkipInfo('TestGradients', 'test_fn_gradgrad', active_if=(not TEST_WITH_SLOW)),
               # cuda gradchecks are very slow
               # see discussion https://github.com/pytorch/pytorch/pull/47761#issuecomment-747316775
               SkipInfo('TestGradients', 'test_fn_gradgrad', device_type='cuda'))),
    OpInfo('pinverse',
           op=torch.pinverse,
           dtypes=floating_and_complex_types(),
           test_inplace_grad=False,
           supports_tensor_out=False,
           sample_inputs_func=sample_inputs_pinverse,
           decorators=[skipCUDAIfNoMagma, skipCPUIfNoLapack]),
]

if TEST_SCIPY:
    def reference_sigmoid(x):
        # 'scipy.special.expit' not supported for the input types
        if x.dtype in [np.complex64, np.complex128]:
            return (1 / (1 + np.exp(-x)))
        return scipy.special.expit(x)

    op_db_scipy_reference: List[OpInfo] = [
        UnaryUfuncInfo('sigmoid',
                       ref=reference_sigmoid,
                       decorators=(precisionOverride({torch.float16: 1e-2,
                                                      torch.bfloat16: 1e-2}),),
                       skips=(
                           SkipInfo('TestUnaryUfuncs', 'test_reference_numerics',
                                    device_type='cpu', dtypes=[torch.cfloat, torch.cdouble]),
                           # RuntimeError: sigmoid does not support automatic differentiation for outputs with complex dtype.
                           SkipInfo('TestCommon', 'test_variant_consistency_jit',
                                    dtypes=[torch.complex64, torch.complex128]),
                           SkipInfo('TestCommon', 'test_variant_consistency_eager',
                                    dtypes=[torch.complex64, torch.complex128]),),
                       dtypes=all_types_and_complex_and(torch.bool, torch.bfloat16),
                       dtypesIfCPU=all_types_and_complex_and(torch.bool, torch.bfloat16),
                       dtypesIfCUDA=all_types_and(torch.bool, torch.half, torch.bfloat16),
                       promotes_integers_to_float=True,
                       assert_autodiffed=True,
                       test_complex_grad=False),  # Reference: https://github.com/pytorch/pytorch/issues/48552
        UnaryUfuncInfo('erf',
                       ref=scipy.special.erf,
                       decorators=(precisionOverride({torch.float16: 1e-2,
                                                      torch.bfloat16: 1e-2}),),
                       dtypes=all_types_and(torch.bool),
                       dtypesIfCPU=all_types_and(torch.bool, torch.bfloat16),
                       dtypesIfCUDA=all_types_and(torch.bool, torch.half, torch.bfloat16),
                       skips=(
                           # RuntimeError: "pow" not implemented for 'BFloat16'
                           SkipInfo('TestCommon', 'test_variant_consistency_jit',
                                    dtypes=[torch.bfloat16]),),
                       assert_autodiffed=True,
                       promotes_integers_to_float=True),
        UnaryUfuncInfo('erfc',
                       ref=scipy.special.erfc,
                       decorators=(precisionOverride({torch.float16: 1e-2,
                                                      torch.bfloat16: 1e-2}),),
                       dtypes=all_types_and(torch.bool),
                       dtypesIfCPU=all_types_and(torch.bool, torch.bfloat16),
                       dtypesIfCUDA=all_types_and(torch.bool, torch.half),
                       skips=(
                           # RuntimeError: "pow" not implemented for 'BFloat16'
                           SkipInfo('TestCommon', 'test_variant_consistency_jit',
                                    dtypes=[torch.bfloat16]),),
                       assert_autodiffed=True,
                       promotes_integers_to_float=True),
<<<<<<< HEAD
        UnaryUfuncInfo('digamma',
                       ref=scipy.special.digamma,
                       decorators=(precisionOverride({torch.float16: 5e-1}),),
                       dtypes=all_types_and(torch.bool),
                       dtypesIfCPU=all_types_and(torch.bool),
                       dtypesIfCUDA=all_types_and(torch.bool, torch.half),
                       skips=(
                           # In some cases, output is NaN (for input close to
                           # negative integers) especially due to reduced precision
                           # in float16 and NaN's can't be tested for equality.
                           SkipInfo('TestCommon', 'test_variant_consistency_jit',
                                    device_type='cuda', dtypes=[torch.float16]),),
                       promotes_integers_to_float=True),
=======
        UnaryUfuncInfo('erfinv',
                       ref=scipy.special.erfinv,
                       decorators=(precisionOverride({torch.float16: 1e-2,
                                                      torch.bfloat16: 1e-2,
                                                      torch.float32: 1e-4}),),
                       dtypes=all_types_and(torch.bool),
                       dtypesIfCPU=all_types_and(torch.bool, torch.bfloat16),
                       dtypesIfCUDA=all_types_and(torch.bool, torch.half),
                       promotes_integers_to_float=True,
                       domain=(-1, 1),
                       skips=(
                           # Reference: https://github.com/pytorch/pytorch/pull/49155#issuecomment-742664611
                           SkipInfo('TestUnaryUfuncs', 'test_reference_numerics',
                                    active_if=LooseVersion(scipy.__version__) < "1.4.0"),
                           # RuntimeError: "pow" not implemented for 'BFloat16'
                           SkipInfo('TestCommon', 'test_variant_consistency_jit',
                                    dtypes=[torch.bfloat16]),
                       )
                       ),
>>>>>>> 89b4899e
        OpInfo('xlogy',
               dtypes=all_types_and(torch.bool),
               dtypesIfCPU=all_types_and(torch.bool, torch.half, torch.bfloat16),
               dtypesIfCUDA=all_types_and(torch.bool, torch.half, torch.bfloat16),
               test_inplace_grad=True,
               supports_tensor_out=True,
               promotes_integers_to_float=True,
               sample_inputs_func=sample_inputs_xlogy),
    ]
    op_db = op_db + op_db_scipy_reference

# Common operator groupings
unary_ufuncs = [op for op in op_db if isinstance(op, UnaryUfuncInfo)]
spectral_funcs = [op for op in op_db if isinstance(op, SpectralFuncInfo)]
sparse_unary_ufuncs = [op for op in op_db if isinstance(op, UnaryUfuncInfo) and op.supports_sparse is True]

def index_variable(shape, max_indices):
    if not isinstance(shape, tuple):
        shape = (shape,)
    index = torch.rand(*shape).mul_(max_indices).floor_().long()
    return index


def index_perm_variable(shape, max_indices):
    if not isinstance(shape, tuple):
        shape = (shape,)

    index = torch.randperm(max_indices).narrow(0, 0, reduce(mul, shape)).view(shape)
    return index


def gather_variable(shape, index_dim, max_indices, duplicate=False):
    assert len(shape) == 2
    assert index_dim < 2
    batch_dim = 1 - index_dim
    index = torch.LongTensor(*shape)
    for i in range(shape[index_dim]):
        index.select(index_dim, i).copy_(
            torch.randperm(max_indices)[:shape[batch_dim]])
    if duplicate:
        index.select(batch_dim, 0).copy_(index.select(batch_dim, 1))
    return index


def bernoulli_scalar():
    return torch.tensor(0, dtype=torch.bool).bernoulli_()


def mask_not_all_zeros(shape):
    assert len(shape) > 0
    while True:
        result = torch.randn(shape).gt(0)
        if result.sum() > 0:
            return result


def uniform_scalar(offset=0, requires_grad=False):
    v = torch.rand(()) + offset
    v.requires_grad = requires_grad
    return v


def normal_scalar_clamp(amin, amax, requires_grad=False):
    v = torch.randn(()).clamp(amin, amax)
    v.requires_grad = requires_grad
    return v


def prod_zeros(dim_size, dim_select):
    assert len(dim_select) == 2
    result = torch.randn(dim_size, dim_size, dim_size)
    result.narrow(dim_select[0], 0, 1).narrow(dim_select[1], 1, 1).zero_()
    result.narrow(dim_select[0], 2, 1).narrow(dim_select[1], 3, 1).zero_()
    result.narrow(dim_select[0], 4, 1).narrow(dim_select[1], 3, 1).zero_()
    return result


non_differentiable = collections.namedtuple('non_differentiable', ['tensor'])


class dont_convert(tuple):
    pass


class NoArgsClass(object):
    def __iter__(self):
        return self

    def __next__(self):
        raise StopIteration()
    next = __next__  # Python 2 compatibility

    def __len__(self):
        return 0

NO_ARGS = NoArgsClass()

def ident(x):
    return x

# (
#   method name,
#   input size/constructing fn,
#   args (tuple represents shape of a tensor arg),
#   test variant name (will be used at test name suffix),    // optional
#   (should_check_autodiff[bool], nonfusible_nodes, fusible_nodes) for autodiff, // optional
#   indices for possible dim arg,                            // optional
#   fn mapping output to part that should be gradcheck'ed,   // optional
#   kwargs                                                   // optional
# )
# Note: some functions have separate schema for (Tensor other) and (Scalar other),
#       and it's possible that we only support AD for Scalar version but not Tensor
#       version, and vice versa.
#       When writing tests, only scalar(float/int) input triggers the Scalar schema.
#       uniform_scalar produces a scalar **Tensor** which won't match Scalar input.
def method_tests():
    set_rng_seed(0)
    return [
        ('add', (S, S, S), ((S, S, S),), '', (True,)),
        ('add', (S, S, S), ((S, S),), 'broadcast_rhs', (True,)),
        ('add', (S, S), ((S, S, S),), 'broadcast_lhs', (True,)),
        ('add', (S, 1, S), ((M, S),), 'broadcast_all', (True,)),
        ('add', (), ((),), 'scalar', (True,)),
        ('add', (S, S, S), ((),), 'scalar_broadcast_rhs', (True,)),
        ('add', (), ((S, S, S),), 'scalar_broadcast_lhs', (True,)),
        ('add', (S, S, S), (3.14,), 'constant', (True,)),
        ('add', (), (3.14,), 'scalar_constant', (True,)),
        ('add', (S, S, S), (3.14j,), 'complex_scalar_constant', (True,)),
        ('__radd__', (S, S, S), (3.14,), 'constant', (True, 'aten::add')),
        ('__radd__', (), (3.14,), 'scalar_constant', (True, 'aten::add')),
        ('sub', (S, S, S), ((S, S, S),), '', (True,)),
        ('sub', (S, S, S), ((S, S),), 'broadcast_rhs', (True,)),
        ('sub', (S, S), ((S, S, S),), 'broadcast_lhs', (True,)),
        ('sub', (S, 1, S), ((M, S),), 'broadcast_all', (True,)),
        ('sub', (S, S, S), ((),), 'scalar_broadcast_rhs', (True,)),
        ('sub', (), ((S, S, S),), 'scalar_broadcast_lhs', (True,)),
        ('sub', (S, S, S), (3.14,), 'constant', (True,)),
        ('sub', (), (3.14,), 'scalar_constant', (True,)),
        ('sub', (S, S, S), (3.14j,), 'complex_scalar_constant', (True,)),
        ('__rsub__', (S, S, S), (3.14,), 'constant', (True, 'aten::rsub')),
        ('__rsub__', (), (3.14,), 'scalar_constant', (True, 'aten::rsub')),
        ('mul', (S, S, S), ((S, S, S),), '', (True,)),
        ('mul', (), ((),), 'scalar', (True,)),
        ('mul', (S, S, S), ((S, S),), 'broadcast_rhs', (True,)),
        ('mul', (S, S), ((S, S, S),), 'broadcast_lhs', (True,)),
        ('mul', (S, 1, S), ((M, S),), 'broadcast_all', (True,)),
        ('mul', (S, S, S), ((),), 'scalar_broadcast_rhs', (True,)),
        ('mul', (), ((S, S, S),), 'scalar_broadcast_lhs', (True,)),
        ('mul', (S, S, S), (3.14,), 'constant', (True,)),
        ('mul', (), (3.14,), 'scalar_constant', (True,)),
        # TODO(@anjali411): enable these tests
        # ('mul', (S, S, S), (3.14j,), 'imaginary_constant', (True,)),
        # ('mul', (), (3.14j,), 'imaginary_scalar_constant', (True,)),
        ('__rmul__', (S, S, S), (3.14,), 'constant', (True, 'aten::mul')),
        ('__rmul__', (), (3.14,), 'scalar_constant', (True, 'aten::mul')),
        ('div', (S, S, S), (torch.rand(S, S, S) + 0.1,), '', (True,)),
        ('div', (S, S, S), (torch.rand(S, S) + 0.1,), 'broadcast_rhs', (True,)),
        ('div', (S, S), (torch.rand(S, S, S) + 0.1,), 'broadcast_lhs', (True,)),
        ('div', (S, 1, S), (torch.rand(M, S) + 0.1,), 'broadcast_all', (True,)),
        ('div', (), (uniform_scalar(0.1),), 'scalar', (True,)),
        ('div', (S, S, S), (uniform_scalar(0.1),), 'scalar_broadcast_rhs', (True,)),
        ('div', (), (uniform_scalar(0.1),), 'scalar_broadcast_lhs', (True,)),
        ('div', torch.rand(S, S, S) + 1e-1, (3.14,), 'constant', (True,)),
        ('div', uniform_scalar(1e-1, requires_grad=True), (3.14,), 'scalar_constant', (True,)),
        ('true_divide', (S, S, S), (torch.rand(S, S, S) + 0.1,), '', (True,)),
        ('true_divide', (S, S, S), (torch.rand(S, S) + 0.1,), 'broadcast_rhs', (True,)),
        ('true_divide', (S, S), (torch.rand(S, S, S) + 0.1,), 'broadcast_lhs', (True,)),
        ('true_divide', (S, 1, S), (torch.rand(M, S) + 0.1,), 'broadcast_all', (True,)),
        ('true_divide', (), (uniform_scalar(0.1),), 'scalar', (True,)),
        ('true_divide', (S, S, S), (uniform_scalar(0.1),), 'scalar_broadcast_rhs', (True,)),
        ('true_divide', (), (uniform_scalar(0.1),), 'scalar_broadcast_lhs', (True,)),
        ('true_divide', torch.rand(S, S, S) + 1e-1, (3.14,), 'constant', (True,)),
        ('true_divide', uniform_scalar(1e-1, requires_grad=True), (3.14,), 'scalar_constant', (True,)),
        ('__rdiv__', torch.rand(S, S, S) + 1e-1, (3.14,), 'constant',
            (True, [], ['aten::mul', 'aten::reciprocal'])),
        ('__rdiv__', uniform_scalar(1e-1, requires_grad=True), (3.14,), 'scalar_constant',
            (True, [], ['aten::mul', 'aten::reciprocal'])),
        ('__rdiv__', torch.rand(S, S, S, dtype=torch.cdouble) + 1e-1, (3.14j,), 'complex_constant',
            (True, [], ['aten::mul', 'aten::reciprocal'])),
        ('__rdiv__', uniform_scalar(1e-1 * (1 + 1j), requires_grad=True), (3.14j,), 'complex_scalar_constant',
            (True, [], ['aten::mul', 'aten::reciprocal'])),
        ('div', (S, S, S), (torch.rand(S, S, S, dtype=torch.cdouble) + 0.1,), 'complex', (True,)),
        ('div', (S, S, S), (torch.rand(S, S, dtype=torch.cdouble) + 0.1,), 'complex_broadcast_rhs', (True,)),
        ('div', (S, S), (torch.rand(S, S, S, dtype=torch.cdouble) + 0.1,), 'complex_broadcast_lhs', (True,)),
        ('div', (S, 1, S), (torch.rand(M, S, dtype=torch.cdouble) + 0.1,), 'complex_broadcast_all', (True,)),
        ('div', (), (uniform_scalar(0.1j),), 'complex_scalar', (True,)),
        ('div', (S, S, S), (uniform_scalar(0.1j),), 'complex_scalar_broadcast_rhs', (True,)),
        ('div', (), (uniform_scalar(0.1j),), 'complex_scalar_broadcast_lhs', (True,)),
        ('div', torch.rand(S, S, S, dtype=torch.cdouble) + 1e-1, (3.14j,), 'complex_constant', (True,)),
        ('div', uniform_scalar(1e-1j, requires_grad=True), (3.14j,), 'complex_scalar_constant', (True,)),
        ('pow', torch.rand(S, S, S) + 1e-3, (torch.rand(S, S, S) + 0.1,), '', (True,)),
        ('pow', torch.rand(S, S, S) + 1e-3, (torch.rand(1,) + 0.1,), 'broadcast_rhs', (True,)),
        ('pow', torch.rand(1,) + 1e-3, (torch.rand(S, S, S) + 0.1,), 'broadcast_lhs', (True,)),
        ('pow', torch.rand(S, 1, S) + 1e-3, (torch.rand(1, S, 1) + 0.1,), 'broadcast_all', (True,)),
        ('pow', uniform_scalar(1e-3, requires_grad=True), (uniform_scalar(0.1),), 'scalar', (True,)),
        ('pow', torch.rand(S, S, S) + 1e-3, (uniform_scalar(0.1),), 'scalar_broadcast_rhs', (True,)),
        ('pow', uniform_scalar(1e-3, requires_grad=True), (torch.rand(S, S, S) + 0.1,), 'scalar_broadcast_lhs', (True,)),
        ('pow', torch.rand(S, S, S) + 1e-3, (3.14,), 'constant', (True,)),
        ('pow', torch.rand(S, S, S, dtype=torch.cdouble) + 1e-3 * (1 + 1j), (3.14,), 'complex_constant', (True,)),
        ('__rpow__', torch.rand(S, S, S) + 1e-3, (3.14,), 'constant', (True, 'aten::pow')),
        ('pow', uniform_scalar(1e-3, requires_grad=True), (3.14,), 'scalar_constant', (True,)),
        ('pow', uniform_scalar(1e-3 * (1 + 1j), requires_grad=True), (3.14,), 'complex_scalar_constant', (True,)),
        ('pow', uniform_scalar(1e-3 * (1 + 1j), requires_grad=True), (3.14j,), 'complex_imaginary_exponent', (True,)),
        ('__rpow__', uniform_scalar(1e-3, requires_grad=True), (3.14,), 'scalar_constant', (True, 'aten::pow')),
        ('float_power', torch.rand(S, S, S) + 1e-3, (torch.rand(S, S, S) + 0.1,), ''),
        ('float_power', torch.rand(S, S, S) + 1e-3, (torch.rand(1,) + 0.1,), 'broadcast_rhs'),
        ('float_power', torch.rand(1,) + 1e-3, (torch.rand(S, S, S) + 0.1,), 'broadcast_lhs'),
        ('float_power', torch.rand(S, 1, S) + 1e-3, (torch.rand(1, S, 1) + 0.1,), 'broadcast_all'),
        ('float_power', uniform_scalar(1e-3, requires_grad=True), (uniform_scalar(0.1),), 'scalar'),
        ('float_power', torch.rand(S, S, S) + 1e-3, (uniform_scalar(0.1),), 'scalar_broadcast_rhs'),
        ('float_power', uniform_scalar(1e-3, requires_grad=True), (torch.rand(S, S, S) + 0.1,), 'scalar_broadcast_lhs'),
        ('float_power', torch.rand(S, S, S) + 1e-3, (3.14,), 'constant'),
        ('transpose', (1, 2, 3), (1, 2), 'dim', (False,), [0, 1]),
        ('transpose', (), (0, 0), 'scalar', (False,)),
        ('transpose', (1,), (0, 0), '1d', (False,)),
        ('transpose', (L, L), (0, 1), '2d', (False,)),
        ('transpose', (S, S, S), (2, 0), '3d', (False,)),
        ('swapdims', (1, 2, 3), (1, 2), 'dim', (False,), [0, 1]),
        ('swapdims', (), (0, 0), 'scalar', (False,)),
        ('swapdims', (1,), (0, 0), '1d', (False,)),
        ('swapdims', (L, L), (0, 1), '2d', (False,)),
        ('swapdims', (S, S, S), (2, 0), '3d', (False,)),
        ('swapaxes', (1, 2, 3), (1, 2), 'dim', (False,), [0, 1]),
        ('swapaxes', (), (0, 0), 'scalar', (False,)),
        ('swapaxes', (1,), (0, 0), '1d', (False,)),
        ('swapaxes', (L, L), (0, 1), '2d', (False,)),
        ('swapaxes', (S, S, S), (2, 0), '3d', (False,)),
        ('t', (1, 2), NO_ARGS, '', (False,)),
        ('view', (S, S, S), (S * S, S), '', (False,)),
        ('view', (torch.Size([S * S, S]),), (S, S, S), 'size', (False,)),
        ('view', (S,), (S,), '1d', (False,)),
        ('view', (), (dont_convert(()),), 'scalar_to_scalar', (False,)),
        ('view', (), (1,), 'scalar_to_1d', (False,)),
        ('ravel', (S, S, S), NO_ARGS, '', (False,)),
        ('reshape', (S, S, S), (S * S, S), '', (False,)),
        ('reshape', (torch.Size([S * S, S]),), (S, S, S), 'size', (False,)),
        ('reshape', (S,), (S,), '1d', (False,)),
        ('reshape', (), (dont_convert(()),), 'scalar_to_scalar', (False,)),
        ('reshape', (), (1,), 'scalar_to_1d', (False,)),
        ('reshape_as', (S, S, S), (non_differentiable(torch.rand(S * S, S)),)),
        ('reshape_as', (), (non_differentiable(torch.tensor(42.)),), 'scalar'),
        ('reshape_as', (), (non_differentiable(torch.rand(1, 1)),), 'scalar_to_dims'),
        ('flip', (S, S, S), ([0],), 'd0'),
        ('flip', (S, S, S), ([0, 1, 2],), 'd012'),
        ('flip', (S, S, S), ([0, 2],), 'd02'),
        ('flip', (S, S, S), ([2, 0],), 'd20'),
        ('flip', (S, S, S), ([-1],), 'neg_d'),
        ('fliplr', (S, S, S), ()),
        ('flipud', (S, S, S), ()),
        ('roll', (S, S, S), (0, 0), 'd0'),
        ('roll', (S, S, S), (1, 2), 'd12'),
        ('roll', (S, S, S), (0, 2,), 'd02'),
        ('roll', (S, S, S), (2, 0,), 'd20'),
        ('roll', (S, S, S), (-1, 0), 'neg_shift'),
        ('roll', (S, S, S), (10000, 1), 'loop_shift'),
        ('roll', (S, S, S), (2,), 'flattened'),
        ('roll', (S, S, S), ([1, 2, -1], [0, 1, 2]), 'three_dims'),
        ('rot90', (S, S, S), (1, [0, 1],), 'k1_d01'),
        ('rot90', (S, S, S), (1, [1, 2],), 'k1_d12'),
        ('rot90', (S, S, S), (1, [1, -1],), 'k1_neg_d'),
        ('rot90', (S, S, S), (), 'default'),
        ('view_as', (S, S, S), (non_differentiable(torch.rand(S * S, S)),)),
        ('view_as', (), (non_differentiable(torch.tensor(5.5)),), 'scalar'),
        ('view_as', (), (non_differentiable(torch.rand(1, 1)),), 'scalar_to_dims'),
        ('expand', (S, 1, 1), (S, S, S), '', (False,)),
        ('expand', (torch.Size([S, 1, S]),), (S, S, S), 'size', (False,)),
        ('expand', (S, 1), (S, S, S), 'new_dim', (False,)),
        ('expand', (1,), (S, S, S), '1_element', (False,)),
        ('expand', (1, S), (1, 1, S), 'new_dim_front_old_front_1', (False,)),
        ('expand', (), (dont_convert(()),), 'scalar_to_scalar'),
        ('expand', (), (1, 3, 2), 'scalar_to_dims', (False,)),
        ('expand_as', (S, 1, 1), (torch.rand(S, S, S),), '', (False,)),
        ('exp', (S, S, S), NO_ARGS, '', (True,)),
        ('exp', (), NO_ARGS, 'scalar', (True,)),
        ('logit', torch.randn(S, S, S).clamp(0.1, 0.9).requires_grad_(True), NO_ARGS, ''),
        ('logit', torch.randn(S, S, S).clamp(0.1, 0.9).requires_grad_(True), (0.2,), 'eps'),
        ('logit', uniform_scalar().clamp(0.1, 0.9).requires_grad_(True), NO_ARGS, 'scalar'),
        ('logit', uniform_scalar().clamp(0.1, 0.9).requires_grad_(True), (0.2,), 'scalar_eps'),
        ('conj', (S, S, S), NO_ARGS),
        ('copysign', (S, S, S), ((S, S, S),), '', (False,)),
        ('copysign', (S, S, S), ((S, S),), 'broadcast_rhs', (False,)),
        ('copysign', (S, S), ((S, S, S),), 'broadcast_lhs', (False,)),
        ('copysign', (S, 1, S), ((M, S),), 'broadcast_all', (False,)),
        ('copysign', (S, S), (3.14,), 'scalar', (False,)),
        ('copysign', (S, S), (0.0,), 'scalar_pos_zero', (False,)),
        # TorchScript does not recognize -0.0: Issue #46848
        # https://github.com/pytorch/pytorch/issues/46848
        # ('copysign', (S, S), (-0.0,), 'scalar_neg_zero', (False,)),
        ('real', (S, S, S), NO_ARGS, 'complex'),
        ('imag', (S, S, S), NO_ARGS, 'complex'),
        ('view_as_real', (S, S, S), NO_ARGS, 'complex'),
        ('view_as_complex', (S, S, 2), NO_ARGS),
        ('complex', (S, S, S), ((S, S, S),), ''),
        ('abs', (S, S, S), NO_ARGS, '', (True,)),
        ('abs', (), NO_ARGS, 'scalar', (True,)),
        ('clamp', (S, S, S), (0, 1), '', (True,)),
        ('clamp', (S, S, S), (None, 0.5), 'min', (True,)),
        ('clamp', (S, S, S), (0.5, None), 'max', (True,)),
        ('clamp', (), (0, 1), 'scalar', (True,)),
        ('clamp', (), (None, 0.5), 'min_scalar', (True,)),
        ('clamp', (), (0.5, None), 'max_scalar', (True,)),
        ('clamp', (S, S), (), 'max_scalar_kwarg', (True,), (), (), ident, {'max': 1}),
        ('atan2', (S, S, S), ((S, S, S),)),
        ('atan2', (), ((),), 'scalar'),
        ('atan2', (S, S, S), ((S,),), 'broadcast_rhs'),
        ('atan2', (S,), ((S, S, S),), 'broadcast_lhs'),
        ('atan2', (S, 1, S), ((S, S),), 'broadcast_all'),
        ('round', (S, S, S), NO_ARGS, '', (True,)),
        ('round', (), NO_ARGS, 'scalar', (True,)),
        ('sign', (S, S, S), NO_ARGS),
        ('sign', (), NO_ARGS, 'scalar'),
        ('sgn', (S, S, S), NO_ARGS),
        ('sgn', (), NO_ARGS, 'scalar'),
        ('trunc', (S, S, S), NO_ARGS, '', (True,)),
        ('trunc', (), NO_ARGS, 'scalar', (True,)),
        ('floor', (S, S, S), NO_ARGS, '', (True,)),
        ('floor', (), NO_ARGS, 'scalar', (True,)),
        ('ceil', (S, S, S), NO_ARGS, '', (True,)),
        ('ceil', (), NO_ARGS, 'scalar', (True,)),
        ('rad2deg', (S, S, S), NO_ARGS),
        ('deg2rad', (S, S, S), NO_ARGS),
        ('rsqrt', torch.rand(S, S, S) + 1e-2, NO_ARGS, '', (True,)),
        ('rsqrt', uniform_scalar(1e-2, requires_grad=True), NO_ARGS, 'scalar', (True,)),
        ('rsqrt', torch.rand(S, S, S, dtype=torch.cfloat) + 1e-2, NO_ARGS, 'complex', (True,)),
        ('rsqrt', uniform_scalar(1e-2 * (1 + 1j), requires_grad=True), NO_ARGS, 'complex_scalar', (True,)),
        ('frac', (S, S, S), NO_ARGS, '', (True,)),
        ('frac', (), NO_ARGS, 'scalar', (True,)),
        ('fmod', (S, S, S), (1.5,), '', (True,)),
        ('fmod', (), (1.5,), 'scalar', (True,)),
        ('fmod', (S, S, S), (non_differentiable(torch.rand(S, S, S) + 1.5),), 'tensor'),
        ('fmod', (S,), (non_differentiable(torch.rand(S, S, S) + 1.5),), 'tensor_broadcast_lhs'),
        ('fmod', (S, S, S), (non_differentiable(torch.rand(S) + 1.5),), 'tensor_broadcast_rhs'),
        ('fmod', (S, 1, S), (non_differentiable(torch.rand(S, S) + 1.5),), 'tensor_broadcast_all'),
        ('fmod', (), (non_differentiable(uniform_scalar(1.5)),), 'scalar_tensor'),
        ('fmod', (), (non_differentiable(torch.rand(S, S, S) + 1.5),), 'scalar_tensor_broadcast_lhs'),
        ('fmod', (S, S, S), (non_differentiable(uniform_scalar(1.5)),), 'scalar_tensor_broadcast_rhs'),
        ('hypot', (S, S), ((S, S),)),
        ('remainder', (S, S, S), (1.5,), '', (True,)),
        ('remainder', (), (1.5,), 'scalar', (True,)),
        ('remainder', (S, S, S), (non_differentiable(torch.rand(S, S, S) + 1.5),), 'tensor'),
        ('remainder', (S,), (non_differentiable(torch.rand(S, S, S) + 1.5),), 'tensor_broadcast_lhs'),
        ('remainder', (S, 1, S), (non_differentiable(torch.rand(S, S) + 1.5),), 'tensor_broadcast_all'),
        ('remainder', (), (non_differentiable(uniform_scalar(1.5)),), 'scalar_tensor'),
        ('remainder', (), (non_differentiable(torch.rand(S, S, S) + 1.5),), 'scalar_tensor_broadcast_lhs'),
        ('lerp', (S, S, S), ((S, S, S), 0.4), 'scalar_no_broadcast', (True,)),
        ('lerp', (S, S, S), ((S,), 0.4), 'broadcast_rhs', (True,)),
        ('lerp', (S,), ((S, S, S), 0.4), 'broadcast_lhs', (True,)),
        ('lerp', (S, 1, S), ((S, S), 0.4), 'broadcast_all', (True,)),
        ('lerp', (), ((), 0.4), 'scalar', (True,)),
        ('lerp', (S, S, S), ((), 0.4), 'scalar_broadcast_rhs', (True,)),
        ('lerp', (), ((S, S, S), 0.4), 'scalar_broadcast_lhs', (True,)),
        ('max', (S, S, S), NO_ARGS),
        ('max', (S, S, S), (1,), 'dim', (), [0]),
        ('max', (S, S, S), (1, True,), 'keepdim_dim', (), [0]),
        ('max', (), NO_ARGS, 'scalar'),
        ('max', (), (0,), 'scalar_dim', (), [0]),
        ('max', (), (0, True,), 'scalar_keepdim_dim', (), [0]),
        ('max', (S, S, S), ((S, S, S),), 'elementwise', (True,)),
        ('max', (S, S, S), ((S,),), 'elementwise_broadcast_rhs', (True,)),
        ('max', (S,), ((S, S, S),), 'elementwise_broadcast_lhs', (True,)),
        ('max', (S, 1, S), ((S, S),), 'elementwise_broadcast_all', (True,)),
        ('max', (), ((),), 'scalar_elementwise', (True,)),
        ('max', (S, S, S), ((),), 'scalar_elementwise_broadcast_rhs', (True,)),
        ('max', (), ((S, S, S),), 'scalar_elementwise_broadcast_lhs', (True,)),
        ('min', (S, S, S), NO_ARGS, ),
        ('min', (S, S, S), (1,), 'dim', (), [0]),
        ('min', (S, S, S), (1, True,), 'keepdim_dim', (), [0]),
        ('min', (), NO_ARGS, 'scalar'),
        ('min', (), (0,), 'scalar_dim', (), [0]),
        ('min', (), (0, True,), 'scalar_keepdim_dim', (), [0]),
        ('min', (S, S, S), ((S, S, S),), 'elementwise', (True,)),
        ('min', (S, S, S), ((S,),), 'elementwise_broadcast_rhs', (True,)),
        ('min', (S,), ((S, S, S),), 'elementwise_broadcast_lhs', (True,)),
        ('min', (S, 1, S), ((S, S),), 'elementwise_broadcast_all', (True,)),
        ('min', (), ((),), 'scalar_elementwise', (True,)),
        ('min', (S, S, S), ((),), 'scalar_elementwise_broadcast_rhs', (True,)),
        ('min', (), ((S, S, S),), 'scalar_elementwise_broadcast_lhs', (True,)),
        ('amax', (S, S, S), NO_ARGS),
        ('amax', (S, S, S), (1,), 'dim'),
        ('amax', (S, S, S), ([1, 2],), 'multiple_dim'),
        ('amax', (S, S, S), (1, True,), 'keepdim_dim'),
        ('amax', (), NO_ARGS, 'scalar'),
        ('amax', (), (0,), 'scalar_dim'),
        ('amax', (), (0, True,), 'scalar_keepdim_dim'),
        ('amin', (S, S, S), NO_ARGS, ),
        ('amin', (S, S, S), (1,), 'dim',),
        ('amin', (S, S, S), ([1, 2],), 'multiple_dim'),
        ('amin', (S, S, S), (1, True,), 'keepdim_dim'),
        ('amin', (), NO_ARGS, 'scalar'),
        ('amin', (), (0,), 'scalar_dim'),
        ('amin', (), (0, True,), 'scalar_keepdim_dim'),
        ('mean', (S, S, S), NO_ARGS, '', (True,)),
        ('mean', (S, S, S), (1,), 'dim', (True,), [0]),
        ('mean', (S, S, S), (1, True,), 'keepdim_dim', (True,), [0]),
        ('mean', (), NO_ARGS, 'scalar', (True,)),
        ('mean', (), (0,), 'scalar_dim', (True,), [0]),
        ('mean', (), (0, True,), 'scalar_keepdim_dim', (True,), [0]),
        ('mean', (S, S, S), (), 'dtype', (True,), (), (), ident, {'dtype': torch.float64}),
        ('kthvalue', (S, S, S), (2,)),
        ('kthvalue', (S, S, S), (2, 1,), 'dim', (), [1]),
        ('kthvalue', (S, S, S), (2, 1,), 'dim_alert_nondeterministic', (), [1],
            [expectedAlertNondeterministic('kthvalue CUDA', 'cuda')]),
        ('kthvalue', (S, S, S), (2, 1, True,), 'keepdim_dim', (), [1]),
        ('kthvalue', (S,), (2, 0,), 'dim_1d', (), [1]),
        ('kthvalue', (S,), (2, 0, True,), 'keepdim_dim_1d', (), [1]),
        ('kthvalue', (), (1,), 'scalar', (), ()),
        ('kthvalue', (), (1, 0,), 'scalar_dim', (), [1]),
        ('kthvalue', (), (1, 0, True), 'scalar_keepdim_dim', (), [1]),
        ('quantile', (S, S, S), (0.5,)),
        ('quantile', (S, S, S), (0.5, 0), 'dim', (), [1]),
        ('quantile', (S, S, S), (0.5, None, True), 'keepdim'),
        ('quantile', (S, S, S), (0.5, 0, True), 'keepdim_dim', (), [1]),
        ('quantile', (), (0.5,), 'scalar'),
        ('nanquantile', (S, S, S), (0.5,)),
        ('nanquantile', (S, S, S), (0.5, 0), 'dim', (), [1]),
        ('nanquantile', (S, S, S), (0.5, None, True), 'keepdim'),
        ('nanquantile', (S, S, S), (0.5, 0, True), 'keepdim_dim', (), [1]),
        ('nanquantile', (), (0.5,), 'scalar'),
        ('median', (S, S, S), NO_ARGS),
        ('median', (S, S, S), (1,), 'dim', (), [0]),
        ('median', (S, S, S), (1,), 'dim_alert_nondeterministic', (), [0],
            [expectedAlertNondeterministic('median CUDA with indices output', 'cuda')]),
        ('median', (S, S, S), (1, True,), 'keepdim_dim', (), [0]),
        ('median', (), NO_ARGS, 'scalar'),
        ('median', (), (0,), 'scalar_dim', (), [0]),
        ('median', (), (0, True,), 'scalar_keepdim_dim', (), [0]),
        ('nanmedian', (S, S, S), NO_ARGS),
        ('nanmedian', (S, S, S), (1,), 'dim', (), [0]),
        ('nanmedian', (S, S, S), (1, True,), 'keepdim_dim', (), [0]),
        ('nanmedian', (), NO_ARGS, 'scalar'),
        ('nanmedian', (), (0,), 'scalar_dim', (), [0]),
        ('nanmedian', (), (0, True,), 'scalar_keepdim_dim', (), [0]),
        ('mode', (S, S, S), NO_ARGS),
        ('mode', (S, S, S), (1,), 'dim', (), [0]),
        ('mode', (S, S, S), (1, True,), 'keepdim_dim', (), [0]),
        ('mode', (), NO_ARGS, 'scalar'),
        ('mode', (), (0,), 'scalar_dim', (), [0]),
        ('mode', (), (0, True,), 'scalar_keepdim_dim', (), [0]),
        ('sum', (S, S, S), NO_ARGS),
        ('sum', (S, S, S), (1,), 'dim', (), [0]),
        ('sum', (S, S, S), (1, True,), 'keepdim_dim', (), [0]),
        ('sum', (), NO_ARGS, 'scalar'),
        ('sum', (), (0,), 'scalar_dim', (), [0]),
        ('sum', (), (0, True,), 'scalar_keepdim_dim', (), [0]),
        ('sum', (S, S, S), ([1, 2],), 'multi_dim'),
        ('sum', (S, S, S), ([1, 2], True,), 'multi_dim_keepdim'),
        ('nansum', (S, S, S), NO_ARGS),
        ('nansum', (S, S, S), (1,), 'dim', (), [0]),
        ('nansum', (S, S, S), (1, True,), 'keepdim_dim', (), [0]),
        ('nansum', (), NO_ARGS, 'scalar'),
        ('nansum', (), (0,), 'scalar_dim', (), [0]),
        ('nansum', (), (0, True,), 'scalar_keepdim_dim', (), [0]),
        ('nansum', (S, S, S), ([1, 2],), 'multi_dim'),
        ('nansum', (S, S, S), ([1, 2], True,), 'multi_dim_keepdim'),
        ('prod', (S, S, S), NO_ARGS),
        ('prod', (S, S, S), (1,), 'dim', (), [0]),
        ('prod', (S, S, S), (1, True,), 'keepdim_dim', (), [0]),
        ('prod', (), NO_ARGS, 'scalar'),
        ('prod', (), (0,), 'scalar_dim', (), [0]),
        ('prod', (), (0, True,), 'scalar_keepdim_dim', (), [0]),
        ('prod', prod_zeros(S, [0, 1]), NO_ARGS, 'zerodims2'),
        ('prod', prod_zeros(S, [0, 2]), NO_ARGS, 'zerodims1'),
        ('prod', prod_zeros(S, [1, 2]), NO_ARGS, 'zerodims0'),
        ('prod', prod_zeros(S, [0, 1]), (1,), 'zeros_dims2', (), [0]),
        ('prod', prod_zeros(S, [0, 2]), (1,), 'zeros_dims1', (), [0]),
        ('prod', prod_zeros(S, [1, 2]), (1,), 'zeros_dims0', (), [0]),
        ('prod', prod_zeros(S, [0, 1]), (1, True), 'keepdim_zeros_dims2', (), [0]),
        ('prod', prod_zeros(S, [0, 2]), (1, True), 'keepdim_zeros_dims1', (), [0]),
        ('prod', prod_zeros(S, [1, 2]), (1, True), 'keepdim_zeros_dims0', (), [0]),
        ('prod', prod_single_zero(S), NO_ARGS, 'single_zero'),
        ('prod', (torch.tensor(0., requires_grad=True)), NO_ARGS, 'scalar_zero'),
        ('prod', (torch.tensor(0., requires_grad=True)), (0,), 'scalar_dim_zero', (), [0]),
        ('prod', (torch.tensor(0., requires_grad=True)), (0, True,), 'scalar_keepdim_dim_zero', (), [0]),
        ('var', (S, S, S), NO_ARGS, '', (True,)),
        ('var', (S, S, S), (1,), 'dim', (True,), [0]),
        ('var', (S, S, S), (1, True, True), 'keepdim_dim', (True,), [0]),
        ('var', (S,), (0,), 'dim_1d', (True,), [0]),
        ('var', (S,), (0, True, True), 'keepdim_dim_1d', (True,), [0]),
        ('std', (S, S, S), NO_ARGS, '', (True,)),
        ('std', (S, S, S), (1,), 'dim', (True,), [0]),
        ('std', (S, S, S), (1, True, True), 'keepdim_dim', (True,), [0]),
        ('std', (S,), (0,), 'dim_1d', (True,), [0]),
        ('std', (S,), (0, True, True), 'keepdim_dim_1d', (True,), [0]),
        ('var_mean', (S, S, S), NO_ARGS, ''),
        ('var_mean', (S, S, S), (1,), 'dim', [0]),
        ('var_mean', (S, S, S), (1, True, True), 'keepdim_dim', [0]),
        ('var_mean', (S,), (0,), 'dim_1d', [0]),
        ('var_mean', (S,), (0, True, True), 'keepdim_dim_1d', [0]),
        ('std_mean', (S, S, S), NO_ARGS, ''),
        ('std_mean', (S, S, S), (1,), 'dim', [0]),
        ('std_mean', (S, S, S), (1, True, True), 'keepdim_dim', [0]),
        ('std_mean', (S,), (0,), 'dim_1d', [0]),
        ('std_mean', (S,), (0, True, True), 'keepdim_dim_1d', [0]),
        ('renorm', (S, S, S), (2, 1, 0.5), 'dim', (), [1]),
        ('renorm', (S, S, S), (1, 2, 3), 'norm_1'),
        ('renorm', (S, S, S), (inf, 2, 0.5), 'norm_inf'),
        ('repeat', (S,), (2,), 'single_number'),
        ('repeat', (), (2, 3), 'scalar'),
        ('repeat', (2, 2), (3, 2)),
        ('repeat', (2, 2), (1, 3, 1, 2), 'unsqueeze'),
        ('repeat', (S, S), (1, 1), 'keepdim0'),
        ('repeat', (S, S), (3, 1, 1), 'keepdim1'),
        ('repeat', (S,), (0, ), 'zero_dim'),
        ('repeat', (S,), (0, 2), 'zero_dim_multi'),
        ('logcumsumexp', (S, S, S), (0,), 'dim0', (), [0]),
        ('logcumsumexp', (S, S, S), (1,), 'dim1', (), [0]),
        ('logcumsumexp', (), (0,), 'dim0_scalar', (), [0]),
        ('cummax', (S, S, S), (0,), 'dim0', (), [0]),
        ('cummax', (S, S, S), (1,), 'dim1', (), [0]),
        ('cummax', (), (0,), 'dim0_scalar', (), [0]),
        ('cummin', (S, S, S), (0,), 'dim0', (), [0]),
        ('cummin', (S, S, S), (1,), 'dim1', (), [0]),
        ('cummin', (), (0,), 'dim0_scalar', (), [0]),
        ('cumsum', (S, S, S), (0,), 'dim0', (), [0]),
        ('cumsum', (S, S, S), (1,), 'dim1', (), [0]),
        ('cumsum', (S, S, S), (1,), 'dim1_cast', (), [0], (), ident, {'dtype': torch.float64}),
        ('cumsum', (), (0,), 'dim0_scalar', (), [0]),
        ('cumprod', (S, S, S), (0,)),
        ('cumprod', (S, S, S), (1,), 'dim1', (), [0]),
        ('cumprod', (), (0,), 'scalar'),
        ('cumprod', (torch.tensor(0., requires_grad=True)), (0,), 'scalar_zeros'),
        ('cumprod', prod_zeros(S, [0, 1]), (1,), 'zeros_dim2', (), [0]),
        ('cumprod', prod_zeros(S, [0, 2]), (1,), 'zeros_dim1', (), [0]),
        ('cumprod', prod_zeros(S, [1, 2]), (1,), 'zeros_dim0', (), [0]),
        ('cumprod', prod_zeros(S, [1, 2]), (1,), 'zeros_dim0_cast', (), [0], (), ident, {'dtype': torch.float64}),
        ('log_softmax', (S, S, S), (1, torch.float64,), 'kwarg_dtype_would_break_jit_loader', (True,)),
        ('unfold', (), (0, 1, 1), 'scalar', (), [0]),
        ('unfold', (S, S, S, S), (0, 3, 1), '4d_dim0_step1', (), [0]),
        ('unfold', (S, S, S, S), (1, 3, 1), '4d_dim1_step1', (), [0]),
        ('unfold', (S, S, S, S), (2, 3, 1), '4d_dim2_step1', (), [0]),
        ('unfold', (S, S, S, S), (3, 3, 1), '4d_dim3_step1', (), [0]),
        ('unfold', (S, S, S, S), (0, 3, 2), '4d_dim0_step2', (), [0]),
        ('unfold', (S, S, S, S), (1, 3, 2), '4d_dim1_step2', (), [0]),
        ('unfold', (S, S, S, S), (2, 3, 2), '4d_dim2_step2', (), [0]),
        ('unfold', (S, S, S, S), (3, 3, 2), '4d_dim3_step2', (), [0]),
        ('unfold', (S, S, S, S), (0, 4, 1), '4d_dim0_size4', (), [0]),
        ('unfold', (S, S, S, S), (1, 4, 1), '4d_dim1_size4', (), [0]),
        ('unfold', (S, S, S, S), (2, 4, 1), '4d_dim2_size4', (), [0]),
        ('unfold', (S, S, S, S), (3, 4, 1), '4d_dim3_size4', (), [0]),
        ('unfold', (M,), (0, 3, 1), '1d_step1', (), [0]),
        ('unfold', (M,), (0, 3, 2), '1d_step2', (), [0]),
        ('unfold', (M,), (0, 3, 3), '1d_step3', (), [0]),
        ('unfold', (1000,), (0, 3, 11), '1d_step_gt_size', (), [0]),
        ('unfold', (1000,), (0, 2, 27), '1d_step_gt_size2', (), [0]),
        ('unfold', (10, 10), (0, 1, 2), '2d_step_gt_size', (), [0]),
        ('unfold', (10, 10), (1, 2, 3), '2d_step_gt_size2', (), [0]),
        ('unfold', (10, 10), (1, 2, 2), '2d_step_ge_size2', (), [0]),
        ('unfold', (S, S, S), (2, 3, 2), 'lastdim', (), [0]),
        ('addmm', (S, M), ((S, S), (S, M)), '', (True, ['aten::add', 'aten::mm'])),
        ('addmm', (1,), ((S, S), (S, M)), 'broadcast_lhs', (True, ['aten::add', 'aten::mm'])),
        ('addmm', (S, M), ((S, S), (S, M)), 'coef', (True,), (), (), ident, {'beta': 0.2, 'alpha': 0.6}),
        ('addmm', (1,), ((S, S), (S, M)), 'broadcast_lhs_coef', (True,), (), (), ident, {'beta': 0.2, 'alpha': 0.6}),
        ('addmm', (), ((S, S), (S, M)), 'scalar_broadcast_lhs', (True, ['aten::add', 'aten::mm'])),
        ('addmm', (), ((S, S), (S, M)), 'scalar_broadcast_lhs_coef', (True,), (), (), ident, {'beta': 0.2, 'alpha': 0.6}),
        ('addbmm', (S, M), ((S, S, S), (S, S, M)),),
        ('addbmm', (1,), ((S, S, S), (S, S, M)), 'broadcast_lhs'),
        ('addbmm', (S, M), ((S, S, S), (S, S, M)), 'coef', (), (), (), ident, {'beta': 0.2, 'alpha': 0.6}),
        ('addbmm', (1,), ((S, S, S), (S, S, M)), 'broadcast_lhs_coef', (),
         (), (), ident, {'beta': 0.2, 'alpha': 0.6}),
        ('addbmm', (), ((S, S, S), (S, S, M)), 'scalar_broadcast_lhs'),
        ('addbmm', (), ((S, S, S), (S, S, M)), 'scalar_broadcast_lhs_coef', (), (), (), ident,
         {'beta': 0.2, 'alpha': 0.6}),
        ('baddbmm', (S, S, M), ((S, S, S), (S, S, M)),),
        ('baddbmm', (1,), ((S, S, S), (S, S, M)), 'broadcast_lhs'),
        ('baddbmm', (S, S, M), ((S, S, S), (S, S, M)), 'coef', (), (), (), ident, {'beta': 0.2, 'alpha': 0.6}),
        ('baddbmm', (1,), ((S, S, S), (S, S, M)), 'broadcast_lhs_coef', (),
         (), (), ident, {'beta': 0.2, 'alpha': 0.6}),
        ('baddbmm', (), ((S, S, S), (S, S, M)), 'scalar_broadcast_lhs'),
        ('baddbmm', (), ((S, S, S), (S, S, M)), 'scalar_broadcast_lhs_coef', (), (), (), ident,
         {'beta': 0.2, 'alpha': 0.6}),
        ('addmv', (S,), ((S, M), (M,)),),
        ('addmv', (1,), ((S, M), (M,)), 'broadcast_lhs'),
        ('addmv', (S,), ((S, M), (M,)), 'coef', (), (), (), ident, {'beta': 0.2, 'alpha': 0.6}),
        ('addmv', (1,), ((S, M), (M,)), 'broadcast_lhs_coef', (), (), (), ident, {'beta': 0.2, 'alpha': 0.6}),
        ('addmv', (), ((S, M), (M,)), 'scalar_broadcast_lhs'),
        ('addmv', (), ((S, M), (M,)), 'scalar_broadcast_lhs_coef', (), (), (), ident, {'beta': 0.2, 'alpha': 0.6}),
        ('addr', (S, M), ((S,), (M,)),),
        ('addr', (), ((S,), (M,)), 'broadcast_lhs'),
        ('addr', (S, M), ((S,), (M,)), 'coef', (), (), (), ident, {'beta': 0.2, 'alpha': 0.6}),
        ('addr', (), ((S,), (M,)), 'broadcast_lhs_coef', (), (), (), ident, {'beta': 0.2, 'alpha': 0.6}),
        ('dot', (L,), ((L,),), '', (True,)),
        ('vdot', (L,), ((L,),),),
        ('mm', (S, M), ((M, S),), '', (True,)),
        ('bmm', (M, S, M), ((M, M, S),), '', (True,)),
        ('mv', (S, M), ((M,),), '', (True,)),
        ('ger', (S,), ((M,),)),
        ('inner', (S,), ((S,),), "1d_1d", (False,)),
        ('inner', (), ((S, S),), "scalar_2d", (False,)),
        ('matmul', (L,), ((L,),), '', (True,)),
        ('matmul', (S, M), ((M,),), "2d_1d", (True,)),
        ('matmul', (M,), ((M, S),), "1d_2d", (True,)),
        ('matmul', (S, M), ((M, S),), "2d_2d", (True,)),
        ('matmul', (S, S, M), ((M,),), "3d_1d", (True,)),
        ('matmul', (S, S, M), ((M, S),), "3d_2d", (True,)),
        ('matmul', (M,), ((S, M, S),), "1d_3d", (True,)),
        ('matmul', (S, M), ((S, M, S),), "2d_3d", (True,)),
        ('matmul', (S, S, M, M), ((S, S, M, S),), "4d_4d", (True,)),
        ('matmul', (S, S, M, M), ((M,),), "4d_1d", (True,)),
        ('matmul', (M,), ((S, S, M, S),), "1d_4d", (True,)),
        ('matrix_power', (S, S), [2], "n=2"),
        ('matrix_power', (S, S, S), [3], "n=3"),
        ('matrix_power', (S, S, S), [1], "n=1"),
        ('matrix_power', (S, S, S), [0], "n=0"),
        ('matrix_power', lambda dtype, device: random_fullrank_matrix_distinct_singular_value(S), [-1], "n=-1", (),
         NO_ARGS, [skipCPUIfNoLapack, skipCUDAIfNoMagma]),
        ('matrix_power', lambda dtype, device: random_fullrank_matrix_distinct_singular_value(S), [-3], "n=-3", (),
         NO_ARGS, [skipCPUIfNoLapack, skipCUDAIfNoMagma]),
        ('matrix_power', lambda dtype, device: random_fullrank_matrix_distinct_singular_value(S, S), [-2], "n=-2", (),
         NO_ARGS, [skipCPUIfNoLapack, skipCUDAIfNoMagma]),
        ('matrix_exp', (S, S), NO_ARGS, "single_matrix"),
        ('matrix_exp', (S, S, S), NO_ARGS, "batch_of_matrices"),
        ('mvlgamma', torch.empty(S,).uniform_(0.5, 1), [1], "p=1"),
        ('mvlgamma', torch.empty(S,).uniform_(1, 2), [2], "p=2"),
        ('mvlgamma', torch.empty(S, S).uniform_(1.5, 3), [3], "p=3"),
        ('mvlgamma', torch.empty(S, S).uniform_(2.5, 5), [5], "p=5"),
        ('addcmul', (S, S), ((S, S), (S, S)), '', (True,)),
        ('addcmul', (S, S), ((S, 1), (1, S)), 'broadcast_rhs', (True,)),
        ('addcmul', (1,), ((S, S, 1), (1, S)), 'broadcast_all', (True,)),
        ('addcmul', (S, S), ((S, S), (S, S)), 'scale', (True,), (), (), ident, {'value': 0.5}),
        ('addcmul', (S, S), ((S, 1), (1, S)), 'scale_broadcast_rhs', (True,), (), (), ident, {'value': 0.5}),
        ('addcmul', (1,), ((S, S, 1), (1, S)), 'scale_broadcast_all', (True,), (), (), ident, {'value': 0.5}),
        ('addcmul', (), ((), ()), 'scalar', (True,)),
        ('addcmul', (S, S), ((), ()), 'scalar_broadcast_rhs', (True,)),
        ('addcmul', (), ((S, S, 1), (1, S)), 'scalar_broadcast_lhs', (True,)),
        ('addcmul', (), ((), ()), 'scalar_scale', (True,), (), (), ident, {'value': 0.5}),
        ('addcmul', (S, S), ((), ()), 'scalar_scale_broadcast_rhs', (True,), (), (), ident, {'value': 0.5}),
        ('addcmul', (), ((S, S, 1), (1, S)), 'scalar_scale_broadcast_lhs', (True,), (), (), ident, {'value': 0.5}),
        ('addcdiv', (S, S), ((S, S), (S, S))),
        ('addcdiv', (S, S), ((S, 1), (1, S)), 'broadcast_rhs'),
        ('addcdiv', (1,), ((S, S, 1), (1, S)), 'broadcast_all'),
        ('addcdiv', (S, S), ((S, S), (S, S)), 'scale', (), (), (), ident, {'value': 0.5}),
        ('addcdiv', (S, S), ((S, 1), (1, S)), 'scale_broadcast_rhs', (), (), (), ident, {'value': 0.5}),
        ('addcdiv', (1,), ((S, S, 1), (1, S)), 'scale_broadcast_all', (), (), (), ident, {'value': 0.5}),
        ('addcdiv', (), ((), ()), 'scalar'),
        ('addcdiv', (S, S), ((), ()), 'scalar_broadcast_rhs'),
        ('addcdiv', (), ((S, S, 1), (1, S)), 'scalar_broadcast_lhs'),
        ('addcdiv', (), ((), ()), 'scalar_scale', (), (), (), ident, {'value': 0.5}),
        ('addcdiv', (S, S), ((), ()), 'scalar_scale_broadcast_rhs', (), (), (), ident, {'value': 0.5}),
        ('addcdiv', (), ((S, S, 1), (1, S)), 'scalar_scale_broadcast_lhs', (), (), (), ident, {'value': 0.5}),
        ('zero_', (S, S, S), NO_ARGS),
        ('zero_', (), NO_ARGS, 'scalar'),
        ('logaddexp', (S, S), ((S, S),)),
        ('logaddexp2', (S, S), ((S, S),)),
        ('logsumexp', (S, S), (1,), '', (True,)),
        ('logsumexp', (), (0,), 'scalar', (True,)),
        ('norm', (S, S), (), 'default'),
        ('norm', (S, S), (2,), '2'),
        ('norm', (S, S), (0,), '0'),
        ('norm', (S, S), (0.5,), '0_5'),
        ('norm', (S, S), (1,), '1'),
        ('norm', (S, S), (3,), '3'),
        ('norm', (S, S), (inf,), 'inf'),
        ('norm', (S, S), (-inf,), '-inf'),
        ('norm', (S, S), ('fro',), 'fro_default'),
        ('norm', (S, S), ('fro', [0, 1],), 'fro'),
        ('norm', (S, S), ('nuc',), 'nuc', (), NO_ARGS, [skipCPUIfNoLapack, skipCUDAIfNoMagma]),
        ('norm', (S, S, S), ('nuc', [1, 2]), 'nuc_batched', (), NO_ARGS, [skipCPUIfNoLapack, skipCUDAIfNoMagma]),
        ('norm', (S, S), (-1,), 'neg_1'),
        ('norm', (S, S), (-2,), 'neg_2'),
        ('norm', (S, S), (-0.5,), 'neg_0_5'),
        ('norm', (S, S), (-1.5,), 'neg_1_5'),
        ('norm', (S, S), (-2, 1,), 'neg_2_2_dim', (), [1]),
        ('norm', (S, S), (-1, 1,), 'neg_1_2_dim', (), [1]),
        ('norm', (S, S), (0, 1,), '0_2_dim', (), [1]),
        ('norm', (S, S), (1, 1,), '1_2_dim', (), [1]),
        ('norm', (S, S), (2, 1,), '2_2_dim', (), [1]),
        ('norm', (S, S), (3, 1,), '3_2_dim', (), [1]),
        ('norm', (S, S), (inf, 1,), 'inf_2_dim'),
        ('norm', torch.rand(S, S, S) + 5e-2, (1.5,), '1_5_default'),
        ('norm', (S, S, S), (2, 1), '2_dim', (), [1]),
        ('norm', (S, S, S), (3, 1), '3_dim', (), [1]),
        ('norm', torch.rand(S, S, S) + 5e-2, (1.5, 1), '1_5_dim', (), [1]),
        ('norm', (S, S, S), (2, 1, True), 'keepdim_2_dim', (), [1]),
        ('norm', (S, S, S), (3, 1, True), 'keepdim_3_dim', (), [1]),
        ('norm', torch.rand(S, S, S) + 5e-2, (1.5, 1, True), 'keepdim_1_5_dim', (), [1]),
        ('norm', (), (2, 0), '2_dim_scalar', (), [1]),
        ('norm', (), (3, 0), '3_dim_scalar', (), [1]),
        ('norm', (), (2, 0, True), 'keepdim_2_dim_scalar', (), [1]),
        ('norm', (), (3, 0, True), 'keepdim_3_dim_scalar', (), [1]),
        ('clone', (S, M, S), NO_ARGS),
        ('clone', (), NO_ARGS, 'scalar'),
        ('contiguous', (S, S), NO_ARGS, '', (True,)),
        ('contiguous', torch.randn(S, S).transpose(0, 1), NO_ARGS, 'not_contiguous', (True,)),
        ('dist', (S, S, S), ((S, S, S),)),
        ('dist', (S, S, S), ((S,),), 'broadcast_rhs'),
        ('dist', (S,), ((S, S, S),), 'broadcast_lhs'),
        ('dist', (S, 1, S), ((S, S),), 'broadcast_all'),
        ('dist', (), ((),), 'scalar'),
        ('dist', (S, S, S), ((),), 'scalar_broadcast_rhs'),
        ('dist', (), ((S, S, S),), 'scalar_broadcast_lhs'),
        ('dist', (S, S, S), ((S, S, S), 4), '4'),
        ('dist', (S, S, S), ((S,), 4), '4_broadcast_rhs'),
        ('dist', (S,), ((S, S, S), 4), '4_broadcast_lhs'),
        ('dist', (S, 1, S), ((S, S), 4), '4_broadcast_all'),
        ('dist', (), ((), 4), 'scalar_4'),
        ('dist', (S, S, S), ((), 4), 'scalar_4_broadcast_rhs'),
        ('dist', (), ((S, S, S), 4), 'scalar_4_broadcast_lhs'),
        ('diag', (M, M), NO_ARGS, '2d'),
        ('diag', (3, 5), NO_ARGS, '2d_wide'),
        ('diag', (3, 5), (2,), '2d_wide_pos'),
        ('diag', (3, 5), (-2,), '2d_wide_neg'),
        ('diag', (5, 3), NO_ARGS, '2d_tall'),
        ('diag', (5, 3), (2,), '2d_tall_pos'),
        ('diag', (5, 3), (-2,), '2d_tall_neg'),
        ('diag', (M,), NO_ARGS, '1d'),
        ('diag', (M, M), (1,), '2d_1'),
        ('diag', (M, M), (2,), '2d_2'),
        ('diag_embed', (S, S), NO_ARGS),
        ('diagonal', (M, M), NO_ARGS, '2d'),
        ('diagonal', (3, 5), NO_ARGS, '2d_wide'),
        ('diagonal', (3, 5), (2,), '2d_wide_pos'),
        ('diagonal', (3, 5), (-2,), '2d_wide_neg'),
        ('diagonal', (5, 3), NO_ARGS, '2d_tall'),
        ('diagonal', (5, 3), (2,), '2d_tall_pos'),
        ('diagonal', (5, 3), (-2,), '2d_tall_neg'),
        ('diagonal', (M, M), (1,), '2d_1'),
        ('diagonal', (M, M), (2,), '2d_2'),
        ('diagonal', (M, M, M), (1, 1, 2), '3d_1'),
        ('diagonal', (M, M, M), (2, 0, 1), '3d_2'),
        ('diagonal', (M, M, M), (-2, 0, 1), '3d_3'),
        ('tile', (S, S, S), ([S, S, S, S],), 'more_reps_dims', (False,)),
        ('tile', (S, S, S), ([S, S, S],), 'same_reps_dims', (False,)),
        ('tile', (S, S, S), ([S, M],), 'less_reps_dims', (False,)),
        ('tile', (S, S, S), ([S, S, 0],), 'zero_rep_dim', (False,)),
        ('tile', (), ([S, S, S],), 'empty_tensor', (False,)),
        ('tril', (M, M), NO_ARGS),
        ('tril', (M, M), (2,), 'idx'),
        ('tril', (S, M, M), NO_ARGS, 'batched'),
        ('tril', (S, M, M), (2,), 'batched_idx'),
        ('tril', (3, 3, S, S), NO_ARGS, 'more_batched'),
        ('triu', (M, M), NO_ARGS),
        ('triu', (M, M), (2,), 'idx'),
        ('triu', (S, M, M), NO_ARGS, 'batched'),
        ('triu', (S, M, M), (2,), 'batched_idx'),
        ('triu', (3, 3, S, S), NO_ARGS, 'more_batched'),
        ('trace', (M, M), NO_ARGS),
        ('cross', (S, 3), ((S, 3),)),
        ('cross', (S, 3, S), ((S, 3, S), 1), 'dim'),
        ('index_select', (S, S, S), (0, index_variable(2, S)), 'dim', (), [0]),
        ('index_select', (), (0, torch.tensor([0], dtype=torch.int64)), 'scalar_mixed_dim', (), [0]),
        ('index_select', (), (0, torch.tensor(0, dtype=torch.int64)), 'scalar_dim', (), [0]),
        ('index_add', (S, S), (0, index_variable(2, S), (2, S)), 'dim', (), [0]),
        ('index_add', (), (0, torch.tensor([0], dtype=torch.int64), (1,)), 'scalar_input_dim', (), [0]),
        ('index_add', (), (0, torch.tensor(0, dtype=torch.int64), ()), 'scalar_all_dim', (), [0]),
        ('index_add', (S, S), (0, index_variable(2, S), (2, S)), 'alert_nondeterministic', (), [0],
            [expectedAlertNondeterministic('index_add_cuda_', 'cuda')]),
        ('index_copy', (S, S), (0, index_perm_variable(2, S), (2, S)), 'dim', (), [0]),
        ('index_copy', (S, S), (0, index_perm_variable(2, S), (2, S)), 'dim_alert_nondeterministic', (), [0],
            [expectedAlertNondeterministic('index_copy')]),
        ('index_copy', (), (0, torch.tensor([0], dtype=torch.int64), (1,)), 'scalar_input_dim', (), [0]),
        ('index_copy', (), (0, torch.tensor(0, dtype=torch.int64), ()), 'scalar_all_dim', (), [0]),
        ('index_fill', (S, S), (0, index_variable(2, S), 2), 'dim', (), [0]),
        ('index_fill', (S, S), (0, index_variable(2, S), ()), 'variable_dim', (), [0]),
        ('index_fill', (S, S), (0, torch.tensor(0, dtype=torch.int64), 2), 'scalar_index_dim', (), [0]),
        ('index_fill', (), (0, torch.tensor([0], dtype=torch.int64), 2), 'scalar_input_dim', (), [0]),
        ('index_fill', (), (0, torch.tensor(0, dtype=torch.int64), 2), 'scalar_both_dim', (), [0]),
        ('inverse', lambda dtype, device: random_fullrank_matrix_distinct_singular_value(S, dtype=dtype).to(device),
            NO_ARGS, '', (), NO_ARGS, [skipCPUIfNoLapack, skipCUDAIfNoMagma]),
        ('inverse', lambda dtype, device: random_fullrank_matrix_distinct_singular_value(S, 2, 3, dtype=dtype).to(device),
         NO_ARGS, 'batched', (), NO_ARGS, [skipCPUIfNoLapack, skipCUDAIfNoMagma]),
        ('det', (S, S), NO_ARGS, '', (), NO_ARGS, [skipCPUIfNoLapack, skipCUDAIfNoMagma]),
        ('det', (1, 1), NO_ARGS, '1x1', (), NO_ARGS, [skipCPUIfNoLapack, skipCUDAIfNoMagma]),
        ('det', lambda dtype, device: random_symmetric_matrix(S), NO_ARGS, 'symmetric', (),
            NO_ARGS, [skipCPUIfNoLapack, skipCUDAIfNoMagma]),
        ('det', lambda dtype, device: random_symmetric_psd_matrix(S),
            NO_ARGS, 'symmetric_psd', (), NO_ARGS, [skipCPUIfNoLapack, skipCUDAIfNoMagma]),
        ('det', lambda dtype, device: random_symmetric_pd_matrix(S),
            NO_ARGS, 'symmetric_pd', (), NO_ARGS, [skipCPUIfNoLapack, skipCUDAIfNoMagma]),
        ('det', lambda dtype, device: random_square_matrix_of_rank(S, S - 2),
            NO_ARGS, 'dim2_null', (), NO_ARGS, [skipCPUIfNoLapack, skipCUDAIfNoMagma]),
        ('det', lambda dtype, device: random_square_matrix_of_rank(S, 1), NO_ARGS, 'rank1', (),
            NO_ARGS, [skipCPUIfNoLapack, skipCUDAIfNoMagma]),
        ('det', lambda dtype, device: random_square_matrix_of_rank(S, 2), NO_ARGS, 'rank2', (),
            NO_ARGS, [skipCPUIfNoLapack, skipCUDAIfNoMagma]),
        ('det', lambda dtype, device: random_fullrank_matrix_distinct_singular_value(S), NO_ARGS,
         'distinct_singular_values', (), NO_ARGS, [skipCPUIfNoLapack, skipCUDAIfNoMagma]),
        ('det', (3, 3, S, S), NO_ARGS, 'batched', (), NO_ARGS, [skipCPUIfNoLapack, skipCUDAIfNoMagma]),
        ('det', (3, 3, 1, 1), NO_ARGS, 'batched_1x1', (), NO_ARGS, [skipCPUIfNoLapack, skipCUDAIfNoMagma]),
        ('det', lambda dtype, device: random_symmetric_matrix(S, 3),
            NO_ARGS, 'batched_symmetric', (), NO_ARGS, [skipCPUIfNoLapack, skipCUDAIfNoMagma]),
        ('det', lambda dtype, device: random_symmetric_psd_matrix(S, 3),
            NO_ARGS, 'batched_symmetric_psd', (), NO_ARGS, [skipCPUIfNoLapack, skipCUDAIfNoMagma]),
        ('det', lambda dtype, device: random_symmetric_pd_matrix(S, 3),
            NO_ARGS, 'batched_symmetric_pd', (), NO_ARGS, [skipCPUIfNoLapack, skipCUDAIfNoMagma]),
        ('det', lambda dtype, device: random_fullrank_matrix_distinct_singular_value(S, 3, 3), NO_ARGS,
         'batched_distinct_singular_values', (), NO_ARGS, [skipCPUIfNoLapack, skipCUDAIfNoMagma]),
        # For `logdet` and `slogdet`, the function at det=0 is not smooth.
        # We need to exclude tests with det=0 (e.g. dim2_null, rank1, rank2) and use
        # `make_nonzero_det` to make the random matrices have nonzero det. For
        # `logdet`, we also set `make_nonzero_det(matrix, sign=1)` to make the
        # matrix have positive det.
        ('logdet', lambda dtype, device: make_nonzero_det(torch.randn(S, S), 1),
            NO_ARGS, '', (), NO_ARGS, [skipCPUIfNoLapack, skipCUDAIfNoMagma]),
        ('logdet', lambda dtype, device: make_nonzero_det(torch.randn(1, 1), 1),
            NO_ARGS, '1x1', (), NO_ARGS, [skipCPUIfNoLapack, skipCUDAIfNoMagma]),
        ('logdet', lambda dtype, device: make_nonzero_det(random_symmetric_matrix(S), 1), NO_ARGS,
         'symmetric', (), NO_ARGS, [skipCPUIfNoLapack, skipCUDAIfNoMagma]),
        ('logdet', lambda dtype, device: make_nonzero_det(random_symmetric_pd_matrix(S), 1), NO_ARGS,
         'symmetric_pd', (), NO_ARGS, [skipCPUIfNoLapack, skipCUDAIfNoMagma]),
        ('logdet', lambda dtype, device: make_nonzero_det(random_fullrank_matrix_distinct_singular_value(S), 1, 0), NO_ARGS,
         'distinct_singular_values', (), NO_ARGS, [skipCPUIfNoLapack, skipCUDAIfNoMagma]),
        ('logdet', lambda dtype, device: make_nonzero_det(torch.randn(3, 3, S, S), 1),
            NO_ARGS, 'batched', (), NO_ARGS, [skipCPUIfNoLapack, skipCUDAIfNoMagma]),
        ('logdet', lambda dtype, device: make_nonzero_det(torch.randn(3, 3, 1, 1), 1),
            NO_ARGS, 'batched_1x1', (), NO_ARGS, [skipCPUIfNoLapack, skipCUDAIfNoMagma]),
        ('logdet', lambda dtype, device: make_nonzero_det(random_symmetric_matrix(S, 3), 1), NO_ARGS,
         'batched_symmetric', (), NO_ARGS, [skipCPUIfNoLapack, skipCUDAIfNoMagma]),
        ('logdet', lambda dtype, device: make_nonzero_det(random_symmetric_pd_matrix(S, 3), 1), NO_ARGS,
         'batched_symmetric_pd', (), NO_ARGS, [skipCPUIfNoLapack, skipCUDAIfNoMagma]),
        ('logdet', lambda dtype, device: make_nonzero_det(random_fullrank_matrix_distinct_singular_value(S, 3), 1, 0), NO_ARGS,
         'batched_distinct_singular_values', (), NO_ARGS, [skipCPUIfNoLapack, skipCUDAIfNoMagma]),
        ('slogdet', lambda dtype, device: make_nonzero_det(torch.randn(1, 1), 1), NO_ARGS,
         '1x1_pos_det', (), NO_ARGS, [skipCPUIfNoLapack, skipCUDAIfNoMagma], itemgetter(1)),
        ('slogdet', lambda dtype, device: make_nonzero_det(torch.randn(1, 1), -1), NO_ARGS,
         '1x1_neg_det', (), NO_ARGS, [skipCPUIfNoLapack, skipCUDAIfNoMagma], itemgetter(1)),
        ('slogdet', lambda dtype, device: make_nonzero_det(torch.randn(S, S), 1), NO_ARGS,
         'pos_det', (), NO_ARGS, [skipCPUIfNoLapack, skipCUDAIfNoMagma], itemgetter(1)),
        ('slogdet', lambda dtype, device: make_nonzero_det(torch.randn(S, S), -1), NO_ARGS,
         'neg_det', (), NO_ARGS, [skipCPUIfNoLapack, skipCUDAIfNoMagma], itemgetter(1)),
        ('slogdet', lambda dtype, device: make_nonzero_det(random_symmetric_matrix(S)), NO_ARGS,
         'symmetric', (), NO_ARGS, [skipCPUIfNoLapack, skipCUDAIfNoMagma], itemgetter(1)),
        ('slogdet', lambda dtype, device: random_symmetric_pd_matrix(S), NO_ARGS,
         'symmetric_pd', (), NO_ARGS, [skipCPUIfNoLapack, skipCUDAIfNoMagma], itemgetter(1)),
        ('slogdet', lambda dtype, device: random_fullrank_matrix_distinct_singular_value(S), NO_ARGS,
         'distinct_singular_values', (), NO_ARGS, [skipCPUIfNoLapack, skipCUDAIfNoMagma], itemgetter(1)),
        ('slogdet', lambda dtype, device: make_nonzero_det(torch.randn(3, 3, 1, 1), -1), NO_ARGS,
         'batched_1x1_neg_det', (), NO_ARGS, [skipCPUIfNoLapack, skipCUDAIfNoMagma], itemgetter(1)),
        ('slogdet', lambda dtype, device: make_nonzero_det(torch.randn(3, 3, S, S), 1), NO_ARGS,
         'batched_pos_det', (), NO_ARGS, [skipCPUIfNoLapack, skipCUDAIfNoMagma], itemgetter(1)),
        ('slogdet', lambda dtype, device: make_nonzero_det(random_symmetric_matrix(S, 3)), NO_ARGS,
         'batched_symmetric', (), NO_ARGS, [skipCPUIfNoLapack, skipCUDAIfNoMagma], itemgetter(1)),
        ('slogdet', lambda dtype, device: random_symmetric_pd_matrix(S, 3), NO_ARGS,
         'batched_symmetric_pd', (), NO_ARGS, [skipCPUIfNoLapack, skipCUDAIfNoMagma], itemgetter(1)),
        ('slogdet', lambda dtype, device: random_fullrank_matrix_distinct_singular_value(S, 3), NO_ARGS,
         'batched_distinct_singular_values', (), NO_ARGS, [skipCPUIfNoLapack, skipCUDAIfNoMagma], itemgetter(1)),
        ('qr', (S, S), (False,), 'square_single', (), NO_ARGS, [skipCPUIfNoLapack, skipCUDAIfNoMagma]),
        ('qr', (S, S - 2), (True,), 'tall_single' , (), NO_ARGS, [skipCPUIfNoLapack, skipCUDAIfNoMagma]),
        ('qr', (S - 2, S), (False,), 'wide_single' , (), NO_ARGS, [skipCPUIfNoLapack, skipCUDAIfNoMagma]),
        ('qr', (3, S, S), (False,), 'square_batched', (), NO_ARGS, [skipCPUIfNoLapack, skipCUDAIfNoMagma]),
        ('qr', (3, S, S - 2), (True,), 'tall_batched', (), NO_ARGS, [skipCPUIfNoLapack, skipCUDAIfNoMagma]),
        ('qr', (3, S - 2, S), (True,), 'wide_batched' , (), NO_ARGS, [skipCPUIfNoLapack, skipCUDAIfNoMagma]),
        ('qr', (3, 2, S, S), (False,), 'square_many_batched', (), NO_ARGS, [skipCPUIfNoLapack, skipCUDAIfNoMagma]),
        ('qr', (3, 2, S, S - 2), (True,), 'tall_many_batched', (), NO_ARGS, [skipCPUIfNoLapack, skipCUDAIfNoMagma]),
        ('qr', (3, 2, S - 2, S), (True,), 'wide_many_batched', (), NO_ARGS, [skipCPUIfNoLapack, skipCUDAIfNoMagma]),
        ('lu', (S, S), (True, False), 'square_single_no_info', (), NO_ARGS, [skipCPUIfNoLapack, skipCUDAIfNoMagma]),
        ('lu', (S, S), (True, True), 'square_single_with_info', (), NO_ARGS, [skipCPUIfNoLapack, skipCUDAIfNoMagma]),
        ('lu', (3, S, S), (True, False), 'square_batch_no_info', (), NO_ARGS, [skipCPUIfNoLapack, skipCUDAIfNoMagma]),
        ('lu', (3, S, S), (True, True), 'square_batch_with_info', (), NO_ARGS, [skipCPUIfNoLapack, skipCUDAIfNoMagma]),
        ('lu', (3, 3, S, S), (True, False), 'square_many_batches_no_info', (), NO_ARGS, [skipCPUIfNoLapack, skipCUDAIfNoMagma]),
        ('lu', (3, 3, S, S), (True, True), 'square_many_batches_with_info', (), NO_ARGS, [skipCPUIfNoLapack, skipCUDAIfNoMagma]),
        ('solve', (S, S), (lambda dtype, device: random_fullrank_matrix_distinct_singular_value(
            S, silent=True, dtype=dtype, device=device),), '', (), NO_ARGS, [skipCPUIfNoLapack, skipCUDAIfNoMagma]),
        ('solve', (S, S, S),
            (lambda dtype, device:
                random_fullrank_matrix_distinct_singular_value(S, S, silent=True, dtype=dtype, device=device),),
         'batched', (), NO_ARGS, [skipCPUIfNoLapack, skipCUDAIfNoMagma]),
        ('solve', (2, 3, S, S),
            (lambda dtype, device:
                random_fullrank_matrix_distinct_singular_value(S, 2, 3, silent=True, dtype=dtype, device=device),),
         'batched_dims', (), NO_ARGS, [skipCPUIfNoLapack, skipCUDAIfNoMagma]),
        ('solve', (2, 2, S, S),
            (lambda dtype, device:
                random_fullrank_matrix_distinct_singular_value(S, 1, silent=True, dtype=dtype, device=device),),
         'batched_broadcast_A', (), NO_ARGS, [skipCPUIfNoLapack, skipCUDAIfNoMagma]),
        ('solve', (1, S, S),
            (lambda dtype, device:
                random_fullrank_matrix_distinct_singular_value(S, 2, 2, silent=True, dtype=dtype, device=device),),
         'batched_broadcast_b', (), NO_ARGS, [skipCPUIfNoLapack, skipCUDAIfNoMagma]),
        ('fill_', (S, S, S), (1,), 'number'),
        ('fill_', (), (1,), 'number_scalar'),
        ('fill_', (S, S, S), ((),), 'variable'),
        ('eq_', (S, S, S), ((S, S, S),)),
        ('eq_', (S, S, S), ((1,),), 'broadcast_rhs'),
        ('eq_', (), ((),), 'scalar'),
        ('eq_', (S, S, S), ((),), 'scalar_broadcast_rhs'),
        ('ne_', (S, S, S), ((S, S, S),)),
        ('ne_', (S, S, S), ((1,),), 'broadcast_rhs'),
        ('ne_', (), ((),), 'scalar'),
        ('ne_', (S, S, S), ((),), 'scalar_broadcast_rhs'),
        ('gt_', (S, S, S), ((S, S, S),)),
        ('gt_', (S, S, S), ((1,),), 'broadcast_rhs'),
        ('gt_', (), ((),), 'scalar'),
        ('gt_', (S, S, S), ((),), 'scalar_broadcast_rhs'),
        ('ge_', (S, S, S), ((S, S, S),)),
        ('ge_', (S, S, S), ((1,),), 'broadcast_rhs'),
        ('ge_', (), ((),), 'scalar'),
        ('ge_', (S, S, S), ((),), 'scalar_broadcast_rhs'),
        ('lt_', (S, S, S), ((S, S, S),)),
        ('lt_', (S, S, S), ((1,),), 'broadcast_rhs'),
        ('lt_', (), ((),), 'scalar'),
        ('lt_', (S, S, S), ((),), 'scalar_broadcast_rhs'),
        ('le_', (S, S, S), ((S, S, S),)),
        ('le_', (S, S, S), ((1,),), 'broadcast_rhs'),
        ('le_', (), ((),), 'scalar'),
        ('le_', (S, S, S), ((),), 'scalar_broadcast_rhs'),
        ('eq_', (S, S, S), (0,), 'pyscalar'),
        ('ne_', (S, S, S), (0,), 'pyscalar'),
        ('gt_', (S, S, S), (0,), 'pyscalar'),
        ('ge_', (S, S, S), (0,), 'pyscalar'),
        ('le_', (S, S, S), (0,), 'pyscalar'),
        ('lt_', (), (0,), 'pyscalar'),
        ('eq_', (), (0,), 'pyscalar_scalar'),
        ('ne_', (), (0,), 'pyscalar_scalar'),
        ('gt_', (), (0,), 'pyscalar_scalar'),
        ('ge_', (), (0,), 'pyscalar_scalar'),
        ('lt_', (), (0,), 'pyscalar_scalar'),
        ('le_', (), (0,), 'pyscalar_scalar'),
        ('permute', (1, 2, 3, 4), (0, 2, 3, 1), '', (True,)),
        ('permute', (1, 2, 3, 4), (0, -2, -1, 1), 'neg_dim', (True,)),
        ('permute', (), (dont_convert(()),), 'scalar', (True,)),
        ('select', (S, S, S), (1, 2), 'dim', (), [0]),
        ('select', (S, S, S), (1, -1), 'wrap_dim', (), [0]),
        ('select', (S,), (0, 2), '1d'),
        ('narrow', (S, S, S), (1, 2, 2), 'dim', (), [0]),
        ('narrow', (S, S, S), (1, 0, 0), 'empty_dim', (), [0]),
        ('squeeze', (S, 1, S, 1), NO_ARGS, '', (True,)),
        ('squeeze', (1, 1, 1, 1), NO_ARGS, 'input_sizes_are_ones', (True,)),
        ('squeeze', (S, 1, S, 1), (1,), '1_dim', (True,), [0]),
        ('squeeze', (S, 1, S, 1), (2,), 'not_1_dim', (True,), [0]),
        ('squeeze', (), (0,), 'scalar', (True,), [0]),
        ('unsqueeze', (S, S, S), (0,), 'first', (True,), [0]),
        ('unsqueeze', (S, S, S), (1,), 'middle', (True,), [0]),
        ('unsqueeze', (S, S, S), (3,), 'last', (True,), [0]),
        ('unsqueeze', (), (0,), 'scalar', (True,), [0]),
        ('chunk', (S, S, S), (2,), '', (True, 'prim::ConstantChunk')),
        ('chunk', (S, S, S), (S, 1), 'dim', (True, 'prim::ConstantChunk'), [1]),
        ('split', (S, S, S), (2,), '', (True,)),
        ('split', (S, S, S), (S, 1), 'dim', (True,), [1]),
        ('split', (S, S, S), ([int(S / 3), S - int(S / 3) * 2, int(S / 3)],), 'size_list',
            (True, 'aten::split_with_sizes')),
        ('split', (S, S, S), ([int(S / 2), S - int(S / 2) * 2, int(S / 2)], 2), 'size_list_dim',
            (True, 'aten::split_with_sizes'), [1]),
        ('split_with_sizes', (S, S, S), ([int(S / 3), S - int(S / 3) * 2, int(S / 3)],), '', (True,)),
        ('split_with_sizes', (S, S, S), ([int(S / 3), S - int(S / 3), 0],), 'size_0', (True, )),
        ('split_with_sizes', (S, S, S), ([int(S / 3), S - int(S / 3) * 2, int(S / 3)],), 'dim', (True, ), [1]),
        ('tensor_split', (S, S, S), (3,), 'sections', (False,)),
        ('tensor_split', (S, S, S), (3, 1), 'sections_dim', (False,), [1]),
        ('tensor_split', (S, S, S), ([2, 4],), 'indices', (False,)),
        ('tensor_split', (S, S, S), ([2, 4], 1), 'indices_dim', (False,), [1]),
        ('gather', (M, S), (0, gather_variable((S, S), 1, M, True)), 'dim0', (), [0]),
        ('gather', (M, S), (1, gather_variable((M, S // 2), 0, S, True)), 'dim1', (), [0]),
        ('gather', (), (0, torch.tensor([0], dtype=torch.int64)), 'scalar_input', (), [0]),
        ('gather', (S,), (0, torch.tensor(0, dtype=torch.int64)), 'scalar_index', (), [0]),
        ('gather', (), (0, torch.tensor(0, dtype=torch.int64)), 'scalar_both', (), [0]),
        ('scatter', (M, S), (0, gather_variable((S, S), 1, M), (S, S)), 'dim0', (), [0]),
        ('scatter', (M, S), (1, gather_variable((M, S // 2), 0, S), (M, S // 2)), 'dim1', (), [0]),
        ('scatter', (), (0, torch.tensor(0, dtype=torch.int64), ()), 'scalartensor_all_dim0', (), [0]),
        ('scatter', (), (0, torch.tensor(0, dtype=torch.int64), 2.5), 'scalar_all_dim0', (), [0]),
        ('scatter_add', (M, S), (0, gather_variable((S, S), 1, M), (S, S)), 'dim0', (), [0]),
        ('scatter_add', (M, S), (1, gather_variable((M, S // 2), 0, S), (M, S // 2)), 'dim1', (), [0]),
        ('scatter_add', (), (0, torch.tensor(0, dtype=torch.int64), ()), 'scalar_all_dim0', (), [0]),
        ('scatter_add', (M, S), (0, gather_variable((S, S), 1, M), (S, S)), 'alert_nondeterministic', (), [0],
            [expectedAlertNondeterministic('scatter_add_cuda_kernel', 'cuda')]),
        ('masked_select', (M, M), (mask_not_all_zeros((M, M)),)),
        ('masked_select', (M, M), (mask_not_all_zeros((M,)),), 'broadcast_rhs'),
        ('masked_select', (M,), (mask_not_all_zeros((M, M)),), 'broadcast_lhs'),
        ('masked_select', (M, 1, M), (mask_not_all_zeros((M, M)),),
         'broadcast_all'),
        ('masked_select', (), (torch.tensor(1, dtype=torch.bool),), 'scalar'),
        ('masked_select', (M, M), (torch.tensor(1, dtype=torch.bool),), 'scalar_broadcast_rhs'),
        ('masked_select', (), (mask_not_all_zeros((M, M)),), 'scalar_broadcast_lhs'),
        ('masked_fill', (M, M), (torch.BoolTensor(M, M).bernoulli_(), 10)),
        ('masked_fill', (M, M), (torch.BoolTensor(M, M).bernoulli_(), ()), 'tensor'),
        ('masked_fill', (M,), (torch.BoolTensor(M, M).bernoulli_(), 10), 'broadcast_lhs'),
        ('masked_fill', (M, M), (torch.BoolTensor(M,).bernoulli_(), 10), 'broadcast_rhs'),
        ('masked_fill', (), (torch.tensor(0, dtype=torch.bool).bernoulli_(), 10), 'scalar'),
        ('masked_fill', (), (torch.tensor(0, dtype=torch.bool).bernoulli_(), ()),
         'scalar_variable'),
        ('masked_fill', (M, M), (torch.tensor(0, dtype=torch.bool).bernoulli_(), 10),
         'scalar_broadcast_rhs'),
        ('masked_scatter', (M, M), (torch.BoolTensor(M, M).bernoulli_(), (M, M))),
        ('masked_scatter', (M,), (torch.BoolTensor(M, M).bernoulli_(), (M, M)),
         'broadcast_lhs'),
        ('masked_scatter', (M, M), (torch.BoolTensor(M,).bernoulli_(), (M, M)),
         'broadcast_rhs'),
        ('masked_scatter', (M, M), (bernoulli_scalar(), (M, M)), 'scalar'),
        ('masked_scatter', (M, M), (bernoulli_scalar(), (M, M)),
         'scalar_broadcast_rhs'),
        ('maximum', (S, S), ((S, S),)),
        ('minimum', (S, S), ((S, S),)),
        ('resize_', (S, S, S), (torch.Size([S * S, S])), 'fewer_dims'),
        ('resize_', (), (dont_convert(()),), 'scalar'),
        ('resize_', (), (torch.Size([1, 1, 1])), 'scalar_to_dims'),
        ('resize_as_', (), (non_differentiable(torch.tensor(5.)),), 'scalar'),
        ('resize_as_', (), (non_differentiable(torch.randn((1, 1, 1))),), 'scalar_to_dims'),
        ('resize_as_', (S, S, S), (non_differentiable(torch.randn(S * S, S)),)),
        ('sort', (S, M, S), NO_ARGS),
        ('sort', (S, M, S), (1,), 'dim'),
        ('sort', (S, M, S), (1, True), 'dim_desc'),
        ('sort', (), NO_ARGS, 'scalar'),
        ('sort', (), (0,), 'dim_scalar'),
        ('sort', (), (0, True), 'dim_desc_scalar'),
        ('msort', (S, M, S), NO_ARGS),
        ('topk', (S, M, S), (3,)),
        ('topk', (S, M, S), (3, 1), 'dim', (), [1]),
        ('topk', (S, M, S), (3, 1, True), 'dim_desc', (), [1]),
        ('topk', (S, M, S), (3, 1, True, True), 'dim_desc_sort', (), [1]),
        ('topk', (), (1,), 'scalar'),
        ('topk', (), (1, 0), 'dim_scalar', (), [1]),
        ('topk', (), (1, 0, True), 'dim_desc_scalar', (), [1]),
        ('topk', (), (1, 0, True, True), 'dim_desc_sort_scalar', (), [1]),
        ('take', (S, S, S), (torch.LongTensor([[-3, 2], [20, 2]]),)),
        ('take', (S, S, S), (torch.tensor(0, dtype=torch.int64),), 'scalar_index'),
        ('take', (), (torch.LongTensor([0]),), 'scalar_data'),
        ('take', (), (torch.tensor(0, dtype=torch.int64),), 'scalar_both'),
        ('where', (M, M), (mask_not_all_zeros((M, M)), (M, M)), '', (True,)),
        ('where', (M, 1, M), (mask_not_all_zeros((M, M)), (M, M, 1)), 'broadcast_all', (True,)),
        ('where', (), (bernoulli_scalar(), ()), 'scalar', (True,)),
        ('where', (M, 1, M), (bernoulli_scalar(), (M, M, 1)), 'scalar_broadcast_mask', (True,)),
        ('where', (), (mask_not_all_zeros((M, M)), ()), 'scalar_broadcast_non_mask', (True,)),
        ('__getitem__', torch.randn(S, S, S), (dont_convert([1, 2]),)),
        ('__getitem__', torch.randn(S, S, S), (slice(0, 3),), 'slice'),
        ('__getitem__', torch.randn(S, S, S), (dont_convert([slice(0, 3), 1]),), 'slice_index'),
        ('__getitem__', torch.randn(S, S, S), (dont_convert([[0, 2, 3], [1, 3, 3], [0, 0, 2]]),), 'adv_index'),
        ('__getitem__', torch.randn(S, S, S), (dont_convert([[0, 0, 3], [1, 1, 3], [0, 0, 2]]),), 'adv_index_dup'),
        ('__getitem__', torch.randn(S, S, S), (dont_convert([slice(None), slice(None), [0, 3]]),), 'adv_index_end'),
        ('__getitem__', torch.randn(S, S, S), (dont_convert([slice(None), [0, 3], slice(None)]),), 'adv_index_mid'),
        ('__getitem__', torch.randn(S, S, S), (dont_convert([[0, 3], slice(None), slice(None)]),), 'adv_index_beg'),
        ('__getitem__', torch.randn(S, S, S), (dont_convert([[0, 3], [1, 2], slice(None)]),), 'adv_index_comb'),
        ('__getitem__', torch.randn(S, S, S), (dont_convert([[0, 3], ]),), 'adv_index_sub'),
        ('__getitem__', torch.randn(S, S, S), (dont_convert([[0, 3], slice(None)]),), 'adv_index_sub_2'),
        ('__getitem__', torch.randn(S, S, S), (dont_convert([[0, 3], Ellipsis]),), 'adv_index_sub_3'),
        ('__getitem__', torch.randn(S, S, S), (dont_convert([[0, 2, 3], [1, 3, 3],
                                                             torch.LongTensor([0, 0, 2])]),), 'adv_index_var'),
        ('to_sparse', (S, S), (), '', (), (), [], lambda x: x.to_dense()),
        ('triangular_solve', (S, M), ((S, S), ), '', (), NO_ARGS, [skipCPUIfNoLapack, skipCUDAIfNoMagma]),
        ('kron', (S, S), ((M, L),))
    ]

def create_input(call_args, requires_grad=True, non_contiguous=False, call_kwargs=None, dtype=torch.double, device=None):
    if not isinstance(call_args, tuple):
        call_args = (call_args,)

    def map_arg(arg):
        def maybe_non_contig(tensor):
            return tensor if not non_contiguous else make_non_contiguous(tensor)

        if isinstance(arg, torch.Size) or isinstance(arg, dont_convert):
            return arg
        elif isinstance(arg, tuple) and len(arg) == 0:
            var = torch.randn((), dtype=dtype, device=device)
            var.requires_grad = requires_grad
            return var
        elif isinstance(arg, tuple) and not isinstance(arg[0], torch.Tensor):
            return Variable(maybe_non_contig(torch.randn(*arg, dtype=dtype, device=device)), requires_grad=requires_grad)
        # double check casting
        elif isinstance(arg, non_differentiable):
            if isinstance(arg.tensor, torch.Tensor):
                return maybe_non_contig(arg.tensor.to(device=device))
            return maybe_non_contig(arg.tensor.to(device=device))
        elif isinstance(arg, torch.Tensor):
            if arg.dtype == torch.float:
                arg = arg.double()
            if arg.dtype == torch.cfloat:
                arg = arg.to(torch.cdouble)
            if arg.is_complex() != dtype.is_complex:
                raise RuntimeError("User provided tensor is real for a test that runs with complex dtype, ",
                                   "which is not supported for now")
            # NOTE: We do clone() after detach() here because we need to be able to change size/storage of v afterwards
            v = maybe_non_contig(arg).detach().to(device=device).clone()
            v.requires_grad = requires_grad and (v.is_floating_point() or v.is_complex())
            return v
        elif callable(arg):
            return map_arg(arg(dtype=dtype, device=device))
        else:
            return arg
    args_out = tuple(map_arg(arg) for arg in call_args)
    kwargs_out = {k: map_arg(v) for k, v in call_kwargs.items()} if call_kwargs else {}
    return args_out, kwargs_out


def _compare_trilu_indices(
        self, row, col, offset=0, dtype=torch.long, device='cpu'):
    if row == 0 or col == 0:
        # have to handle this separately as tril and triu does not take
        # empty matrix as input
        self.assertEqual(
            torch.empty(0, 2, dtype=dtype, device=device).transpose(0, 1),
            torch.tril_indices(row, col, offset, dtype=dtype, device=device))

        self.assertEqual(
            torch.empty(0, 2, dtype=dtype, device=device).transpose(0, 1),
            torch.triu_indices(row, col, offset, dtype=dtype, device=device))

    else:
        # TODO(#38095): Replace assertEqualIgnoreType. See issue #38095
        self.assertEqualIgnoreType(
            torch.ones(row, col, device='cpu')
                 .tril(offset).nonzero().to(dtype).transpose(0, 1),
            torch.tril_indices(row, col, offset, dtype=dtype, device=device))

        # TODO(#38095): Replace assertEqualIgnoreType. See issue #38095
        self.assertEqualIgnoreType(
            torch.ones(row, col, device='cpu')
                 .tril(offset).nonzero().to(dtype).transpose(0, 1),
            torch.tril_indices(row, col, offset, dtype=dtype, device=device))


def _compare_large_trilu_indices(
        self, row, col, offset=0, dtype=torch.long, device='cpu'):
    l = torch.ones(row, col, dtype=dtype, device='cpu').tril(offset) \
             .nonzero()[-100:-1, :].transpose(0, 1).to(device)
    torch.cuda.empty_cache()

    r = torch.tril_indices(
        row, col, offset, dtype=dtype, device=device)[:, -100:-1]
    self.assertEqual(l, r)
    torch.cuda.empty_cache()

    l = torch.ones(row, col, dtype=dtype, device='cpu').triu(offset) \
             .nonzero()[-100:-1, :].transpose(0, 1).to(device)
    torch.cuda.empty_cache()

    r = torch.triu_indices(
        row, col, offset, dtype=dtype, device=device)[:, -100:-1]
    self.assertEqual(l, r)
    torch.cuda.empty_cache()

# (
#   row
#   col
#   offset (optional)
#   dtype (optional)
# )
tri_tests_args = [
    (1, 1),
    (3, 3),
    (3, 3, 1),
    (3, 3, 2),
    (3, 3, 200),
    (3, 3, -1),
    (3, 3, -2),
    (3, 3, -200),
    (0, 3, 0),
    (0, 3, 1),
    (0, 3, -1),
    (3, 0, 0),
    (3, 0, 1),
    (3, 0, -1),
    (0, 0, 0),
    (0, 0, 1),
    (0, 0, -1),
    (3, 6, 0),
    (3, 6, 1),
    (3, 6, 3),
    (3, 6, 9),
    (3, 6, -1),
    (3, 6, -3),
    (3, 6, -9),
    (6, 3, 0),
    (6, 3, 1),
    (6, 3, 3),
    (6, 3, 9),
    (6, 3, -1),
    (6, 3, -3),
    (6, 3, -9),
    (258, 253, 1, torch.float32),
    (257, 258, 1, torch.float64),
    (258, 258, 1, torch.short),
    (3, 513, 1, torch.long),
    (513, 3, 1, torch.int),
    (513, 0, 1, torch.double),
    (1024, 1024),
    (1024, 1024, 500, torch.float32),
    (1024, 1024, 1023),
    (1024, 1024, -500),
    (1023, 1025),
    (1025, 1023, 1022),
    (1024, 1024, -500),
    (3, 2028),
    (3, 2028, 1),
    (3, 2028, -1),
    (2028, 3),
    (2028, 1),
    (2028, 1, -1)
]

tri_large_tests_args: List[Tuple[int, ...]] = [
    # Large test cases below are deliberately commented out to speed up CI
    # tests and to avoid OOM error. When modifying implementations of
    # tril_indices and triu_indices, please enable these tests and make sure
    # they pass.
    #
    # (1, 268435455),
    # (5000, 5000),
    # (10000, 10000),
    # (268435455, 1),
    # (134217727, 2, 1),
    # (2, 134217727, 1),
    # (536870901, 1),
    # (1, 536870901),
    # (268435455, 2, 1),
    # (2, 268435455, 1)
]


def run_additional_tri_tests(self, device):
    x = torch.ones(
        3, 3, dtype=torch.long, device=device, layout=torch.strided)
    l = x.tril(0).nonzero().transpose(0, 1)
    u = x.triu(0).nonzero().transpose(0, 1)
    self.assertEqual(l, torch.tril_indices(3, 3, device=device))
    self.assertEqual(
        l, torch.tril_indices(3, 3, device=device, layout=torch.strided))

    self.assertEqual(u, torch.triu_indices(3, 3, device=device))
    self.assertEqual(
        u, torch.triu_indices(3, 3, device=device, layout=torch.strided))

    self.assertRaises(
        RuntimeError,
        lambda: torch.triu_indices(
            1, 1, device=device, layout=torch.sparse_coo))

    self.assertRaises(
        RuntimeError,
        lambda: torch.tril_indices(
            1, 1, device=device, layout=torch.sparse_coo))


def unpack_variables(args):
    if istuple(args):
        return tuple(unpack_variables(elem) for elem in args)
    else:
        return args


EXCLUDE_FUNCTIONAL = {
    'addmm',
    'addmm_',
    'addbmm',
    'baddbmm',
    'addmv',
    'addmv_',
    'addr',
    'addr_',
    'reshape',
    'where'  # argument order
}
EXCLUDE_GRADCHECK: Dict[str, Any] = {
}
EXCLUDE_GRADGRADCHECK: Dict[str, Any] = {
}
EXCLUDE_GRADGRADCHECK_BY_TEST_NAME = {
    # *det methods uses svd in backward when matrix is not invertible. However,
    # svd backward is unstable unless the matrix has positive distinct singular
    # values. Generated random matrices satisfy this with high probability, but
    # we can't rely on it. So only test gradgrad on invertible test cases and
    # _distinct_singular_values.
    'test_det',
    'test_det_1x1',
    'test_det_symmetric',
    'test_det_symmetric_psd',
    'test_det_dim2_null',
    'test_det_rank1',
    'test_det_rank2',
    'test_det_batched',
    'test_det_batched_1x1',
    'test_det_batched_symmetric',
    'test_det_batched_symmetric_psd',
    # `other` expand_as(self, other) is not used in autograd.
    'test_expand_as',
    'test_logdet',
    'test_logdet_1x1',
    'test_logdet_symmetric',
    'test_logdet_batched',
    'test_logdet_batched_1x1',
    'test_logdet_batched_symmetric',
    'test_slogdet_1x1_neg_det',
    'test_slogdet_neg_det',
    'test_slogdet_symmetric',
    'test_slogdet_batched_1x1_neg_det',
    'test_slogdet_batched_symmetric',
    'test_cdist',
}


def exclude_tensor_method(name, test_name):
    # there are no tensor equivalents for these (inplace or out)
    exclude_all_tensor_method_by_test_name = {
        'test_slice',
        'test_where',
        'test_where_broadcast_all',
        'test_where_scalar',
        'test_where_scalar_broadcast_mask',
        'test_where_scalar_broadcast_non_mask',
        'test_var_mean_keepdim_dim_1d',
        'test_var_mean_keepdim_dim',
        'test_var_mean_dim_1d',
        'test_var_mean_dim',
        'test_var_mean',
        'test_std_mean_keepdim_dim_1d',
        'test_std_mean_keepdim_dim',
        'test_std_mean_dim_1d',
        'test_std_mean_dim',
        'test_std_mean',
        'test_view_as_complex',
        'test_view_as_real_complex',
        'test_real_complex',
        'test_imag_complex',
        'test_complex'
    }
    # there are no out-of-place tensor equivalents for these
    exclude_outplace_tensor_method = {
        'index_add',
        'index_copy',
        'index_fill',
        'masked_fill',
        'masked_scatter',
        'scatter',
        'scatter_add',
        'det',
    }
    if test_name in exclude_all_tensor_method_by_test_name:
        return True
    is_magic_method = name[:2] == '__' and name[-2:] == '__'
    is_inplace = name[-1] == "_" and not is_magic_method
    if not is_inplace and name in exclude_outplace_tensor_method:
        return True
    if 'fft.' in name:
        return True
    return False<|MERGE_RESOLUTION|>--- conflicted
+++ resolved
@@ -1087,6 +1087,19 @@
                        promotes_integers_to_float=True,
                        assert_autodiffed=True,
                        test_complex_grad=False),  # Reference: https://github.com/pytorch/pytorch/issues/48552
+        UnaryUfuncInfo('digamma',
+                       ref=scipy.special.digamma,
+                       decorators=(precisionOverride({torch.float16: 5e-1}),),
+                       dtypes=all_types_and(torch.bool),
+                       dtypesIfCPU=all_types_and(torch.bool),
+                       dtypesIfCUDA=all_types_and(torch.bool, torch.half),
+                       skips=(
+                           # In some cases, output is NaN (for input close to
+                           # negative integers) especially due to reduced precision
+                           # in float16 and NaN's can't be tested for equality.
+                           SkipInfo('TestCommon', 'test_variant_consistency_jit',
+                                    device_type='cuda', dtypes=[torch.float16]),),
+                       promotes_integers_to_float=True),
         UnaryUfuncInfo('erf',
                        ref=scipy.special.erf,
                        decorators=(precisionOverride({torch.float16: 1e-2,
@@ -1113,21 +1126,6 @@
                                     dtypes=[torch.bfloat16]),),
                        assert_autodiffed=True,
                        promotes_integers_to_float=True),
-<<<<<<< HEAD
-        UnaryUfuncInfo('digamma',
-                       ref=scipy.special.digamma,
-                       decorators=(precisionOverride({torch.float16: 5e-1}),),
-                       dtypes=all_types_and(torch.bool),
-                       dtypesIfCPU=all_types_and(torch.bool),
-                       dtypesIfCUDA=all_types_and(torch.bool, torch.half),
-                       skips=(
-                           # In some cases, output is NaN (for input close to
-                           # negative integers) especially due to reduced precision
-                           # in float16 and NaN's can't be tested for equality.
-                           SkipInfo('TestCommon', 'test_variant_consistency_jit',
-                                    device_type='cuda', dtypes=[torch.float16]),),
-                       promotes_integers_to_float=True),
-=======
         UnaryUfuncInfo('erfinv',
                        ref=scipy.special.erfinv,
                        decorators=(precisionOverride({torch.float16: 1e-2,
@@ -1147,7 +1145,6 @@
                                     dtypes=[torch.bfloat16]),
                        )
                        ),
->>>>>>> 89b4899e
         OpInfo('xlogy',
                dtypes=all_types_and(torch.bool),
                dtypesIfCPU=all_types_and(torch.bool, torch.half, torch.bfloat16),
