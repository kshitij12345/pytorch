from functools import reduce, wraps, partial
from itertools import product
from operator import mul, itemgetter
import collections
import operator

import torch
import numpy as np
from torch._six import inf
from torch.autograd import Variable
import collections.abc

from typing import List, Tuple, Dict, Any

from torch.testing import \
    (make_non_contiguous, _dispatch_dtypes, floating_types, floating_types_and,
     floating_and_complex_types, floating_and_complex_types_and,
     all_types_and_complex_and, all_types_and, all_types_and_complex,
     integral_types_and)
from torch.testing._internal.common_device_type import \
    (skipIf, skipCUDAIfNoMagma, skipCPUIfNoLapack, skipCPUIfNoMkl,
     skipCUDAIfRocm, expectedAlertNondeterministic, precisionOverride,)
from torch.testing._internal.common_cuda import CUDA11OrLater
from torch.testing._internal.common_utils import \
    (prod_single_zero, random_square_matrix_of_rank,
     random_symmetric_matrix, random_symmetric_psd_matrix,
     random_symmetric_pd_matrix, make_nonzero_det,
     random_fullrank_matrix_distinct_singular_value, set_rng_seed, SEED,
     TEST_WITH_ROCM, IS_WINDOWS, IS_MACOS, make_tensor, TEST_SCIPY,
     torch_to_numpy_dtype_dict, slowTest, TEST_WITH_ASAN, _wrap_warn_once)

from distutils.version import LooseVersion

if TEST_SCIPY:
    import scipy.special


class DecorateInfo(object):
    """Describes which test, or type of tests, should be wrapped in the given
       decorators when testing an operator. Any test that matches all provided
       arguments will be decorated. The decorators will only be applied if the
       active_if argument is True."""

    __slots__ = ['decorators', 'cls_name', 'test_name', 'device_type', 'dtypes', 'active_if']

    def __init__(self, decorators, cls_name=None, test_name=None, *,
                 device_type=None, dtypes=None, active_if=True):
        self.decorators = list(decorators) if isinstance(decorators, collections.abc.Sequence) else [decorators]
        self.cls_name = cls_name
        self.test_name = test_name
        self.device_type = device_type
        self.dtypes = dtypes
        self.active_if = active_if

    def is_active(self, cls_name, test_name, device_type, dtype):
        return (
            self.active_if and
            (self.cls_name is None or self.cls_name == cls_name) and
            (self.test_name is None or self.test_name == test_name) and
            (self.device_type is None or self.device_type == device_type) and
            (self.dtypes is None or dtype in self.dtypes)
        )


class SkipInfo(DecorateInfo):
    """Describes which test, or type of tests, should be skipped when testing
       an operator. Any test that matches all provided arguments will be skipped.
       The skip will only be checked if the active_if argument is True."""

    def __init__(self, cls_name=None, test_name=None, *,
                 device_type=None, dtypes=None, active_if=True):
        super().__init__(decorators=skipIf(True, "Skipped!"), cls_name=cls_name,
                         test_name=test_name, device_type=device_type, dtypes=dtypes,
                         active_if=active_if)

class SampleInput(object):
    """Represents sample inputs to a function."""

    # output_process_fn_grad is a function that modifies the output of op compatible with input
    __slots__ = ['input', 'args', 'kwargs', 'output_process_fn_grad']

    def __init__(self, input, *, args=tuple(), kwargs=None, output_process_fn_grad=None):
        # test_ops.py expects input to be a tuple
        self.input = input if isinstance(input, tuple) else (input,)
        self.args = args
        self.kwargs = kwargs if kwargs is not None else {}
        self.output_process_fn_grad = output_process_fn_grad

    def __repr__(self):
        arguments = [
            f'input[{len(self.input)}]',
            f'args={self.args}' if len(self.args) > 0 else None,
            f'kwargs={self.kwargs}' if len(self.kwargs) > 0 else None,
            (f'output_process_fn_grad={self.output_process_fn_grad}'
             if self.output_process_fn_grad is not None else None)]

        return f'SampleInput({", ".join(a for a in arguments if a is not None)})'

class AliasInfo(object):
    """Class holds alias information. For example, torch.abs ->
    torch.absolute, torch.Tensor.absolute, torch.Tensor.absolute_
    """

    def __init__(self, alias_name):
        self.name = alias_name
        self.op = _getattr_qual(torch, alias_name)
        self.method_variant = getattr(torch.Tensor, alias_name, None)
        self.inplace_variant = getattr(torch.Tensor, alias_name + "_", None)

    def __call__(self, *args, **kwargs):
        return self.op(*args, **kwargs)


_NOTHING = object()  # Unique value to distinguish default from anything else


# Extension of getattr to support qualified names
# e.g. _getattr_qual(torch, 'linalg.norm') -> torch.linalg.norm
def _getattr_qual(obj, name, default=_NOTHING):
    try:
        for path in name.split('.'):
            obj = getattr(obj, path)
        return obj
    except AttributeError:
        if default is not _NOTHING:
            return default
        else:
            raise


# Classes and methods for the operator database
class OpInfo(object):
    """Operator information and helper functions for acquiring it."""

    def __init__(self,
                 name,  # the string name of the function
                 *,
                 op=None,  # the function variant of the operation, populated as torch.<name> if None
                 dtypes=floating_types(),  # dtypes this function is expected to work with
                 dtypesIfCPU=None,  # dtypes this function is expected to work with on CPU
                 dtypesIfCUDA=None,  # dtypes this function is expected to work with on CUDA
                 dtypesIfROCM=None,  # dtypes this function is expected to work with on ROCM
                 default_test_dtypes=None,  # dtypes to test with by default. Gets intersected
                                            # with the dtypes support on the tested device
                 test_inplace_grad=True,  # whether to gradcheck and gradgradcheck the inplace variant
                 test_complex_grad=True,  # whether to gradcheck and gradgradcheck for complex dtypes
                 skip_bfloat16_grad=False,  # whether to skip grad and gradgradcheck for bfloat16 dtype
                 assert_autodiffed=False,  # if a op's aten::node is expected to be symbolically autodiffed
                 autodiff_nonfusible_nodes=None,  # a list of strings with node names that are expected to be in a
                                                  # DifferentiableGraph when autodiffed. Ex: ['aten::add', 'aten::mm'],
                                                  # default is populated to be ['aten::(name of Python operator)']
                 autodiff_fusible_nodes=None,  # a list of strings with node names that are expected to be in FusionGroups
                                               # inside of DifferentiableGraphs when this operation is autodiffed.
                                               # Ex: ['aten::add', 'aten::mm'], defaults to an empty list
                                               # Note: currently no ops use fusible nodes
                 output_func=lambda x: x,  # fn mapping output to part that should be gradcheck'ed
                 supports_out=True,  # whether the op supports the out kwarg
                 skips=tuple(),  # information about which tests to skip
                 decorators=None,  # decorators to apply to generated tests
                 safe_casts_outputs=False,  # whether op allows safe casting when writing to out arguments
                 sample_inputs_func=None,  # function to generate sample inputs
                 aten_name=None,  # name of the corresponding aten:: operator
                 aliases=None,  # iterable of aliases, e.g. ("absolute",) for torch.abs
                 variant_test_name='',  # additional string to include in the test name
                 supports_autograd=True,  # support for autograd
                 supports_sparse=False,  # supported for sparse
                 check_batched_grad=True,  # check batched grad when doing gradcheck
                 check_batched_gradgrad=True,  # check batched grad grad when doing gradgradcheck
                 ):

        # Validates the dtypes are generated from the dispatch-related functions
        for dtype_list in (dtypes, dtypesIfCPU, dtypesIfCUDA, dtypesIfROCM):
            assert isinstance(dtype_list, (_dispatch_dtypes, type(None)))

        self.name = name
        self.aten_name = aten_name if aten_name is not None else name
        self.variant_test_name = variant_test_name

        self.dtypes = set(dtypes)
        self.dtypesIfCPU = set(dtypesIfCPU) if dtypesIfCPU is not None else self.dtypes
        self.dtypesIfCUDA = set(dtypesIfCUDA) if dtypesIfCUDA is not None else self.dtypes
        self.dtypesIfROCM = set(dtypesIfROCM) if dtypesIfROCM is not None else self.dtypes
        self._default_test_dtypes = set(default_test_dtypes) if default_test_dtypes is not None else None

        # NOTE: if the op is unspecified it is assumed to be under the torch namespace
        self.op = op if op else _getattr_qual(torch, self.name)
        self.method_variant = getattr(torch.Tensor, name, None)
        inplace_name = name + "_"
        self.inplace_variant = getattr(torch.Tensor, inplace_name, None)
        self.operator_variant = getattr(operator, name, None)
        self.skip_bfloat16_grad = skip_bfloat16_grad

        self.test_inplace_grad = test_inplace_grad
        self.test_complex_grad = test_complex_grad
        self.supports_out = supports_out
        self.safe_casts_outputs = safe_casts_outputs

        self.skips = skips
        self.decorators = decorators
        self.output_func = output_func
        self.sample_inputs_func = sample_inputs_func

        self.assert_autodiffed = assert_autodiffed
        self.autodiff_fusible_nodes = autodiff_fusible_nodes if autodiff_fusible_nodes else []
        if autodiff_nonfusible_nodes is None:
            self.autodiff_nonfusible_nodes = ['aten::' + self.name]
        else:
            self.autodiff_nonfusible_nodes = autodiff_nonfusible_nodes
        self.supports_autograd = supports_autograd
        self.supports_sparse = supports_sparse
        self.check_batched_grad = check_batched_grad
        self.check_batched_gradgrad = check_batched_gradgrad

        self.aliases = ()  # type: ignore
        if aliases is not None:
            self.aliases = tuple(AliasInfo(a) for a in aliases)  # type: ignore

    def __call__(self, *args, **kwargs):
        """Calls the function variant of the operator."""
        return self.op(*args, **kwargs)

    def get_op(self):
        """Returns the function variant of the operator, torch.<op_name>."""
        return self.op

    def get_method(self):
        """Returns the method variant of the operator, torch.Tensor.<op_name>.
        Returns None if the operator has no method variant.
        """
        return self.method_variant

    def get_inplace(self):
        """Returns the inplace variant of the operator, torch.Tensor.<op_name>_.
        Returns None if the operator has no inplace variant.
        """
        return self.inplace_variant

    def get_operator_variant(self):
        """Returns operator variant of the operator, e.g. operator.neg
        Returns None if the operator has no operator variant.
        """
        return self.operator_variant

    def sample_inputs(self, device, dtype, requires_grad=False):
        """Returns an iterable of SampleInputs.

        These samples should be sufficient to test the function works correctly
        with autograd, TorchScript, etc.
        """
        return self.sample_inputs_func(self, device, dtype, requires_grad)

    # Returns True if the test should be skipped and False otherwise
    def should_skip(self, cls_name, test_name, device_type, dtype):
        return any(si.is_active(cls_name, test_name, device_type, dtype)
                   for si in self.skips)

    def supported_dtypes(self, device_type):
        if device_type == 'cpu':
            return self.dtypesIfCPU
        if device_type == 'cuda':
            return self.dtypesIfROCM if TEST_WITH_ROCM else self.dtypesIfCUDA
        else:
            return self.dtypes


    def supports_dtype(self, dtype, device_type):
        return dtype in self.supported_dtypes(device_type)

    def default_test_dtypes(self, device_type):
        """Returns the default dtypes used to test this operator on the device.

        Equal to the operator's default_test_dtypes filtered to remove dtypes
        not supported by the device.
        """
        supported = self.supported_dtypes(device_type)
        return (supported if self._default_test_dtypes is None
                else supported.intersection(self._default_test_dtypes))


L = 20
M = 10
S = 5


def sample_inputs_unary(op_info, device, dtype, requires_grad):
    low, high = op_info.domain
    low = low if low is None else low + op_info._domain_eps
    high = high if high is None else high - op_info._domain_eps

    return (SampleInput(make_tensor((L,), device, dtype,
                                    low=low, high=high,
                                    requires_grad=requires_grad)),
            SampleInput(make_tensor((), device, dtype,
                                    low=low, high=high,
                                    requires_grad=requires_grad)))

# Metadata class for unary "universal functions (ufuncs)" that accept a single
# tensor and have common properties like:
class UnaryUfuncInfo(OpInfo):
    """Operator information for 'universal unary functions (unary ufuncs).'
    These are functions of a single tensor with common properties like:
      - they are elementwise functions
      - the input shape is the output shape
      - they typically have method and inplace variants
      - they typically support the out kwarg
      - they typically have NumPy or SciPy references
    See NumPy's universal function documentation
    (https://numpy.org/doc/1.18/reference/ufuncs.html) for more details
    about the concept of ufuncs.
    """

    def __init__(self,
                 name,  # the string name of the function
                 *,
                 ref,  # a reference function
                 dtypes=floating_types(),
                 dtypesIfCPU=floating_and_complex_types_and(torch.bfloat16),
                 dtypesIfCUDA=floating_and_complex_types_and(torch.half),
                 dtypesIfROCM=floating_types_and(torch.half),
                 domain=(None, None),  # the [low, high) domain of the function
                 handles_large_floats=True,  # whether the op correctly handles large float values (like 1e20)
                 handles_extremals=True,  # whether the op correctly handles extremal values (like inf)
                 handles_complex_extremals=True,  # whether the op correct handles complex extremals (like inf -infj)
                 supports_complex_to_float=False,  # op supports casting from complex input to real output safely eg. angle
                 sample_inputs_func=sample_inputs_unary,
                 supports_sparse=False,
                 **kwargs):
        super(UnaryUfuncInfo, self).__init__(name,
                                             dtypes=dtypes,
                                             dtypesIfCPU=dtypesIfCPU,
                                             dtypesIfCUDA=dtypesIfCUDA,
                                             dtypesIfROCM=dtypesIfROCM,
                                             sample_inputs_func=sample_inputs_func,
                                             supports_sparse=supports_sparse,
                                             **kwargs)
        self.ref = ref
        self.domain = domain
        self.handles_large_floats = handles_large_floats
        self.handles_extremals = handles_extremals
        self.handles_complex_extremals = handles_complex_extremals
        self.supports_complex_to_float = supports_complex_to_float

        # Epsilon to ensure grad and gradgrad checks don't test values
        #   outside a function's domain.
        self._domain_eps = 1e-5

def sample_inputs_tensor_split(op_info, device, dtype, requires_grad):
    return (SampleInput(make_tensor((S, S, S), device, dtype,
                                    low=None, high=None,
                                    requires_grad=requires_grad),
                        args=(torch.tensor([1, 2, 3]),),),
            SampleInput(make_tensor((S, S, S), device, dtype,
                                    low=None, high=None,
                                    requires_grad=requires_grad),
                        args=(torch.tensor(1),),),
            SampleInput(make_tensor((S, S, S), device, dtype,
                                    low=None, high=None,
                                    requires_grad=requires_grad),
                        args=(torch.tensor([1, 2, 3]),),
                        kwargs=dict(dim=1)),)

def sample_inputs_linalg_norm(op_info, device, dtype, requires_grad):
    test_sizes = [
        (S,),
        (0,),
        (S, S),
        (0, 0),
        (S, 0),
        (0, S),
        (S, S, S),
        (0, S, S),
        (S, 0, S),
        (0, 0, 0),
    ]

    vector_ords = (None, 0, 0.5, 1, 2, 3.5, inf, -0.5, -1, -2, -3.5, -inf)
    matrix_ords = (None, 'fro', 'nuc', 1, 2, inf, -1, -2, -inf)

    inputs = []

    is_dtype_half = dtype in [torch.float16, torch.bfloat16]

    for test_size in test_sizes:
        is_vector_norm = len(test_size) == 1
        is_matrix_norm = len(test_size) == 2

        for keepdim in [False, True]:
            inputs.append(SampleInput(
                make_tensor(
                    test_size, device, dtype, low=None, high=None,
                    requires_grad=requires_grad),
                kwargs=dict(
                    keepdim=keepdim)))

            if not (is_vector_norm or is_matrix_norm):
                continue

            ords = vector_ords if is_vector_norm else matrix_ords

            for ord in ords:

                inputs.append(SampleInput(
                    make_tensor(
                        test_size, device, dtype,
                        low=None, high=None,
                        requires_grad=requires_grad),
                    args=(ord,),
                    kwargs=dict(
                        keepdim=keepdim)))

                if ord in ['nuc', 'fro']:
                    inputs.append(SampleInput(
                        make_tensor(
                            test_size, device, dtype,
                            low=None, high=None,
                            requires_grad=requires_grad),
                        kwargs=dict(
                            ord=ord,
                            keepdim=keepdim,
                            dim=(0, 1))))
        return inputs

def sample_inputs_slogdet(op_info, device, dtype, requires_grad):
    # original test cases from 'method_tests' have too many test_inputs
    # we don't actually need all of them to check the autograd and jit correctness
    # sample inputs with shapes 0x0, 0xSxS, 2x0x0 are added
    test_inputs = (
        torch.randn(0, 0, dtype=dtype, device=device),  # '0x0'
        torch.randn(S, S, dtype=dtype, device=device),  # 'SxS'
        torch.randn(0, S, S, dtype=dtype, device=device),  # 'zero_batched_SxS'
        torch.randn(2, 0, 0, dtype=dtype, device=device),  # 'batched_0x0'
        torch.randn(2, S, S, dtype=dtype, device=device),  # 'batched_SxS'
    )
    out = []
    for a in test_inputs:
        a.requires_grad = requires_grad
        out.append(SampleInput(a))
    return out

def sample_inputs_addmm(op_info, device, dtype, requires_grad):
    input = SampleInput((make_tensor((S, S), device, dtype,
                                     low=None, high=None,
                                     requires_grad=requires_grad),
                         make_tensor((S, S), device, dtype,
                                     low=None, high=None,
                                     requires_grad=requires_grad),
                         make_tensor((S, S), device, dtype,
                                     low=None, high=None,
                                     requires_grad=False)))
    if dtype.is_complex:
        another_input = SampleInput((make_tensor((S, S), device, dtype,
                                     low=None, high=None,
                                     requires_grad=requires_grad),
                                     make_tensor((S, S), device, dtype,
                                     low=None, high=None,
                                     requires_grad=requires_grad),
                                     make_tensor((S, S), device, dtype,
                                     low=None, high=None,
                                     requires_grad=False)),
                                    kwargs=dict(beta=1 + 2j, alpha=2 + 3j))
        return (input, another_input)
    else:
        return (input, )

def sample_inputs_addr(op_info, device, dtype, requires_grad):
    input1 = SampleInput((make_tensor((S, M), device, dtype,
                          low=None, high=None,
                          requires_grad=requires_grad),
                          make_tensor((S, ), device, dtype,
                          low=None, high=None,
                          requires_grad=requires_grad),
                          make_tensor((M, ), device, dtype,
                          low=None, high=None,
                          requires_grad=requires_grad)))

    input2 = SampleInput((make_tensor((), device, dtype,
                          low=None, high=None,
                          requires_grad=requires_grad),
                          make_tensor((S, ), device, dtype,
                          low=None, high=None,
                          requires_grad=requires_grad),
                          make_tensor((M, ), device, dtype,
                          low=None, high=None,
                          requires_grad=requires_grad)))
    if dtype.is_complex:
        alpha, beta = 0.1 + 0.3j, 0.4 + 0.6j
    elif dtype.is_floating_point:
        alpha, beta = 0.2, 0.6
    else:
        alpha, beta = 2, 3

    input3 = SampleInput((make_tensor((S, M), device, dtype,
                          low=None, high=None,
                          requires_grad=requires_grad),
                          make_tensor((S, ), device, dtype,
                          low=None, high=None,
                          requires_grad=requires_grad),
                          make_tensor((M, ), device, dtype,
                          low=None, high=None,
                          requires_grad=requires_grad)),
                         kwargs=dict(beta=beta, alpha=alpha))

    input4 = SampleInput((make_tensor((), device, dtype,
                          low=None, high=None,
                          requires_grad=requires_grad),
                          make_tensor((S, ), device, dtype,
                          low=None, high=None,
                          requires_grad=requires_grad),
                          make_tensor((M, ), device, dtype,
                          low=None, high=None,
                          requires_grad=requires_grad)),
                         kwargs=dict(beta=beta, alpha=alpha))

    return (input1, input2, input3, input4)

def sample_inputs_xlogy(self, device, dtype, requires_grad):
    return (SampleInput((make_tensor((S, S), device, dtype,
                                     low=None, high=None,
                                     requires_grad=requires_grad),
                         make_tensor((S, S), device, dtype,
                                     low=0, high=None,
                                     requires_grad=requires_grad))),)

def sample_inputs_trace(self, device, dtype, requires_grad):
    return (SampleInput((make_tensor((S, S), device, dtype,
                                     low=None, high=None,
                                     requires_grad=requires_grad))),)

def sample_inputs_linalg_inv(op_info, device, dtype, requires_grad=False):
    """
    This function generates always invertible input for torch.linalg.inv using
    random_fullrank_matrix_distinct_singular_value.
    The input is generated as the itertools.product of 'batches' and 'ns'.
    In total this function generates 8 SampleInputs
    'batches' cases include:
        () - single input,
        (0,) - zero batched dimension,
        (2,) - batch of two matrices,
        (2, 3) - 2x3 batch of matrices
    'ns' gives 0x0 and 5x5 matrices.
    Zeros in dimensions are edge cases in the implementation and important to test for in order to avoid unexpected crashes.
    """
    from torch.testing._internal.common_utils import random_fullrank_matrix_distinct_singular_value

    batches = [(), (0, ), (2, ), (2, 3)]
    ns = [0, 5]
    out = []
    for batch, n in product(batches, ns):
        a = random_fullrank_matrix_distinct_singular_value(n, *batch, dtype=dtype).to(device)
        a.requires_grad = requires_grad
        out.append(SampleInput(a))
    return out

def np_sinc_with_fp16_as_fp32(x):
    # Wraps numpy's sinc function so that fp16 values are promoted to fp32
    # before sinc is invoked. Context: numpy's sinc returns NaN when evaluated
    # at 0 for fp16.
    if x.dtype == np.float16:
        return np.sinc(x.astype(np.float32))
    else:
        return np.sinc(x)

def sample_inputs_broadcast_to(op_info, device, dtype, requires_grad):
    test_cases = (
        ((S, 1, 1), (S, S, S)),
        ((S, 1, S), (S, S, S)),
        ((S, 1), (S, S, S)),
        ((1,), (S, S, S)),
        ((1, S), (1, 1, S)),
        ((), ()),
        ((), (1, 3, 2)),
    )

    return tuple(SampleInput((make_tensor(size, device, dtype,
                                          low=None, high=None,
                                          requires_grad=requires_grad), shape))
                 for size, shape in test_cases)

def sample_inputs_div(self, device, dtype, requires_grad, rounding_mode=None):
    a = make_tensor((S, S, S), device, dtype, low=None, high=None, requires_grad=requires_grad)
    is_integral = not dtype.is_floating_point and not dtype.is_complex
    b = make_tensor((S, S, S), device, dtype, low=1 if is_integral else 0.1, high=None,
                    requires_grad=requires_grad)

    kwargs = None
    if rounding_mode is not None:
        kwargs = dict(rounding_mode=rounding_mode)

    return [
        SampleInput((a, b), kwargs=kwargs),
        SampleInput((a,), args=(2,)),
    ]

def sample_inputs_stack(op_info, device, dtype, requires_grad):
    return (SampleInput((make_tensor((S, S), device, dtype,
                                     low=None, high=None,
                                     requires_grad=requires_grad),
                        make_tensor((S, S), device, dtype,
                                    low=None, high=None,
                                    requires_grad=requires_grad),
                        make_tensor((S, S), device, dtype,
                                    low=None, high=None,
                                    requires_grad=requires_grad)), kwargs=dict(idx=0)),)

def sample_inputs_hstack_dstack_vstack(op_info, device, dtype, requires_grad):
    return (SampleInput((make_tensor((S, S), device, dtype,
                                     low=None, high=None,
                                     requires_grad=requires_grad),
                        make_tensor((S, S), device, dtype,
                                    low=None, high=None,
                                    requires_grad=requires_grad),
                        make_tensor((S, S), device, dtype,
                                    low=None, high=None,
                                    requires_grad=requires_grad))),)

def sample_inputs_gather(op_info, device, dtype, requires_grad):
    return (SampleInput((make_tensor((M, S), device, dtype,
                                     low=None, high=None,
                                     requires_grad=requires_grad),
                        0, gather_variable((S, S), 1, M, True, device=device))),
            SampleInput((make_tensor((M, S), device, dtype,
                                     low=None, high=None,
                                     requires_grad=requires_grad),
                        1, gather_variable((M, S // 2), 0, S, True, device=device))),
            SampleInput((make_tensor((), device, dtype,
                                     low=None, high=None,
                                     requires_grad=requires_grad),
                        0, torch.tensor([0], dtype=torch.int64, device=device))),
            SampleInput((make_tensor((S,), device, dtype,
                                     low=None, high=None,
                                     requires_grad=requires_grad),
                        0, torch.tensor(0, dtype=torch.int64, device=device))),
            SampleInput((make_tensor((), device, dtype,
                                     low=None, high=None,
                                     requires_grad=requires_grad),
                        0, torch.tensor(0, dtype=torch.int64, device=device))),
            )

def sample_inputs_amax_amin(op_info, device, dtype, requires_grad):
    test_cases = (
        ((S, S, S), ()),
        ((S, S, S), (1,)),
        ((S, S, S), ((1, 2,),)),
        ((S, S, S), (1, True,)),
        ((), (0,)),
        ((), ()),
        ((), (0, True,)),
    )
    return tuple(SampleInput((make_tensor(size, device, dtype,
                                          low=None, high=None,
                                          requires_grad=requires_grad)),
                             args=args)
                 for size, args in test_cases)

def sample_inputs_diff(op_info, device, dtype, requires_grad):
    test_cases = (
        ((1,), 0, None, None),
        ((S,), 0, None, None),
        ((S, 1), 0, None, None),
        ((S, 1), 1, None, None),
        ((S, S), 0, None, None),
        ((S, S), 1, None, None),
        ((S, S), 0, (1, S), (2, S)),
        ((S, S), 0, None, (2, S)),
        ((S, S, S), 1, None, None),
        ((S, S, S), 1, (S, 1, S), (S, 1, S)),)

    sample_inputs = []
    for size, dim, size_prepend, size_append in test_cases:
        args = (make_tensor(size, device, dtype,
                            low=None, high=None,
                            requires_grad=requires_grad), 1, dim,
                make_tensor(size_prepend, device, dtype,
                            low=None, high=None,
                            requires_grad=requires_grad) if size_prepend else None,
                make_tensor(size_append, device, dtype,
                            low=None, high=None,
                            requires_grad=requires_grad) if size_append else None)
        sample_inputs += [SampleInput(args)]

    return tuple(sample_inputs)

def sample_inputs_index_select(op_info, device, dtype, requires_grad):
    return (SampleInput((make_tensor((S, S, S), device, dtype,
                                     low=None, high=None,
                                     requires_grad=requires_grad),
                        0, index_variable(2, S, device=device))),
            SampleInput((make_tensor((), device, dtype,
                                     low=None, high=None,
                                     requires_grad=requires_grad),
                        0, torch.tensor([0], dtype=torch.int64, device=device))),
            SampleInput((make_tensor((), device, dtype,
                                     low=None, high=None,
                                     requires_grad=requires_grad),
                        0, torch.tensor(0, dtype=torch.int64, device=device))),
            )

def sample_inputs_sort(op_info, device, dtype, requires_grad):
    def apply_grad(t):
        if dtype in floating_types_and(torch.float16, torch.bfloat16):
            t.requires_grad_(requires_grad)

    def small_3d_unique(dtype, device):
        res = torch.randperm(S * S * S, dtype=torch.int64, device=device).view(S, S, S)
        res = res.to(dtype)
        apply_grad(res)
        return res

    samples = []

    # Test cases for small 3d tensors.
    # Imitates legacy tests from test/test_torch.py
    self = small_3d_unique(dtype, device)
    dims = range(-3, 3)
    flag = [True, False]
    for dim, descending, stable in product(dims, flag, flag):
        # default schema without stable sort
        samples.append(SampleInput((self, dim, descending)))
        # schema with stable sort, no CUDA support yet
        if torch.device(device).type == 'cpu':
            samples.append(
                SampleInput(self, kwargs=dict(dim=dim, descending=descending, stable=stable))
            )

    # Test cases for scalar tensor
    scalar = torch.tensor(1, dtype=dtype, device=device)
    apply_grad(scalar)
    samples.append(SampleInput((scalar)))
    samples.append(SampleInput((scalar, 0)))
    samples.append(SampleInput((scalar, 0, True)))
    # no CUDA support for stable sort yet
    if not device.startswith('cuda'):
        samples.append(SampleInput(scalar, kwargs=dict(stable=True)))
        samples.append(SampleInput(scalar, kwargs=dict(dim=0, stable=True)))
        samples.append(SampleInput(scalar, kwargs=dict(dim=0, descending=True, stable=True)))

    return samples

def sample_inputs_index_fill(op_info, device, dtype, requires_grad):
    samples = []
    t = make_tensor((S, S, S), device, dtype,
                    low=None, high=None,
                    requires_grad=requires_grad)
    fill_val = torch.tensor(-1 + 1j if t.is_complex() else -1)
    # non-contiguous input
    t01 = t.transpose(0, 1)
    t02 = t.transpose(0, 2)
    t12 = t.transpose(1, 2)
    idx = index_variable(1, S, device=device)
    # non-contiguous index
    idx_nonctg = torch.empty_strided((S,), (2,), device=device, dtype=torch.int64)
    idx_nonctg.copy_(idx)
    for d in range(t.dim()):
        for tensor in [t, t01, t02, t12]:
            samples.append(SampleInput((tensor, d, idx, fill_val)))
            samples.append(SampleInput((tensor, d, -idx - 1, fill_val)))
            samples.append(SampleInput((tensor, d, idx_nonctg, fill_val)))
    return samples

def sample_inputs_max_min_binary(op_info, device, dtype, requires_grad):
    inputs = []
    args_for_binary_op = (
        ((S, S, S), (S, S, S),),
        ((S, S, S), (S,),),
        ((S,), (S, S, S),),
        ((S, 1, S), (S, S),),
        ((), (),),
        ((S, S, S), (),),
        ((), (S, S, S),),
    )
    inputs = list((SampleInput(make_tensor(input_tensor, device, dtype,
                                           low=None, high=None,
                                           requires_grad=requires_grad),
                               args=(make_tensor(other_tensor, device, dtype,
                                                 low=None, high=None,
                                                 requires_grad=requires_grad),),))
                  for input_tensor, other_tensor in args_for_binary_op)
    return inputs

def sample_inputs_max_min_reduction_with_dim(op_info, device, dtype, requires_grad):
    inputs = []
    args_for_reduction_with_dim = (
        ((S, S, S), (1,),),
        ((S, S, S), (1, True, ),),
        ((), (0,),),
        ((), (0, True,),),
    )
    inputs = list((SampleInput(make_tensor(input_tensor, device, dtype,
                                           low=None, high=None,
                                           requires_grad=requires_grad),
                               args=args,))
                  for input_tensor, args in args_for_reduction_with_dim)
    return inputs

def sample_inputs_max_min_reduction_no_dim(op_info, device, dtype, requires_grad):
    inputs = []
    inputs.append(SampleInput(make_tensor((S, S, S), device, dtype,
                                          low=None, high=None,
                                          requires_grad=requires_grad),))
    inputs.append(SampleInput(make_tensor((), device, dtype,
                                          low=None, high=None,
                                          requires_grad=requires_grad),))
    return inputs

def sample_movedim_moveaxis(op_info, device, dtype, requires_grad):
    return (SampleInput((make_tensor((4, 3, 2, 1), device, dtype,
                                     low=None, high=None,
                                     requires_grad=requires_grad),
                        (0, 1, 2, 3), (3, 2, 1, 0))),
            SampleInput((make_tensor((4, 3, 2, 1), device, dtype,
                                     low=None, high=None,
                                     requires_grad=requires_grad),
                        (0, -1, -2, -3), (-3, -2, -1, -0))))


def sample_repeat_tile(op_info, device, dtype, requires_grad):
    rep_dims = ((), (0, ), (1, ), (0, 2), (1, 1), (2, 3), (2, 3, 2), (0, 2, 3), (2, 1, 1, 1),)
    shapes = ((), (0,), (2,), (3, 0), (3, 2), (3, 0, 1))

    if requires_grad:
        # Tests for variant_consistency_jit, grad, gradgrad
        # are slower. Use smaller bags of `rep_dims` and `shapes`
        # in this case.
        rep_dims = ((), (0, ), (0, 2), (1, 1), (2, 3), (1, 3, 2), (3, 1, 1))  # type: ignore
        shapes = ((), (0,), (2,), (3, 2))  # type: ignore

    tensors = [make_tensor(shape, device, dtype,
                           low=None, high=None,
                           requires_grad=requires_grad) for shape in shapes]

    samples = []
    for rep_dim, tensor in product(rep_dims, tensors):
        for t in (tensor, tensor.T):
            if op_info.name == 'repeat' and len(rep_dim) >= t.dim():
                # `torch.repeat` errors for `len(rep_dims) < t.dim()`,
                # so we filter such combinations.
                samples.append(SampleInput((t, rep_dim),))
            elif op_info.name == 'tile':
                samples.append(SampleInput((t, rep_dim),))

    return samples

def np_unary_ufunc_integer_promotion_wrapper(fn):
    # Wrapper that passes PyTorch's default scalar
    #   type as an argument to the wrapped NumPy
    #   unary ufunc when given an integer input.
    #   This mimicks PyTorch's integer->floating point
    #   type promotion.
    #
    # This is necessary when NumPy promotes
    #   integer types to double, since PyTorch promotes
    #   integer types to the default scalar type.

    # Helper to determine if promotion is needed
    def is_integral(dtype):
        return dtype in [np.bool_, bool, np.uint8, np.int8, np.int16, np.int32, np.int64]

    # NOTE: Promotion in PyTorch is from integer types to the default dtype
    np_dtype = torch_to_numpy_dtype_dict[torch.get_default_dtype()]

    @wraps(fn)
    def wrapped_fn(x):
        if is_integral(x.dtype):
            return fn(x, dtype=np_dtype)
        return fn(x)

    return wrapped_fn


# Metadata class for Fast Fourier Transforms in torch.fft.
class SpectralFuncInfo(OpInfo):
    """Operator information for torch.fft transforms. """

    def __init__(self,
                 name,  # the string name of the function
                 *,
                 ref=None,  # Reference implementation (probably in np.fft namespace)
                 dtypes=floating_and_complex_types(),
                 ndimensional: bool,  # Whether dim argument can be a tuple
                 decorators=None,
                 **kwargs):
        decorators = list(decorators) if decorators is not None else []
        decorators += [
            skipCPUIfNoMkl,
            skipCUDAIfRocm,
            # gradgrad is quite slow
            DecorateInfo(slowTest, 'TestGradients', 'test_fn_gradgrad'),
        ]

        super().__init__(name=name,
                         dtypes=dtypes,
                         decorators=decorators,
                         **kwargs)
        self.ref = ref if ref is not None else _getattr_qual(np, name)
        self.ndimensional = ndimensional


    def sample_inputs(self, device, dtype, requires_grad=False):
        nd_tensor = make_tensor((S, S + 1, S + 2), device, dtype, low=None, high=None,
                                requires_grad=requires_grad)
        tensor = make_tensor((31,), device, dtype, low=None, high=None,
                             requires_grad=requires_grad)

        if self.ndimensional:
            return [
                SampleInput(nd_tensor, kwargs=dict(s=(3, 10), dim=(1, 2), norm='ortho')),
                SampleInput(nd_tensor, kwargs=dict(norm='ortho')),
                SampleInput(nd_tensor, kwargs=dict(s=(8,))),
                SampleInput(tensor),

                *(SampleInput(nd_tensor, kwargs=dict(dim=dim))
                  for dim in [-1, -2, -3, (0, -1)]),
            ]
        else:
            return [
                SampleInput(nd_tensor, kwargs=dict(n=10, dim=1, norm='ortho')),
                SampleInput(nd_tensor, kwargs=dict(norm='ortho')),
                SampleInput(nd_tensor, kwargs=dict(n=7)),
                SampleInput(tensor),

                *(SampleInput(nd_tensor, kwargs=dict(dim=dim))
                  for dim in [-1, -2, -3]),
            ]


class ShapeFuncInfo(OpInfo):
    """Early version of a specialized OpInfo for Shape manipulating operations like tile and roll"""
    def __init__(self,
                 name,  # the string name of the function
                 *,
                 ref,  # a reference function
                 dtypes=floating_types(),
                 dtypesIfCPU=None,
                 dtypesIfCUDA=None,
                 dtypesIfROCM=None,
                 sample_inputs_func=None,
                 **kwargs):
        super(ShapeFuncInfo, self).__init__(name,
                                            dtypes=dtypes,
                                            dtypesIfCPU=dtypesIfCPU,
                                            dtypesIfCUDA=dtypesIfCUDA,
                                            dtypesIfROCM=dtypesIfROCM,
                                            sample_inputs_func=sample_inputs_func,
                                            **kwargs)
        self.ref = ref


class HermitianOpInfo(OpInfo):
    """Operator information for Hermitian functions
    These are functions that take Hermitian matrices as input.
    They require a modified function to be tested for gradcheck, because the finite-difference algorithm
    for calculating derivatives does not preserve the Hermitian property of the input and returning incorrect results.
    """

    def get_op(self):
        """
        Returns the function variant of the operator, torch.<op_name>,
        compatible with gradcheck for Hermitian functions.
        It works only for single input argument.
        """
        def hermitian_func(non_hermitian_input, **kwargs):
            hermitian_input = non_hermitian_input + non_hermitian_input.conj().transpose(-2, -1)
            return self.op(hermitian_input, **kwargs)

        return hermitian_func


class TriangularOpInfo(OpInfo):
    """Operator information for function that take lower or upper triangular matrices as input.
    They require a modified function to be tested for gradcheck, because the finite-difference algorithm
    for calculating derivatives does not preserve the triangular property of the input and returning incorrect results.
    """

    def get_op(self):
        """
        Returns the function variant of the operator, torch.<op_name>,
        compatible with gradcheck for triangular input functions.
        It works only for single input argument and upper kwarg
        """
        def triangular_func(non_triangular_input, upper=False):
            if upper:
                triangular_input = non_triangular_input.triu()
            else:
                triangular_input = non_triangular_input.tril()
            return self.op(triangular_input, upper=upper)

        return triangular_func

    def get_method(self):
        """
        Returns the method variant of the operator
        compatible with gradcheck for triangular input functions.
        It works only for single input argument and upper kwarg
        """
        def triangular_func(non_triangular_input, upper=False):
            if upper:
                triangular_input = non_triangular_input.triu()
            else:
                triangular_input = non_triangular_input.tril()
            return self.method_variant(triangular_input, upper=upper)

        return triangular_func

    def sample_inputs(self, device, dtype, requires_grad=False):
        """
        This function generates Cholesky factors of positive-definite (non-singular) Hermitian (symmetric) matrices
        for cholesky_inverse.
        """
        from torch.testing._internal.common_utils import random_hermitian_pd_matrix
        inputs = (
            torch.zeros(0, 0, dtype=dtype, device=device),  # 0x0 matrix
            torch.zeros(0, 2, 2, dtype=dtype, device=device),  # zero batch of matrices
            random_hermitian_pd_matrix(S, dtype=dtype, device=device),  # single matrix
            random_hermitian_pd_matrix(S, 2, dtype=dtype, device=device),  # batch of matrices
        )
        test_cases = (torch.linalg.cholesky(a) for a in inputs)
        out = []
        for a in test_cases:
            a.requires_grad = requires_grad
            out.append(SampleInput(a))
            out.append(SampleInput(a, kwargs=dict(upper=True)))
        return out

def sample_inputs_linalg_lstsq(op_info, device, dtype, requires_grad=False):
    from torch.testing._internal.common_utils import random_well_conditioned_matrix
    out = []
    for batch in ((), (3,), (3, 3)):
        shape = batch + (3, 3)
        # NOTE: inputs are not marked with `requires_grad` since
        # linalg_lstsq is not differentiable
        a = random_well_conditioned_matrix(*shape, dtype=dtype, device=device)
        b = make_tensor(shape, device, dtype, low=None, high=None)
        out.append(SampleInput((a, b)))
    return out

def sample_inputs_linalg_pinv(op_info, device, dtype, requires_grad=False):
    """
    This function generates input for torch.linalg.pinv with distinct singular values so that autograd is always stable
    Implementation of torch.linalg.pinv depends on torch.svd and torch.linalg.eigh, therefore it's sufficient to
    check only square S x S matrix and the batched (3 x S x S) input.
    """
    from torch.testing._internal.common_utils import random_fullrank_matrix_distinct_singular_value

    test_cases = (
        random_fullrank_matrix_distinct_singular_value(S, dtype=dtype).to(device),  # single matrix
        random_fullrank_matrix_distinct_singular_value(S, 3, dtype=dtype).to(device),  # batch of matrices
    )

    out = []
    for a in test_cases:
        a.requires_grad = requires_grad
        out.append(SampleInput(a))
    return out


def sample_inputs_linalg_pinv_hermitian(op_info, device, dtype, requires_grad=False):
    """
    This function generates input for torch.linalg.pinv with hermitian=True keyword argument.
    """
    out = sample_inputs_linalg_pinv(op_info, device, dtype, requires_grad)
    for o in out:
        o.kwargs = {"hermitian": True}
    return out

def sample_inputs_linalg_solve(op_info, device, dtype, requires_grad=False, vector_rhs_allowed=True):
    """
    This function generates always solvable input for torch.linalg.solve
    Using random_fullrank_matrix_distinct_singular_value gives a non-singular (=invertible, =solvable) matrices 'a'.
    The first input to torch.linalg.solve is generated as the itertools.product of 'batches' and 'ns'.
    The second input is generated as the product of 'batches', 'ns' and 'nrhs'.
    In total this function generates 18 SampleInputs
    'batches' cases include:
        () - single input,
        (0,) - zero batched dimension,
        (2,) - batch of two matrices.
    'ns' gives 0x0 and 5x5 matrices.
    and 'nrhs' controls the number of vectors to solve for:
        () - using 1 as the number of vectors implicitly
        (1,) - same as () but explicit
        (3,) - solve for 3 vectors.
    Zeros in dimensions are edge cases in the implementation and important to test for in order to avoid unexpected crashes.
    'vector_rhs_allowed' controls whether to include nrhs = () to the list of SampleInputs.
    torch.solve / triangular_solve / cholesky_solve (opposed to torch.linalg.solve) do not allow
    1D tensors (vectors) as the right-hand-side.
    Once torch.solve / triangular_solve / cholesky_solve and its testing are removed,
    'vector_rhs_allowed' may be removed here as well.
    """
    from torch.testing._internal.common_utils import random_fullrank_matrix_distinct_singular_value

    batches = [(), (0, ), (2, )]
    ns = [0, 5]
    if vector_rhs_allowed:
        nrhs = [(), (1,), (3,)]
    else:
        nrhs = [(1,), (3,)]
    out = []
    for n, batch, rhs in product(ns, batches, nrhs):
        a = random_fullrank_matrix_distinct_singular_value(n, *batch, dtype=dtype).to(device)
        a.requires_grad = requires_grad
        b = torch.randn(*batch, n, *rhs, dtype=dtype, device=device)
        b.requires_grad = requires_grad
        out.append(SampleInput((a, b)))
    return out


def sample_inputs_legacy_solve(op_info, device, dtype, requires_grad=False):
    """
    This function generates always solvable input for legacy solve functions
    (the ones that are not in torch.linalg module).
    The difference from sample_inputs_linalg_solve is that here the right-hand-side of A x = b equation
    should have b.ndim >= 2, vectors are not allowed.
    Also the arguments order is swapped.
    """
    out = sample_inputs_linalg_solve(
        op_info, device, dtype, requires_grad=requires_grad, vector_rhs_allowed=False
    )
    for sample in out:
        sample.input = tuple(reversed(sample.input))
    return out


def sample_inputs_std_var(op_info, device, dtype, requires_grad):
    tensor_nd = make_tensor((S, S, S), device=device, dtype=dtype,
                            low=None, high=None, requires_grad=requires_grad)
    tensor_1d = make_tensor((S,), device=device, dtype=dtype,
                            low=None, high=None, requires_grad=requires_grad)

    return [
        SampleInput(tensor_nd),
        SampleInput(tensor_nd, kwargs=dict(dim=1)),
        SampleInput(tensor_nd, kwargs=dict(dim=1, unbiased=True, keepdim=True)),
        SampleInput(tensor_1d, kwargs=dict(dim=0, unbiased=True, keepdim=True)),
        SampleInput(tensor_1d, kwargs=dict(dim=0, unbiased=False, keepdim=False)),
    ]


def _sample_inputs_svd(op_info, device, dtype, requires_grad=False, is_linalg_svd=False):
    """
    This function generates input for torch.svd with distinct singular values so that autograd is always stable.
    Matrices of different size:
        square matrix - S x S size
        tall marix - S x (S-2)
        wide matrix - (S-2) x S
    and batched variants of above are generated.
    Each SampleInput has a function 'output_process_fn_grad' attached to it that is applied on the output of torch.svd
    It is needed for autograd checks, because backward of svd doesn't work for an arbitrary loss function.
    """
    from torch.testing._internal.common_utils import random_fullrank_matrix_distinct_singular_value

    # svd and linalg.svd returns V and V.conj().T, respectively. So we need to slice
    # along different dimensions when needed (this is used by
    # test_cases2:wide_all and wide_all_batched below)
    if is_linalg_svd:
        def slice_V(v):
            return v[..., :(S - 2), :]

        def uv_loss(usv):
            u00 = usv[0][0, 0]
            v00_conj = usv[2][0, 0]
            return u00 * v00_conj
    else:
        def slice_V(v):
            return v[..., :, :(S - 2)]

        def uv_loss(usv):
            u00 = usv[0][0, 0]
            v00_conj = usv[2][0, 0].conj()
            return u00 * v00_conj

    test_cases1 = (  # some=True (default)
        # loss functions for complex-valued svd have to be "gauge invariant",
        # i.e. loss functions shouldn't change when sigh of the singular vectors change.
        # the simplest choice to satisfy this requirement is to apply 'abs'.
        (random_fullrank_matrix_distinct_singular_value(S, dtype=dtype).to(device),
            lambda usv: usv[1]),  # 'check_grad_s'
        (random_fullrank_matrix_distinct_singular_value(S, dtype=dtype).to(device),
            lambda usv: abs(usv[0])),  # 'check_grad_u'
        (random_fullrank_matrix_distinct_singular_value(S, dtype=dtype).to(device),
            lambda usv: abs(usv[2])),  # 'check_grad_v'
        # this test is important as it checks the additional term that is non-zero only for complex-valued inputs
        # and when the loss function depends both on 'u' and 'v'
        (random_fullrank_matrix_distinct_singular_value(S, dtype=dtype).to(device),
            uv_loss),  # 'check_grad_uv'
        (random_fullrank_matrix_distinct_singular_value(S, dtype=dtype).to(device)[:(S - 2)],
            lambda usv: (abs(usv[0]), usv[1], abs(usv[2][..., :, :(S - 2)]))),  # 'wide'
        (random_fullrank_matrix_distinct_singular_value(S, dtype=dtype).to(device)[:, :(S - 2)],
            lambda usv: (abs(usv[0]), usv[1], abs(usv[2]))),  # 'tall'
        (random_fullrank_matrix_distinct_singular_value(S, 2, dtype=dtype).to(device),
            lambda usv: (abs(usv[0]), usv[1], abs(usv[2]))),  # 'batched'
        (random_fullrank_matrix_distinct_singular_value(S, 2, dtype=dtype).to(device)[..., :(S - 2), :],
            lambda usv: (abs(usv[0]), usv[1], abs(usv[2]))),  # 'wide_batched'
        (random_fullrank_matrix_distinct_singular_value(S, 2, dtype=dtype).to(device)[..., :, :(S - 2)],
            lambda usv: (abs(usv[0]), usv[1], abs(usv[2]))),  # 'tall_batched'
    )
    test_cases2 = (  # some=False
        (random_fullrank_matrix_distinct_singular_value(S, dtype=dtype).to(device)[:(S - 2)],
            lambda usv: (abs(usv[0]), usv[1], abs(slice_V(usv[2])))),  # 'wide_all'
        (random_fullrank_matrix_distinct_singular_value(S, dtype=dtype).to(device)[:, :(S - 2)],
            lambda usv: (abs(usv[0][:, :(S - 2)]), usv[1], abs(usv[2]))),  # 'tall_all'
        (random_fullrank_matrix_distinct_singular_value(S, 2, dtype=dtype).to(device)[..., :(S - 2), :],
            lambda usv: (abs(usv[0]), usv[1], abs(slice_V(usv[2])))),  # 'wide_all_batched'
        (random_fullrank_matrix_distinct_singular_value(S, 2, dtype=dtype).to(device)[..., :, :(S - 2)],
            lambda usv: (abs(usv[0][..., :, :(S - 2)]), usv[1], abs(usv[2]))),  # 'tall_all_batched'
    )

    out = []
    for a, out_fn in test_cases1:
        a.requires_grad = requires_grad
        if is_linalg_svd:
            kwargs = {'full_matrices': False}
        else:
            kwargs = {'some': True}
        out.append(SampleInput(a, kwargs=kwargs, output_process_fn_grad=out_fn))

    for a, out_fn in test_cases2:
        a.requires_grad = requires_grad
        if is_linalg_svd:
            kwargs = {'full_matrices': True}
        else:
            kwargs = {'some': False}
        out.append(SampleInput(a, kwargs=kwargs, output_process_fn_grad=out_fn))

    return out

def sample_inputs_svd(op_info, device, dtype, requires_grad=False):
    return _sample_inputs_svd(op_info, device, dtype, requires_grad, is_linalg_svd=False)

def sample_inputs_linalg_svd(op_info, device, dtype, requires_grad=False):
    return _sample_inputs_svd(op_info, device, dtype, requires_grad, is_linalg_svd=True)

def sample_inputs_eig(op_info, device, dtype, requires_grad=False):
    eigvecs = make_tensor((S, S), device=device, dtype=dtype,
                          low=None, high=None)
    eigvals = make_tensor((S,), device=device, dtype=dtype,
                          low=None, high=None)
    # we produce only diagonazible inputs which do not have
    # complex eigenvalues for real inputs, as there is no
    # backward implementation for real inputs with complex
    # eigenvalues yet.
    input = (eigvecs * eigvals.unsqueeze(-2)) @ eigvecs.inverse()
    input.requires_grad_(requires_grad)

    def process_output(eigpair):
        eigvals, eigvecs = eigpair
        if dtype.is_complex:
            # eig produces eigenvectors which are normalized to 1 norm.
            # Note that if v is an eigenvector, so is v * e^{i \phi},
            # and |v| = |v * e^{i \phi}| = 1.
            # This, however, makes the eigenvector backward computation process
            # rather unstable unless the objective function is gauge-invariant,
            # that is if f(z) == f(|z|), for example.
            # Hence for complex inputs we ignore the phases and return only
            # the absolute values.
            return eigvals, eigvecs.abs()
        else:
            return eigvals, eigvecs

    return [
        SampleInput(
            input,
            kwargs=dict(eigenvectors=True),
            output_process_fn_grad=process_output
        ),
    ]

def sample_inputs_pinverse(op_info, device, dtype, requires_grad=False):
    """
    This function generates input for torch.pinverse with distinct singular values so that autograd is always stable.
    Implementation of torch.pinverse depends on torch.svd, therefore it's sufficient to check only square S x S matrix
    and the batched (3 x S x S) input.
    """
    from torch.testing._internal.common_utils import random_fullrank_matrix_distinct_singular_value

    test_cases = (
        random_fullrank_matrix_distinct_singular_value(S, dtype=dtype).to(device),  # pinverse
        random_fullrank_matrix_distinct_singular_value(S, 3, dtype=dtype).to(device),  # pinverse 'batched'
    )

    out = []
    for a in test_cases:
        a.requires_grad = requires_grad
        out.append(SampleInput(a))
    return out


def sample_inputs_flip(op_info, device, dtype, requires_grad):
    tensors = (
        make_tensor((S, M, S), device, dtype, low=None, high=None, requires_grad=requires_grad),
        make_tensor((S, 0, M), device, dtype, low=None, high=None, requires_grad=requires_grad)
    )

    dims = ((0, 1, 2), (0,), (0, 2), (-1,), ())

    samples = [SampleInput(tensor, kwargs={'dims': dim}) for tensor, dim in product(tensors, dims)]

    return samples

def sample_inputs_fliplr_flipud(op_info, device, dtype, requires_grad):
    tensors = (
        make_tensor((S, M, S), device, dtype, low=None, high=None, requires_grad=requires_grad),
        make_tensor((S, 0, M), device, dtype, low=None, high=None, requires_grad=requires_grad)
    )
    return [SampleInput(tensor) for tensor in tensors]

def sample_inputs_clamp(op_info, device, dtype, requires_grad):
    tensors = (
        make_tensor((S, M, S), device, dtype, low=None, high=None, requires_grad=requires_grad),
        make_tensor((S, 0, M), device, dtype, low=None, high=None, requires_grad=requires_grad),
    )
    if dtype is torch.uint8:
        min_max_vals = ((2, 5), (3, 7))
    else:
        min_max_vals = ((0, 1), (-1, 1))
    output = [SampleInput(tensor, args=vals) for tensor, vals in product(tensors, min_max_vals)]
    output += [SampleInput(tensors[0], args=(0.5, None)), SampleInput(tensors[0], args=(None, 0.5))]
    empty_tensor = make_tensor((), device, dtype, low=None, high=None, requires_grad=requires_grad)
    output += [SampleInput(empty_tensor, args=(0.0, 1.0)), ]
    return output

def sample_inputs_diag(op_info, device, dtype, requires_grad):
    vec_sample = SampleInput(make_tensor((M, ), device, dtype, low=None, high=None, requires_grad=requires_grad))

    tensors = (
        make_tensor((M, M), device, dtype, low=None, high=None, requires_grad=requires_grad),
        make_tensor((3, 5), device, dtype, low=None, high=None, requires_grad=requires_grad),
        make_tensor((5, 3), device, dtype, low=None, high=None, requires_grad=requires_grad),
    )

    args = ((), (2,), (-2,), (1,), (2,))

    samples = []
    for tensor, arg in product(tensors, args):
        samples.append(SampleInput(tensor, args=arg))

    return samples + [vec_sample]

def sample_inputs_logit(op_info, device, dtype, requires_grad):
    low, high = op_info.domain

    # Note: Operator is very sensitive at points near the
    # start and end of domain and leads to NaN for float16
    # if domain_eps is 1e-5.
    domain_eps = op_info._domain_eps if dtype != torch.float16 else 3e-2

    low = low + domain_eps
    high = high - domain_eps

    samples = (
        SampleInput(make_tensor((S, S, S), device, dtype, low=low, high=high, requires_grad=requires_grad)),
        SampleInput(make_tensor((S, S, S), device, dtype, low=low,
                                high=high, requires_grad=requires_grad), args=(0.2,)),
        SampleInput(make_tensor((), device, dtype, low=low, high=high, requires_grad=requires_grad)),
        SampleInput(make_tensor((), device, dtype, low=low,
                                high=high, requires_grad=requires_grad), args=(0.2,)),
    )

    return samples

def sample_inputs_floor_divide(op_info, device, dtype, requires_grad):
    lhs = make_tensor((S, S, S), device, dtype, low=None, high=None, requires_grad=requires_grad)
    rhs = make_tensor((S, S, S), device, dtype, low=None, high=None, requires_grad=requires_grad)
    # Avoid integer divide by 0
    if not (dtype.is_floating_point or dtype.is_complex):
        rhs[rhs == 0] = 1

    return [
        SampleInput((lhs, rhs)),
        SampleInput((lhs, rhs[0])),
        SampleInput((lhs), args=(3.14,)),
    ]


def sample_inputs_masked_scatter(op_info, device, dtype, requires_grad):
    samples = (
        SampleInput(make_tensor((M, M), device, dtype, low=None, high=None, requires_grad=requires_grad),
                    args=(torch.randn(M, M, device=device) > 0,
                          make_tensor((M, M), device, dtype, low=None, high=None, requires_grad=requires_grad))),

        SampleInput(make_tensor((M, M), device, dtype, low=None, high=None, requires_grad=requires_grad),
                    args=(torch.randn((M,), device=device) > 0,
                          make_tensor((M, M), device, dtype, low=None, high=None, requires_grad=requires_grad))),

        SampleInput(make_tensor((M, M), device, dtype, low=None, high=None, requires_grad=requires_grad),
                    args=(bernoulli_scalar().to(device),
                          make_tensor((M, M), device, dtype, low=None, high=None, requires_grad=requires_grad))),
    )

    return samples

def sample_inputs_masked_select(op_info, device, dtype, requires_grad):
    samples = (
        SampleInput(make_tensor((M, M), device, dtype, low=None, high=None, requires_grad=requires_grad),
                    args=(torch.randn(M, M, device=device) > 0,)),

        SampleInput(make_tensor((M, M), device, dtype, low=None, high=None, requires_grad=requires_grad),
                    args=(torch.randn((M,), device=device) > 0,)),

        SampleInput(make_tensor((M,), device, dtype, low=None, high=None, requires_grad=requires_grad),
                    args=(torch.randn((M, M), device=device) > 0,)),

        SampleInput(make_tensor((M, 1, M), device, dtype, low=None, high=None, requires_grad=requires_grad),
                    args=(torch.randn((M, M), device=device) > 0,)),

        SampleInput(make_tensor((), device, dtype, low=None, high=None, requires_grad=requires_grad),
                    args=(torch.tensor(1, device=device, dtype=torch.bool),)),

        SampleInput(make_tensor((M, M), device, dtype, low=None, high=None, requires_grad=requires_grad),
                    args=(torch.tensor(1, device=device, dtype=torch.bool),)),

        SampleInput(make_tensor((), device, dtype, low=None, high=None, requires_grad=requires_grad),
                    args=(torch.randn((M, M), device=device) > 0,)),
    )

    return samples


def sample_inputs_polar(op_info, device, dtype, requires_grad):
    def _make_tensor_helper(shape, low=None, high=None):
        return make_tensor(shape, device, dtype, low=low, high=high, requires_grad=requires_grad)

    samples = (
        SampleInput((_make_tensor_helper((S, S), low=0), _make_tensor_helper((S, S)))),
        SampleInput((_make_tensor_helper((), low=0), _make_tensor_helper(()))),
    )

    return samples

<<<<<<< HEAD
def sample_inputs_rsub(op_info, device, dtype, requires_grad, variant='tensor'):
    def _make_tensor_helper(shape, low=None, high=None):
        return make_tensor(shape, device, dtype, low=low, high=high, requires_grad=requires_grad)

    def _samples_with_alpha_helper(args, alphas):
        return (SampleInput(arg, kwargs=dict(alpha=alpha))for arg, alpha in product(args, alphas))

    int_alpha, float_alpha, complex_alpha = 2, 0.1, 1 + 0.6j

    if variant == 'tensor':
        samples = (
            SampleInput((_make_tensor_helper((S, S)), _make_tensor_helper((S, S)))),
            SampleInput((_make_tensor_helper((S, S)), _make_tensor_helper((S,)))),
            SampleInput((_make_tensor_helper((S,)), _make_tensor_helper((S, S)))),
            SampleInput((_make_tensor_helper(()), _make_tensor_helper(()))),
            SampleInput((_make_tensor_helper(()), _make_tensor_helper((S,)))),
            SampleInput((_make_tensor_helper((S,)), _make_tensor_helper(()))),
        )

        if dtype.is_complex:
            alphas = [int_alpha, float_alpha, complex_alpha]
        elif dtype.is_floating_point:
            alphas = [int_alpha, float_alpha]
        else:
            alphas = [int_alpha]

        args = ((_make_tensor_helper((S, S)), _make_tensor_helper((S, S))),
                (_make_tensor_helper((S, S)), _make_tensor_helper((S,))),
                (_make_tensor_helper(()), _make_tensor_helper(())))
        samples += tuple(_samples_with_alpha_helper(args, alphas))  # type: ignore
    elif variant == 'scalar':
        # Scalar Other
        samples = (  # type: ignore
            SampleInput((_make_tensor_helper((S, S)), 0.5)),
            SampleInput((_make_tensor_helper(()), 0.5)),
            SampleInput((_make_tensor_helper((S, S)), 1.5j)),
            SampleInput((_make_tensor_helper(()), 1.5j)),
        )

        scalar_args = [(_make_tensor_helper((S, S)), 0.5), (_make_tensor_helper(()), 0.5),
                       (_make_tensor_helper((S, S)), 2.7j), (_make_tensor_helper(()), 2.7j)]  # type: ignore

        alphas = [int_alpha, float_alpha]
        if dtype.is_complex:
            alphas += [complex_alpha]
        samples += tuple(_samples_with_alpha_helper(scalar_args, alphas))  # type: ignore
    else:
        raise Exception("Invalid variant!")
=======

def sample_inputs_cumsum(op_info, device, dtype, requires_grad):
    def _make_tensor_helper(shape, low=None, high=None):
        return make_tensor(shape, device, dtype, low=low, high=high, requires_grad=requires_grad)

    samples = (
        SampleInput((_make_tensor_helper((S, S, S)), 0)),
        SampleInput((_make_tensor_helper((S, S, S)), 1)),
        # NOTE: if `dtype` is not same as input, then inplace variants fail with
        # `provided dtype must match the dtype of self tensor in cumsum`
        SampleInput((_make_tensor_helper((S, S, S)), 1), kwargs={'dtype': dtype}),
        SampleInput((_make_tensor_helper(()), 0)),
    )
>>>>>>> 3ce51fd5

    return samples

# Operator database (sorted alphabetically)
op_db: List[OpInfo] = [
    UnaryUfuncInfo('abs',
                   aliases=('absolute', ),
                   ref=np.abs,
                   dtypes=all_types_and_complex_and(torch.half, torch.bfloat16),
                   dtypesIfCPU=all_types_and_complex_and(torch.half, torch.bfloat16),
                   dtypesIfCUDA=all_types_and_complex_and(torch.bool, torch.half, torch.bfloat16),
                   skips=(
                       SkipInfo('TestUnaryUfuncs', 'test_reference_numerics_extremal',
                                device_type='cpu', dtypes=[torch.cfloat, torch.cdouble]),
                       SkipInfo('TestUnaryUfuncs', 'test_reference_numerics_hard',
                                device_type='cpu', dtypes=[torch.cfloat]),
                       # Reference: https://github.com/pytorch/pytorch/issues/49224
                       SkipInfo('TestUnaryUfuncs', 'test_reference_numerics_normal',
                                dtypes=[torch.int8], active_if=TEST_WITH_ASAN),
                       SkipInfo('TestUnaryUfuncs', 'test_variant_consistency',
                                dtypes=[torch.cfloat, torch.cdouble]),
                       # TODO: Fix test_out_arg_all_dtypes as torch.empty_like(expected_output) where expected_output=op(input)
                       # We can break the logic of the loop over all possible types but it is OK.
                       # https://github.com/pytorch/pytorch/blob/master/test/test_unary_ufuncs.py#L440-L449
                       SkipInfo('TestUnaryUfuncs', 'test_out_arg_all_dtypes',
                                dtypes=[torch.cfloat, torch.cdouble]),
                       SkipInfo('TestCommon', 'test_variant_consistency_eager',
                                dtypes=[torch.cfloat, torch.cdouble]),
                       SkipInfo('TestCommon', 'test_variant_consistency_jit',
                                dtypes=[torch.cfloat, torch.cdouble, torch.bfloat16]),
                       SkipInfo('TestCommon', 'test_jit_alias_remapping',
                                dtypes=[torch.cfloat, torch.cdouble, torch.bfloat16]),
                   ),
                   test_inplace_grad=False,
                   assert_autodiffed=True),
    # NOTE: CPU complex acos produces incorrect outputs (https://github.com/pytorch/pytorch/issues/42952)
    UnaryUfuncInfo('acos',
                   aliases=('arccos', ),
                   ref=np.arccos,
                   domain=(-1, 1),
                   handles_complex_extremals=False,
                   dtypes=all_types_and_complex_and(torch.bool),
                   dtypesIfCPU=all_types_and_complex_and(torch.bool, torch.bfloat16),
                   dtypesIfCUDA=all_types_and_complex_and(torch.bool, torch.half),
                   default_test_dtypes=[torch.long, torch.half, torch.bfloat16, torch.float32, torch.cfloat],
                   skip_bfloat16_grad=True,
                   assert_autodiffed=True,
                   decorators=(precisionOverride({torch.float16: 1e-2,
                                                  torch.bfloat16: 1e-1,
                                                  torch.complex64: 1e-2}),),
                   safe_casts_outputs=True,
                   skips=(
                       SkipInfo('TestUnaryUfuncs', 'test_reference_numerics_hard',
                                device_type='cpu', dtypes=[torch.cfloat]),
                       SkipInfo('TestGradients', 'test_fn_grad',
                                dtypes=[torch.cdouble], active_if=IS_WINDOWS),
                       SkipInfo('TestGradients', 'test_method_grad',
                                dtypes=[torch.cdouble], active_if=IS_WINDOWS),
                       SkipInfo('TestGradients', 'test_inplace_grad',
                                dtypes=[torch.cdouble], active_if=IS_WINDOWS),
                   )),
    # NOTE: the derivative for inplace acosh is not implemented
    UnaryUfuncInfo('acosh',
                   aliases=('arccosh', ),
                   ref=np.arccosh,
                   domain=(1, float('inf')),
                   dtypes=all_types_and_complex_and(torch.bool),
                   dtypesIfCPU=all_types_and_complex_and(torch.bool),
                   dtypesIfCUDA=all_types_and_complex_and(torch.bool, torch.half, torch.bfloat16),
                   safe_casts_outputs=True,
                   decorators=(precisionOverride({torch.bfloat16: 5e-2}),),
                   test_inplace_grad=False,
                   skips=(
                       # RuntimeError: "rsqrt_cuda" not implemented for 'BFloat16'
                       SkipInfo('TestCommon', 'test_variant_consistency_jit',
                                device_type='cuda', dtypes=[torch.bfloat16]),
                       SkipInfo('TestUnaryUfuncs', 'test_reference_numerics_extremal',
                                device_type='cpu', dtypes=[torch.cfloat, torch.cdouble]),
                       SkipInfo('TestUnaryUfuncs', 'test_reference_numerics_hard',
                                device_type='cpu', dtypes=[torch.cfloat, torch.cdouble]),
                       SkipInfo('TestUnaryUfuncs', 'test_reference_numerics_extremal',
                                device_type='cuda', dtypes=[torch.cdouble],
                                active_if=IS_WINDOWS),
                       SkipInfo('TestUnaryUfuncs', 'test_reference_numerics_hard',
                                device_type='cuda', dtypes=[torch.cdouble],
                                active_if=IS_WINDOWS),
                       SkipInfo('TestUnaryUfuncs', 'test_reference_numerics_normal',
                                device_type='cuda', dtypes=[torch.cdouble],
                                active_if=IS_WINDOWS),
                       # Reference: https://github.com/pytorch/pytorch/issues/50692
                       SkipInfo('TestGradients', 'test_fn_grad',
                                device_type='cuda', dtypes=[torch.cdouble], active_if=IS_WINDOWS),
                       SkipInfo('TestGradients', 'test_method_grad',
                                device_type='cuda', dtypes=[torch.cdouble], active_if=IS_WINDOWS),
                   )),
    OpInfo('addmm',
           dtypes=floating_types(),
           dtypesIfCPU=all_types_and_complex_and(torch.float16, torch.bfloat16),
           # BFloat16 support on CUDA requires CUDA 11 and SM53
           dtypesIfCUDA=floating_types_and(torch.float16, torch.complex64, torch.complex128,
                                           *[torch.bfloat16] if CUDA11OrLater else []),
           dtypesIfROCM=floating_types_and(torch.half),
           assert_autodiffed=True,
           autodiff_nonfusible_nodes=['aten::add', 'aten::mm'],
           skips=(
               SkipInfo('TestCommon', 'test_variant_consistency_jit',
                        dtypes=[torch.bfloat16, torch.float16, torch.cfloat, torch.cdouble]),
               # addmm does not correctly warn when resizing out= inputs
               SkipInfo('TestCommon', 'test_out')),
           sample_inputs_func=sample_inputs_addmm),
    OpInfo('addr',
           dtypes=all_types_and_complex_and(torch.bool, torch.bfloat16, torch.float16),
           # Reference: https://github.com/pytorch/pytorch/issues/50747
           test_inplace_grad=False,
           skips=(
               SkipInfo('TestCommon', 'test_variant_consistency_jit',
                        dtypes=[torch.float16, torch.cfloat, torch.cdouble, torch.bfloat16]),
               # Reference: https://github.com/pytorch/pytorch/issues/50747
               SkipInfo('TestCommon', 'test_variant_consistency_eager',
                        dtypes=all_types_and_complex_and(torch.bool, torch.bfloat16, torch.float16)),),
           sample_inputs_func=sample_inputs_addr),
    OpInfo('amax',
           op=torch.amax,
           dtypes=all_types_and(torch.float16, torch.bfloat16, torch.bool),
           dtypesIfCPU=all_types_and(torch.float16, torch.bfloat16, torch.bool),
           dtypesIfCUDA=all_types_and(torch.float16, torch.bfloat16, torch.bool),
           test_inplace_grad=False,
           sample_inputs_func=sample_inputs_amax_amin,
           skips=(
               # amax does not correctly warn when resizing out= inputs
               SkipInfo('TestCommon', 'test_out'),
               # Reference: https://github.com/pytorch/pytorch/issues/48978
               SkipInfo('TestCommon', 'test_variant_consistency_jit',
                        dtypes=[torch.bfloat16]),)),
    OpInfo('amin',
           op=torch.amin,
           dtypes=all_types_and(torch.float16, torch.bfloat16, torch.bool),
           dtypesIfCPU=all_types_and(torch.float16, torch.bfloat16, torch.bool),
           dtypesIfCUDA=all_types_and(torch.float16, torch.bfloat16, torch.bool),
           test_inplace_grad=False,
           sample_inputs_func=sample_inputs_amax_amin,
           skips=(
               # amin does not correctly warn when resizing out= inputs
               SkipInfo('TestCommon', 'test_out'),
               # Reference: https://github.com/pytorch/pytorch/issues/48978
               SkipInfo('TestCommon', 'test_variant_consistency_jit',
                        dtypes=[torch.bfloat16]),)),
    UnaryUfuncInfo('asin',
                   aliases=('arcsin', ),
                   ref=np.arcsin,
                   domain=(-1, 1),
                   supports_sparse=True,
                   decorators=(precisionOverride({torch.bfloat16: 1e-2}),),
                   safe_casts_outputs=True,
                   dtypes=all_types_and_complex_and(torch.bool),
                   dtypesIfCPU=all_types_and_complex_and(torch.bool, torch.bfloat16),
                   dtypesIfCUDA=all_types_and_complex_and(torch.bool, torch.half),
                   assert_autodiffed=True,
                   skip_bfloat16_grad=True,
                   skips=(
                       SkipInfo('TestUnaryUfuncs', 'test_reference_numerics_extremal',
                                device_type='cpu', dtypes=[torch.cfloat, torch.cdouble]),
                       SkipInfo('TestUnaryUfuncs', 'test_reference_numerics_hard',
                                device_type='cpu', dtypes=[torch.cfloat, torch.cdouble]),
                       SkipInfo('TestUnaryUfuncs', 'test_reference_numerics_extremal',
                                device_type='cuda', dtypes=[torch.cdouble],
                                active_if=IS_WINDOWS),
                       SkipInfo('TestUnaryUfuncs', 'test_reference_numerics_hard',
                                device_type='cuda', dtypes=[torch.cdouble],
                                active_if=IS_WINDOWS)
                   )),
    # NOTE: derivative for inplace asinh is not implemented
    UnaryUfuncInfo('asinh',
                   aliases=('arcsinh', ),
                   ref=np.arcsinh,
                   dtypes=all_types_and_complex_and(torch.bool),
                   dtypesIfCPU=all_types_and_complex_and(torch.bool),
                   dtypesIfCUDA=all_types_and_complex_and(torch.bool, torch.half, torch.bfloat16),
                   safe_casts_outputs=True,
                   decorators=(precisionOverride({torch.bfloat16: 5e-2}),),
                   test_inplace_grad=False,
                   skips=(
                       # RuntimeError: "rsqrt_cuda" not implemented for 'BFloat16'
                       SkipInfo('TestCommon', 'test_variant_consistency_jit',
                                device_type='cuda', dtypes=[torch.bfloat16]),
                       SkipInfo('TestUnaryUfuncs', 'test_reference_numerics_extremal',
                                device_type='cpu', dtypes=[torch.cfloat, torch.cdouble]),
                       SkipInfo('TestUnaryUfuncs', 'test_reference_numerics_hard',
                                device_type='cpu', dtypes=[torch.cfloat, torch.cdouble]),
                       SkipInfo('TestUnaryUfuncs', 'test_reference_numerics_normal',
                                device_type='cpu', dtypes=[torch.cfloat, torch.cdouble]),
                       SkipInfo('TestUnaryUfuncs', 'test_reference_numerics_extremal',
                                device_type='cuda', dtypes=[torch.cdouble],
                                active_if=IS_WINDOWS),
                       SkipInfo('TestUnaryUfuncs', 'test_reference_numerics_hard',
                                device_type='cuda', dtypes=[torch.cdouble],
                                active_if=IS_WINDOWS),
                   )),
    UnaryUfuncInfo('atan',
                   aliases=('arctan', ),
                   ref=np.arctan,
                   dtypes=all_types_and_complex_and(torch.bool),
                   dtypesIfCPU=all_types_and_complex_and(torch.bool, torch.bfloat16),
                   dtypesIfCUDA=all_types_and_complex_and(torch.bool, torch.half),
                   assert_autodiffed=True,
                   skip_bfloat16_grad=True,
                   decorators=(precisionOverride({torch.bfloat16: 1e-2}),),
                   safe_casts_outputs=True,
                   skips=(
                       SkipInfo('TestUnaryUfuncs', 'test_reference_numerics_extremal',
                                device_type='cpu', dtypes=[torch.cfloat, torch.cdouble]),
                       SkipInfo('TestUnaryUfuncs', 'test_reference_numerics_hard',
                                device_type='cpu', dtypes=[torch.cfloat, torch.cdouble]),
                       SkipInfo('TestUnaryUfuncs', 'test_reference_numerics_normal',
                                device_type='cpu', dtypes=[torch.cfloat, torch.cdouble]),
                       SkipInfo('TestUnaryUfuncs', 'test_reference_numerics_extremal',
                                device_type='cuda', dtypes=[torch.cfloat, torch.cdouble],
                                active_if=IS_WINDOWS),
                       SkipInfo('TestUnaryUfuncs', 'test_reference_numerics_hard',
                                device_type='cuda', dtypes=[torch.cfloat, torch.cdouble],
                                active_if=IS_WINDOWS),
                       SkipInfo('TestUnaryUfuncs', 'test_reference_numerics_normal',
                                device_type='cuda', dtypes=[torch.cfloat, torch.cdouble],
                                active_if=IS_WINDOWS),
                   )),
    UnaryUfuncInfo('atanh',
                   aliases=('arctanh', ),
                   ref=np.arctanh,
                   domain=(-1, 1),
                   dtypes=all_types_and_complex_and(torch.bool),
                   dtypesIfCPU=all_types_and_complex_and(torch.bool),
                   dtypesIfCUDA=all_types_and_complex_and(torch.bool, torch.half, torch.bfloat16),
                   safe_casts_outputs=True,
                   decorators=(precisionOverride({torch.bfloat16: 1e-2}),),
                   test_inplace_grad=False,
                   skips=(
                       SkipInfo('TestUnaryUfuncs', 'test_reference_numerics_extremal',
                                device_type='cpu', dtypes=[torch.cfloat, torch.cdouble]),
                       SkipInfo('TestUnaryUfuncs', 'test_reference_numerics_normal',
                                device_type='cpu', dtypes=[torch.cfloat, torch.cdouble]),
                       SkipInfo('TestUnaryUfuncs', 'test_reference_numerics_extremal',
                                device_type='cuda', dtypes=[torch.cfloat, torch.cdouble],
                                active_if=IS_WINDOWS),
                       SkipInfo('TestUnaryUfuncs', 'test_reference_numerics_hard',
                                device_type='cuda', dtypes=[torch.cfloat],
                                active_if=IS_WINDOWS),
                   )),
    OpInfo('broadcast_to',
           dtypes=all_types_and_complex_and(torch.bool, torch.float16, torch.bfloat16),
           supports_out=False,
           test_inplace_grad=False,
           sample_inputs_func=sample_inputs_broadcast_to),
    UnaryUfuncInfo('bitwise_not',
                   ref=np.bitwise_not,
                   dtypes=integral_types_and(torch.bool),
                   dtypesIfCPU=None,
                   dtypesIfCUDA=None,
                   dtypesIfROCM=None,
                   supports_autograd=False),
    UnaryUfuncInfo('ceil',
                   ref=np.ceil,
                   dtypes=floating_types_and(torch.half),
                   dtypesIfCPU=floating_types_and(torch.bfloat16),
                   dtypesIfCUDA=floating_types_and(torch.half),
                   assert_autodiffed=True),
    TriangularOpInfo('cholesky_inverse',
                     op=torch.cholesky_inverse,
                     dtypes=floating_and_complex_types(),
                     # TODO: RuntimeError: cholesky_inverse does not support automatic differentiation for outputs
                     # with complex dtype.
                     test_complex_grad=False,
                     test_inplace_grad=False,
                     check_batched_gradgrad=False,
                     decorators=[skipCUDAIfNoMagma, skipCPUIfNoLapack],
                     skips=(
                         # These tests do not take into account custom op.get_op()
                         # TODO: implement op.input_func instead of modifying op.get_op()
                         # See https://github.com/pytorch/pytorch/issues/50837
                         SkipInfo('TestCommon', 'test_variant_consistency_jit'),
                         SkipInfo('TestCommon', 'test_variant_consistency_eager',
                                  dtypes=[torch.complex64, torch.complex128]),
                         # cholesky_inverse does not correctly warn when resizing out= inputs
                         SkipInfo('TestCommon', 'test_out'),)),
    UnaryUfuncInfo('clamp',
                   aliases=('clip', ),
                   ref=np.clip,
                   dtypes=all_types_and(torch.half, torch.bfloat16),
                   dtypesIfCPU=all_types_and(torch.bfloat16),
                   dtypesIfCUDA=all_types_and(torch.half, torch.bfloat16),
                   assert_autodiffed=True,
                   skips=(
                       # Skip all unary ufuncs tests as we call op(tensor) and min/max args are not passed
                       # Reference: https://github.com/pytorch/pytorch/issues/51242
                       SkipInfo('TestUnaryUfuncs'),
                   ),
                   sample_inputs_func=sample_inputs_clamp),
    UnaryUfuncInfo('conj',
                   ref=np.conj,
                   dtypes=all_types_and_complex_and(torch.bool,
                                                    torch.bfloat16, torch.half),
                   dtypesIfCPU=None,
                   dtypesIfCUDA=None,
                   dtypesIfROCM=None,
                   skips=(
                       # File "test_unary_ufuncs.py", line 289, in test_reference_numerics
                       #  if not torch.can_cast(numpy_to_torch_dtype_dict[expected.dtype.type], dtype):
                       # KeyError: <class 'numpy.intc'>
                       # Following error in Windows CI
                       SkipInfo('TestUnaryUfuncs', 'test_reference_numerics_normal',
                                dtypes=[torch.int],
                                active_if=IS_WINDOWS),
                       SkipInfo('TestUnaryUfuncs', 'test_reference_numerics_hard',
                                dtypes=[torch.int],
                                active_if=IS_WINDOWS),
                   ),
                   test_inplace_grad=False),
    UnaryUfuncInfo('cos',
                   ref=np.cos,
                   dtypes=all_types_and_complex_and(torch.bool, torch.bfloat16),
                   dtypesIfCPU=all_types_and_complex_and(torch.bool, torch.bfloat16),
                   dtypesIfCUDA=all_types_and_complex_and(torch.bool, torch.half, torch.bfloat16),
                   assert_autodiffed=True,
                   skip_bfloat16_grad=True,
                   handles_large_floats=False,
                   safe_casts_outputs=True,
                   decorators=(precisionOverride({torch.bfloat16: 1e-2}),),
                   skips=(
                       SkipInfo('TestUnaryUfuncs', 'test_reference_numerics_extremal',
                                dtypes=[torch.cfloat, torch.cdouble], active_if=IS_WINDOWS),
                       SkipInfo('TestUnaryUfuncs', 'test_reference_numerics_extremal', device_type='cpu',
                                dtypes=[torch.cfloat, torch.cdouble], active_if=IS_MACOS),
                   )),
    UnaryUfuncInfo('cosh',
                   ref=np_unary_ufunc_integer_promotion_wrapper(np.cosh),
                   dtypesIfCPU=all_types_and_complex_and(torch.bool),
                   dtypesIfCUDA=all_types_and_complex_and(torch.bool, torch.half),
                   safe_casts_outputs=True,
                   assert_autodiffed=True,
                   skips=(
                       # Reference: https://github.com/pytorch/pytorch/issues/48641
                       SkipInfo('TestUnaryUfuncs', 'test_reference_numerics_hard',
                                device_type='cpu', dtypes=[torch.int8]),
                       SkipInfo('TestUnaryUfuncs', 'test_reference_numerics_extremal',
                                dtypes=[torch.cfloat, torch.cdouble], active_if=IS_WINDOWS),
                       SkipInfo('TestUnaryUfuncs', 'test_reference_numerics_hard',
                                dtypes=[torch.cfloat, torch.cdouble], active_if=IS_WINDOWS),
                       SkipInfo('TestUnaryUfuncs', 'test_reference_numerics_extremal', device_type='cpu',
                                dtypes=[torch.cfloat, torch.cdouble], active_if=IS_MACOS),
                       SkipInfo('TestUnaryUfuncs', 'test_reference_numerics_hard', device_type='cpu',
                                dtypes=[torch.cfloat, torch.cdouble], active_if=IS_MACOS),
                       SkipInfo('TestCommon', 'test_variant_consistency_jit',
                                device_type='cuda', dtypes=[torch.float16]),
                   )),
    OpInfo('cumsum',
           dtypesIfCPU=all_types_and_complex_and(torch.bool),
           dtypesIfCUDA=all_types_and_complex_and(torch.bool, torch.half),
           skips=(
               # Reference: https://github.com/pytorch/pytorch/issues/53360
               # For integer inputs,
               # inplace variant preserves dtype of `self` while method variant
               # always promotes it to torch.long.
               # >>> t = torch.randint(2, 10, (3, 2), dtype=torch.int8)
               # >>> t.cumsum(0).dtype
               # torch.int64
               # >>> t.cumsum_(0).dtype
               # torch.int8
               SkipInfo('TestCommon', 'test_variant_consistency_eager',
                        dtypes=[torch.uint8, torch.int8, torch.int16, torch.int32]),
               # Reference: https://github.com/pytorch/pytorch/issues/53358
               # >>> t = torch.tensor([False])
               # >>> t.cumsum_(0) # Error "cumsum_out_cpu" not implemented for 'Bool'
               # >>> t.cuda().cumsum_(0) # Error "cumsum_cuda" not implemented for 'Bool'
               # >>> t = torch.tensor(False)
               # >>> t.cumsum_(0) # Error "cumsum_out_cpu" not implemented for 'Bool'
               # >>> t.cuda().cumsum_(0) # Does not fail!
               # tensor(False, device='cuda:0')
               SkipInfo('TestCommon', 'test_variant_consistency_eager',
                        dtypes=[torch.bool]),
               SkipInfo('TestCommon', 'test_variant_consistency_jit',
                        dtypes=[torch.bool]),
               # cumsum does not correctly warn when resizing out= inputs
               SkipInfo('TestCommon', 'test_out'),
           ),
           sample_inputs_func=sample_inputs_cumsum),
    UnaryUfuncInfo('deg2rad',
                   ref=np.radians,
                   decorators=(precisionOverride({torch.bfloat16: 7e-1,
                                                  torch.float16: 7e-1}),),
                   dtypes=all_types_and(torch.bool, torch.half, torch.bfloat16),
                   dtypesIfCPU=all_types_and(torch.bool, torch.half, torch.bfloat16),
                   dtypesIfCUDA=all_types_and(torch.bool, torch.half, torch.bfloat16),
                   skips=(
                       # Reference: https://github.com/pytorch/pytorch/pull/51283#issuecomment-770614273
                       SkipInfo('TestUnaryUfuncs', 'test_reference_numerics_hard',
                                dtypes=[torch.bfloat16]),
                   ),
                   safe_casts_outputs=True),
    OpInfo('diff',
           op=torch.diff,
           dtypes=all_types_and_complex_and(torch.bool, torch.float16, torch.bfloat16),
           sample_inputs_func=sample_inputs_diff,
           test_inplace_grad=False),
    OpInfo('div',
           variant_test_name='no_rounding_mode',
           dtypes=all_types_and_complex_and(torch.bool, torch.half, torch.bfloat16),
           sample_inputs_func=sample_inputs_div,
           assert_autodiffed=True),
    OpInfo('div',
           variant_test_name='true_rounding',
           dtypes=all_types_and_complex_and(torch.bool, torch.half, torch.bfloat16),
           sample_inputs_func=partial(sample_inputs_div, rounding_mode='true'),
           assert_autodiffed=True),
    OpInfo('div',
           variant_test_name='trunc_rounding',
           dtypes=all_types_and(torch.half, torch.bfloat16),
           sample_inputs_func=partial(sample_inputs_div, rounding_mode='trunc'),
           assert_autodiffed=True),
    OpInfo('div',
           variant_test_name='floor_rounding',
           dtypes=all_types_and(torch.half, torch.bfloat16),
           sample_inputs_func=partial(sample_inputs_div, rounding_mode='floor'),
           assert_autodiffed=True),
    UnaryUfuncInfo('exp',
                   ref=np_unary_ufunc_integer_promotion_wrapper(np.exp),
                   dtypes=all_types_and_complex_and(torch.bool, torch.half),
                   dtypesIfCPU=all_types_and_complex_and(torch.bool, torch.bfloat16),
                   dtypesIfCUDA=all_types_and_complex_and(torch.bool, torch.half, torch.bfloat16),
                   skips=(
                       # Reference: https://github.com/pytorch/pytorch/pull/50093#pullrequestreview-561791547
                       SkipInfo('TestUnaryUfuncs', 'test_reference_numerics_extremal', dtypes=[torch.bfloat16]),
                       SkipInfo('TestUnaryUfuncs', 'test_reference_numerics_hard', dtypes=[torch.bfloat16]),
                       SkipInfo('TestUnaryUfuncs', 'test_reference_numerics_normal', dtypes=[torch.bfloat16]),
                       # Reference: https://github.com/pytorch/pytorch/issues/48010
                       SkipInfo('TestUnaryUfuncs', 'test_reference_numerics_extremal',
                                device_type='cpu', dtypes=[torch.cfloat, torch.cdouble]),
                       SkipInfo('TestUnaryUfuncs', 'test_reference_numerics_hard',
                                device_type='cpu', dtypes=[torch.cfloat, torch.cdouble]),
                   ),
                   assert_autodiffed=True,
                   safe_casts_outputs=True),
    OpInfo('diag',
           dtypes=all_types_and_complex_and(torch.bool),
           dtypesIfCPU=all_types_and_complex_and(torch.bool),
           dtypesIfCUDA=all_types_and_complex_and(torch.bool, torch.half),
           sample_inputs_func=sample_inputs_diag,
           test_inplace_grad=False,
           skips=(
               # diag does not correctly warn when resizing out= inputs
               SkipInfo('TestCommon', 'test_out'),)),
    UnaryUfuncInfo('frac',
                   ref=lambda x: np.modf(x)[0],
                   dtypes=floating_types_and(torch.bfloat16, torch.float16),
                   dtypesIfCPU=floating_types_and(torch.bfloat16, torch.float16),
                   dtypesIfCUDA=floating_types_and(torch.float16),
                   assert_autodiffed=True,
                   # Reference for disabling extremals
                   # https://github.com/pytorch/pytorch/issues/51948
                   handles_extremals=False),
    SpectralFuncInfo('fft.fft',
                     aten_name='fft_fft',
                     ref=np.fft.fft,
                     ndimensional=False,
                     dtypes=all_types_and_complex_and(torch.bool),
                     default_test_dtypes=floating_and_complex_types(),
                     test_inplace_grad=False,),
    SpectralFuncInfo('fft.fftn',
                     aten_name='fft_fftn',
                     ref=np.fft.fftn,
                     ndimensional=True,
                     dtypes=all_types_and_complex_and(torch.bool),
                     default_test_dtypes=floating_and_complex_types(),
                     test_inplace_grad=False,
                     decorators=[precisionOverride(
                         {torch.float: 1e-4, torch.cfloat: 1e-4})],),
    SpectralFuncInfo('fft.hfft',
                     aten_name='fft_hfft',
                     ref=np.fft.hfft,
                     ndimensional=False,
                     dtypes=all_types_and_complex_and(torch.bool),
                     default_test_dtypes=floating_and_complex_types(),
                     check_batched_gradgrad=False,
                     test_inplace_grad=False,),
    SpectralFuncInfo('fft.rfft',
                     aten_name='fft_rfft',
                     ref=np.fft.rfft,
                     ndimensional=False,
                     dtypes=all_types_and(torch.bool),
                     default_test_dtypes=floating_and_complex_types(),
                     check_batched_grad=False,
                     check_batched_gradgrad=False,
                     test_inplace_grad=False,),
    SpectralFuncInfo('fft.rfftn',
                     aten_name='fft_rfftn',
                     ref=np.fft.rfftn,
                     ndimensional=True,
                     dtypes=all_types_and(torch.bool),
                     default_test_dtypes=floating_and_complex_types(),
                     test_inplace_grad=False,
                     check_batched_grad=False,
                     check_batched_gradgrad=False,
                     decorators=[precisionOverride({torch.float: 1e-4})],),
    SpectralFuncInfo('fft.ifft',
                     aten_name='fft_ifft',
                     ref=np.fft.ifft,
                     ndimensional=False,
                     dtypes=all_types_and_complex_and(torch.bool),
                     default_test_dtypes=floating_and_complex_types(),
                     test_inplace_grad=False,),
    SpectralFuncInfo('fft.ifftn',
                     aten_name='fft_ifftn',
                     ref=np.fft.ifftn,
                     ndimensional=True,
                     dtypes=all_types_and_complex_and(torch.bool),
                     default_test_dtypes=floating_and_complex_types(),
                     test_inplace_grad=False,),
    SpectralFuncInfo('fft.ihfft',
                     aten_name='fft_ihfft',
                     ref=np.fft.ihfft,
                     ndimensional=False,
                     dtypes=all_types_and(torch.bool),
                     default_test_dtypes=floating_types(),
                     check_batched_grad=False,
                     test_inplace_grad=False,),
    SpectralFuncInfo('fft.irfft',
                     aten_name='fft_irfft',
                     ref=np.fft.irfft,
                     ndimensional=False,
                     dtypes=all_types_and_complex_and(torch.bool),
                     default_test_dtypes=floating_and_complex_types(),
                     check_batched_gradgrad=False,
                     test_inplace_grad=False,),
    SpectralFuncInfo('fft.irfftn',
                     aten_name='fft_irfftn',
                     ref=np.fft.irfftn,
                     ndimensional=True,
                     dtypes=all_types_and_complex_and(torch.bool),
                     default_test_dtypes=floating_and_complex_types(),
                     check_batched_gradgrad=False,
                     test_inplace_grad=False,),
    UnaryUfuncInfo('floor',
                   ref=np.floor,
                   dtypes=floating_types_and(torch.half),
                   dtypesIfCPU=floating_types_and(torch.bfloat16),
                   dtypesIfCUDA=floating_types_and(torch.half),
                   assert_autodiffed=True),
    OpInfo('flip',
           op=torch.flip,
           dtypes=all_types_and_complex_and(torch.bool, torch.half, torch.bfloat16),
           sample_inputs_func=sample_inputs_flip,
           test_inplace_grad=False,
           supports_out=False),
    OpInfo('fliplr',
           op=torch.fliplr,
           dtypes=all_types_and_complex_and(torch.bool, torch.half, torch.bfloat16),
           sample_inputs_func=sample_inputs_fliplr_flipud,
           test_inplace_grad=False,
           supports_out=False),
    OpInfo('flipud',
           op=torch.flipud,
           dtypes=all_types_and_complex_and(torch.bool, torch.half, torch.bfloat16),
           sample_inputs_func=sample_inputs_fliplr_flipud,
           test_inplace_grad=False,
           supports_out=False),
    UnaryUfuncInfo('i0',
                   ref=np.i0,
                   decorators=(precisionOverride({torch.bfloat16: 3e-1,
                                                  torch.float16: 5e-1}),),
                   dtypes=floating_types_and(torch.bfloat16),
                   dtypesIfCPU=floating_types_and(torch.bfloat16),
                   dtypesIfCUDA=floating_types_and(torch.half, torch.bfloat16),
                   supports_autograd=False),
    OpInfo('floor_divide',
           dtypes=all_types_and(torch.half, torch.bfloat16),
           sample_inputs_func=sample_inputs_floor_divide,
           decorators=[_wrap_warn_once("floor_divide is deprecated, and will be removed")],
           supports_autograd=False,
           ),
    OpInfo('linalg.lstsq',
           aten_name='linalg_lstsq',
           op=torch.linalg.lstsq,
           dtypes=floating_and_complex_types(),
           test_inplace_grad=False,
           supports_out=False,
           sample_inputs_func=sample_inputs_linalg_lstsq,
           check_batched_grad=False,
           check_batched_gradgrad=False,
           decorators=[skipCUDAIfNoMagma, skipCPUIfNoLapack],
           skips=(
               # skip because `linalg_lstsq` is not differentiable
               SkipInfo('TestGradients', 'test_fn_grad'),
               SkipInfo('TestCommon', 'test_variant_consistency_jit'),
           )),
    OpInfo('linalg.norm',
           op=torch.linalg.norm,
           dtypes=floating_and_complex_types_and(torch.float16, torch.bfloat16),
           test_inplace_grad=False,
           decorators=[skipCUDAIfNoMagma, skipCPUIfNoLapack],
           sample_inputs_func=sample_inputs_linalg_norm,
           aten_name='linalg_norm',
           skips=(
               # TODO: remove this once `pow` is implemented for float16
               #       and bfloat16 on CPU. Issue:
               #       https://github.com/pytorch/pytorch/issues/50789
               SkipInfo('TestCommon', 'test_variant_consistency_jit',
                        device_type='cpu',
                        dtypes=[torch.float16, torch.bfloat16]),
               # linalg.norm does not correctly warn when resizing out= inputs
               SkipInfo('TestCommon', 'test_out'),
           )),
    OpInfo('linalg.slogdet',
           aten_name='linalg_slogdet',
           op=torch.linalg.slogdet,
           dtypes=floating_and_complex_types(),
           test_inplace_grad=False,
           sample_inputs_func=sample_inputs_slogdet,
           output_func=itemgetter(1),
           decorators=[skipCUDAIfNoMagma, skipCUDAIfRocm, skipCPUIfNoLapack]),
    UnaryUfuncInfo('log',
                   ref=np.log,
                   domain=(0, float('inf')),
                   dtypes=all_types_and_complex_and(torch.bool, torch.bfloat16),
                   dtypesIfCPU=all_types_and_complex_and(torch.bool, torch.bfloat16),
                   dtypesIfCUDA=all_types_and_complex_and(torch.bool, torch.half, torch.bfloat16),
                   assert_autodiffed=True,
                   skip_bfloat16_grad=True,
                   safe_casts_outputs=True,
                   decorators=(precisionOverride({torch.bfloat16: 5e-2}),),
                   skips=(
                       SkipInfo('TestUnaryUfuncs', 'test_reference_numerics_extremal',
                                device_type='cpu', dtypes=[torch.cfloat, torch.cdouble],
                                active_if=IS_WINDOWS),
                   )),
    UnaryUfuncInfo('log10',
                   ref=np.log10,
                   domain=(0, float('inf')),
                   decorators=(precisionOverride({torch.bfloat16: 5e-2}),),
                   dtypes=all_types_and_complex_and(torch.bool, torch.bfloat16),
                   dtypesIfCPU=all_types_and_complex_and(torch.bool, torch.bfloat16),
                   assert_autodiffed=True,
                   skip_bfloat16_grad=True,
                   dtypesIfCUDA=all_types_and_complex_and(torch.bool, torch.half, torch.bfloat16),
                   safe_casts_outputs=True,
                   skips=(
                       SkipInfo('TestUnaryUfuncs', 'test_reference_numerics_extremal',
                                device_type='cpu', dtypes=[torch.cfloat, torch.cdouble],
                                active_if=IS_WINDOWS),
                   )),
    UnaryUfuncInfo('log1p',
                   ref=np.log1p,
                   domain=(-1, float('inf')),
                   dtypesIfCPU=all_types_and(torch.bool, torch.bfloat16),
                   dtypesIfCUDA=all_types_and(torch.bool, torch.half, torch.bfloat16),
                   decorators=(precisionOverride({torch.bfloat16: 1e-1}),),
                   safe_casts_outputs=True,
                   assert_autodiffed=True,
                   skip_bfloat16_grad=True),
    UnaryUfuncInfo('log2',
                   ref=np.log2,
                   domain=(0, float('inf')),
                   dtypes=all_types_and_complex_and(torch.bool, torch.bfloat16),
                   dtypesIfCPU=all_types_and_complex_and(torch.bool, torch.bfloat16),
                   dtypesIfCUDA=all_types_and_complex_and(torch.bool, torch.half, torch.bfloat16),
                   assert_autodiffed=True,
                   skip_bfloat16_grad=True,
                   safe_casts_outputs=True,
                   decorators=(precisionOverride({torch.bfloat16: 1e-1}),),
                   skips=(
                       SkipInfo('TestUnaryUfuncs', 'test_reference_numerics_extremal',
                                dtypes=[torch.cfloat, torch.cdouble]),
                       SkipInfo('TestUnaryUfuncs', 'test_reference_numerics_normal',
                                dtypes=[torch.cfloat, torch.cdouble]),
                   )),
    UnaryUfuncInfo('logical_not',
                   ref=np.logical_not,
                   decorators=(precisionOverride({torch.bfloat16: 7e-1,
                                                  torch.float16: 5e-1}),),
                   dtypes=all_types_and_complex_and(torch.bool, torch.half, torch.bfloat16),
                   dtypesIfCPU=all_types_and_complex_and(torch.bool, torch.half, torch.bfloat16),
                   dtypesIfCUDA=all_types_and_complex_and(torch.bool, torch.half, torch.bfloat16),
                   safe_casts_outputs=True,
                   supports_autograd=False,
                   skips=(
                       # The function variant always returns BoolTensor
                       # while the inplace variant preserves the input dtype.
                       # >>> t = torch.randn(3)
                       # >>> torch.logical_not(t)
                       # tensor([False, False, False])
                       # >>> torch.logical_not(t).dtype
                       # torch.bool
                       # >>> t.logical_not_().dtype
                       # torch.float32
                       SkipInfo('TestUnaryUfuncs', 'test_variant_consistency',
                                dtypes=all_types_and_complex_and(torch.half, torch.bfloat16)),
                       SkipInfo('TestCommon', 'test_variant_consistency_eager',
                                dtypes=all_types_and_complex_and(torch.half, torch.bfloat16)),
                   )),
    OpInfo('masked_scatter',
           dtypes=all_types_and_complex_and(torch.bool, torch.half, torch.bfloat16),
           dtypesIfCPU=all_types_and_complex_and(torch.bool, torch.half, torch.bfloat16),
           dtypesIfCUDA=all_types_and_complex_and(torch.bool, torch.half, torch.bfloat16),
           sample_inputs_func=sample_inputs_masked_scatter,
           skips=(
               # _th_masked_fill_bool_ not supported for Complex Types.
               SkipInfo('TestGradients', 'test_fn_grad',
                        device_type='cuda', dtypes=[torch.complex128]),
               SkipInfo('TestGradients', 'test_fn_gradgrad',
                        device_type='cuda', dtypes=[torch.complex128]),
               SkipInfo('TestGradients', 'test_inplace_grad',
                        device_type='cuda', dtypes=[torch.complex128]),
               SkipInfo('TestGradients', 'test_inplace_gradgrad',
                        device_type='cuda', dtypes=[torch.complex128]),
               SkipInfo('TestCommon', 'test_variant_consistency_jit',
                        dtypes=[torch.cfloat, torch.cdouble]),
           ),
           supports_out=False),
    OpInfo('masked_select',
           dtypes=all_types_and_complex_and(torch.bool, torch.half, torch.bfloat16),
           dtypesIfCPU=all_types_and_complex_and(torch.bool, torch.half, torch.bfloat16),
           dtypesIfCUDA=all_types_and_complex_and(torch.bool, torch.half, torch.bfloat16),
           sample_inputs_func=sample_inputs_masked_select,
           test_inplace_grad=False,
           supports_out=True,
           skips=(
               # masked_select does not correctly warn when resizing out= inputs
               SkipInfo('TestCommon', 'test_out'),
           )),
    OpInfo('max',
           op=torch.max,
           variant_test_name='binary',
           dtypes=all_types_and(torch.float16, torch.bfloat16, torch.bool),
           dtypesIfCPU=all_types_and(torch.float16, torch.bfloat16, torch.bool),
           dtypesIfCUDA=all_types_and(torch.float16, torch.bfloat16, torch.bool),
           test_inplace_grad=False,
           sample_inputs_func=sample_inputs_max_min_binary,
           assert_autodiffed=True,),
    OpInfo('max',
           op=torch.max,
           variant_test_name='reduction_with_dim',
           dtypes=all_types_and(torch.float16, torch.bfloat16, torch.bool),
           dtypesIfCPU=all_types_and(torch.float16, torch.bfloat16, torch.bool),
           dtypesIfCUDA=all_types_and(torch.float16, torch.bfloat16, torch.bool),
           test_inplace_grad=False,
           sample_inputs_func=sample_inputs_max_min_reduction_with_dim,
           skips=(
               # max does not correctly warn when resizing out= inputs
               SkipInfo('TestCommon', 'test_out'),
               # Reference: https://github.com/pytorch/pytorch/issues/51788#issuecomment-777625293
               SkipInfo('TestCommon', 'test_variant_consistency_jit',
                        device_type='cpu', dtypes=[torch.bfloat16]),)),
    OpInfo('max',
           op=torch.max,
           variant_test_name='reduction_no_dim',
           dtypes=all_types_and(torch.float16, torch.bfloat16, torch.bool),
           dtypesIfCPU=all_types_and(torch.float16, torch.bfloat16, torch.bool),
           dtypesIfCUDA=all_types_and(torch.float16, torch.bfloat16, torch.bool),
           test_inplace_grad=False,
           supports_out=False,
           sample_inputs_func=sample_inputs_max_min_reduction_no_dim,),
    OpInfo('min',
           op=torch.min,
           variant_test_name='binary',
           dtypes=all_types_and(torch.float16, torch.bfloat16, torch.bool),
           dtypesIfCPU=all_types_and(torch.float16, torch.bfloat16, torch.bool),
           dtypesIfCUDA=all_types_and(torch.float16, torch.bfloat16, torch.bool),
           test_inplace_grad=False,
           sample_inputs_func=sample_inputs_max_min_binary,
           assert_autodiffed=True,),
    OpInfo('min',
           op=torch.min,
           variant_test_name='reduction_with_dim',
           dtypes=all_types_and(torch.float16, torch.bfloat16, torch.bool),
           dtypesIfCPU=all_types_and(torch.float16, torch.bfloat16, torch.bool),
           dtypesIfCUDA=all_types_and(torch.float16, torch.bfloat16, torch.bool),
           test_inplace_grad=False,
           sample_inputs_func=sample_inputs_max_min_reduction_with_dim,
           skips=(
               # min does not correctly warn when resizing out= inputs
               SkipInfo('TestCommon', 'test_out'),
               # Reference: https://github.com/pytorch/pytorch/issues/51788#issuecomment-777625293
               SkipInfo('TestCommon', 'test_variant_consistency_jit',
                        device_type='cpu', dtypes=[torch.bfloat16]),)),
    OpInfo('min',
           op=torch.min,
           variant_test_name='reduction_no_dim',
           dtypes=all_types_and(torch.float16, torch.bfloat16, torch.bool),
           dtypesIfCPU=all_types_and(torch.float16, torch.bfloat16, torch.bool),
           dtypesIfCUDA=all_types_and(torch.float16, torch.bfloat16, torch.bool),
           test_inplace_grad=False,
           supports_out=False,
           sample_inputs_func=sample_inputs_max_min_reduction_no_dim,),
    UnaryUfuncInfo('neg',
                   aliases=('negative', ),
                   ref=np.negative,
                   skip_bfloat16_grad=True,
                   dtypes=all_types_and_complex_and(torch.half, torch.bfloat16),
                   dtypesIfCPU=all_types_and_complex_and(torch.half, torch.bfloat16),
                   dtypesIfCUDA=all_types_and_complex_and(torch.half, torch.bfloat16),
                   assert_autodiffed=True,),
    UnaryUfuncInfo('rad2deg',
                   ref=np.degrees,
                   decorators=(precisionOverride({torch.bfloat16: 7e-1,
                                                  torch.float16: 7e-1}),),
                   dtypes=all_types_and(torch.bool, torch.half, torch.bfloat16),
                   dtypesIfCPU=all_types_and(torch.bool, torch.half, torch.bfloat16),
                   dtypesIfCUDA=all_types_and(torch.bool, torch.half, torch.bfloat16),
                   skips=(
                       # Reference: https://github.com/pytorch/pytorch/pull/51283#issuecomment-770614273
                       SkipInfo('TestUnaryUfuncs', 'test_reference_numerics_normal',
                                dtypes=[torch.bfloat16]),
                       SkipInfo('TestUnaryUfuncs', 'test_reference_numerics_hard',
                                dtypes=[torch.bfloat16]),
                       SkipInfo('TestUnaryUfuncs', 'test_reference_numerics_extremal',
                                dtypes=[torch.bfloat16]),
                   ),
                   safe_casts_outputs=True),
    UnaryUfuncInfo('round',
                   ref=np.round,
                   dtypes=floating_types_and(torch.half),
                   dtypesIfCPU=floating_types_and(torch.bfloat16),
                   dtypesIfCUDA=floating_types_and(torch.half),
                   assert_autodiffed=True,),
    UnaryUfuncInfo('sin',
                   ref=np.sin,
                   dtypes=all_types_and_complex_and(torch.bool, torch.bfloat16),
                   dtypesIfCPU=all_types_and_complex_and(torch.bool, torch.bfloat16),
                   dtypesIfCUDA=all_types_and_complex_and(torch.bool, torch.half),
                   assert_autodiffed=True,
                   skip_bfloat16_grad=True,
                   handles_large_floats=False,
                   handles_complex_extremals=False,
                   safe_casts_outputs=True,
                   decorators=(precisionOverride({torch.bfloat16: 1e-2}),)),
    UnaryUfuncInfo('sinc',
                   ref=np_sinc_with_fp16_as_fp32,
                   dtypes=all_types_and_complex_and(torch.bool, torch.bfloat16),
                   dtypesIfCPU=all_types_and_complex_and(torch.bool, torch.bfloat16),
                   dtypesIfCUDA=all_types_and_complex_and(torch.bool, torch.half),
                   skip_bfloat16_grad=True,
                   handles_large_floats=False,
                   handles_complex_extremals=False,
                   safe_casts_outputs=True,
                   decorators=(precisionOverride({torch.bfloat16: 1e-2,
                                                  torch.float16: 1e-2}),),
                   skips=(
                       # Reference: https://github.com/pytorch/pytorch/issues/49133
                       SkipInfo('TestUnaryUfuncs', 'test_reference_numerics_normal',
                                dtypes=[torch.cfloat]),
                   )),
    UnaryUfuncInfo('sinh',
                   ref=np_unary_ufunc_integer_promotion_wrapper(np.sinh),
                   dtypesIfCPU=all_types_and_complex_and(torch.bool),
                   dtypesIfCUDA=all_types_and_complex_and(torch.bool, torch.half),
                   safe_casts_outputs=True,
                   assert_autodiffed=True,
                   decorators=(precisionOverride({torch.float16: 1e-2}),),
                   skips=(
                       SkipInfo('TestUnaryUfuncs', 'test_reference_numerics_extremal',
                                device_type='cpu', dtypes=[torch.cfloat, torch.cdouble],
                                active_if=(IS_MACOS or IS_WINDOWS)),
                       SkipInfo('TestUnaryUfuncs', 'test_reference_numerics_hard',
                                device_type='cpu', dtypes=[torch.cfloat, torch.cdouble],
                                active_if=(IS_MACOS or IS_WINDOWS)),
                       # Reference: https://github.com/pytorch/pytorch/issues/48641
                       SkipInfo('TestUnaryUfuncs', 'test_reference_numerics_hard',
                                device_type='cpu', dtypes=[torch.int8]),
                       SkipInfo('TestCommon', 'test_variant_consistency_jit',
                                device_type='cuda', dtypes=[torch.float16]),
                   )),
    OpInfo('rsub',
           dtypes=all_types_and_complex_and(torch.bfloat16, torch.half),
           variant_test_name='rsub_tensor',
           supports_out=False,
           test_inplace_grad=False,
           skips=(
               # Reference: https://github.com/pytorch/pytorch/issues/53797
               # JIT doesn't understand complex literals
               SkipInfo('TestCommon', 'test_variant_consistency_jit',
                        dtypes=[torch.cfloat, torch.cdouble]),
           ),
           sample_inputs_func=partial(sample_inputs_rsub, variant='tensor'),),
    OpInfo('rsub',
           dtypes=all_types_and_complex_and(torch.bfloat16, torch.half),
           variant_test_name='rsub_scalar',
           supports_out=False,
           test_inplace_grad=False,
           sample_inputs_func=partial(sample_inputs_rsub, variant='scalar'),
           skips=(
               # Reference: https://github.com/pytorch/pytorch/issues/53797
               # JIT doesn't understand complex literals
               SkipInfo('TestCommon', 'test_variant_consistency_jit',
                        dtypes=all_types_and_complex_and(torch.bfloat16, torch.half)),),
           assert_autodiffed=True,),
    UnaryUfuncInfo('signbit',
                   ref=np.signbit,
                   dtypes=all_types_and(torch.bfloat16, torch.half),
                   dtypesIfCPU=all_types_and(torch.bool, torch.bfloat16, torch.half),
                   dtypesIfCUDA=all_types_and(torch.bool, torch.bfloat16, torch.half),
                   supports_autograd=False,
                   skips=(
                       # signbit does not correctly warn when resizing out= inputs
                       SkipInfo('TestCommon', 'test_out'),
                   )),
    OpInfo('std',
           dtypes=floating_types_and(),
           dtypesIfCUDA=floating_and_complex_types_and(torch.half, torch.bfloat16),
           sample_inputs_func=sample_inputs_std_var,
           # TODO: std does support out in some signatures
           supports_out=False,
           test_complex_grad=False,
           test_inplace_grad=False,
           # std has only partial support for complex and half (#51127)
           skips=(SkipInfo('TestOpInfo', 'test_unsupported_dtypes',
                           dtypes=[torch.half, torch.complex64, torch.complex128]),),
           assert_autodiffed=True,
           ),
    UnaryUfuncInfo('tan',
                   ref=np.tan,
                   dtypes=all_types_and_complex_and(torch.bool, torch.bfloat16),
                   dtypesIfCPU=all_types_and_complex_and(torch.bool, torch.bfloat16),
                   dtypesIfCUDA=all_types_and_complex_and(torch.bool, torch.half),
                   assert_autodiffed=True,
                   skip_bfloat16_grad=True,
                   safe_casts_outputs=True,
                   skips=(
                       SkipInfo('TestUnaryUfuncs', 'test_reference_numerics_extremal',
                                device_type='cpu', dtypes=[torch.bfloat16]),
                       SkipInfo('TestUnaryUfuncs', 'test_reference_numerics_hard',
                                device_type='cpu', dtypes=[torch.bfloat16]),
                       SkipInfo('TestUnaryUfuncs', 'test_reference_numerics_normal',
                                device_type='cpu', dtypes=[torch.bfloat16]),
                       SkipInfo('TestUnaryUfuncs', 'test_reference_numerics_extremal',
                                device_type='cpu', dtypes=[torch.cfloat, torch.cdouble],
                                active_if=(IS_MACOS or IS_WINDOWS)),
                       SkipInfo('TestUnaryUfuncs', 'test_reference_numerics_hard',
                                device_type='cpu', dtypes=[torch.cfloat, torch.cdouble],
                                active_if=(IS_MACOS or IS_WINDOWS)),
                       SkipInfo('TestUnaryUfuncs', 'test_reference_numerics_normal',
                                device_type='cpu', dtypes=[torch.cfloat, torch.cdouble],
                                active_if=(IS_MACOS or IS_WINDOWS)),
                       SkipInfo('TestUnaryUfuncs', 'test_reference_numerics_hard',
                                device_type='cuda', dtypes=[torch.float64],
                                active_if=TEST_WITH_ROCM),
                   )),
    UnaryUfuncInfo('tanh',
                   ref=np.tanh,
                   decorators=(precisionOverride({torch.bfloat16: 1e-2}),),
                   dtypes=all_types_and_complex_and(torch.bool),
                   dtypesIfCPU=all_types_and_complex_and(torch.bool, torch.bfloat16),
                   dtypesIfCUDA=all_types_and_complex_and(torch.bool, torch.half, torch.bfloat16),
                   assert_autodiffed=True,
                   skip_bfloat16_grad=True,
                   safe_casts_outputs=True,
                   skips=(
                       SkipInfo('TestUnaryUfuncs', 'test_reference_numerics_extremal',
                                device_type='cpu', dtypes=[torch.cfloat, torch.cdouble],
                                active_if=(IS_MACOS or IS_WINDOWS)),
                       SkipInfo('TestUnaryUfuncs', 'test_reference_numerics_hard',
                                device_type='cpu', dtypes=[torch.cfloat, torch.cdouble],
                                active_if=(IS_MACOS or IS_WINDOWS)),
                       SkipInfo('TestUnaryUfuncs', 'test_reference_numerics_normal',
                                device_type='cpu', dtypes=[torch.cfloat, torch.cdouble],
                                active_if=(IS_MACOS or IS_WINDOWS)),
                   )),
    OpInfo('tensor_split',
           dtypes=all_types_and_complex_and(torch.bool),
           dtypesIfCPU=all_types_and_complex_and(torch.bool, torch.bfloat16, torch.float16),
           dtypesIfCUDA=all_types_and_complex_and(torch.bool, torch.bfloat16, torch.float16),
           supports_out=False,
           test_inplace_grad=False,
           sample_inputs_func=sample_inputs_tensor_split,),
    OpInfo('triangular_solve',
           op=torch.triangular_solve,
           dtypes=floating_and_complex_types(),
           test_inplace_grad=False,
           supports_out=False,
           sample_inputs_func=sample_inputs_legacy_solve,
           check_batched_gradgrad=False,
           decorators=[skipCUDAIfNoMagma, skipCPUIfNoLapack],
           # CUDA gradchecks are slow and triangular solve backward is a composite operation
           # see discussion https://github.com/pytorch/pytorch/pull/47761#issuecomment-747316775
           skips=(SkipInfo('TestGradients', 'test_fn_gradgrad', device_type='cuda'),)),
    UnaryUfuncInfo('trunc',
                   aliases=('fix', ),
                   ref=np.trunc,
                   dtypes=floating_types_and(torch.bfloat16),
                   dtypesIfCPU=floating_types_and(torch.bfloat16),
                   dtypesIfCUDA=floating_types_and(torch.float16),
                   assert_autodiffed=True),
    UnaryUfuncInfo('exp2',
                   ref=np_unary_ufunc_integer_promotion_wrapper(np.exp2),
                   dtypes=all_types_and(torch.bool, torch.half),
                   dtypesIfCPU=all_types_and(torch.bool, torch.half),
                   dtypesIfCUDA=all_types_and(torch.bool, torch.half),
                   safe_casts_outputs=True),
    UnaryUfuncInfo('expm1',
                   ref=np_unary_ufunc_integer_promotion_wrapper(np.expm1),
                   dtypes=all_types_and(torch.bool, torch.half),
                   dtypesIfCPU=all_types_and(torch.bool, torch.bfloat16),
                   dtypesIfCUDA=all_types_and(torch.bool, torch.half),
                   safe_casts_outputs=True,
                   assert_autodiffed=True,
                   skips=(
                       # Reference: https://github.com/pytorch/pytorch/pull/48926#issuecomment-739734774
                       SkipInfo('TestUnaryUfuncs', 'test_reference_numerics_extremal',
                                device_type='cpu', dtypes=[torch.bfloat16]),
                       SkipInfo('TestUnaryUfuncs', 'test_reference_numerics_hard',
                                device_type='cpu', dtypes=[torch.bfloat16]),
                       SkipInfo('TestUnaryUfuncs', 'test_reference_numerics_normal',
                                device_type='cpu', dtypes=[torch.bfloat16]),
                   )),
    UnaryUfuncInfo('nan_to_num',
                   ref=np.nan_to_num,
                   dtypes=all_types_and(torch.half, torch.bool),
                   dtypesIfCPU=None,
                   dtypesIfCUDA=None),
    UnaryUfuncInfo('reciprocal',
                   ref=np_unary_ufunc_integer_promotion_wrapper(np.reciprocal),
                   dtypes=all_types_and_complex_and(torch.bool, torch.half, torch.bfloat16),
                   dtypesIfCPU=None,
                   dtypesIfCUDA=None,
                   assert_autodiffed=True,
                   skip_bfloat16_grad=True,
                   safe_casts_outputs=True,
                   skips=(
                       # Reference: https://github.com/pytorch/pytorch/issues/45690
                       SkipInfo('TestUnaryUfuncs', 'test_reference_numerics_extremal',
                                dtypes=[torch.cfloat, torch.cdouble]),
                       # Reference: https://github.com/pytorch/pytorch/pull/49102#issuecomment-744604601
                       SkipInfo('TestUnaryUfuncs', 'test_reference_numerics_extremal',
                                dtypes=[torch.bfloat16]),
                       SkipInfo('TestUnaryUfuncs', 'test_reference_numerics_hard',
                                dtypes=[torch.bfloat16]),
                       SkipInfo('TestUnaryUfuncs', 'test_reference_numerics_normal',
                                dtypes=[torch.bfloat16]),
                   )),
    UnaryUfuncInfo('rsqrt',
                   ref=lambda x: np.reciprocal(np.sqrt(x)),
                   domain=(0, float('inf')),
                   dtypes=all_types_and_complex_and(torch.bool),
                   dtypesIfCPU=all_types_and_complex_and(torch.bool),
                   dtypesIfCUDA=all_types_and_complex_and(torch.bool, torch.half),
                   decorators=(precisionOverride({torch.half: 5e-2}),),
                   safe_casts_outputs=True,
                   assert_autodiffed=True,
                   handles_complex_extremals=False),
    UnaryUfuncInfo('sqrt',
                   ref=np.sqrt,
                   supports_sparse=True,
                   domain=(0, float('inf')),
                   dtypes=all_types_and_complex_and(torch.bool, torch.bfloat16),
                   dtypesIfCPU=all_types_and_complex_and(torch.bool, torch.bfloat16),
                   dtypesIfCUDA=all_types_and_complex_and(torch.bool, torch.half, torch.bfloat16),
                   assert_autodiffed=True,
                   skip_bfloat16_grad=True,
                   decorators=(precisionOverride({torch.bfloat16: 7e-2}),),
                   skips=(
                       # Reference: https://github.com/pytorch/pytorch/issues/47358
                       SkipInfo('TestUnaryUfuncs', 'test_reference_numerics_hard',
                                device_type='cpu', dtypes=[torch.cfloat, torch.cdouble],
                                active_if=IS_MACOS),
                       # Reference: https://github.com/pytorch/pytorch/pull/47293#issuecomment-721774436
                       SkipInfo('TestUnaryUfuncs', 'test_reference_numerics_hard',
                                dtypes=[torch.bfloat16])),
                   safe_casts_outputs=True,
                   handles_complex_extremals=False),
    OpInfo('linalg.inv',
           aten_name='linalg_inv',
           op=torch.linalg.inv,
           dtypes=floating_and_complex_types(),
           test_inplace_grad=False,
           sample_inputs_func=sample_inputs_linalg_inv,
           check_batched_gradgrad=False,
           decorators=[skipCUDAIfNoMagma, skipCUDAIfRocm, skipCPUIfNoLapack],
           skips=(
               # linalg_inv does not correctly warn when resizing out= inputs
               SkipInfo('TestCommon', 'test_out'),
           )),
    UnaryUfuncInfo('angle',
                   ref=np.angle,
                   dtypes=all_types_and_complex_and(torch.bool),
                   dtypesIfCPU=all_types_and_complex_and(torch.bool, torch.bfloat16, torch.float16),
                   dtypesIfCUDA=all_types_and_complex_and(torch.bool),
                   dtypesIfROCM=all_types_and_complex_and(torch.bool),
                   decorators=(precisionOverride({torch.float16: 1e-2,
                                                  torch.bfloat16: 1e-2}),),
                   safe_casts_outputs=True,
                   supports_complex_to_float=True,
                   test_inplace_grad=False),
    OpInfo('linalg.solve',
           aten_name='linalg_solve',
           op=torch.linalg.solve,
           dtypes=floating_and_complex_types(),
           test_inplace_grad=False,
           sample_inputs_func=sample_inputs_linalg_solve,
           check_batched_gradgrad=False,
           decorators=[skipCUDAIfNoMagma, skipCUDAIfRocm, skipCPUIfNoLapack]),
    OpInfo('linalg.pinv',
           aten_name='linalg_pinv',
           op=torch.linalg.pinv,
           dtypes=floating_and_complex_types(),
           test_inplace_grad=False,
           sample_inputs_func=sample_inputs_linalg_pinv,
           decorators=[skipCUDAIfNoMagma, skipCPUIfNoLapack]),
    HermitianOpInfo('linalg.pinv',
                    variant_test_name='hermitian',
                    aten_name='linalg_pinv',
                    op=torch.linalg.pinv,
                    dtypes=floating_and_complex_types(),
                    test_inplace_grad=False,
                    sample_inputs_func=sample_inputs_linalg_pinv_hermitian,
                    decorators=[skipCUDAIfNoMagma, skipCPUIfNoLapack],
                    skips=(
                        # These tests do not take into account custom op.get_op()
                        SkipInfo('TestCommon', 'test_variant_consistency_jit'),)
                    ),
    OpInfo('eig',
           op=torch.eig,
           dtypes=floating_and_complex_types(),
           test_inplace_grad=False,
           supports_out=False,
           sample_inputs_func=sample_inputs_eig,
           decorators=[
               skipCUDAIfNoMagma,
               skipCPUIfNoLapack,
               skipCUDAIfRocm
           ],),
    OpInfo('svd',
           op=torch.svd,
           dtypes=floating_and_complex_types(),
           test_inplace_grad=False,
           sample_inputs_func=sample_inputs_svd,
           decorators=[
               skipCUDAIfNoMagma,
               skipCPUIfNoLapack,
               # gradgrad checks are slow
               DecorateInfo(slowTest, 'TestGradients', 'test_fn_gradgrad'),
           ],
           skips=(
               # cuda gradchecks are very slow
               # see discussion https://github.com/pytorch/pytorch/pull/47761#issuecomment-747316775
               SkipInfo('TestGradients', 'test_fn_gradgrad', device_type='cuda'),)),
    OpInfo('linalg.svd',
           op=torch.linalg.svd,
           aten_name='linalg_svd',
           dtypes=floating_and_complex_types(),
           test_inplace_grad=False,
           sample_inputs_func=sample_inputs_linalg_svd,
           decorators=[
               skipCUDAIfNoMagma,
               skipCPUIfNoLapack,
               # gradgrad checks are slow
               DecorateInfo(slowTest, 'TestGradients', 'test_fn_gradgrad'),
           ],
           skips=(
               # cuda gradchecks are very slow
               # see discussion https://github.com/pytorch/pytorch/pull/47761#issuecomment-747316775
               SkipInfo('TestGradients', 'test_fn_gradgrad', device_type='cuda'),)),
    OpInfo('polar',
           dtypes=floating_types(),
           test_inplace_grad=False,
           sample_inputs_func=sample_inputs_polar),
    OpInfo('pinverse',
           op=torch.pinverse,
           dtypes=floating_and_complex_types(),
           test_inplace_grad=False,
           supports_out=False,
           sample_inputs_func=sample_inputs_linalg_pinv,
           decorators=[skipCUDAIfNoMagma, skipCPUIfNoLapack]),
    OpInfo('gather',
           dtypes=all_types_and_complex_and(torch.bool, torch.float16),
           dtypesIfCUDA=all_types_and_complex_and(torch.bool, torch.float16, torch.bfloat16),
           test_inplace_grad=False,
           sample_inputs_func=sample_inputs_gather,
           skips=(
               # gather does not correctly warn when resizing out= inputs
               SkipInfo('TestCommon', 'test_out'),
           )),
    OpInfo('index_fill',
           dtypes=all_types_and_complex_and(torch.bool, torch.float16, torch.bfloat16),
           test_inplace_grad=False,
           supports_out=False,
           sample_inputs_func=sample_inputs_index_fill),
    OpInfo('index_select',
           dtypes=all_types_and_complex_and(torch.bool, torch.float16, torch.bfloat16),
           test_inplace_grad=False,
           skips=(
               # https://github.com/pytorch/pytorch/issues/49707
               SkipInfo('TestCommon', 'test_variant_consistency_eager',
                        dtypes=[torch.float16, torch.bfloat16]),
               SkipInfo('TestCommon', 'test_variant_consistency_jit', dtypes=[torch.float16, torch.bfloat16]),
               # index_select does not correctly warn when resizing out= inputs
               SkipInfo('TestCommon', 'test_out')
           ),
           sample_inputs_func=sample_inputs_index_select),
    OpInfo('sort',
           dtypes=all_types_and(torch.bool, torch.float16),
           # sort on CUDA is still in the TH, no torch.bool/torch.float16 support yet
           dtypesIfCUDA=all_types_and(torch.float16),
           dtypesIfROCM=all_types_and(torch.float16),
           test_inplace_grad=False,
           sample_inputs_func=sample_inputs_sort,
           skips=(
               # sort does not correctly warn when resizing out= inputs
               SkipInfo('TestCommon', 'test_out'),
           )),
    OpInfo('stack',
           # gradcheck expects the input arguments as a flat list
           op=lambda *args, idx, **kwargs: torch.stack([*args], idx, **kwargs),
           dtypes=all_types_and_complex_and(torch.bool, torch.float16, torch.bfloat16),
           test_inplace_grad=False,
           skips=(
               SkipInfo('TestCommon', 'test_variant_consistency_jit',
                        dtypes=all_types_and_complex_and(torch.bool, torch.float16, torch.bfloat16)),
               # stack does not correctly warn when resizing out= inputs
               SkipInfo('TestCommon', 'test_out'),
           ),
           sample_inputs_func=sample_inputs_stack),
    OpInfo('hstack',
           # gradcheck expects the input arguments as a flat list
           op=lambda *args, **kwargs: torch.hstack([*args], **kwargs),
           dtypes=all_types_and_complex_and(torch.bool, torch.float16, torch.bfloat16),
           test_inplace_grad=False,
           skips=(
               SkipInfo('TestCommon', 'test_variant_consistency_jit',
                        dtypes=all_types_and_complex_and(torch.bool, torch.float16, torch.bfloat16)),
               # hstack does not correctly warn when resizing out= inputs
               SkipInfo('TestCommon', 'test_out')),
           sample_inputs_func=sample_inputs_hstack_dstack_vstack),
    OpInfo('vstack',
           # gradcheck expects the input arguments as a flat list
           op=lambda *args, **kwargs: torch.vstack([*args], **kwargs),
           dtypes=all_types_and_complex_and(torch.bool, torch.float16, torch.bfloat16),
           test_inplace_grad=False,
           skips=(
               SkipInfo('TestCommon', 'test_variant_consistency_jit',
                        dtypes=all_types_and_complex_and(torch.bool, torch.float16, torch.bfloat16)),
               # vstack does not correctly warn when resizing out= inputs
               SkipInfo('TestCommon', 'test_out'),
           ),
           sample_inputs_func=sample_inputs_hstack_dstack_vstack),
    OpInfo('dstack',
           # gradcheck expects the input arguments as a flat list
           op=lambda *args, **kwargs: torch.dstack([*args], **kwargs),
           dtypes=all_types_and_complex_and(torch.bool, torch.float16, torch.bfloat16),
           test_inplace_grad=False,
           skips=(
               SkipInfo('TestCommon', 'test_variant_consistency_jit',
                        dtypes=all_types_and_complex_and(torch.bool, torch.float16, torch.bfloat16)),
               # dstack does not correctly warn when resizing out= inputs
               SkipInfo('TestCommon', 'test_out'),),
           sample_inputs_func=sample_inputs_hstack_dstack_vstack),
    OpInfo('movedim',
           dtypes=all_types_and_complex_and(torch.bool, torch.float16, torch.bfloat16),
           test_inplace_grad=False,
           supports_out=False,
           sample_inputs_func=sample_movedim_moveaxis),
    OpInfo('moveaxis',
           dtypes=all_types_and_complex_and(torch.bool, torch.float16, torch.bfloat16),
           test_inplace_grad=False,
           supports_out=False,
           sample_inputs_func=sample_movedim_moveaxis),
    ShapeFuncInfo('repeat',
                  op=lambda x, dims: x.repeat(dims),
                  ref=np.tile,
                  dtypes=all_types_and_complex_and(torch.bool, torch.float16, torch.bfloat16),
                  supports_out=False,
                  test_inplace_grad=False,
                  skips=(
                      # torch.repeat does not exist so we get a RuntimeError.
                      SkipInfo('TestCommon', 'test_variant_consistency_jit',
                               dtypes=all_types_and_complex_and(torch.bool, torch.float16, torch.bfloat16)),
                  ),
                  sample_inputs_func=sample_repeat_tile),
    ShapeFuncInfo('tile',
                  ref=np.tile,
                  dtypes=all_types_and_complex_and(torch.bool, torch.float16, torch.bfloat16),
                  supports_out=False,
                  test_inplace_grad=False,
                  sample_inputs_func=sample_repeat_tile),
    OpInfo('var',
           dtypes=floating_types_and(),
           dtypesIfCUDA=floating_and_complex_types_and(torch.half, torch.bfloat16),
           sample_inputs_func=sample_inputs_std_var,
           # TODO: revisit, some var signatures do support out (see std, too)
           supports_out=False,
           test_complex_grad=False,
           test_inplace_grad=False,
           # var has only partial support for complex and half (#51127)
           skips=(SkipInfo('TestOpInfo', 'test_unsupported_dtypes',
                           dtypes=[torch.half, torch.complex64, torch.complex128]),),
           assert_autodiffed=True,
           ),
]

if TEST_SCIPY:
    def reference_sigmoid(x):
        # 'scipy.special.expit' not supported for the input types
        if x.dtype in [np.complex64, np.complex128]:
            return (1 / (1 + np.exp(-x)))
        return scipy.special.expit(x)

    def reference_lgamma(x):
        # scipy.special.gammaln returns `-inf` when input is `-inf`.
        # While Pytorch, C and C++, all return `inf` when input is `-inf`.
        # Reference:
        # https://en.cppreference.com/w/cpp/numeric/math/lgamma
        # https://en.cppreference.com/w/c/numeric/math/lgamma

        # To handle the above discrepancy,
        # we replace -inf with inf so values
        # that were originally -inf map to inf as expected
        if x.dtype.kind == 'f':
            x = np.where(x == float('-inf'), np.array(float('inf'), dtype=x.dtype), x)

        out = scipy.special.gammaln(x)

        if x.dtype == np.float16:
            # `scipy.special.gammaln` returns output of float32 when input is float16,
            # while `torch.lgamma` preserves `float16`. But due to smaller range of float16,
            # Pytorch version outputs `inf` while SciPy returns finite values.
            out = out.astype(np.float16)

        return out

    op_db_scipy_reference: List[OpInfo] = [
        UnaryUfuncInfo('sigmoid',
                       ref=reference_sigmoid,
                       decorators=(precisionOverride({torch.float16: 1e-2,
                                                      torch.bfloat16: 1e-2}),),
                       skips=(
                           SkipInfo('TestUnaryUfuncs', 'test_reference_numerics_extremal',
                                    device_type='cpu', dtypes=[torch.cfloat, torch.cdouble]),
                           SkipInfo('TestUnaryUfuncs', 'test_reference_numerics_hard',
                                    device_type='cpu', dtypes=[torch.cfloat, torch.cdouble]),
                           SkipInfo('TestUnaryUfuncs', 'test_reference_numerics_normal',
                                    device_type='cpu', dtypes=[torch.cfloat, torch.cdouble]),
                           # RuntimeError: sigmoid does not support automatic differentiation for outputs with complex dtype.
                           SkipInfo('TestCommon', 'test_variant_consistency_jit',
                                    dtypes=[torch.complex64, torch.complex128]),
                           SkipInfo('TestCommon', 'test_variant_consistency_eager',
                                    dtypes=[torch.complex64, torch.complex128]),),
                       dtypes=all_types_and_complex_and(torch.bool, torch.bfloat16),
                       dtypesIfCPU=all_types_and_complex_and(torch.bool, torch.bfloat16),
                       dtypesIfCUDA=all_types_and(torch.bool, torch.half, torch.bfloat16),
                       safe_casts_outputs=True,
                       assert_autodiffed=True,
                       test_complex_grad=False),  # Reference: https://github.com/pytorch/pytorch/issues/48552
        UnaryUfuncInfo('digamma',
                       ref=scipy.special.digamma,
                       decorators=(precisionOverride({torch.float16: 5e-1}),),
                       dtypes=all_types_and(torch.bool),
                       dtypesIfCPU=all_types_and(torch.bool),
                       dtypesIfCUDA=all_types_and(torch.bool, torch.half),
                       skips=(
                           # In some cases, output is NaN (for input close to
                           # negative integers) especially due to reduced precision
                           # in float16 and NaN's can't be tested for equality.
                           SkipInfo('TestCommon', 'test_variant_consistency_jit',
                                    device_type='cuda', dtypes=[torch.float16]),),
                       safe_casts_outputs=True),
        UnaryUfuncInfo('erf',
                       ref=scipy.special.erf,
                       decorators=(precisionOverride({torch.float16: 1e-2,
                                                      torch.bfloat16: 1e-2}),),
                       dtypes=all_types_and(torch.bool),
                       dtypesIfCPU=all_types_and(torch.bool, torch.bfloat16),
                       dtypesIfCUDA=all_types_and(torch.bool, torch.half, torch.bfloat16),
                       skips=(
                           # RuntimeError: "pow" not implemented for 'BFloat16'
                           SkipInfo('TestCommon', 'test_variant_consistency_jit',
                                    dtypes=[torch.bfloat16]),),
                       assert_autodiffed=True,
                       safe_casts_outputs=True),
        UnaryUfuncInfo('erfc',
                       ref=scipy.special.erfc,
                       decorators=(precisionOverride({torch.float16: 1e-2,
                                                      torch.bfloat16: 1e-2}),),
                       dtypes=all_types_and(torch.bool),
                       dtypesIfCPU=all_types_and(torch.bool, torch.bfloat16),
                       dtypesIfCUDA=all_types_and(torch.bool, torch.half),
                       skips=(
                           # RuntimeError: "pow" not implemented for 'BFloat16'
                           SkipInfo('TestCommon', 'test_variant_consistency_jit',
                                    dtypes=[torch.bfloat16]),),
                       assert_autodiffed=True,
                       safe_casts_outputs=True),
        UnaryUfuncInfo('erfinv',
                       ref=scipy.special.erfinv,
                       decorators=(precisionOverride({torch.float16: 1e-2,
                                                      torch.bfloat16: 1e-2,
                                                      torch.float32: 1e-4}),),
                       dtypes=all_types_and(torch.bool),
                       dtypesIfCPU=all_types_and(torch.bool, torch.bfloat16),
                       dtypesIfCUDA=all_types_and(torch.bool, torch.half),
                       safe_casts_outputs=True,
                       domain=(-1, 1),
                       skips=(
                           # Reference: https://github.com/pytorch/pytorch/pull/49155#issuecomment-742664611
                           SkipInfo('TestUnaryUfuncs', 'test_reference_numerics_extremal',
                                    active_if=LooseVersion(scipy.__version__) < "1.4.0"),
                           SkipInfo('TestUnaryUfuncs', 'test_reference_numerics_hard',
                                    active_if=LooseVersion(scipy.__version__) < "1.4.0"),
                           SkipInfo('TestUnaryUfuncs', 'test_reference_numerics_normal',
                                    active_if=LooseVersion(scipy.__version__) < "1.4.0"),
                           # RuntimeError: "pow" not implemented for 'BFloat16'
                           SkipInfo('TestCommon', 'test_variant_consistency_jit',
                                    dtypes=[torch.bfloat16]),
                       )
                       ),
        UnaryUfuncInfo('lgamma',
                       ref=reference_lgamma,
                       aliases=('special.gammaln', ),
                       decorators=(precisionOverride({torch.float16: 7e-1}),),
                       dtypes=all_types_and(torch.bool),
                       dtypesIfCPU=all_types_and(torch.bool, torch.bfloat16),
                       dtypesIfCUDA=all_types_and(torch.bool, torch.half),
                       skips=(
                           # Reference: https://github.com/pytorch/pytorch/pull/50140#discussion_r552615345
                           SkipInfo('TestUnaryUfuncs', 'test_reference_numerics_extremal',
                                    dtypes=[torch.bfloat16]),
                           SkipInfo('TestUnaryUfuncs', 'test_reference_numerics_hard',
                                    device_type='cpu', dtypes=[torch.bfloat16]),
                           SkipInfo('TestUnaryUfuncs', 'test_reference_numerics_normal',
                                    device_type='cpu', dtypes=[torch.bfloat16]),
                           # Reference: https://github.com/pytorch/pytorch/pull/50140#issuecomment-756150214
                           SkipInfo('TestUnaryUfuncs', 'test_reference_numerics_extremal',
                                    dtypes=[torch.float32, torch.float64], active_if=IS_WINDOWS),
                           SkipInfo('TestUnaryUfuncs', 'test_reference_numerics_hard',
                                    dtypes=[torch.float32, torch.float64], active_if=IS_WINDOWS),
                           SkipInfo('TestUnaryUfuncs', 'test_reference_numerics_normal',
                                    dtypes=[torch.float32, torch.float64], active_if=IS_WINDOWS),
                           # Backward of `lgamma` uses `digamma` but `digamma`
                           # is not implemented for `BFloat16`
                           # Error Raised:
                           #   RuntimeError: "digamma" not implemented for 'BFloat16'
                           SkipInfo('TestCommon', 'test_variant_consistency_jit',
                                    dtypes=[torch.bfloat16]),
                       ),
                       safe_casts_outputs=True),
        UnaryUfuncInfo('logit',
                       ref=scipy.special.logit,
                       domain=(0, 1),
                       decorators=(precisionOverride({torch.bfloat16: 5e-1,
                                                      torch.float16: 5e-1}),),
                       dtypes=all_types_and(torch.half),
                       dtypesIfCPU=all_types_and(torch.bool, torch.bfloat16),
                       dtypesIfCUDA=all_types_and(torch.bool, torch.half, torch.bfloat16),
                       sample_inputs_func=sample_inputs_logit,
                       safe_casts_outputs=True),
        OpInfo('xlogy',
               dtypes=all_types_and(torch.bool),
               dtypesIfCPU=all_types_and(torch.bool, torch.half, torch.bfloat16),
               dtypesIfCUDA=all_types_and(torch.bool, torch.half, torch.bfloat16),
               test_inplace_grad=True,
               safe_casts_outputs=True,
               sample_inputs_func=sample_inputs_xlogy),
        OpInfo('trace',
               dtypes=all_types_and_complex(),
               dtypesIfCUDA=all_types_and_complex_and(torch.bool, torch.half),
               test_inplace_grad=False,
               supports_out=False,
               sample_inputs_func=sample_inputs_trace)
    ]
    op_db = op_db + op_db_scipy_reference

# Common operator groupings
unary_ufuncs = [op for op in op_db if isinstance(op, UnaryUfuncInfo)]
spectral_funcs = [op for op in op_db if isinstance(op, SpectralFuncInfo)]
sparse_unary_ufuncs = [op for op in op_db if isinstance(op, UnaryUfuncInfo) and op.supports_sparse is True]
shape_funcs = [op for op in op_db if isinstance(op, ShapeFuncInfo)]

def index_variable(shape, max_indices, device=torch.device('cpu')):
    if not isinstance(shape, tuple):
        shape = (shape,)
    index = torch.rand(*shape, device=device).mul_(max_indices).floor_().long()
    return index


def index_perm_variable(shape, max_indices):
    if not isinstance(shape, tuple):
        shape = (shape,)

    index = torch.randperm(max_indices).narrow(0, 0, reduce(mul, shape)).view(shape)
    return index


def gather_variable(shape, index_dim, max_indices, duplicate=False, device=torch.device('cpu')):
    assert len(shape) == 2
    assert index_dim < 2
    batch_dim = 1 - index_dim
    index = torch.zeros(*shape, dtype=torch.long, device=device)
    for i in range(shape[index_dim]):
        index.select(index_dim, i).copy_(
            torch.randperm(max_indices, device=device)[:shape[batch_dim]])
    if duplicate:
        index.select(batch_dim, 0).copy_(index.select(batch_dim, 1))
    return index


def bernoulli_scalar():
    return torch.tensor(0, dtype=torch.bool).bernoulli_()


def mask_not_all_zeros(shape):
    assert len(shape) > 0
    while True:
        result = torch.randn(shape).gt(0)
        if result.sum() > 0:
            return result


def uniform_scalar(offset=0, requires_grad=False):
    v = torch.rand(()) + offset
    v.requires_grad = requires_grad
    return v


def normal_scalar_clamp(amin, amax, requires_grad=False):
    v = torch.randn(()).clamp(amin, amax)
    v.requires_grad = requires_grad
    return v


def prod_zeros(dim_size, dim_select):
    assert len(dim_select) == 2
    result = torch.randn(dim_size, dim_size, dim_size)
    result.narrow(dim_select[0], 0, 1).narrow(dim_select[1], 1, 1).zero_()
    result.narrow(dim_select[0], 2, 1).narrow(dim_select[1], 3, 1).zero_()
    result.narrow(dim_select[0], 4, 1).narrow(dim_select[1], 3, 1).zero_()
    return result


non_differentiable = collections.namedtuple('non_differentiable', ['tensor'])


class dont_convert(tuple):
    pass


class NoArgsClass(object):
    def __iter__(self):
        return self

    def __next__(self):
        raise StopIteration()
    next = __next__  # Python 2 compatibility

    def __len__(self):
        return 0

NO_ARGS = NoArgsClass()

def ident(x):
    return x

# Do NOT add to this list. Method tests are being DEPRECATED and replaced by OpInfos.
# See https://github.com/pytorch/pytorch/wiki/Writing-tests-in-PyTorch-1.8
#
# (
#   method name,
#   input size/constructing fn,
#   args (tuple represents shape of a tensor arg),
#   test variant name (will be used at test name suffix),    // optional
#   (should_check_autodiff[bool], nonfusible_nodes, fusible_nodes) for autodiff, // optional
#   indices for possible dim arg,                            // optional
#   fn mapping output to part that should be gradcheck'ed,   // optional
#   kwargs                                                   // optional
# )
# Note: some functions have separate schema for (Tensor other) and (Scalar other),
#       and it's possible that we only support AD for Scalar version but not Tensor
#       version, and vice versa.
#       When writing tests, only scalar(float/int) input triggers the Scalar schema.
#       uniform_scalar produces a scalar **Tensor** which won't match Scalar input.
def method_tests():
    set_rng_seed(SEED)
    return [
        ('add', (S, S, S), ((S, S, S),), '', (True,)),
        ('add', (S, S, S), ((S, S),), 'broadcast_rhs', (True,)),
        ('add', (S, S), ((S, S, S),), 'broadcast_lhs', (True,)),
        ('add', (S, 1, S), ((M, S),), 'broadcast_all', (True,)),
        ('add', (), ((),), 'scalar', (True,)),
        ('add', (S, S, S), ((),), 'scalar_broadcast_rhs', (True,)),
        ('add', (), ((S, S, S),), 'scalar_broadcast_lhs', (True,)),
        ('add', (S, S, S), (3.14,), 'constant', (True,)),
        ('add', (), (3.14,), 'scalar_constant', (True,)),
        ('add', (S, S, S), (3.14j,), 'complex_scalar_constant', (True,)),
        ('__radd__', (S, S, S), (3.14,), 'constant', (True, 'aten::add')),
        ('__radd__', (), (3.14,), 'scalar_constant', (True, 'aten::add')),
        ('sub', (S, S, S), ((S, S, S),), '', (True,)),
        ('sub', (S, S, S), ((S, S),), 'broadcast_rhs', (True,)),
        ('sub', (S, S), ((S, S, S),), 'broadcast_lhs', (True,)),
        ('sub', (S, 1, S), ((M, S),), 'broadcast_all', (True,)),
        ('sub', (S, S, S), ((),), 'scalar_broadcast_rhs', (True,)),
        ('sub', (), ((S, S, S),), 'scalar_broadcast_lhs', (True,)),
        ('sub', (S, S, S), (3.14,), 'constant', (True,)),
        ('sub', (), (3.14,), 'scalar_constant', (True,)),
        ('sub', (S, S, S), (3.14j,), 'complex_scalar_constant', (True,)),
        ('__rsub__', (S, S, S), (3.14,), 'constant', (True, 'aten::rsub')),
        ('__rsub__', (), (3.14,), 'scalar_constant', (True, 'aten::rsub')),
        ('mul', (S, S, S), ((S, S, S),), '', (True,)),
        ('mul', (), ((),), 'scalar', (True,)),
        ('mul', (S, S, S), ((S, S),), 'broadcast_rhs', (True,)),
        ('mul', (S, S), ((S, S, S),), 'broadcast_lhs', (True,)),
        ('mul', (S, 1, S), ((M, S),), 'broadcast_all', (True,)),
        ('mul', (S, S, S), ((),), 'scalar_broadcast_rhs', (True,)),
        ('mul', (), ((S, S, S),), 'scalar_broadcast_lhs', (True,)),
        ('mul', (S, S, S), (3.14,), 'constant', (True,)),
        ('mul', (), (3.14,), 'scalar_constant', (True,)),
        # TODO(@anjali411): enable these tests
        # ('mul', (S, S, S), (3.14j,), 'imaginary_constant', (True,)),
        # ('mul', (), (3.14j,), 'imaginary_scalar_constant', (True,)),
        ('__rmul__', (S, S, S), (3.14,), 'constant', (True, 'aten::mul')),
        ('__rmul__', (), (3.14,), 'scalar_constant', (True, 'aten::mul')),
        ('div', (S, S, S), (torch.rand(S, S, S) + 0.1,), '', (True,)),
        ('div', (S, S, S), (torch.rand(S, S) + 0.1,), 'broadcast_rhs', (True,)),
        ('div', (S, S), (torch.rand(S, S, S) + 0.1,), 'broadcast_lhs', (True,)),
        ('div', (S, 1, S), (torch.rand(M, S) + 0.1,), 'broadcast_all', (True,)),
        ('div', (), (uniform_scalar(0.1),), 'scalar', (True,)),
        ('div', (S, S, S), (uniform_scalar(0.1),), 'scalar_broadcast_rhs', (True,)),
        ('div', (), (uniform_scalar(0.1),), 'scalar_broadcast_lhs', (True,)),
        ('div', torch.rand(S, S, S) + 1e-1, (3.14,), 'constant', (True,)),
        ('div', uniform_scalar(1e-1, requires_grad=True), (3.14,), 'scalar_constant', (True,)),
        ('true_divide', (S, S, S), (torch.rand(S, S, S) + 0.1,), '', (True,)),
        ('true_divide', (S, S, S), (torch.rand(S, S) + 0.1,), 'broadcast_rhs', (True,)),
        ('true_divide', (S, S), (torch.rand(S, S, S) + 0.1,), 'broadcast_lhs', (True,)),
        ('true_divide', (S, 1, S), (torch.rand(M, S) + 0.1,), 'broadcast_all', (True,)),
        ('true_divide', (), (uniform_scalar(0.1),), 'scalar', (True,)),
        ('true_divide', (S, S, S), (uniform_scalar(0.1),), 'scalar_broadcast_rhs', (True,)),
        ('true_divide', (), (uniform_scalar(0.1),), 'scalar_broadcast_lhs', (True,)),
        ('true_divide', torch.rand(S, S, S) + 1e-1, (3.14,), 'constant', (True,)),
        ('true_divide', uniform_scalar(1e-1, requires_grad=True), (3.14,), 'scalar_constant', (True,)),
        ('__rdiv__', torch.rand(S, S, S) + 1e-1, (3.14,), 'constant',
            (True, [], ['aten::mul', 'aten::reciprocal'])),
        ('__rdiv__', uniform_scalar(1e-1, requires_grad=True), (3.14,), 'scalar_constant',
            (True, [], ['aten::mul', 'aten::reciprocal'])),
        ('__rdiv__', torch.rand(S, S, S, dtype=torch.cdouble) + 1e-1, (3.14j,), 'complex_constant',
            (True, [], ['aten::mul', 'aten::reciprocal'])),
        ('__rdiv__', uniform_scalar(1e-1 * (1 + 1j), requires_grad=True), (3.14j,), 'complex_scalar_constant',
            (True, [], ['aten::mul', 'aten::reciprocal'])),
        ('div', (S, S, S), (torch.rand(S, S, S, dtype=torch.cdouble) + 0.1,), 'complex', (True,)),
        ('div', (S, S, S), (torch.rand(S, S, dtype=torch.cdouble) + 0.1,), 'complex_broadcast_rhs', (True,)),
        ('div', (S, S), (torch.rand(S, S, S, dtype=torch.cdouble) + 0.1,), 'complex_broadcast_lhs', (True,)),
        ('div', (S, 1, S), (torch.rand(M, S, dtype=torch.cdouble) + 0.1,), 'complex_broadcast_all', (True,)),
        ('div', (), (uniform_scalar(0.1j),), 'complex_scalar', (True,)),
        ('div', (S, S, S), (uniform_scalar(0.1j),), 'complex_scalar_broadcast_rhs', (True,)),
        ('div', (), (uniform_scalar(0.1j),), 'complex_scalar_broadcast_lhs', (True,)),
        ('div', torch.rand(S, S, S, dtype=torch.cdouble) + 1e-1, (3.14j,), 'complex_constant', (True,)),
        ('div', uniform_scalar(1e-1j, requires_grad=True), (3.14j,), 'complex_scalar_constant', (True,)),
        ('pow', torch.rand(S, S, S) + 1e-3, (torch.rand(S, S, S) + 0.1,), '', (True,)),
        ('pow', torch.rand(S, S, S) + 1e-3, (torch.rand(1,) + 0.1,), 'broadcast_rhs', (True,)),
        ('pow', torch.rand(1,) + 1e-3, (torch.rand(S, S, S) + 0.1,), 'broadcast_lhs', (True,)),
        ('pow', torch.rand(S, 1, S) + 1e-3, (torch.rand(1, S, 1) + 0.1,), 'broadcast_all', (True,)),
        ('pow', uniform_scalar(1e-3, requires_grad=True), (uniform_scalar(0.1),), 'scalar', (True,)),
        ('pow', torch.rand(S, S, S) + 1e-3, (uniform_scalar(0.1),), 'scalar_broadcast_rhs', (True,)),
        ('pow', uniform_scalar(1e-3, requires_grad=True), (torch.rand(S, S, S) + 0.1,), 'scalar_broadcast_lhs', (True,)),
        ('pow', torch.rand(S, S, S) + 1e-3, (3.14,), 'constant', (True,)),
        ('pow', torch.rand(S, S, S, dtype=torch.cdouble) + 1e-3 * (1 + 1j), (3.14,), 'complex_constant', (True,)),
        ('__rpow__', torch.rand(S, S, S) + 1e-3, (3.14,), 'constant', (True, 'aten::pow')),
        ('pow', uniform_scalar(1e-3, requires_grad=True), (3.14,), 'scalar_constant', (True,)),
        ('pow', uniform_scalar(1e-3 * (1 + 1j), requires_grad=True), (3.14,), 'complex_scalar_constant', (True,)),
        ('pow', uniform_scalar(1e-3 * (1 + 1j), requires_grad=True), (3.14j,), 'complex_imaginary_exponent', (True,)),
        ('__rpow__', uniform_scalar(1e-3, requires_grad=True), (3.14,), 'scalar_constant', (True, 'aten::pow')),
        ('float_power', torch.rand(S, S, S) + 1e-3, (torch.rand(S, S, S) + 0.1,), ''),
        ('float_power', torch.rand(S, S, S) + 1e-3, (torch.rand(1,) + 0.1,), 'broadcast_rhs'),
        ('float_power', torch.rand(1,) + 1e-3, (torch.rand(S, S, S) + 0.1,), 'broadcast_lhs'),
        ('float_power', torch.rand(S, 1, S) + 1e-3, (torch.rand(1, S, 1) + 0.1,), 'broadcast_all'),
        ('float_power', uniform_scalar(1e-3, requires_grad=True), (uniform_scalar(0.1),), 'scalar'),
        ('float_power', torch.rand(S, S, S) + 1e-3, (uniform_scalar(0.1),), 'scalar_broadcast_rhs'),
        ('float_power', uniform_scalar(1e-3, requires_grad=True), (torch.rand(S, S, S) + 0.1,), 'scalar_broadcast_lhs'),
        ('float_power', torch.rand(S, S, S) + 1e-3, (3.14,), 'constant'),
        ('transpose', (1, 2, 3), (1, 2), 'dim', (False,), [0, 1]),
        ('transpose', (), (0, 0), 'scalar', (False,)),
        ('transpose', (1,), (0, 0), '1d', (False,)),
        ('transpose', (L, L), (0, 1), '2d', (False,)),
        ('transpose', (S, S, S), (2, 0), '3d', (False,)),
        ('swapdims', (1, 2, 3), (1, 2), 'dim', (False,), [0, 1]),
        ('swapdims', (), (0, 0), 'scalar', (False,)),
        ('swapdims', (1,), (0, 0), '1d', (False,)),
        ('swapdims', (L, L), (0, 1), '2d', (False,)),
        ('swapdims', (S, S, S), (2, 0), '3d', (False,)),
        ('swapaxes', (1, 2, 3), (1, 2), 'dim', (False,), [0, 1]),
        ('swapaxes', (), (0, 0), 'scalar', (False,)),
        ('swapaxes', (1,), (0, 0), '1d', (False,)),
        ('swapaxes', (L, L), (0, 1), '2d', (False,)),
        ('swapaxes', (S, S, S), (2, 0), '3d', (False,)),
        ('t', (1, 2), NO_ARGS, '', (False,)),
        ('view', (S, S, S), (S * S, S), '', (False,)),
        ('view', (torch.Size([S * S, S]),), (S, S, S), 'size', (False,)),
        ('view', (S,), (S,), '1d', (False,)),
        ('view', (), (dont_convert(()),), 'scalar_to_scalar', (False,)),
        ('view', (), (1,), 'scalar_to_1d', (False,)),
        ('ravel', (S, S, S), NO_ARGS, '', (False,)),
        ('reshape', (S, S, S), (S * S, S), '', (False,)),
        ('reshape', (torch.Size([S * S, S]),), (S, S, S), 'size', (False,)),
        ('reshape', (S,), (S,), '1d', (False,)),
        ('reshape', (), (dont_convert(()),), 'scalar_to_scalar', (False,)),
        ('reshape', (), (1,), 'scalar_to_1d', (False,)),
        ('reshape_as', (S, S, S), (non_differentiable(torch.rand(S * S, S)),)),
        ('reshape_as', (), (non_differentiable(torch.tensor(42.)),), 'scalar'),
        ('reshape_as', (), (non_differentiable(torch.rand(1, 1)),), 'scalar_to_dims'),
        ('roll', (S, S, S), (0, 0), 'd0'),
        ('roll', (S, S, S), (1, 2), 'd12'),
        ('roll', (S, S, S), (0, 2,), 'd02'),
        ('roll', (S, S, S), (2, 0,), 'd20'),
        ('roll', (S, S, S), (-1, 0), 'neg_shift'),
        ('roll', (S, S, S), (10000, 1), 'loop_shift'),
        ('roll', (S, S, S), (2,), 'flattened'),
        ('roll', (S, S, S), ([1, 2, -1], [0, 1, 2]), 'three_dims'),
        ('rot90', (S, S, S), (1, [0, 1],), 'k1_d01'),
        ('rot90', (S, S, S), (1, [1, 2],), 'k1_d12'),
        ('rot90', (S, S, S), (1, [1, -1],), 'k1_neg_d'),
        ('rot90', (S, S, S), (), 'default'),
        ('view_as', (S, S, S), (non_differentiable(torch.rand(S * S, S)),)),
        ('view_as', (), (non_differentiable(torch.tensor(5.5)),), 'scalar'),
        ('view_as', (), (non_differentiable(torch.rand(1, 1)),), 'scalar_to_dims'),
        ('expand', (S, 1, 1), (S, S, S), '', (False,)),
        ('expand', (torch.Size([S, 1, S]),), (S, S, S), 'size', (False,)),
        ('expand', (S, 1), (S, S, S), 'new_dim', (False,)),
        ('expand', (1,), (S, S, S), '1_element', (False,)),
        ('expand', (1, S), (1, 1, S), 'new_dim_front_old_front_1', (False,)),
        ('expand', (), (dont_convert(()),), 'scalar_to_scalar'),
        ('expand', (), (1, 3, 2), 'scalar_to_dims', (False,)),
        ('expand_as', (S, 1, 1), (torch.rand(S, S, S),), '', (False,)),
        ('copysign', (S, S, S), ((S, S, S),), '', (False,)),
        ('copysign', (S, S, S), ((S, S),), 'broadcast_rhs', (False,)),
        ('copysign', (S, S), ((S, S, S),), 'broadcast_lhs', (False,)),
        ('copysign', (S, 1, S), ((M, S),), 'broadcast_all', (False,)),
        ('copysign', (S, S), (3.14,), 'scalar', (False,)),
        ('copysign', (S, S), (0.0,), 'scalar_pos_zero', (False,)),
        # TorchScript does not recognize -0.0: Issue #46848
        # https://github.com/pytorch/pytorch/issues/46848
        # ('copysign', (S, S), (-0.0,), 'scalar_neg_zero', (False,)),
        ('real', (S, S, S), NO_ARGS, 'complex'),
        ('imag', (S, S, S), NO_ARGS, 'complex'),
        ('view_as_real', (S, S, S), NO_ARGS, 'complex'),
        ('view_as_complex', (S, S, 2), NO_ARGS),
        ('complex', (S, S, S), ((S, S, S),), ''),
        ('atan2', (S, S, S), ((S, S, S),)),
        ('atan2', (), ((),), 'scalar'),
        ('atan2', (S, S, S), ((S,),), 'broadcast_rhs'),
        ('atan2', (S,), ((S, S, S),), 'broadcast_lhs'),
        ('atan2', (S, 1, S), ((S, S),), 'broadcast_all'),
        ('sign', (S, S, S), NO_ARGS),
        ('sign', (), NO_ARGS, 'scalar'),
        ('sgn', (S, S, S), NO_ARGS),
        ('sgn', (), NO_ARGS, 'scalar'),
        ('fmod', (S, S, S), (1.5,), '', (True,)),
        ('fmod', (), (1.5,), 'scalar', (True,)),
        ('fmod', (S, S, S), (non_differentiable(torch.rand(S, S, S) + 1.5),), 'tensor'),
        ('fmod', (S,), (non_differentiable(torch.rand(S, S, S) + 1.5),), 'tensor_broadcast_lhs'),
        ('fmod', (S, S, S), (non_differentiable(torch.rand(S) + 1.5),), 'tensor_broadcast_rhs'),
        ('fmod', (S, 1, S), (non_differentiable(torch.rand(S, S) + 1.5),), 'tensor_broadcast_all'),
        ('fmod', (), (non_differentiable(uniform_scalar(1.5)),), 'scalar_tensor'),
        ('fmod', (), (non_differentiable(torch.rand(S, S, S) + 1.5),), 'scalar_tensor_broadcast_lhs'),
        ('fmod', (S, S, S), (non_differentiable(uniform_scalar(1.5)),), 'scalar_tensor_broadcast_rhs'),
        ('hypot', (S, S), ((S, S),)),
        ('remainder', (S, S, S), (1.5,), '', (True,)),
        ('remainder', (), (1.5,), 'scalar', (True,)),
        ('remainder', (S, S, S), (non_differentiable(torch.rand(S, S, S) + 1.5),), 'tensor'),
        ('remainder', (S,), (non_differentiable(torch.rand(S, S, S) + 1.5),), 'tensor_broadcast_lhs'),
        ('remainder', (S, 1, S), (non_differentiable(torch.rand(S, S) + 1.5),), 'tensor_broadcast_all'),
        ('remainder', (), (non_differentiable(uniform_scalar(1.5)),), 'scalar_tensor'),
        ('remainder', (), (non_differentiable(torch.rand(S, S, S) + 1.5),), 'scalar_tensor_broadcast_lhs'),
        ('lerp', (S, S, S), ((S, S, S), 0.4), 'no_broadcast', (True,)),
        ('lerp', (S, S, S), ((S,), 0.4), 'broadcast_rhs', (True,)),
        ('lerp', (S,), ((S, S, S), 0.4), 'broadcast_lhs', (True,)),
        ('lerp', (S, 1, S), ((S, S), 0.4), 'broadcast_all', (True,)),
        ('lerp', (), ((), 0.4), 'scalar', (True,)),
        ('lerp', (S, S, S), ((), 0.4), 'scalar_broadcast_rhs', (True,)),
        ('lerp', (), ((S, S, S), 0.4), 'scalar_broadcast_lhs', (True,)),
        ('lerp', (S, 1, S), ((S, S), (S, 1, 1, S)), 'tensor_broadcast_all', (True,)),
        ('mean', (S, S, S), NO_ARGS, '', (True,)),
        ('mean', (S, S, S), (1,), 'dim', (True,), [0]),
        ('mean', (S, S, S), (1, True,), 'keepdim_dim', (True,), [0]),
        ('mean', (), NO_ARGS, 'scalar', (True,)),
        ('mean', (), (0,), 'scalar_dim', (True,), [0]),
        ('mean', (), (0, True,), 'scalar_keepdim_dim', (True,), [0]),
        ('mean', (S, S, S), (), 'dtype', (True,), (), (), ident, {'dtype': torch.float64}),
        ('kthvalue', (S, S, S), (2,)),
        ('kthvalue', (S, S, S), (2, 1,), 'dim', (), [1]),
        ('kthvalue', (S, S, S), (2, 1,), 'dim_alert_nondeterministic', (), [1],
            [expectedAlertNondeterministic('kthvalue CUDA', 'cuda')]),
        ('kthvalue', (S, S, S), (2, 1, True,), 'keepdim_dim', (), [1]),
        ('kthvalue', (S,), (2, 0,), 'dim_1d', (), [1]),
        ('kthvalue', (S,), (2, 0, True,), 'keepdim_dim_1d', (), [1]),
        ('kthvalue', (), (1,), 'scalar', (), ()),
        ('kthvalue', (), (1, 0,), 'scalar_dim', (), [1]),
        ('kthvalue', (), (1, 0, True), 'scalar_keepdim_dim', (), [1]),
        ('quantile', (S, S, S), (0.5,)),
        ('quantile', (S, S, S), (0.5, 0), 'dim', (), [1]),
        ('quantile', (S, S, S), (0.5, None, True), 'keepdim'),
        ('quantile', (S, S, S), (0.5, 0, True), 'keepdim_dim', (), [1]),
        ('quantile', (), (0.5,), 'scalar'),
        ('nanquantile', (S, S, S), (0.5,)),
        ('nanquantile', (S, S, S), (0.5, 0), 'dim', (), [1]),
        ('nanquantile', (S, S, S), (0.5, None, True), 'keepdim'),
        ('nanquantile', (S, S, S), (0.5, 0, True), 'keepdim_dim', (), [1]),
        ('nanquantile', (), (0.5,), 'scalar'),
        ('median', (S, S, S), NO_ARGS),
        ('median', (S, S, S), (1,), 'dim', (), [0]),
        ('median', (S, S, S), (1,), 'dim_alert_nondeterministic', (), [0],
            [expectedAlertNondeterministic('median CUDA with indices output', 'cuda')]),
        ('median', (S, S, S), (1, True,), 'keepdim_dim', (), [0]),
        ('median', (), NO_ARGS, 'scalar'),
        ('median', (), (0,), 'scalar_dim', (), [0]),
        ('median', (), (0, True,), 'scalar_keepdim_dim', (), [0]),
        ('nanmedian', (S, S, S), NO_ARGS),
        ('nanmedian', (S, S, S), (1,), 'dim', (), [0]),
        ('nanmedian', (S, S, S), (1, True,), 'keepdim_dim', (), [0]),
        ('nanmedian', (), NO_ARGS, 'scalar'),
        ('nanmedian', (), (0,), 'scalar_dim', (), [0]),
        ('nanmedian', (), (0, True,), 'scalar_keepdim_dim', (), [0]),
        ('mode', (S, S, S), NO_ARGS),
        ('mode', (S, S, S), (1,), 'dim', (), [0]),
        ('mode', (S, S, S), (1, True,), 'keepdim_dim', (), [0]),
        ('mode', (), NO_ARGS, 'scalar'),
        ('mode', (), (0,), 'scalar_dim', (), [0]),
        ('mode', (), (0, True,), 'scalar_keepdim_dim', (), [0]),
        ('sum', (S, S, S), NO_ARGS),
        ('sum', (S, S, S), (1,), 'dim', (), [0]),
        ('sum', (S, S, S), (1, True,), 'keepdim_dim', (), [0]),
        ('sum', (), NO_ARGS, 'scalar'),
        ('sum', (), (0,), 'scalar_dim', (), [0]),
        ('sum', (), (0, True,), 'scalar_keepdim_dim', (), [0]),
        ('sum', (S, S, S), ([1, 2],), 'multi_dim'),
        ('sum', (S, S, S), ([1, 2], True,), 'multi_dim_keepdim'),
        ('nansum', (S, S, S), NO_ARGS),
        ('nansum', (S, S, S), (1,), 'dim', (), [0]),
        ('nansum', (S, S, S), (1, True,), 'keepdim_dim', (), [0]),
        ('nansum', (), NO_ARGS, 'scalar'),
        ('nansum', (), (0,), 'scalar_dim', (), [0]),
        ('nansum', (), (0, True,), 'scalar_keepdim_dim', (), [0]),
        ('nansum', (S, S, S), ([1, 2],), 'multi_dim'),
        ('nansum', (S, S, S), ([1, 2], True,), 'multi_dim_keepdim'),
        ('prod', (S, S, S), NO_ARGS),
        ('prod', (S, S, S), (1,), 'dim', (), [0]),
        ('prod', (S, S, S), (1, True,), 'keepdim_dim', (), [0]),
        ('prod', (), NO_ARGS, 'scalar'),
        ('prod', (), (0,), 'scalar_dim', (), [0]),
        ('prod', (), (0, True,), 'scalar_keepdim_dim', (), [0]),
        ('prod', prod_zeros(S, [0, 1]), NO_ARGS, 'zerodims2'),
        ('prod', prod_zeros(S, [0, 2]), NO_ARGS, 'zerodims1'),
        ('prod', prod_zeros(S, [1, 2]), NO_ARGS, 'zerodims0'),
        ('prod', prod_zeros(S, [0, 1]), (1,), 'zeros_dims2', (), [0]),
        ('prod', prod_zeros(S, [0, 2]), (1,), 'zeros_dims1', (), [0]),
        ('prod', prod_zeros(S, [1, 2]), (1,), 'zeros_dims0', (), [0]),
        ('prod', prod_zeros(S, [0, 1]), (1, True), 'keepdim_zeros_dims2', (), [0]),
        ('prod', prod_zeros(S, [0, 2]), (1, True), 'keepdim_zeros_dims1', (), [0]),
        ('prod', prod_zeros(S, [1, 2]), (1, True), 'keepdim_zeros_dims0', (), [0]),
        ('prod', prod_single_zero(S), NO_ARGS, 'single_zero'),
        ('prod', (torch.tensor(0., requires_grad=True)), NO_ARGS, 'scalar_zero'),
        ('prod', (torch.tensor(0., requires_grad=True)), (0,), 'scalar_dim_zero', (), [0]),
        ('prod', (torch.tensor(0., requires_grad=True)), (0, True,), 'scalar_keepdim_dim_zero', (), [0]),
        ('var_mean', (S, S, S), NO_ARGS, ''),
        ('var_mean', (S, S, S), (1,), 'dim', [0]),
        ('var_mean', (S, S, S), (1, True, True), 'keepdim_dim', [0]),
        ('var_mean', (S,), (0,), 'dim_1d', [0]),
        ('var_mean', (S,), (0, True, True), 'keepdim_dim_1d', [0]),
        ('std_mean', (S, S, S), NO_ARGS, ''),
        ('std_mean', (S, S, S), (1,), 'dim', [0]),
        ('std_mean', (S, S, S), (1, True, True), 'keepdim_dim', [0]),
        ('std_mean', (S,), (0,), 'dim_1d', [0]),
        ('std_mean', (S,), (0, True, True), 'keepdim_dim_1d', [0]),
        ('renorm', (S, S, S), (2, 1, 0.5), 'dim', (), [1]),
        ('renorm', (S, S, S), (1, 2, 3), 'norm_1'),
        ('renorm', (S, S, S), (inf, 2, 0.5), 'norm_inf'),
        ('logcumsumexp', (S, S, S), (0,), 'dim0', (), [0]),
        ('logcumsumexp', (S, S, S), (1,), 'dim1', (), [0]),
        ('logcumsumexp', (), (0,), 'dim0_scalar', (), [0]),
        ('cummax', (S, S, S), (0,), 'dim0', (), [0]),
        ('cummax', (S, S, S), (1,), 'dim1', (), [0]),
        ('cummax', (), (0,), 'dim0_scalar', (), [0]),
        ('cummin', (S, S, S), (0,), 'dim0', (), [0]),
        ('cummin', (S, S, S), (1,), 'dim1', (), [0]),
        ('cummin', (), (0,), 'dim0_scalar', (), [0]),
        ('cumsum', (S, S, S), (1,), 'dim1_cast', (), [0], (), ident, {'dtype': torch.float64}),
        ('cumprod', (S, S, S), (0,)),
        ('cumprod', (S, S, S), (1,), 'dim1', (), [0]),
        ('cumprod', (), (0,), 'scalar'),
        ('cumprod', (torch.tensor(0., requires_grad=True)), (0,), 'scalar_zeros'),
        ('cumprod', prod_zeros(S, [0, 1]), (1,), 'zeros_dim2', (), [0]),
        ('cumprod', prod_zeros(S, [0, 2]), (1,), 'zeros_dim1', (), [0]),
        ('cumprod', prod_zeros(S, [1, 2]), (1,), 'zeros_dim0', (), [0]),
        ('cumprod', prod_zeros(S, [1, 2]), (1,), 'zeros_dim0_cast', (), [0], (), ident, {'dtype': torch.float64}),
        ('log_softmax', (S, S, S), (1, torch.float64,), 'kwarg_dtype_would_break_jit_loader', (True,)),
        ('unfold', (), (0, 1, 1), 'scalar', (), [0]),
        ('unfold', (S, S, S, S), (0, 3, 1), '4d_dim0_step1', (), [0]),
        ('unfold', (S, S, S, S), (1, 3, 1), '4d_dim1_step1', (), [0]),
        ('unfold', (S, S, S, S), (2, 3, 1), '4d_dim2_step1', (), [0]),
        ('unfold', (S, S, S, S), (3, 3, 1), '4d_dim3_step1', (), [0]),
        ('unfold', (S, S, S, S), (0, 3, 2), '4d_dim0_step2', (), [0]),
        ('unfold', (S, S, S, S), (1, 3, 2), '4d_dim1_step2', (), [0]),
        ('unfold', (S, S, S, S), (2, 3, 2), '4d_dim2_step2', (), [0]),
        ('unfold', (S, S, S, S), (3, 3, 2), '4d_dim3_step2', (), [0]),
        ('unfold', (S, S, S, S), (0, 4, 1), '4d_dim0_size4', (), [0]),
        ('unfold', (S, S, S, S), (1, 4, 1), '4d_dim1_size4', (), [0]),
        ('unfold', (S, S, S, S), (2, 4, 1), '4d_dim2_size4', (), [0]),
        ('unfold', (S, S, S, S), (3, 4, 1), '4d_dim3_size4', (), [0]),
        ('unfold', (M,), (0, 3, 1), '1d_step1', (), [0]),
        ('unfold', (M,), (0, 3, 2), '1d_step2', (), [0]),
        ('unfold', (M,), (0, 3, 3), '1d_step3', (), [0]),
        ('unfold', (1000,), (0, 3, 11), '1d_step_gt_size', (), [0]),
        ('unfold', (1000,), (0, 2, 27), '1d_step_gt_size2', (), [0]),
        ('unfold', (10, 10), (0, 1, 2), '2d_step_gt_size', (), [0]),
        ('unfold', (10, 10), (1, 2, 3), '2d_step_gt_size2', (), [0]),
        ('unfold', (10, 10), (1, 2, 2), '2d_step_ge_size2', (), [0]),
        ('unfold', (S, S, S), (2, 3, 2), 'lastdim', (), [0]),
        ('addmm', (S, M), ((S, S), (S, M)), '', (True, ['aten::add', 'aten::mm'])),
        ('addmm', (1,), ((S, S), (S, M)), 'broadcast_lhs', (True, ['aten::add', 'aten::mm'])),
        ('addmm', (S, M), ((S, S), (S, M)), 'coef', (True,), (), (), ident, {'beta': 0.2, 'alpha': 0.6}),
        ('addmm', (1,), ((S, S), (S, M)), 'broadcast_lhs_coef', (True,), (), (), ident, {'beta': 0.2, 'alpha': 0.6}),
        ('addmm', (), ((S, S), (S, M)), 'scalar_broadcast_lhs', (True, ['aten::add', 'aten::mm'])),
        ('addmm', (), ((S, S), (S, M)), 'scalar_broadcast_lhs_coef', (True,), (), (), ident, {'beta': 0.2, 'alpha': 0.6}),
        ('addbmm', (S, M), ((S, S, S), (S, S, M)),),
        ('addbmm', (1,), ((S, S, S), (S, S, M)), 'broadcast_lhs'),
        ('addbmm', (S, M), ((S, S, S), (S, S, M)), 'coef', (), (), (), ident, {'beta': 0.2, 'alpha': 0.6}),
        ('addbmm', (1,), ((S, S, S), (S, S, M)), 'broadcast_lhs_coef', (),
         (), (), ident, {'beta': 0.2, 'alpha': 0.6}),
        ('addbmm', (), ((S, S, S), (S, S, M)), 'scalar_broadcast_lhs'),
        ('addbmm', (), ((S, S, S), (S, S, M)), 'scalar_broadcast_lhs_coef', (), (), (), ident,
         {'beta': 0.2, 'alpha': 0.6}),
        ('baddbmm', (S, S, M), ((S, S, S), (S, S, M)),),
        ('baddbmm', (1,), ((S, S, S), (S, S, M)), 'broadcast_lhs'),
        ('baddbmm', (S, S, M), ((S, S, S), (S, S, M)), 'coef', (), (), (), ident, {'beta': 0.2, 'alpha': 0.6}),
        ('baddbmm', (1,), ((S, S, S), (S, S, M)), 'broadcast_lhs_coef', (),
         (), (), ident, {'beta': 0.2, 'alpha': 0.6}),
        ('baddbmm', (), ((S, S, S), (S, S, M)), 'scalar_broadcast_lhs'),
        ('baddbmm', (), ((S, S, S), (S, S, M)), 'scalar_broadcast_lhs_coef', (), (), (), ident,
         {'beta': 0.2, 'alpha': 0.6}),
        ('addmv', (S,), ((S, M), (M,)),),
        ('addmv', (1,), ((S, M), (M,)), 'broadcast_lhs'),
        ('addmv', (S,), ((S, M), (M,)), 'coef', (), (), (), ident, {'beta': 0.2, 'alpha': 0.6}),
        ('addmv', (1,), ((S, M), (M,)), 'broadcast_lhs_coef', (), (), (), ident, {'beta': 0.2, 'alpha': 0.6}),
        ('addmv', (), ((S, M), (M,)), 'scalar_broadcast_lhs'),
        ('addmv', (), ((S, M), (M,)), 'scalar_broadcast_lhs_coef', (), (), (), ident, {'beta': 0.2, 'alpha': 0.6}),
        ('dot', (L,), ((L,),), '', (True,)),
        ('vdot', (L,), ((L,),),),
        ('mm', (S, M), ((M, S),), '', (True,)),
        ('bmm', (M, S, M), ((M, M, S),), '', (True,)),
        ('mv', (S, M), ((M,),), '', (True,)),
        ('ger', (S,), ((M,),)),
        ('inner', (S,), ((S,),), "1d_1d", (False,)),
        ('inner', (), ((S, S),), "scalar_2d", (False,)),
        ('matmul', (L,), ((L,),), '', (True,)),
        ('matmul', (S, M), ((M,),), "2d_1d", (True,)),
        ('matmul', (M,), ((M, S),), "1d_2d", (True,)),
        ('matmul', (S, M), ((M, S),), "2d_2d", (True,)),
        ('matmul', (S, S, M), ((M,),), "3d_1d", (True,)),
        ('matmul', (S, S, M), ((M, S),), "3d_2d", (True,)),
        ('matmul', (M,), ((S, M, S),), "1d_3d", (True,)),
        ('matmul', (S, M), ((S, M, S),), "2d_3d", (True,)),
        ('matmul', (S, S, M, M), ((S, S, M, S),), "4d_4d", (True,)),
        ('matmul', (S, S, M, M), ((M,),), "4d_1d", (True,)),
        ('matmul', (M,), ((S, S, M, S),), "1d_4d", (True,)),
        ('matrix_power', (S, S), [2], "n=2"),
        ('matrix_power', (S, S, S), [3], "n=3"),
        ('matrix_power', (S, S, S), [1], "n=1"),
        ('matrix_power', (S, S, S), [0], "n=0"),
        ('matrix_power', lambda dtype, device: random_fullrank_matrix_distinct_singular_value(S), [-1], "n=-1", (),
         NO_ARGS, [skipCPUIfNoLapack, skipCUDAIfNoMagma]),
        ('matrix_power', lambda dtype, device: random_fullrank_matrix_distinct_singular_value(S), [-3], "n=-3", (),
         NO_ARGS, [skipCPUIfNoLapack, skipCUDAIfNoMagma]),
        ('matrix_power', lambda dtype, device: random_fullrank_matrix_distinct_singular_value(S, S), [-2], "n=-2", (),
         NO_ARGS, [skipCPUIfNoLapack, skipCUDAIfNoMagma, skipCUDAIfRocm]),
        ('matrix_exp', (S, S), NO_ARGS, "single_matrix"),
        ('matrix_exp', (S, S, S), NO_ARGS, "batch_of_matrices"),
        ('mvlgamma', torch.empty(S,).uniform_(0.5, 1), [1], "p=1"),
        ('mvlgamma', torch.empty(S,).uniform_(1, 2), [2], "p=2"),
        ('mvlgamma', torch.empty(S, S).uniform_(1.5, 3), [3], "p=3"),
        ('mvlgamma', torch.empty(S, S).uniform_(2.5, 5), [5], "p=5"),
        ('addcmul', (S, S), ((S, S), (S, S)), '', (True,)),
        ('addcmul', (S, S), ((S, 1), (1, S)), 'broadcast_rhs', (True,)),
        ('addcmul', (1,), ((S, S, 1), (1, S)), 'broadcast_all', (True,)),
        ('addcmul', (S, S), ((S, S), (S, S)), 'scale', (True,), (), (), ident, {'value': 0.5}),
        ('addcmul', (S, S), ((S, 1), (1, S)), 'scale_broadcast_rhs', (True,), (), (), ident, {'value': 0.5}),
        ('addcmul', (1,), ((S, S, 1), (1, S)), 'scale_broadcast_all', (True,), (), (), ident, {'value': 0.5}),
        ('addcmul', (), ((), ()), 'scalar', (True,)),
        ('addcmul', (S, S), ((), ()), 'scalar_broadcast_rhs', (True,)),
        ('addcmul', (), ((S, S, 1), (1, S)), 'scalar_broadcast_lhs', (True,)),
        ('addcmul', (), ((), ()), 'scalar_scale', (True,), (), (), ident, {'value': 0.5}),
        ('addcmul', (S, S), ((), ()), 'scalar_scale_broadcast_rhs', (True,), (), (), ident, {'value': 0.5}),
        ('addcmul', (), ((S, S, 1), (1, S)), 'scalar_scale_broadcast_lhs', (True,), (), (), ident, {'value': 0.5}),
        ('addcdiv', (S, S), ((S, S), (S, S))),
        ('addcdiv', (S, S), ((S, 1), (1, S)), 'broadcast_rhs'),
        ('addcdiv', (1,), ((S, S, 1), (1, S)), 'broadcast_all'),
        ('addcdiv', (S, S), ((S, S), (S, S)), 'scale', (), (), (), ident, {'value': 0.5}),
        ('addcdiv', (S, S), ((S, 1), (1, S)), 'scale_broadcast_rhs', (), (), (), ident, {'value': 0.5}),
        ('addcdiv', (1,), ((S, S, 1), (1, S)), 'scale_broadcast_all', (), (), (), ident, {'value': 0.5}),
        ('addcdiv', (), ((), ()), 'scalar'),
        ('addcdiv', (S, S), ((), ()), 'scalar_broadcast_rhs'),
        ('addcdiv', (), ((S, S, 1), (1, S)), 'scalar_broadcast_lhs'),
        ('addcdiv', (), ((), ()), 'scalar_scale', (), (), (), ident, {'value': 0.5}),
        ('addcdiv', (S, S), ((), ()), 'scalar_scale_broadcast_rhs', (), (), (), ident, {'value': 0.5}),
        ('addcdiv', (), ((S, S, 1), (1, S)), 'scalar_scale_broadcast_lhs', (), (), (), ident, {'value': 0.5}),
        ('zero_', (S, S, S), NO_ARGS),
        ('zero_', (), NO_ARGS, 'scalar'),
        ('logaddexp', (S, S), ((S, S),)),
        ('logaddexp2', (S, S), ((S, S),)),
        ('logsumexp', (S, S), (1,), '', (True,)),
        ('logsumexp', (), (0,), 'scalar', (True,)),
        ('norm', (S, S), (), 'default'),
        ('norm', (S, S), (2,), '2'),
        ('norm', (S, S), (0,), '0'),
        ('norm', (S, S), (0.5,), '0_5'),
        ('norm', (S, S), (1,), '1'),
        ('norm', (S, S), (3,), '3'),
        ('norm', (S, S), (inf,), 'inf'),
        ('norm', (S, S), (-inf,), '-inf'),
        ('norm', (S, S), ('fro',), 'fro_default'),
        ('norm', (S, S), ('fro', [0, 1],), 'fro'),
        ('norm', (S, S), ('nuc',), 'nuc', (), NO_ARGS, [skipCPUIfNoLapack, skipCUDAIfNoMagma]),
        ('norm', (S, S, S), ('nuc', [1, 2]), 'nuc_batched', (), NO_ARGS, [skipCPUIfNoLapack, skipCUDAIfNoMagma]),
        ('norm', (S, S), (-1,), 'neg_1'),
        ('norm', (S, S), (-2,), 'neg_2'),
        ('norm', (S, S), (-0.5,), 'neg_0_5'),
        ('norm', (S, S), (-1.5,), 'neg_1_5'),
        ('norm', (S, S), (-2, 1,), 'neg_2_2_dim', (), [1]),
        ('norm', (S, S), (-1, 1,), 'neg_1_2_dim', (), [1]),
        ('norm', (S, S), (0, 1,), '0_2_dim', (), [1]),
        ('norm', (S, S), (1, 1,), '1_2_dim', (), [1]),
        ('norm', (S, S), (2, 1,), '2_2_dim', (), [1]),
        ('norm', (S, S), (3, 1,), '3_2_dim', (), [1]),
        ('norm', (S, S), (inf, 1,), 'inf_2_dim'),
        ('norm', torch.rand(S, S, S) + 5e-2, (1.5,), '1_5_default'),
        ('norm', (S, S, S), (2, 1), '2_dim', (), [1]),
        ('norm', (S, S, S), (3, 1), '3_dim', (), [1]),
        ('norm', torch.rand(S, S, S) + 5e-2, (1.5, 1), '1_5_dim', (), [1]),
        ('norm', (S, S, S), (2, 1, True), 'keepdim_2_dim', (), [1]),
        ('norm', (S, S, S), (3, 1, True), 'keepdim_3_dim', (), [1]),
        ('norm', torch.rand(S, S, S) + 5e-2, (1.5, 1, True), 'keepdim_1_5_dim', (), [1]),
        ('norm', (), (2, 0), '2_dim_scalar', (), [1]),
        ('norm', (), (3, 0), '3_dim_scalar', (), [1]),
        ('norm', (), (2, 0, True), 'keepdim_2_dim_scalar', (), [1]),
        ('norm', (), (3, 0, True), 'keepdim_3_dim_scalar', (), [1]),
        ('clone', (S, M, S), NO_ARGS),
        ('clone', (), NO_ARGS, 'scalar'),
        ('contiguous', (S, S), NO_ARGS, '', (True,)),
        ('contiguous', torch.randn(S, S).transpose(0, 1), NO_ARGS, 'not_contiguous', (True,)),
        ('dist', (S, S, S), ((S, S, S),)),
        ('dist', (S, S, S), ((S,),), 'broadcast_rhs'),
        ('dist', (S,), ((S, S, S),), 'broadcast_lhs'),
        ('dist', (S, 1, S), ((S, S),), 'broadcast_all'),
        ('dist', (), ((),), 'scalar'),
        ('dist', (S, S, S), ((),), 'scalar_broadcast_rhs'),
        ('dist', (), ((S, S, S),), 'scalar_broadcast_lhs'),
        ('dist', (S, S, S), ((S, S, S), 4), '4'),
        ('dist', (S, S, S), ((S,), 4), '4_broadcast_rhs'),
        ('dist', (S,), ((S, S, S), 4), '4_broadcast_lhs'),
        ('dist', (S, 1, S), ((S, S), 4), '4_broadcast_all'),
        ('dist', (), ((), 4), 'scalar_4'),
        ('dist', (S, S, S), ((), 4), 'scalar_4_broadcast_rhs'),
        ('dist', (), ((S, S, S), 4), 'scalar_4_broadcast_lhs'),
        ('diag_embed', (S, S), NO_ARGS),
        ('diagonal', (M, M), NO_ARGS, '2d'),
        ('diagonal', (3, 5), NO_ARGS, '2d_wide'),
        ('diagonal', (3, 5), (2,), '2d_wide_pos'),
        ('diagonal', (3, 5), (-2,), '2d_wide_neg'),
        ('diagonal', (5, 3), NO_ARGS, '2d_tall'),
        ('diagonal', (5, 3), (2,), '2d_tall_pos'),
        ('diagonal', (5, 3), (-2,), '2d_tall_neg'),
        ('diagonal', (M, M), (1,), '2d_1'),
        ('diagonal', (M, M), (2,), '2d_2'),
        ('diagonal', (M, M, M), (1, 1, 2), '3d_1'),
        ('diagonal', (M, M, M), (2, 0, 1), '3d_2'),
        ('diagonal', (M, M, M), (-2, 0, 1), '3d_3'),
        ('tril', (M, M), NO_ARGS),
        ('tril', (M, M), (2,), 'idx'),
        ('tril', (S, M, M), NO_ARGS, 'batched'),
        ('tril', (S, M, M), (2,), 'batched_idx'),
        ('tril', (3, 3, S, S), NO_ARGS, 'more_batched'),
        ('triu', (M, M), NO_ARGS),
        ('triu', (M, M), (2,), 'idx'),
        ('triu', (S, M, M), NO_ARGS, 'batched'),
        ('triu', (S, M, M), (2,), 'batched_idx'),
        ('triu', (3, 3, S, S), NO_ARGS, 'more_batched'),
        ('cross', (S, 3), ((S, 3),)),
        ('cross', (S, 3, S), ((S, 3, S), 1), 'dim'),
        ('index_add', (S, S), (0, index_variable(2, S), (2, S)), 'dim', (), [0]),
        ('index_add', (), (0, torch.tensor([0], dtype=torch.int64), (1,)), 'scalar_input_dim', (), [0]),
        ('index_add', (), (0, torch.tensor(0, dtype=torch.int64), ()), 'scalar_all_dim', (), [0]),
        ('index_add', (S, S), (0, index_variable(2, S), (2, S)), 'alert_nondeterministic', (), [0],
            [expectedAlertNondeterministic('index_add_cuda_', 'cuda')]),
        ('index_copy', (S, S), (0, index_perm_variable(2, S), (2, S)), 'dim', (), [0]),
        ('index_copy', (S, S), (0, index_perm_variable(2, S), (2, S)), 'dim_alert_nondeterministic', (), [0],
            [expectedAlertNondeterministic('index_copy')]),
        ('index_copy', (), (0, torch.tensor([0], dtype=torch.int64), (1,)), 'scalar_input_dim', (), [0]),
        ('index_copy', (), (0, torch.tensor(0, dtype=torch.int64), ()), 'scalar_all_dim', (), [0]),
        ('index_fill', (S, S), (0, index_variable(2, S), 2), 'dim', (), [0]),
        ('index_fill', (S, S), (0, index_variable(2, S), ()), 'variable_dim', (), [0]),
        ('index_fill', (S, S), (0, torch.tensor(0, dtype=torch.int64), 2), 'scalar_index_dim', (), [0]),
        ('index_fill', (), (0, torch.tensor([0], dtype=torch.int64), 2), 'scalar_input_dim', (), [0]),
        ('index_fill', (), (0, torch.tensor(0, dtype=torch.int64), 2), 'scalar_both_dim', (), [0]),
        ('inverse', lambda dtype, device: random_fullrank_matrix_distinct_singular_value(S, dtype=dtype).to(device),
            NO_ARGS, '', (), NO_ARGS, [skipCPUIfNoLapack, skipCUDAIfNoMagma]),
        ('inverse', lambda dtype, device: random_fullrank_matrix_distinct_singular_value(S, 2, 3, dtype=dtype).to(device),
         NO_ARGS, 'batched', (), NO_ARGS, [skipCPUIfNoLapack, skipCUDAIfNoMagma, skipCUDAIfRocm]),
        ('det', (S, S), NO_ARGS, '', (), NO_ARGS, [skipCPUIfNoLapack, skipCUDAIfNoMagma]),
        ('det', (1, 1), NO_ARGS, '1x1', (), NO_ARGS, [skipCPUIfNoLapack, skipCUDAIfNoMagma]),
        ('det', lambda dtype, device: random_symmetric_matrix(S), NO_ARGS, 'symmetric', (),
            NO_ARGS, [skipCPUIfNoLapack, skipCUDAIfNoMagma]),
        ('det', lambda dtype, device: random_symmetric_psd_matrix(S),
            NO_ARGS, 'symmetric_psd', (), NO_ARGS, [skipCPUIfNoLapack, skipCUDAIfNoMagma]),
        ('det', lambda dtype, device: random_symmetric_pd_matrix(S),
            NO_ARGS, 'symmetric_pd', (), NO_ARGS, [skipCPUIfNoLapack, skipCUDAIfNoMagma]),
        ('det', lambda dtype, device: random_square_matrix_of_rank(S, S - 2),
            NO_ARGS, 'dim2_null', (), NO_ARGS, [skipCPUIfNoLapack, skipCUDAIfNoMagma]),
        ('det', lambda dtype, device: random_square_matrix_of_rank(S, 1), NO_ARGS, 'rank1', (),
            NO_ARGS, [skipCPUIfNoLapack, skipCUDAIfNoMagma]),
        ('det', lambda dtype, device: random_square_matrix_of_rank(S, 2), NO_ARGS, 'rank2', (),
            NO_ARGS, [skipCPUIfNoLapack, skipCUDAIfNoMagma]),
        ('det', lambda dtype, device: random_fullrank_matrix_distinct_singular_value(S), NO_ARGS,
         'distinct_singular_values', (), NO_ARGS, [skipCPUIfNoLapack, skipCUDAIfNoMagma]),
        ('det', (3, 3, S, S), NO_ARGS, 'batched', (), NO_ARGS, [skipCPUIfNoLapack, skipCUDAIfNoMagma, skipCUDAIfRocm]),
        ('det', (3, 3, 1, 1), NO_ARGS, 'batched_1x1', (), NO_ARGS, [skipCPUIfNoLapack, skipCUDAIfNoMagma]),
        ('det', lambda dtype, device: random_symmetric_matrix(S, 3),
            NO_ARGS, 'batched_symmetric', (), NO_ARGS, [skipCPUIfNoLapack, skipCUDAIfNoMagma, skipCUDAIfRocm]),
        ('det', lambda dtype, device: random_symmetric_psd_matrix(S, 3),
            NO_ARGS, 'batched_symmetric_psd', (), NO_ARGS, [skipCPUIfNoLapack, skipCUDAIfNoMagma, skipCUDAIfRocm]),
        ('det', lambda dtype, device: random_symmetric_pd_matrix(S, 3),
            NO_ARGS, 'batched_symmetric_pd', (), NO_ARGS, [skipCPUIfNoLapack, skipCUDAIfNoMagma, skipCUDAIfRocm]),
        ('det', lambda dtype, device: random_fullrank_matrix_distinct_singular_value(S, 3, 3), NO_ARGS,
         'batched_distinct_singular_values', (), NO_ARGS, [skipCPUIfNoLapack, skipCUDAIfNoMagma, skipCUDAIfRocm]),
        # For `logdet` the function at det=0 is not smooth.
        # We need to exclude tests with det=0 (e.g. dim2_null, rank1, rank2) and use
        # `make_nonzero_det` to make the random matrices have nonzero det. For
        # `logdet`, we also set `make_nonzero_det(matrix, sign=1)` to make the
        # matrix have positive det.
        ('logdet', lambda dtype, device: make_nonzero_det(torch.randn(S, S), 1),
            NO_ARGS, '', (), NO_ARGS, [skipCPUIfNoLapack, skipCUDAIfNoMagma]),
        ('logdet', lambda dtype, device: make_nonzero_det(torch.randn(1, 1), 1),
            NO_ARGS, '1x1', (), NO_ARGS, [skipCPUIfNoLapack, skipCUDAIfNoMagma]),
        ('logdet', lambda dtype, device: make_nonzero_det(random_symmetric_matrix(S), 1), NO_ARGS,
         'symmetric', (), NO_ARGS, [skipCPUIfNoLapack, skipCUDAIfNoMagma]),
        ('logdet', lambda dtype, device: make_nonzero_det(random_symmetric_pd_matrix(S), 1), NO_ARGS,
         'symmetric_pd', (), NO_ARGS, [skipCPUIfNoLapack, skipCUDAIfNoMagma]),
        ('logdet', lambda dtype, device: make_nonzero_det(random_fullrank_matrix_distinct_singular_value(S), 1, 0), NO_ARGS,
         'distinct_singular_values', (), NO_ARGS, [skipCPUIfNoLapack, skipCUDAIfNoMagma]),
        ('logdet', lambda dtype, device: make_nonzero_det(torch.randn(3, 3, S, S), 1),
            NO_ARGS, 'batched', (), NO_ARGS, [skipCPUIfNoLapack, skipCUDAIfNoMagma, skipCUDAIfRocm]),
        ('logdet', lambda dtype, device: make_nonzero_det(torch.randn(3, 3, 1, 1), 1),
            NO_ARGS, 'batched_1x1', (), NO_ARGS, [skipCPUIfNoLapack, skipCUDAIfNoMagma]),
        ('logdet', lambda dtype, device: make_nonzero_det(random_symmetric_matrix(S, 3), 1), NO_ARGS,
         'batched_symmetric', (), NO_ARGS, [skipCPUIfNoLapack, skipCUDAIfNoMagma, skipCUDAIfRocm]),
        ('logdet', lambda dtype, device: make_nonzero_det(random_symmetric_pd_matrix(S, 3), 1), NO_ARGS,
         'batched_symmetric_pd', (), NO_ARGS, [skipCPUIfNoLapack, skipCUDAIfNoMagma, skipCUDAIfRocm]),
        ('logdet', lambda dtype, device: make_nonzero_det(random_fullrank_matrix_distinct_singular_value(S, 3), 1, 0), NO_ARGS,
         'batched_distinct_singular_values', (), NO_ARGS, [skipCPUIfNoLapack, skipCUDAIfNoMagma, skipCUDAIfRocm]),
        ('qr', (S, S), (False,), 'square_single', (), NO_ARGS, [skipCPUIfNoLapack, skipCUDAIfNoMagma]),
        ('qr', (S, S - 2), (True,), 'tall_single' , (), NO_ARGS, [skipCPUIfNoLapack, skipCUDAIfNoMagma]),
        ('qr', (S - 2, S), (False,), 'wide_single' , (), NO_ARGS, [skipCPUIfNoLapack, skipCUDAIfNoMagma]),
        ('qr', (3, S, S), (False,), 'square_batched', (), NO_ARGS, [skipCPUIfNoLapack, skipCUDAIfNoMagma]),
        ('qr', (3, S, S - 2), (True,), 'tall_batched', (), NO_ARGS, [skipCPUIfNoLapack, skipCUDAIfNoMagma]),
        ('qr', (3, S - 2, S), (True,), 'wide_batched' , (), NO_ARGS, [skipCPUIfNoLapack, skipCUDAIfNoMagma]),
        ('qr', (3, 2, S, S), (False,), 'square_many_batched', (), NO_ARGS, [skipCPUIfNoLapack, skipCUDAIfNoMagma]),
        ('qr', (3, 2, S, S - 2), (True,), 'tall_many_batched', (), NO_ARGS, [skipCPUIfNoLapack, skipCUDAIfNoMagma]),
        ('qr', (3, 2, S - 2, S), (True,), 'wide_many_batched', (), NO_ARGS, [skipCPUIfNoLapack, skipCUDAIfNoMagma]),
        ('lu', (S, S), (True, False), 'square_single_no_info', (), NO_ARGS, [skipCPUIfNoLapack, skipCUDAIfNoMagma]),
        ('lu', (S, S), (True, True), 'square_single_with_info', (), NO_ARGS, [skipCPUIfNoLapack, skipCUDAIfNoMagma]),
        ('lu', (3, S, S), (True, False),
         'square_batch_no_info', (), NO_ARGS, [skipCPUIfNoLapack, skipCUDAIfNoMagma, skipCUDAIfRocm]),
        ('lu', (3, S, S), (True, True),
         'square_batch_with_info', (), NO_ARGS, [skipCPUIfNoLapack, skipCUDAIfNoMagma, skipCUDAIfRocm]),
        ('lu', (3, 3, S, S), (True, False),
         'square_many_batches_no_info', (), NO_ARGS, [skipCPUIfNoLapack, skipCUDAIfNoMagma, skipCUDAIfRocm]),
        ('lu', (3, 3, S, S), (True, True),
         'square_many_batches_with_info', (), NO_ARGS, [skipCPUIfNoLapack, skipCUDAIfNoMagma, skipCUDAIfRocm]),
        ('solve', (S, S), (lambda dtype, device: random_fullrank_matrix_distinct_singular_value(
            S, silent=True, dtype=dtype, device=device),), '', (), NO_ARGS, [skipCPUIfNoLapack, skipCUDAIfNoMagma]),
        ('solve', (S, S, S),
            (lambda dtype, device:
                random_fullrank_matrix_distinct_singular_value(S, S, silent=True, dtype=dtype, device=device),),
         'batched', (), NO_ARGS, [skipCPUIfNoLapack, skipCUDAIfNoMagma, skipCUDAIfRocm]),
        ('solve', (2, 3, S, S),
            (lambda dtype, device:
                random_fullrank_matrix_distinct_singular_value(S, 2, 3, silent=True, dtype=dtype, device=device),),
         'batched_dims', (), NO_ARGS, [skipCPUIfNoLapack, skipCUDAIfNoMagma, skipCUDAIfRocm]),
        ('solve', (2, 2, S, S),
            (lambda dtype, device:
                random_fullrank_matrix_distinct_singular_value(S, 1, silent=True, dtype=dtype, device=device),),
         'batched_broadcast_A', (), NO_ARGS, [skipCPUIfNoLapack, skipCUDAIfNoMagma, skipCUDAIfRocm]),
        ('solve', (1, S, S),
            (lambda dtype, device:
                random_fullrank_matrix_distinct_singular_value(S, 2, 2, silent=True, dtype=dtype, device=device),),
         'batched_broadcast_b', (), NO_ARGS, [skipCPUIfNoLapack, skipCUDAIfNoMagma, skipCUDAIfRocm]),
        ('fill_', (S, S, S), (1,), 'number'),
        ('fill_', (), (1,), 'number_scalar'),
        ('fill_', (S, S, S), ((),), 'variable'),
        ('eq_', (S, S, S), ((S, S, S),)),
        ('eq_', (S, S, S), ((1,),), 'broadcast_rhs'),
        ('eq_', (), ((),), 'scalar'),
        ('eq_', (S, S, S), ((),), 'scalar_broadcast_rhs'),
        ('ne_', (S, S, S), ((S, S, S),)),
        ('ne_', (S, S, S), ((1,),), 'broadcast_rhs'),
        ('ne_', (), ((),), 'scalar'),
        ('ne_', (S, S, S), ((),), 'scalar_broadcast_rhs'),
        ('gt_', (S, S, S), ((S, S, S),)),
        ('gt_', (S, S, S), ((1,),), 'broadcast_rhs'),
        ('gt_', (), ((),), 'scalar'),
        ('gt_', (S, S, S), ((),), 'scalar_broadcast_rhs'),
        ('ge_', (S, S, S), ((S, S, S),)),
        ('ge_', (S, S, S), ((1,),), 'broadcast_rhs'),
        ('ge_', (), ((),), 'scalar'),
        ('ge_', (S, S, S), ((),), 'scalar_broadcast_rhs'),
        ('lt_', (S, S, S), ((S, S, S),)),
        ('lt_', (S, S, S), ((1,),), 'broadcast_rhs'),
        ('lt_', (), ((),), 'scalar'),
        ('lt_', (S, S, S), ((),), 'scalar_broadcast_rhs'),
        ('le_', (S, S, S), ((S, S, S),)),
        ('le_', (S, S, S), ((1,),), 'broadcast_rhs'),
        ('le_', (), ((),), 'scalar'),
        ('le_', (S, S, S), ((),), 'scalar_broadcast_rhs'),
        ('eq_', (S, S, S), (0,), 'pyscalar'),
        ('ne_', (S, S, S), (0,), 'pyscalar'),
        ('gt_', (S, S, S), (0,), 'pyscalar'),
        ('ge_', (S, S, S), (0,), 'pyscalar'),
        ('le_', (S, S, S), (0,), 'pyscalar'),
        ('lt_', (), (0,), 'pyscalar'),
        ('eq_', (), (0,), 'pyscalar_scalar'),
        ('ne_', (), (0,), 'pyscalar_scalar'),
        ('gt_', (), (0,), 'pyscalar_scalar'),
        ('ge_', (), (0,), 'pyscalar_scalar'),
        ('lt_', (), (0,), 'pyscalar_scalar'),
        ('le_', (), (0,), 'pyscalar_scalar'),
        ('permute', (1, 2, 3, 4), (0, 2, 3, 1), '', (True,)),
        ('permute', (1, 2, 3, 4), (0, -2, -1, 1), 'neg_dim', (True,)),
        ('permute', (), (dont_convert(()),), 'scalar', (True,)),
        ('select', (S, S, S), (1, 2), 'dim', (), [0]),
        ('select', (S, S, S), (1, -1), 'wrap_dim', (), [0]),
        ('select', (S,), (0, 2), '1d'),
        ('narrow', (S, S, S), (1, 2, 2), 'dim', (), [0]),
        ('narrow', (S, S, S), (1, 0, 0), 'empty_dim', (), [0]),
        ('squeeze', (S, 1, S, 1), NO_ARGS, '', (True,)),
        ('squeeze', (1, 1, 1, 1), NO_ARGS, 'input_sizes_are_ones', (True,)),
        ('squeeze', (S, 1, S, 1), (1,), '1_dim', (True,), [0]),
        ('squeeze', (S, 1, S, 1), (2,), 'not_1_dim', (True,), [0]),
        ('squeeze', (), (0,), 'scalar', (True,), [0]),
        ('unsqueeze', (S, S, S), (0,), 'first', (True,), [0]),
        ('unsqueeze', (S, S, S), (1,), 'middle', (True,), [0]),
        ('unsqueeze', (S, S, S), (3,), 'last', (True,), [0]),
        ('unsqueeze', (), (0,), 'scalar', (True,), [0]),
        ('chunk', (S, S, S), (2,), '', (True, 'prim::ConstantChunk')),
        ('chunk', (S, S, S), (S, 1), 'dim', (True, 'prim::ConstantChunk'), [1]),
        ('split', (S, S, S), (2,), '', (True,)),
        ('split', (S, S, S), (S, 1), 'dim', (True,), [1]),
        ('split', (S, S, S), ([int(S / 3), S - int(S / 3) * 2, int(S / 3)],), 'size_list',
            (True, 'aten::split_with_sizes')),
        ('split', (S, S, S), ([int(S / 2), S - int(S / 2) * 2, int(S / 2)], 2), 'size_list_dim',
            (True, 'aten::split_with_sizes'), [1]),
        ('split_with_sizes', (S, S, S), ([int(S / 3), S - int(S / 3) * 2, int(S / 3)],), '', (True,)),
        ('split_with_sizes', (S, S, S), ([int(S / 3), S - int(S / 3), 0],), 'size_0', (True, )),
        ('split_with_sizes', (S, S, S), ([int(S / 3), S - int(S / 3) * 2, int(S / 3)],), 'dim', (True, ), [1]),
        ('tensor_split', (S, S, S), (3,), 'sections', (False,)),
        ('tensor_split', (S, S, S), (3, 1), 'sections_dim', (False,), [1]),
        ('tensor_split', (S, S, S), ([2, 4],), 'indices', (False,)),
        ('tensor_split', (S, S, S), ([2, 4], 1), 'indices_dim', (False,), [1]),
        ('scatter', (M, S), (0, gather_variable((S, S), 1, M), (S, S)), 'dim0', (), [0]),
        ('scatter', (M, S), (1, gather_variable((M, S // 2), 0, S), (M, S // 2)), 'dim1', (), [0]),
        ('scatter', (), (0, torch.tensor(0, dtype=torch.int64), ()), 'scalartensor_all_dim0', (), [0]),
        ('scatter', (), (0, torch.tensor(0, dtype=torch.int64), 2.5), 'scalar_all_dim0', (), [0]),
        ('scatter_add', (M, S), (0, gather_variable((S, S), 1, M), (S, S)), 'dim0', (), [0]),
        ('scatter_add', (M, S), (1, gather_variable((M, S // 2), 0, S), (M, S // 2)), 'dim1', (), [0]),
        ('scatter_add', (), (0, torch.tensor(0, dtype=torch.int64), ()), 'scalar_all_dim0', (), [0]),
        ('scatter_add', (M, S), (0, gather_variable((S, S), 1, M), (S, S)), 'alert_nondeterministic', (), [0],
            [expectedAlertNondeterministic('scatter_add_cuda_kernel', 'cuda')]),
        ('masked_fill', (M, M), (torch.BoolTensor(M, M).bernoulli_(), 10)),
        ('masked_fill', (M, M), (torch.BoolTensor(M, M).bernoulli_(), ()), 'tensor'),
        ('masked_fill', (M,), (torch.BoolTensor(M, M).bernoulli_(), 10), 'broadcast_lhs'),
        ('masked_fill', (M, M), (torch.BoolTensor(M,).bernoulli_(), 10), 'broadcast_rhs'),
        ('masked_fill', (), (torch.tensor(0, dtype=torch.bool).bernoulli_(), 10), 'scalar'),
        ('masked_fill', (), (torch.tensor(0, dtype=torch.bool).bernoulli_(), ()),
         'scalar_variable'),
        ('masked_fill', (M, M), (torch.tensor(0, dtype=torch.bool).bernoulli_(), 10),
         'scalar_broadcast_rhs'),
        ('masked_scatter', (M,), (torch.BoolTensor(M, M).bernoulli_(), (M, M)),
         'broadcast_lhs'),
        ('maximum', (S, S), ((S, S),)),
        ('minimum', (S, S), ((S, S),)),
        ('fmax', (S, S), ((S, S),)),
        ('fmin', (S, S), ((S, S),)),
        ('resize_', (S, S, S), (torch.Size([S * S, S])), 'fewer_dims'),
        ('resize_', (), (dont_convert(()),), 'scalar'),
        ('resize_', (), (torch.Size([1, 1, 1])), 'scalar_to_dims'),
        ('resize_as_', (), (non_differentiable(torch.tensor(5.)),), 'scalar'),
        ('resize_as_', (), (non_differentiable(torch.randn((1, 1, 1))),), 'scalar_to_dims'),
        ('resize_as_', (S, S, S), (non_differentiable(torch.randn(S * S, S)),)),
        ('msort', (S, M, S), NO_ARGS),
        ('topk', (S, M, S), (3,)),
        ('topk', (S, M, S), (3, 1), 'dim', (), [1]),
        ('topk', (S, M, S), (3, 1, True), 'dim_desc', (), [1]),
        ('topk', (S, M, S), (3, 1, True, True), 'dim_desc_sort', (), [1]),
        ('topk', (), (1,), 'scalar'),
        ('topk', (), (1, 0), 'dim_scalar', (), [1]),
        ('topk', (), (1, 0, True), 'dim_desc_scalar', (), [1]),
        ('topk', (), (1, 0, True, True), 'dim_desc_sort_scalar', (), [1]),
        ('take', (S, S, S), (torch.LongTensor([[-3, 2], [20, 2]]),)),
        ('take', (S, S, S), (torch.tensor(0, dtype=torch.int64),), 'scalar_index'),
        ('take', (), (torch.LongTensor([0]),), 'scalar_data'),
        ('take', (), (torch.tensor(0, dtype=torch.int64),), 'scalar_both'),
        ('where', (M, M), (mask_not_all_zeros((M, M)), (M, M)), '', (True,)),
        ('where', (M, 1, M), (mask_not_all_zeros((M, M)), (M, M, 1)), 'broadcast_all', (True,)),
        ('where', (), (bernoulli_scalar(), ()), 'scalar', (True,)),
        ('where', (M, 1, M), (bernoulli_scalar(), (M, M, 1)), 'scalar_broadcast_mask', (True,)),
        ('where', (), (mask_not_all_zeros((M, M)), ()), 'scalar_broadcast_non_mask', (True,)),
        ('__getitem__', torch.randn(S, S, S), (dont_convert([1, 2]),)),
        ('__getitem__', torch.randn(S, S, S), (slice(0, 3),), 'slice'),
        ('__getitem__', torch.randn(S, S, S), (dont_convert([slice(0, 3), 1]),), 'slice_index'),
        ('__getitem__', torch.randn(S, S, S), (dont_convert([[0, 2, 3], [1, 3, 3], [0, 0, 2]]),), 'adv_index'),
        ('__getitem__', torch.randn(S, S, S), (dont_convert([[0, 0, 3], [1, 1, 3], [0, 0, 2]]),), 'adv_index_dup'),
        ('__getitem__', torch.randn(S, S, S), (dont_convert([slice(None), slice(None), [0, 3]]),), 'adv_index_end'),
        ('__getitem__', torch.randn(S, S, S), (dont_convert([slice(None), [0, 3], slice(None)]),), 'adv_index_mid'),
        ('__getitem__', torch.randn(S, S, S), (dont_convert([[0, 3], slice(None), slice(None)]),), 'adv_index_beg'),
        ('__getitem__', torch.randn(S, S, S), (dont_convert([[0, 3], [1, 2], slice(None)]),), 'adv_index_comb'),
        ('__getitem__', torch.randn(S, S, S), (dont_convert([[0, 3], ]),), 'adv_index_sub'),
        ('__getitem__', torch.randn(S, S, S), (dont_convert([[0, 3], slice(None)]),), 'adv_index_sub_2'),
        ('__getitem__', torch.randn(S, S, S), (dont_convert([[0, 3], Ellipsis]),), 'adv_index_sub_3'),
        ('__getitem__', torch.randn(S, S, S), (dont_convert([[0, 2, 3], [1, 3, 3],
                                                             torch.LongTensor([0, 0, 2])]),), 'adv_index_var'),
        ('to_sparse', (S, S), (), '', (), (), [], lambda x: x.to_dense()),
        ('kron', (S, S), ((M, L),))
    ]

def create_input(call_args, requires_grad=True, non_contiguous=False, call_kwargs=None, dtype=torch.double, device=None):
    if not isinstance(call_args, tuple):
        call_args = (call_args,)

    def map_arg(arg):
        def maybe_non_contig(tensor):
            return tensor if not non_contiguous else make_non_contiguous(tensor)

        if isinstance(arg, torch.Size) or isinstance(arg, dont_convert):
            return arg
        elif isinstance(arg, tuple) and len(arg) == 0:
            var = torch.randn((), dtype=dtype, device=device)
            var.requires_grad = requires_grad
            return var
        elif isinstance(arg, tuple) and not isinstance(arg[0], torch.Tensor):
            return Variable(maybe_non_contig(torch.randn(*arg, dtype=dtype, device=device)), requires_grad=requires_grad)
        # double check casting
        elif isinstance(arg, non_differentiable):
            if isinstance(arg.tensor, torch.Tensor):
                return maybe_non_contig(arg.tensor.to(device=device))
            return maybe_non_contig(arg.tensor.to(device=device))
        elif isinstance(arg, torch.Tensor):
            if arg.dtype == torch.float:
                arg = arg.double()
            if arg.dtype == torch.cfloat:
                arg = arg.to(torch.cdouble)
            if arg.is_complex() != dtype.is_complex:
                raise RuntimeError("User provided tensor is real for a test that runs with complex dtype, ",
                                   "which is not supported for now")
            # NOTE: We do clone() after detach() here because we need to be able to change size/storage of v afterwards
            v = maybe_non_contig(arg).detach().to(device=device).clone()
            v.requires_grad = requires_grad and (v.is_floating_point() or v.is_complex())
            return v
        elif callable(arg):
            return map_arg(arg(dtype=dtype, device=device))
        else:
            return arg
    args_out = tuple(map_arg(arg) for arg in call_args)
    kwargs_out = {k: map_arg(v) for k, v in call_kwargs.items()} if call_kwargs else {}
    return args_out, kwargs_out


def _compare_trilu_indices(
        self, row, col, offset=0, dtype=torch.long, device='cpu'):
    if row == 0 or col == 0:
        # have to handle this separately as tril and triu does not take
        # empty matrix as input
        self.assertEqual(
            torch.empty(0, 2, dtype=dtype, device=device).transpose(0, 1),
            torch.tril_indices(row, col, offset, dtype=dtype, device=device))

        self.assertEqual(
            torch.empty(0, 2, dtype=dtype, device=device).transpose(0, 1),
            torch.triu_indices(row, col, offset, dtype=dtype, device=device))

    else:
        # TODO(#38095): Replace assertEqualIgnoreType. See issue #38095
        self.assertEqualIgnoreType(
            torch.ones(row, col, device='cpu')
                 .tril(offset).nonzero().to(dtype).transpose(0, 1),
            torch.tril_indices(row, col, offset, dtype=dtype, device=device))

        # TODO(#38095): Replace assertEqualIgnoreType. See issue #38095
        self.assertEqualIgnoreType(
            torch.ones(row, col, device='cpu')
                 .tril(offset).nonzero().to(dtype).transpose(0, 1),
            torch.tril_indices(row, col, offset, dtype=dtype, device=device))


def _compare_large_trilu_indices(
        self, row, col, offset=0, dtype=torch.long, device='cpu'):
    l = torch.ones(row, col, dtype=dtype, device='cpu').tril(offset) \
             .nonzero()[-100:-1, :].transpose(0, 1).to(device)
    torch.cuda.empty_cache()

    r = torch.tril_indices(
        row, col, offset, dtype=dtype, device=device)[:, -100:-1]
    self.assertEqual(l, r)
    torch.cuda.empty_cache()

    l = torch.ones(row, col, dtype=dtype, device='cpu').triu(offset) \
             .nonzero()[-100:-1, :].transpose(0, 1).to(device)
    torch.cuda.empty_cache()

    r = torch.triu_indices(
        row, col, offset, dtype=dtype, device=device)[:, -100:-1]
    self.assertEqual(l, r)
    torch.cuda.empty_cache()

# (
#   row
#   col
#   offset (optional)
#   dtype (optional)
# )
tri_tests_args = [
    (1, 1),
    (3, 3),
    (3, 3, 1),
    (3, 3, 2),
    (3, 3, 200),
    (3, 3, -1),
    (3, 3, -2),
    (3, 3, -200),
    (0, 3, 0),
    (0, 3, 1),
    (0, 3, -1),
    (3, 0, 0),
    (3, 0, 1),
    (3, 0, -1),
    (0, 0, 0),
    (0, 0, 1),
    (0, 0, -1),
    (3, 6, 0),
    (3, 6, 1),
    (3, 6, 3),
    (3, 6, 9),
    (3, 6, -1),
    (3, 6, -3),
    (3, 6, -9),
    (6, 3, 0),
    (6, 3, 1),
    (6, 3, 3),
    (6, 3, 9),
    (6, 3, -1),
    (6, 3, -3),
    (6, 3, -9),
    (258, 253, 1, torch.float32),
    (257, 258, 1, torch.float64),
    (258, 258, 1, torch.short),
    (3, 513, 1, torch.long),
    (513, 3, 1, torch.int),
    (513, 0, 1, torch.double),
    (1024, 1024),
    (1024, 1024, 500, torch.float32),
    (1024, 1024, 1023),
    (1024, 1024, -500),
    (1023, 1025),
    (1025, 1023, 1022),
    (1024, 1024, -500),
    (3, 2028),
    (3, 2028, 1),
    (3, 2028, -1),
    (2028, 3),
    (2028, 1),
    (2028, 1, -1)
]

tri_large_tests_args: List[Tuple[int, ...]] = [
    # Large test cases below are deliberately commented out to speed up CI
    # tests and to avoid OOM error. When modifying implementations of
    # tril_indices and triu_indices, please enable these tests and make sure
    # they pass.
    #
    # (1, 268435455),
    # (5000, 5000),
    # (10000, 10000),
    # (268435455, 1),
    # (134217727, 2, 1),
    # (2, 134217727, 1),
    # (536870901, 1),
    # (1, 536870901),
    # (268435455, 2, 1),
    # (2, 268435455, 1)
]


def run_additional_tri_tests(self, device):
    x = torch.ones(
        3, 3, dtype=torch.long, device=device, layout=torch.strided)
    l = x.tril(0).nonzero().transpose(0, 1)
    u = x.triu(0).nonzero().transpose(0, 1)
    self.assertEqual(l, torch.tril_indices(3, 3, device=device))
    self.assertEqual(
        l, torch.tril_indices(3, 3, device=device, layout=torch.strided))

    self.assertEqual(u, torch.triu_indices(3, 3, device=device))
    self.assertEqual(
        u, torch.triu_indices(3, 3, device=device, layout=torch.strided))

    self.assertRaises(
        RuntimeError,
        lambda: torch.triu_indices(
            1, 1, device=device, layout=torch.sparse_coo))

    self.assertRaises(
        RuntimeError,
        lambda: torch.tril_indices(
            1, 1, device=device, layout=torch.sparse_coo))


def unpack_variables(args):
    if isinstance(args, tuple):
        return tuple(unpack_variables(elem) for elem in args)
    else:
        return args


EXCLUDE_FUNCTIONAL = {
    'addmm',
    'addmm_',
    'addbmm',
    'baddbmm',
    'addmv',
    'addmv_',
    'addr',
    'addr_',
    'reshape',
    'where'  # argument order
}
EXCLUDE_GRADCHECK: Dict[str, Any] = {
}
EXCLUDE_GRADGRADCHECK: Dict[str, Any] = {
}
EXCLUDE_GRADGRADCHECK_BY_TEST_NAME = {
    # *det methods uses svd in backward when matrix is not invertible. However,
    # svd backward is unstable unless the matrix has positive distinct singular
    # values. Generated random matrices satisfy this with high probability, but
    # we can't rely on it. So only test gradgrad on invertible test cases and
    # _distinct_singular_values.
    'test_det',
    'test_det_1x1',
    'test_det_symmetric',
    'test_det_symmetric_psd',
    'test_det_dim2_null',
    'test_det_rank1',
    'test_det_rank2',
    'test_det_batched',
    'test_det_batched_1x1',
    'test_det_batched_symmetric',
    'test_det_batched_symmetric_psd',
    # `other` expand_as(self, other) is not used in autograd.
    'test_expand_as',
    'test_logdet',
    'test_logdet_1x1',
    'test_logdet_symmetric',
    'test_logdet_batched',
    'test_logdet_batched_1x1',
    'test_logdet_batched_symmetric',
    'test_cdist',
}


def exclude_tensor_method(name, test_name):
    # there are no tensor equivalents for these (inplace or out)
    exclude_all_tensor_method_by_test_name = {
        'test_slice',
        'test_where',
        'test_where_broadcast_all',
        'test_where_scalar',
        'test_where_scalar_broadcast_mask',
        'test_where_scalar_broadcast_non_mask',
        'test_var_mean_keepdim_dim_1d',
        'test_var_mean_keepdim_dim',
        'test_var_mean_dim_1d',
        'test_var_mean_dim',
        'test_var_mean',
        'test_std_mean_keepdim_dim_1d',
        'test_std_mean_keepdim_dim',
        'test_std_mean_dim_1d',
        'test_std_mean_dim',
        'test_std_mean',
        'test_view_as_complex',
        'test_view_as_real_complex',
        'test_real_complex',
        'test_imag_complex',
        'test_complex'
    }
    # there are no out-of-place tensor equivalents for these
    exclude_outplace_tensor_method = {
        'index_add',
        'index_copy',
        'index_fill',
        'masked_fill',
        'masked_scatter',
        'scatter',
        'scatter_add',
        'det',
    }
    if test_name in exclude_all_tensor_method_by_test_name:
        return True
    is_magic_method = name[:2] == '__' and name[-2:] == '__'
    is_inplace = name[-1] == "_" and not is_magic_method
    if not is_inplace and name in exclude_outplace_tensor_method:
        return True
    if 'fft.' in name:
        return True
    return False<|MERGE_RESOLUTION|>--- conflicted
+++ resolved
@@ -1425,7 +1425,7 @@
 
     return samples
 
-<<<<<<< HEAD
+
 def sample_inputs_rsub(op_info, device, dtype, requires_grad, variant='tensor'):
     def _make_tensor_helper(shape, low=None, high=None):
         return make_tensor(shape, device, dtype, low=low, high=high, requires_grad=requires_grad)
@@ -1474,7 +1474,9 @@
         samples += tuple(_samples_with_alpha_helper(scalar_args, alphas))  # type: ignore
     else:
         raise Exception("Invalid variant!")
-=======
+
+    return samples
+
 
 def sample_inputs_cumsum(op_info, device, dtype, requires_grad):
     def _make_tensor_helper(shape, low=None, high=None):
@@ -1488,9 +1490,9 @@
         SampleInput((_make_tensor_helper((S, S, S)), 1), kwargs={'dtype': dtype}),
         SampleInput((_make_tensor_helper(()), 0)),
     )
->>>>>>> 3ce51fd5
 
     return samples
+
 
 # Operator database (sorted alphabetically)
 op_db: List[OpInfo] = [
