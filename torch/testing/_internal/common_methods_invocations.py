from functools import reduce, wraps, partial
from itertools import product
from operator import mul, itemgetter
import collections
import operator
import random

import torch
import numpy as np
from torch._six import inf
from torch.autograd import Variable
import collections.abc

from typing import List, Tuple, Dict, Any

from torch.testing import \
    (make_non_contiguous, _dispatch_dtypes, floating_types, floating_types_and,
     floating_and_complex_types, floating_and_complex_types_and,
     all_types_and_complex_and, all_types_and, all_types_and_complex,
     integral_types_and)
from torch.testing._internal.common_device_type import \
    (skipIf, skipMeta, skipCUDAIfNoMagma, skipCUDAIfNoMagmaAndNoCusolver, skipCUDAIfNoCusolver,
     skipCPUIfNoLapack, skipCPUIfNoMkl,
     skipCUDAIfRocm, expectedAlertNondeterministic, precisionOverride,)
from torch.testing._internal.common_cuda import CUDA11OrLater
from torch.testing._internal.common_utils import \
    (random_square_matrix_of_rank,
     random_symmetric_matrix, random_symmetric_psd_matrix,
     random_symmetric_pd_matrix, make_nonzero_det,
     random_fullrank_matrix_distinct_singular_value, set_rng_seed, SEED,
     TEST_WITH_ROCM, IS_WINDOWS, IS_MACOS, make_tensor, TEST_SCIPY,
     torch_to_numpy_dtype_dict, slowTest, TEST_WITH_ASAN, _wrap_warn_once)

from distutils.version import LooseVersion

if TEST_SCIPY:
    import scipy.special


class DecorateInfo(object):
    """Describes which test, or type of tests, should be wrapped in the given
       decorators when testing an operator. Any test that matches all provided
       arguments will be decorated. The decorators will only be applied if the
       active_if argument is True."""

    __slots__ = ['decorators', 'cls_name', 'test_name', 'device_type', 'dtypes', 'active_if']

    def __init__(self, decorators, cls_name=None, test_name=None, *,
                 device_type=None, dtypes=None, active_if=True):
        self.decorators = list(decorators) if isinstance(decorators, collections.abc.Sequence) else [decorators]
        self.cls_name = cls_name
        self.test_name = test_name
        self.device_type = device_type
        self.dtypes = dtypes
        self.active_if = active_if

    def is_active(self, cls_name, test_name, device_type, dtype):
        return (
            self.active_if and
            (self.cls_name is None or self.cls_name == cls_name) and
            (self.test_name is None or self.test_name == test_name) and
            (self.device_type is None or self.device_type == device_type) and
            (self.dtypes is None or dtype in self.dtypes)
        )


class SkipInfo(DecorateInfo):
    """Describes which test, or type of tests, should be skipped when testing
       an operator. Any test that matches all provided arguments will be skipped.
       The skip will only be checked if the active_if argument is True."""

    def __init__(self, cls_name=None, test_name=None, *,
                 device_type=None, dtypes=None, active_if=True):
        super().__init__(decorators=skipIf(True, "Skipped!"), cls_name=cls_name,
                         test_name=test_name, device_type=device_type, dtypes=dtypes,
                         active_if=active_if)

class SampleInput(object):
    """Represents sample inputs to a function."""

    # output_process_fn_grad is a function that modifies the output of op compatible with input
    __slots__ = ['input', 'args', 'kwargs', 'output_process_fn_grad']

    def __init__(self, input, *, args=tuple(), kwargs=None, output_process_fn_grad=None):
        # input must be a single tensor, and will be the first argument to the op
        #   this follows the typical pattern where op(t, ...) = t.op(...)
        assert isinstance(input, torch.Tensor)
        self.input = input
        self.args = args
        self.kwargs = kwargs if kwargs is not None else {}
        self.output_process_fn_grad = output_process_fn_grad

    def __repr__(self):
        arguments = [
            f'input[{len(self.input)}]',
            f'args={self.args}' if len(self.args) > 0 else None,
            f'kwargs={self.kwargs}' if len(self.kwargs) > 0 else None,
            (f'output_process_fn_grad={self.output_process_fn_grad}'
             if self.output_process_fn_grad is not None else None)]

        return f'SampleInput({", ".join(a for a in arguments if a is not None)})'

class AliasInfo(object):
    """Class holds alias information. For example, torch.abs ->
    torch.absolute, torch.Tensor.absolute, torch.Tensor.absolute_
    """

    def __init__(self, alias_name):
        self.name = alias_name
        self.op = _getattr_qual(torch, alias_name)
        self.method_variant = getattr(torch.Tensor, alias_name, None)
        self.inplace_variant = getattr(torch.Tensor, alias_name + "_", None)

    def __call__(self, *args, **kwargs):
        return self.op(*args, **kwargs)


_NOTHING = object()  # Unique value to distinguish default from anything else


# Extension of getattr to support qualified names
# e.g. _getattr_qual(torch, 'linalg.norm') -> torch.linalg.norm
def _getattr_qual(obj, name, default=_NOTHING):
    try:
        for path in name.split('.'):
            obj = getattr(obj, path)
        return obj
    except AttributeError:
        if default is not _NOTHING:
            return default
        else:
            raise


# Classes and methods for the operator database
class OpInfo(object):
    """Operator information and helper functions for acquiring it."""

    def __init__(self,
                 name,  # the string name of the function
                 *,
                 op=None,  # the function variant of the operation, populated as torch.<name> if None
                 dtypes=floating_types(),  # dtypes this function is expected to work with
                 dtypesIfCPU=None,  # dtypes this function is expected to work with on CPU
                 dtypesIfCUDA=None,  # dtypes this function is expected to work with on CUDA
                 dtypesIfROCM=None,  # dtypes this function is expected to work with on ROCM
                 default_test_dtypes=None,  # dtypes to test with by default. Gets intersected
                                            # with the dtypes support on the tested device
                 assert_autodiffed=False,  # if a op's aten::node is expected to be symbolically autodiffed
                 autodiff_nonfusible_nodes=None,  # a list of strings with node names that are expected to be in a
                                                  # DifferentiableGraph when autodiffed. Ex: ['aten::add', 'aten::mm'],
                                                  # default is populated to be ['aten::(name of Python operator)']
                 autodiff_fusible_nodes=None,  # a list of strings with node names that are expected to be in FusionGroups
                                               # inside of DifferentiableGraphs when this operation is autodiffed.
                                               # Ex: ['aten::add', 'aten::mm'], defaults to an empty list
                                               # Note: currently no ops use fusible nodes
                 output_func=lambda x: x,  # fn mapping output to part that should be gradcheck'ed
                 supports_out=True,  # whether the op supports the out kwarg
                 skips=tuple(),  # information about which tests to skip
                 decorators=None,  # decorators to apply to generated tests
                 safe_casts_outputs=False,  # whether op allows safe casting when writing to out arguments
                 sample_inputs_func=None,  # function to generate sample inputs
                 aten_name=None,  # name of the corresponding aten:: operator
                 aliases=None,  # iterable of aliases, e.g. ("absolute",) for torch.abs
                 variant_test_name='',  # additional string to include in the test name
                 supports_autograd=True,  # support for autograd
                 supports_inplace_autograd=None,  # whether the operation supports inplace autograd
                                                  # defaults to supports_autograd's value
                 supports_complex_autograd=None,  # whether the operation supports complex autograd
                                                  # defaults to supports_autograd's value
                 supports_sparse=False,  # whether the op supports sparse inputs
                 check_batched_grad=True,  # check batched grad when doing gradcheck
                 check_batched_gradgrad=True,  # check batched grad grad when doing gradgradcheck
                 ):

        # Validates the dtypes are generated from the dispatch-related functions
        for dtype_list in (dtypes, dtypesIfCPU, dtypesIfCUDA, dtypesIfROCM):
            assert isinstance(dtype_list, (_dispatch_dtypes, type(None)))

        self.name = name
        self.aten_name = aten_name if aten_name is not None else name
        self.variant_test_name = variant_test_name

        self.dtypes = set(dtypes)
        self.dtypesIfCPU = set(dtypesIfCPU) if dtypesIfCPU is not None else self.dtypes
        self.dtypesIfCUDA = set(dtypesIfCUDA) if dtypesIfCUDA is not None else self.dtypes
        self.dtypesIfROCM = set(dtypesIfROCM) if dtypesIfROCM is not None else self.dtypes
        self._default_test_dtypes = set(default_test_dtypes) if default_test_dtypes is not None else None

        # NOTE: if the op is unspecified it is assumed to be under the torch namespace
        self.op = op if op else _getattr_qual(torch, self.name)
        self.method_variant = getattr(torch.Tensor, name, None)
        inplace_name = name + "_"
        self.inplace_variant = getattr(torch.Tensor, inplace_name, None)
        self.operator_variant = getattr(operator, name, None)

        self.supports_out = supports_out
        self.safe_casts_outputs = safe_casts_outputs

        self.skips = skips
        self.decorators = decorators
        self.output_func = output_func
        self.sample_inputs_func = sample_inputs_func

        self.assert_autodiffed = assert_autodiffed
        self.autodiff_fusible_nodes = autodiff_fusible_nodes if autodiff_fusible_nodes else []
        if autodiff_nonfusible_nodes is None:
            self.autodiff_nonfusible_nodes = ['aten::' + self.name]
        else:
            self.autodiff_nonfusible_nodes = autodiff_nonfusible_nodes

        # autograd support
        self.supports_autograd = supports_autograd
        self.supports_inplace_autograd = supports_inplace_autograd
        if self.supports_inplace_autograd is None:
            self.supports_inplace_autograd = supports_autograd
        self.supports_complex_autograd = supports_complex_autograd
        if self.supports_complex_autograd is None:
            self.supports_complex_autograd = supports_autograd

        self.check_batched_grad = check_batched_grad
        self.check_batched_gradgrad = check_batched_gradgrad

        self.supports_sparse = supports_sparse

        self.aliases = ()  # type: ignore
        if aliases is not None:
            self.aliases = tuple(AliasInfo(a) for a in aliases)  # type: ignore

    def __call__(self, *args, **kwargs):
        """Calls the function variant of the operator."""
        return self.op(*args, **kwargs)

    def get_op(self):
        """Returns the function variant of the operator, torch.<op_name>."""
        return self.op

    def get_method(self):
        """Returns the method variant of the operator, torch.Tensor.<op_name>.
        Returns None if the operator has no method variant.
        """
        return self.method_variant

    def get_inplace(self):
        """Returns the inplace variant of the operator, torch.Tensor.<op_name>_.
        Returns None if the operator has no inplace variant.
        """
        return self.inplace_variant

    def get_operator_variant(self):
        """Returns operator variant of the operator, e.g. operator.neg
        Returns None if the operator has no operator variant.
        """
        return self.operator_variant

    def sample_inputs(self, device, dtype, requires_grad=False):
        """Returns an iterable of SampleInputs.

        These samples should be sufficient to test the function works correctly
        with autograd, TorchScript, etc.
        """
        return self.sample_inputs_func(self, device, dtype, requires_grad)

    # Returns True if the test should be skipped and False otherwise
    def should_skip(self, cls_name, test_name, device_type, dtype):
        return any(si.is_active(cls_name, test_name, device_type, dtype)
                   for si in self.skips)

    def supported_dtypes(self, device_type):
        if device_type == 'cpu':
            return self.dtypesIfCPU
        if device_type == 'cuda':
            return self.dtypesIfROCM if TEST_WITH_ROCM else self.dtypesIfCUDA
        else:
            return self.dtypes


    def supports_dtype(self, dtype, device_type):
        return dtype in self.supported_dtypes(device_type)

    def default_test_dtypes(self, device_type):
        """Returns the default dtypes used to test this operator on the device.

        Equal to the operator's default_test_dtypes filtered to remove dtypes
        not supported by the device.
        """
        supported = self.supported_dtypes(device_type)
        return (supported if self._default_test_dtypes is None
                else supported.intersection(self._default_test_dtypes))


L = 20
M = 10
S = 5


def sample_inputs_unary(op_info, device, dtype, requires_grad):
    low, high = op_info.domain
    low = low if low is None else low + op_info._domain_eps
    high = high if high is None else high - op_info._domain_eps

    return (SampleInput(make_tensor((L,), device, dtype,
                                    low=low, high=high,
                                    requires_grad=requires_grad)),
            SampleInput(make_tensor((), device, dtype,
                                    low=low, high=high,
                                    requires_grad=requires_grad)))

# Metadata class for unary "universal functions (ufuncs)" that accept a single
# tensor and have common properties like:
class UnaryUfuncInfo(OpInfo):
    """Operator information for 'universal unary functions (unary ufuncs).'
    These are functions of a single tensor with common properties like:
      - they are elementwise functions
      - the input shape is the output shape
      - they typically have method and inplace variants
      - they typically support the out kwarg
      - they typically have NumPy or SciPy references
    See NumPy's universal function documentation
    (https://numpy.org/doc/1.18/reference/ufuncs.html) for more details
    about the concept of ufuncs.
    """

    def __init__(self,
                 name,  # the string name of the function
                 *,
                 ref,  # a reference function
                 dtypes=floating_types(),
                 dtypesIfCPU=floating_and_complex_types_and(torch.bfloat16),
                 dtypesIfCUDA=floating_and_complex_types_and(torch.half),
                 dtypesIfROCM=floating_types_and(torch.half),
                 default_test_dtypes=(
                     torch.uint8, torch.long, torch.half, torch.bfloat16,
                     torch.float32, torch.cfloat),  # dtypes which tests check by default
                 domain=(None, None),  # the [low, high) domain of the function
                 handles_large_floats=True,  # whether the op correctly handles large float values (like 1e20)
                 handles_extremals=True,  # whether the op correctly handles extremal values (like inf)
                 handles_complex_extremals=True,  # whether the op correct handles complex extremals (like inf -infj)
                 supports_complex_to_float=False,  # op supports casting from complex input to real output safely eg. angle
                 sample_inputs_func=sample_inputs_unary,
                 sample_kwargs=lambda device, dtype, input: ({}, {}),
                 supports_sparse=False,
                 **kwargs):
        super(UnaryUfuncInfo, self).__init__(name,
                                             dtypes=dtypes,
                                             dtypesIfCPU=dtypesIfCPU,
                                             dtypesIfCUDA=dtypesIfCUDA,
                                             dtypesIfROCM=dtypesIfROCM,
                                             default_test_dtypes=default_test_dtypes,
                                             sample_inputs_func=sample_inputs_func,
                                             supports_sparse=supports_sparse,
                                             **kwargs)
        self.ref = ref
        self.domain = domain
        self.handles_large_floats = handles_large_floats
        self.handles_extremals = handles_extremals
        self.handles_complex_extremals = handles_complex_extremals
        self.supports_complex_to_float = supports_complex_to_float

        # test_unary_ufuncs.py generates its own inputs to test the consistency
        # of the operator on sliced tensors, non-contig tensors, etc.
        # `sample_kwargs` is a utility function to provide kwargs
        # along with those inputs if required (eg. clamp).
        # It should return two dictionaries, first holding kwarg for
        # torch operator and second one for reference NumPy operator.
        self.sample_kwargs = sample_kwargs

        # Epsilon to ensure grad and gradgrad checks don't test values
        #   outside a function's domain.
        self._domain_eps = 1e-5

def sample_inputs_tensor_split(op_info, device, dtype, requires_grad):
    return (SampleInput(make_tensor((S, S, S), device, dtype,
                                    low=None, high=None,
                                    requires_grad=requires_grad),
                        args=(torch.tensor([1, 2, 3]),),),
            SampleInput(make_tensor((S, S, S), device, dtype,
                                    low=None, high=None,
                                    requires_grad=requires_grad),
                        args=(torch.tensor(1),),),
            SampleInput(make_tensor((S, S, S), device, dtype,
                                    low=None, high=None,
                                    requires_grad=requires_grad),
                        args=(torch.tensor([1, 2, 3]),),
                        kwargs=dict(dim=1)),)

def sample_inputs_linalg_matrix_power(op_info, device, dtype, requires_grad):
    # (<matrix_size>, (<batch_sizes, ...>))
    test_sizes = [
        (1, ()),
        (2, (0,)),
        (2, (2,)),
    ]

    inputs = []
    for matrix_size, batch_sizes in test_sizes:
        size = batch_sizes + (matrix_size, matrix_size)
        for n in (0, 3, 5):
            t = make_tensor(size, device, dtype, requires_grad=requires_grad)
            inputs.append(SampleInput(t, args=(n,)))
        for n in [-4, -2, -1]:
            t = random_fullrank_matrix_distinct_singular_value(matrix_size, *batch_sizes, device=device, dtype=dtype)
            t.requires_grad = requires_grad
            inputs.append(SampleInput(t, args=(n,)))

    return inputs

def sample_inputs_linalg_norm(op_info, device, dtype, requires_grad):
    test_sizes = [
        (S,),
        (0,),
        (S, S),
        (0, 0),
        (S, 0),
        (0, S),
        (S, S, S),
        (0, S, S),
        (S, 0, S),
        (0, 0, 0),
    ]

    vector_ords = (None, 0, 0.5, 1, 2, 3.5, inf, -0.5, -1, -2, -3.5, -inf)
    matrix_ords = (None, 'fro', 'nuc', 1, 2, inf, -1, -2, -inf)

    inputs = []

    is_dtype_half = dtype in [torch.float16, torch.bfloat16]

    for test_size in test_sizes:
        is_vector_norm = len(test_size) == 1
        is_matrix_norm = len(test_size) == 2

        for keepdim in [False, True]:
            inputs.append(SampleInput(
                make_tensor(
                    test_size, device, dtype, low=None, high=None,
                    requires_grad=requires_grad),
                kwargs=dict(
                    keepdim=keepdim)))

            if not (is_vector_norm or is_matrix_norm):
                continue

            ords = vector_ords if is_vector_norm else matrix_ords

            for ord in ords:

                inputs.append(SampleInput(
                    make_tensor(
                        test_size, device, dtype,
                        low=None, high=None,
                        requires_grad=requires_grad),
                    args=(ord,),
                    kwargs=dict(
                        keepdim=keepdim)))

                if ord in ['nuc', 'fro']:
                    inputs.append(SampleInput(
                        make_tensor(
                            test_size, device, dtype,
                            low=None, high=None,
                            requires_grad=requires_grad),
                        kwargs=dict(
                            ord=ord,
                            keepdim=keepdim,
                            dim=(0, 1))))
        return inputs

def sample_inputs_linalg_vector_norm(op_info, device, dtype, requires_grad):
    size_1D = (S,)
    size_2D = (2, 2)

    test_cases = [
        # input size, ord, dim args
        (size_1D, None, None),
        (size_1D, None, (0,)),
        (size_1D, 0, None),
        (size_1D, 0, (0,)),
        (size_1D, 0.9, None),
        (size_1D, 0.9, (0,)),
        (size_1D, 1, None),
        (size_1D, 1, (0,)),
        (size_1D, -2.1, None),
        (size_1D, -2.1, (0,)),
        (size_1D, inf, None),
        (size_1D, inf, (0,)),
        (size_1D, -inf, None),
        (size_1D, -inf, (0,)),

        (size_2D, None, None),
        (size_2D, None, (0,)),
        (size_2D, None, (-1, 0)),
        (size_2D, 0, None),
        (size_2D, 0, (0,)),
        (size_2D, 0, (-1, 0)),
        (size_2D, 0.9, None),
        (size_2D, 0.9, (0,)),
        (size_2D, 0.9, (-1, 0)),
        (size_2D, 1, None),
        (size_2D, 1, (0,)),
        (size_2D, 1, (-1, 0)),
        (size_2D, -2.1, None),
        (size_2D, -2.1, (0,)),
        (size_2D, -2.1, (-1, 0)),
        (size_2D, inf, None),
        (size_2D, inf, (0,)),
        (size_2D, inf, (-1, 0)),
        (size_2D, -inf, None),
        (size_2D, -inf, (0,)),
        (size_2D, -inf, (-1, 0)),
    ]
    inputs = []

    for test_size, ord, dim in test_cases:
        for keepdim in [False, True]:
            inputs.append(SampleInput(
                make_tensor(
                    test_size, device, dtype,
                    low=None, high=None,
                    requires_grad=requires_grad),
                args=(ord,),
                kwargs=dict(
                    keepdim=keepdim,
                    dim=dim)))

    return inputs

def sample_inputs_addmm(op_info, device, dtype, requires_grad):
    input = SampleInput(
        make_tensor((S, S), device, dtype, low=None, high=None, requires_grad=requires_grad),
        args=(
            make_tensor((S, S), device, dtype, low=None, high=None, requires_grad=requires_grad),
            make_tensor((S, S), device, dtype, low=None, high=None, requires_grad=False)))
    if dtype.is_complex:
        another_input = SampleInput(
            make_tensor((S, S), device, dtype, low=None, high=None, requires_grad=requires_grad),
            args=(
                make_tensor((S, S), device, dtype, low=None, high=None, requires_grad=requires_grad),
                make_tensor((S, S), device, dtype, low=None, high=None, requires_grad=False)),
            kwargs=dict(beta=1 + 2j, alpha=2 + 3j))
        return (input, another_input)
    else:
        return (input, )

def sample_inputs_addr(op_info, device, dtype, requires_grad):
    input1 = SampleInput(
        make_tensor((S, M), device, dtype, low=None, high=None, requires_grad=requires_grad),
        args=(
            make_tensor((S, ), device, dtype, low=None, high=None, requires_grad=requires_grad),
            make_tensor((M, ), device, dtype, low=None, high=None, requires_grad=requires_grad)))

    input2 = SampleInput(
        make_tensor((), device, dtype, low=None, high=None, requires_grad=requires_grad),
        args=(
            make_tensor((S, ), device, dtype, low=None, high=None, requires_grad=requires_grad),
            make_tensor((M, ), device, dtype, low=None, high=None, requires_grad=requires_grad)))

    if dtype.is_complex:
        alpha, beta = 0.1 + 0.3j, 0.4 + 0.6j
    elif dtype.is_floating_point:
        alpha, beta = 0.2, 0.6
    else:
        alpha, beta = 2, 3

    input3 = SampleInput(
        make_tensor((S, M), device, dtype, low=None, high=None, requires_grad=requires_grad),
        args=(
            make_tensor((S, ), device, dtype, low=None, high=None, requires_grad=requires_grad),
            make_tensor((M, ), device, dtype, low=None, high=None, requires_grad=requires_grad)),
        kwargs=dict(beta=beta, alpha=alpha))

    input4 = SampleInput(
        make_tensor((), device, dtype, low=None, high=None, requires_grad=requires_grad),
        args=(
            make_tensor((S, ), device, dtype, low=None, high=None, requires_grad=requires_grad),
            make_tensor((M, ), device, dtype, low=None, high=None, requires_grad=requires_grad)),
        kwargs=dict(beta=beta, alpha=alpha))

    return (input1, input2, input3, input4)

def sample_inputs_xlogy(self, device, dtype, requires_grad):
    return (
        SampleInput(
            make_tensor((S, S), device, dtype, low=None, high=None, requires_grad=requires_grad),
            args=(
                make_tensor((S, S), device, dtype, low=0, high=None, requires_grad=requires_grad),
            )
        ),
    )

def sample_inputs_trace(self, device, dtype, requires_grad):
    return (SampleInput((make_tensor((S, S), device, dtype,
                                     low=None, high=None,
                                     requires_grad=requires_grad))),)

def sample_inputs_linalg_invertible(op_info, device, dtype, requires_grad=False):
    """
    This function generates always invertible input for linear algebra ops using
    random_fullrank_matrix_distinct_singular_value.
    The input is generated as the itertools.product of 'batches' and 'ns'.
    In total this function generates 8 SampleInputs
    'batches' cases include:
        () - single input,
        (0,) - zero batched dimension,
        (2,) - batch of two matrices,
        (1, 1) - 1x1 batch of matrices
    'ns' gives 0x0 and 5x5 matrices.
    Zeros in dimensions are edge cases in the implementation and important to test for in order to avoid unexpected crashes.
    """
    from torch.testing._internal.common_utils import random_fullrank_matrix_distinct_singular_value

    batches = [(), (0, ), (2, ), (1, 1)]
    ns = [5, 0]
    out = []
    for batch, n in product(batches, ns):
        a = random_fullrank_matrix_distinct_singular_value(n, *batch, dtype=dtype, device=device)
        a.requires_grad = requires_grad
        out.append(SampleInput(a))
    return out

def np_sinc_with_fp16_as_fp32(x):
    # Wraps numpy's sinc function so that fp16 values are promoted to fp32
    # before sinc is invoked. Context: numpy's sinc returns NaN when evaluated
    # at 0 for fp16.
    if x.dtype == np.float16:
        return np.sinc(x.astype(np.float32))
    else:
        return np.sinc(x)

def sample_inputs_broadcast_to(op_info, device, dtype, requires_grad):
    test_cases = (
        ((S, 1, 1), (S, S, S)),
        ((S, 1, S), (S, S, S)),
        ((S, 1), (S, S, S)),
        ((1,), (S, S, S)),
        ((1, S), (1, 1, S)),
        ((), ()),
        ((), (1, 3, 2)),
    )

    return tuple(
        SampleInput(
            make_tensor(size, device, dtype, low=None, high=None, requires_grad=requires_grad),
            args=(shape,)) for size, shape in test_cases)

def sample_inputs_div(self, device, dtype, requires_grad, rounding_mode=None):
    a = make_tensor((S, S, S), device, dtype, low=None, high=None, requires_grad=requires_grad)
    is_integral = not dtype.is_floating_point and not dtype.is_complex
    b = make_tensor((S, S, S), device, dtype, low=1 if is_integral else 0.1, high=None,
                    requires_grad=requires_grad)

    kwargs = None
    if rounding_mode is not None:
        kwargs = dict(rounding_mode=rounding_mode)

    return (
        SampleInput(a, args=(b,), kwargs=kwargs),
        SampleInput(a, args=(2,)),
    )

def sample_inputs_stack(op_info, device, dtype, requires_grad):
    return (
        SampleInput(
            make_tensor((S, S), device, dtype, low=None, high=None, requires_grad=requires_grad),
            args=(
                make_tensor((S, S), device, dtype, low=None, high=None, requires_grad=requires_grad),
                make_tensor((S, S), device, dtype, low=None, high=None, requires_grad=requires_grad)),
            kwargs=dict(idx=0)),
    )

def sample_inputs_hstack_dstack_vstack(op_info, device, dtype, requires_grad):
    return (SampleInput(
        make_tensor((S, S), device, dtype, low=None, high=None, requires_grad=requires_grad),
        args=(
            make_tensor((S, S), device, dtype, low=None, high=None, requires_grad=requires_grad),
            make_tensor((S, S), device, dtype, low=None, high=None, requires_grad=requires_grad))),)

def sample_inputs_gather(op_info, device, dtype, requires_grad):
    return (
        SampleInput(
            make_tensor((M, S), device, dtype, low=None, high=None, requires_grad=requires_grad),
            args=(0, gather_variable((S, S), 1, M, True, device=device))),
        SampleInput(
            make_tensor((M, S), device, dtype, low=None, high=None, requires_grad=requires_grad),
            args=(1, gather_variable((M, S // 2), 0, S, True, device=device))),
        SampleInput(
            make_tensor((), device, dtype, low=None, high=None, requires_grad=requires_grad),
            args=(0, torch.tensor([0], dtype=torch.int64, device=device))),
        SampleInput(
            make_tensor((S,), device, dtype, low=None, high=None, requires_grad=requires_grad),
            args=(0, torch.tensor(0, dtype=torch.int64, device=device))),
        SampleInput(
            make_tensor((), device, dtype, low=None, high=None, requires_grad=requires_grad),
            args=(0, torch.tensor(0, dtype=torch.int64, device=device))),
    )


def sample_inputs_take_along_dim(op_info, device, dtype, requires_grad):
    return (SampleInput(make_tensor((S, S), device, dtype,
                                    low=None, high=None,
                                    requires_grad=requires_grad),
                        args=(gather_variable((S, S), 1, S, True, device=device), 0)),

            # `indices` broadcast
            SampleInput(make_tensor((S, S), device, dtype,
                                    low=None, high=None,
                                    requires_grad=requires_grad),
                        args=(gather_variable((1, S // 2), 0, S, True, device=device), 1)),

            # `self` broadcast
            SampleInput(make_tensor((1, S), device, dtype,
                                    low=None, high=None,
                                    requires_grad=requires_grad),
                        args=(gather_variable((S, S // 2), 0, S, True, device=device), 1)),

            # without `dim` arg
            SampleInput(make_tensor((S, S), device, dtype,
                                    low=None, high=None,
                                    requires_grad=requires_grad),
                        args=(gather_variable((S, S // 2), 0, S, True, device=device), )),
            SampleInput(make_tensor((S, S), device, dtype,
                                    low=None, high=None,
                                    requires_grad=requires_grad),
                        args=(gather_variable((S, S // 2), 0, S, True, device=device),)),
            )

def sample_inputs_amax_amin(op_info, device, dtype, requires_grad):
    test_cases = (
        ((S, S, S), ()),
        ((S, S, S), (1,)),
        ((S, S, S), ((1, 2,),)),
        ((S, S, S), (1, True,)),
        ((), (0,)),
        ((), ()),
        ((), (0, True,)),
    )
    return tuple(SampleInput((make_tensor(size, device, dtype,
                                          low=None, high=None,
                                          requires_grad=requires_grad)),
                             args=args)
                 for size, args in test_cases)

def sample_inputs_argmax_argmin(op_info, device, dtype, requires_grad):
    test_cases = (
        ((2, 2, 2), ()),
        ((2, 2, 2), (0,)),
        ((2, 2, 2), (1,)),
        ((2, 2, 2), (2,)),
        ((2, 2, 2), (2, True,)),
        ((2, 2, 2), (None,)),
        ((), (0,)),
        ((), ()),
        ((), (None, True,)),
        ((1,), ()),
        ((1,), (0,)),
        ((1,), (0, True)),
        ((2,), ()),
        ((2,), (0,)),
        ((2,), (0, True)),
        ((2, 2, 3), ()),
        ((2, 2, 3), (0,)),
        ((2, 2, 3), (1,)),
        ((2, 2, 3), (None, True)),
    )
    return tuple(SampleInput((make_tensor(size, device, dtype,
                                          requires_grad=requires_grad)),
                             args=args)
                 for size, args in test_cases)

def sample_inputs_diff(op_info, device, dtype, requires_grad):
    test_cases = (
        ((1,), 0, None, None),
        ((S,), 0, None, None),
        ((S, 1), 0, None, None),
        ((S, 1), 1, None, None),
        ((S, S), 0, None, None),
        ((S, S), 1, None, None),
        ((S, S), 0, (1, S), (2, S)),
        ((S, S), 0, None, (2, S)),
        ((S, S, S), 1, None, None),
        ((S, S, S), 1, (S, 1, S), (S, 1, S)),)

    sample_inputs = []
    for size, dim, size_prepend, size_append in test_cases:
        args = (make_tensor(size, device, dtype,
                            low=None, high=None,
                            requires_grad=requires_grad), 1, dim,
                make_tensor(size_prepend, device, dtype,
                            low=None, high=None,
                            requires_grad=requires_grad) if size_prepend else None,
                make_tensor(size_append, device, dtype,
                            low=None, high=None,
                            requires_grad=requires_grad) if size_append else None)
        sample_inputs.append(SampleInput(args[0], args=(args[1], args[2])))

    return tuple(sample_inputs)

def sample_inputs_index_select(op_info, device, dtype, requires_grad):
    return (
        SampleInput(
            make_tensor((S, S, S), device, dtype, low=None, high=None, requires_grad=requires_grad),
            args=(0, index_variable(2, S, device=device))),
        SampleInput(
            make_tensor((), device, dtype, low=None, high=None, requires_grad=requires_grad),
            args=(0, torch.tensor([0], dtype=torch.int64, device=device))),
        SampleInput(
            make_tensor((), device, dtype, low=None, high=None, requires_grad=requires_grad),
            args=(0, torch.tensor(0, dtype=torch.int64, device=device))),
    )

def sample_inputs_getitem(op_info, device, dtype, requires_grad):
    test_args = [
        (dont_convert([1, 2]),),
        (slice(0, 3),),
        (dont_convert([slice(0, 3), 1]),),
        (dont_convert([[0, 2, 3], [1, 3, 3], [0, 0, 2]]),),
        (dont_convert([[0, 0, 3], [1, 1, 3], [0, 0, 2]]),),
        (dont_convert([slice(None), slice(None), [0, 3]]),),
        (dont_convert([slice(None), [0, 3], slice(None)]),),
        (dont_convert([[0, 3], slice(None), slice(None)]),),
        (dont_convert([[0, 3], [1, 2], slice(None)]),),
        (dont_convert([[0, 3], ]),),
        (dont_convert([[0, 3], slice(None)]),),
        (dont_convert([[0, 3], Ellipsis]),),
        (dont_convert([[0, 2, 3], [1, 3, 3], torch.LongTensor([0, 0, 2])]),),
        (index_variable(2, S, device=device),),
        (mask_not_all_zeros((S,)),),
    ]

    return tuple(SampleInput(
        make_tensor((S, S, S), device, dtype, low=None, high=None, requires_grad=requires_grad),
        args=args)
        for args in test_args)

def sample_inputs_index_put(op_info, device, dtype, requires_grad):
    inputs = []
    for accumulate in [False, True]:
        # Test with indices arg
        inputs.append(SampleInput(
            make_tensor((S, S,), device, dtype, low=None, high=None, requires_grad=requires_grad),
            args=(
                (index_variable(2, S, device=device), ),
                make_tensor((2, S), device, dtype, low=None, high=None)),
            kwargs=dict(accumulate=accumulate)))

        # Test with mask arg
        mask = torch.zeros(S, dtype=torch.bool) if accumulate else mask_not_all_zeros((S,))
        inputs.append(SampleInput(
            make_tensor((S, S), device, dtype, low=None, high=None, requires_grad=requires_grad),
            args=(
                (mask, ),
                make_tensor((S,), device, dtype, low=None, high=None),),
            kwargs=dict(accumulate=accumulate)))

    return inputs

# Missing to test the nondeterminism of the operation
# https://github.com/pytorch/pytorch/issues/53352
def sample_inputs_index_add(op_info, device, dtype, requires_grad):
    # These testa are pretty much the same as those from index_copy.
    # Perhaps merge?
    make_arg = partial(make_tensor, dtype=dtype, device=device, requires_grad=requires_grad)

    t = make_arg((S, S))
    s = make_arg((S, S))
    # non-contiguous target
    t_nonctg = t.transpose(0, 1)
    # non-contiguous source
    s_nonctg = s.transpose(0, 1)

    idx = make_arg((S,), dtype=torch.int64, low=0, high=S)
    idx_nonctg = make_arg((S,), dtype=torch.int64, low=0, high=S, discontiguous=True)
    samples = [SampleInput(tensor, args=(1, idx, source))
               for tensor, idx, source in product([t, t_nonctg], [idx, idx_nonctg], [s, s_nonctg])]
    samples.extend(SampleInput(tensor, args=(1, idx, source), kwargs=dict(alpha=a))
                   for tensor, idx, source, a in product([t, t_nonctg], [idx, idx_nonctg], [s, s_nonctg], [-1, 0, 2]))

    # Add scalar cases
    scalar_sizes = [(), (1,)]
    ts = (make_arg(size) for size in scalar_sizes)
    idxs = (make_arg(size, dtype=torch.int64, low=0, high=1) for size in scalar_sizes)
    ss = (make_arg(size) for size in scalar_sizes)

    samples.extend(SampleInput(t, args=(0, idx, s)) for t, idx, s in product(ts, idxs, ss))
    samples.extend(SampleInput(t, args=(0, idx, s), kwargs=dict(alpha=a)) for t, idx, s, a in product(ts, idxs, ss, [-1, 0, 2]))
    return samples

def sample_inputs_sort(op_info, device, dtype, requires_grad):
    def apply_grad(t):
        if dtype in floating_types_and(torch.float16, torch.bfloat16):
            t.requires_grad_(requires_grad)

    def small_3d_unique(dtype, device):
        res = torch.randperm(S * S * S, dtype=torch.int64, device=device).view(S, S, S)
        res = res.to(dtype)
        apply_grad(res)
        return res

    samples = []

    # Test cases for small 3d tensors.
    # Imitates legacy tests from test/test_torch.py
    t = small_3d_unique(dtype, device)
    dims = range(-3, 3)
    flag = [True, False]
    for dim, descending, stable in product(dims, flag, flag):
        # default schema without stable sort
        samples.append(SampleInput(t, args=(dim, descending)))
        # schema with stable sort, no CUDA support yet
        if torch.device(device).type == 'cpu':
            samples.append(
                SampleInput(t, kwargs=dict(dim=dim, descending=descending, stable=stable))
            )

    # Test cases for scalar tensor
    scalar = torch.tensor(1, dtype=dtype, device=device)
    apply_grad(scalar)
    samples.append(SampleInput(scalar))
    samples.append(SampleInput(scalar, args=(0,)))
    samples.append(SampleInput(scalar, args=(0, True)))
    # no CUDA support for stable sort yet
    if not device.startswith('cuda'):
        samples.append(SampleInput(scalar, kwargs=dict(stable=True)))
        samples.append(SampleInput(scalar, kwargs=dict(dim=0, stable=True)))
        samples.append(SampleInput(scalar, kwargs=dict(dim=0, descending=True, stable=True)))

    return samples

def sample_inputs_index_fill(op_info, device, dtype, requires_grad):
    samples = []
    t = make_tensor((S, S, S), device, dtype,
                    low=None, high=None,
                    requires_grad=requires_grad)
    fill_val = torch.tensor(-1 + 1j if t.is_complex() else -1)
    # non-contiguous input
    t01 = t.transpose(0, 1)
    t02 = t.transpose(0, 2)
    t12 = t.transpose(1, 2)
    idx = index_variable(1, S, device=device)
    # non-contiguous index
    idx_nonctg = torch.empty_strided((S,), (2,), device=device, dtype=torch.int64)
    idx_nonctg.copy_(idx)
    for d in range(t.dim()):
        for tensor in [t, t01, t02, t12]:
            samples.append(SampleInput(tensor, args=(d, idx, fill_val)))
            samples.append(SampleInput(tensor, args=(d, -idx - 1, fill_val)))
            samples.append(SampleInput(tensor, args=(d, idx_nonctg, fill_val)))
    return samples

def sample_inputs_max_min_binary(op_info, device, dtype, requires_grad):
    inputs = []
    args_for_binary_op = (
        ((S, S, S), (S, S, S),),
        ((S, S, S), (S,),),
        ((S,), (S, S, S),),
        ((S, 1, S), (S, S),),
        ((), (),),
        ((S, S, S), (),),
        ((), (S, S, S),),
    )
    inputs = list((SampleInput(make_tensor(input_tensor, device, dtype,
                                           low=None, high=None,
                                           requires_grad=requires_grad),
                               args=(make_tensor(other_tensor, device, dtype,
                                                 low=None, high=None,
                                                 requires_grad=requires_grad),),))
                  for input_tensor, other_tensor in args_for_binary_op)
    return inputs

def sample_inputs_max_min_reduction_with_dim(op_info, device, dtype, requires_grad):
    inputs = []
    args_for_reduction_with_dim = (
        ((S, S, S), (1,),),
        ((S, S, S), (1, True, ),),
        ((), (0,),),
        ((), (0, True,),),
    )
    inputs = list((SampleInput(make_tensor(input_tensor, device, dtype,
                                           low=None, high=None,
                                           requires_grad=requires_grad),
                               args=args,))
                  for input_tensor, args in args_for_reduction_with_dim)
    return inputs

def sample_inputs_max_min_reduction_no_dim(op_info, device, dtype, requires_grad):
    inputs = []
    inputs.append(SampleInput(make_tensor((S, S, S), device, dtype,
                                          low=None, high=None,
                                          requires_grad=requires_grad),))
    inputs.append(SampleInput(make_tensor((), device, dtype,
                                          low=None, high=None,
                                          requires_grad=requires_grad),))
    return inputs

def sample_inputs_outer(op_info, device, dtype, requires_grad):
    inputs = []
    arg_a = make_tensor((S,), device, dtype, requires_grad=requires_grad)
    arg_b = make_tensor((M,), device, dtype, requires_grad=requires_grad)
    inputs.append(SampleInput(arg_a, args=(arg_b,)))
    return inputs

# Missing to test the nondeterminism of the operation
# https://github.com/pytorch/pytorch/issues/53352
def sample_inputs_index_copy(op_info, device, dtype, requires_grad):
    def make_arg(shape, low=None, high=None, dtype=dtype):
        return make_tensor(shape, device=device, dtype=dtype,
                           low=low, high=high,
                           requires_grad=requires_grad)

    t = make_arg((S, S))
    s = make_arg((S, S))
    # non-contiguous input
    t01 = t.transpose(0, 1)
    # non-contiguous input
    s01 = s.transpose(0, 1)

    # idx is a permutation of 0...S-1 for this function to be deterministic
    idx = torch.randperm(S, device=device, dtype=torch.int64)
    # non-contiguous index
    idx_nonctg = torch.repeat_interleave(idx, 2, dim=-1)[::2]
    # index_copy_ does not support negative indices
    # idx_neg = -idx - 1
    samples = [SampleInput(tensor, args=(1, idx, source))
               for tensor, idx, source in product([t, t01], [idx, idx_nonctg], [s, s01])]

    # Add scalar cases
    scalar_sizes = [(), (1,)]
    ts = (make_arg(size) for size in scalar_sizes)
    idxs = (make_arg(size, dtype=torch.int64, low=0, high=1) for size in scalar_sizes)
    ss = (make_arg(size) for size in scalar_sizes)

    samples.extend(SampleInput(t, args=(0, idx, s)) for t, idx, s in product(ts, idxs, ss))
    return samples

def sample_movedim_moveaxis(op_info, device, dtype, requires_grad):
    return (
        SampleInput(
            make_tensor((4, 3, 2, 1), device, dtype, low=None, high=None, requires_grad=requires_grad),
            args=((0, 1, 2, 3), (3, 2, 1, 0))),
        SampleInput(
            make_tensor((4, 3, 2, 1), device, dtype, low=None, high=None, requires_grad=requires_grad),
            args=((0, -1, -2, -3), (-3, -2, -1, -0)))
    )


def sample_repeat_tile(op_info, device, dtype, requires_grad):
    rep_dims = ((), (0, ), (1, ), (0, 2), (1, 1), (2, 3), (2, 3, 2), (0, 2, 3), (2, 1, 1, 1),)
    shapes = ((), (0,), (2,), (3, 0), (3, 2), (3, 0, 1))

    if requires_grad:
        # Tests for variant_consistency_jit, grad, gradgrad
        # are slower. Use smaller bags of `rep_dims` and `shapes`
        # in this case.
        rep_dims = ((), (0, ), (0, 2), (1, 1), (2, 3), (1, 3, 2), (3, 1, 1))  # type: ignore
        shapes = ((), (0,), (2,), (3, 2))  # type: ignore

    tensors = [make_tensor(shape, device, dtype,
                           low=None, high=None,
                           requires_grad=requires_grad) for shape in shapes]

    samples = []
    for rep_dim, tensor in product(rep_dims, tensors):
        for t in (tensor, tensor.T):
            if op_info.name == 'repeat' and len(rep_dim) >= t.dim():
                # `torch.repeat` errors for `len(rep_dims) < t.dim()`,
                # so we filter such combinations.
                samples.append(SampleInput(t, args=(rep_dim,),))
            elif op_info.name == 'tile':
                samples.append(SampleInput(t, args=(rep_dim,),))

    return samples

def np_unary_ufunc_integer_promotion_wrapper(fn):
    # Wrapper that passes PyTorch's default scalar
    #   type as an argument to the wrapped NumPy
    #   unary ufunc when given an integer input.
    #   This mimicks PyTorch's integer->floating point
    #   type promotion.
    #
    # This is necessary when NumPy promotes
    #   integer types to double, since PyTorch promotes
    #   integer types to the default scalar type.

    # Helper to determine if promotion is needed
    def is_integral(dtype):
        return dtype in [np.bool_, bool, np.uint8, np.int8, np.int16, np.int32, np.int64]

    # NOTE: Promotion in PyTorch is from integer types to the default dtype
    np_dtype = torch_to_numpy_dtype_dict[torch.get_default_dtype()]

    @wraps(fn)
    def wrapped_fn(x):
        if is_integral(x.dtype):
            return fn(x, dtype=np_dtype)
        return fn(x)

    return wrapped_fn


# Metadata class for Fast Fourier Transforms in torch.fft.
class SpectralFuncInfo(OpInfo):
    """Operator information for torch.fft transforms. """

    def __init__(self,
                 name,  # the string name of the function
                 *,
                 ref=None,  # Reference implementation (probably in np.fft namespace)
                 dtypes=floating_and_complex_types(),
                 ndimensional: bool,  # Whether dim argument can be a tuple
                 decorators=None,
                 **kwargs):
        decorators = list(decorators) if decorators is not None else []
        decorators += [
            skipCPUIfNoMkl,
            skipCUDAIfRocm,
            # gradgrad is quite slow
            DecorateInfo(slowTest, 'TestGradients', 'test_fn_gradgrad'),
        ]

        super().__init__(name=name,
                         dtypes=dtypes,
                         decorators=decorators,
                         **kwargs)
        self.ref = ref if ref is not None else _getattr_qual(np, name)
        self.ndimensional = ndimensional


    def sample_inputs(self, device, dtype, requires_grad=False):
        nd_tensor = make_tensor((S, S + 1, S + 2), device, dtype, low=None, high=None,
                                requires_grad=requires_grad)
        tensor = make_tensor((31,), device, dtype, low=None, high=None,
                             requires_grad=requires_grad)

        if self.ndimensional:
            return [
                SampleInput(nd_tensor, kwargs=dict(s=(3, 10), dim=(1, 2), norm='ortho')),
                SampleInput(nd_tensor, kwargs=dict(norm='ortho')),
                SampleInput(nd_tensor, kwargs=dict(s=(8,))),
                SampleInput(tensor),

                *(SampleInput(nd_tensor, kwargs=dict(dim=dim))
                  for dim in [-1, -2, -3, (0, -1)]),
            ]
        else:
            return [
                SampleInput(nd_tensor, kwargs=dict(n=10, dim=1, norm='ortho')),
                SampleInput(nd_tensor, kwargs=dict(norm='ortho')),
                SampleInput(nd_tensor, kwargs=dict(n=7)),
                SampleInput(tensor),

                *(SampleInput(nd_tensor, kwargs=dict(dim=dim))
                  for dim in [-1, -2, -3]),
            ]


class ShapeFuncInfo(OpInfo):
    """Early version of a specialized OpInfo for Shape manipulating operations like tile and roll"""
    def __init__(self,
                 name,  # the string name of the function
                 *,
                 ref,  # a reference function
                 dtypes=floating_types(),
                 dtypesIfCPU=None,
                 dtypesIfCUDA=None,
                 dtypesIfROCM=None,
                 sample_inputs_func=None,
                 **kwargs):
        super(ShapeFuncInfo, self).__init__(name,
                                            dtypes=dtypes,
                                            dtypesIfCPU=dtypesIfCPU,
                                            dtypesIfCUDA=dtypesIfCUDA,
                                            dtypesIfROCM=dtypesIfROCM,
                                            sample_inputs_func=sample_inputs_func,
                                            **kwargs)
        self.ref = ref

def sample_inputs_foreach(self, device, dtype, N):
    tensors = [make_tensor((N, N), device, dtype) for _ in range(N)]
    return tensors


def get_foreach_method_names(name):
    # get torch inplace reference function
    method_name = "_foreach_" + name
    method_name_inplace = "_foreach_" + name + "_"

    method = getattr(torch, method_name, None)
    method_inplace = getattr(torch, method_name_inplace, None)

    ref = getattr(torch.Tensor, name, None)

    return method, method_inplace, ref

class ForeachUnaryFuncInfo(OpInfo):
    """Early version of a specialized OpInfo for foreach unary functions"""
    def __init__(self,
                 name,
                 dtypes=floating_and_complex_types(),
                 dtypesIfCPU=all_types_and_complex(),
                 dtypesIfCUDA=floating_and_complex_types_and(torch.half),
                 dtypesIfROCM=None,
                 safe_casts_outputs=True,
                 sample_inputs_func=sample_inputs_foreach,
                 **kwargs):
        super(ForeachUnaryFuncInfo, self).__init__("_foreach_" + name,
                                                   dtypes=dtypes,
                                                   dtypesIfCPU=dtypesIfCPU,
                                                   dtypesIfCUDA=dtypesIfCUDA,
                                                   dtypesIfROCM=dtypesIfROCM,
                                                   safe_casts_outputs=safe_casts_outputs,
                                                   sample_inputs_func=sample_inputs_func,
                                                   **kwargs)

        foreach_method, foreach_method_inplace, torch_ref_method = get_foreach_method_names(name)
        self.method_variant = foreach_method
        self.inplace_variant = foreach_method_inplace
        self.ref = torch_ref_method

class HermitianOpInfo(OpInfo):
    """Operator information for Hermitian functions
    These are functions that take Hermitian matrices as input.
    They require a modified function to be tested for gradcheck, because the finite-difference algorithm
    for calculating derivatives does not preserve the Hermitian property of the input and returning incorrect results.
    """

    def __init__(self,
                 name,
                 *,
                 skips=tuple(),
                 **kwargs):
        new_skips = (
            *skips,
            # These tests do not take into account custom op.get_op()
            # TODO: implement op.input_func instead of modifying op.get_op()
            # See https://github.com/pytorch/pytorch/issues/50837
            SkipInfo('TestCommon', 'test_variant_consistency_jit'),
        )

        super().__init__(name=name,
                         skips=new_skips,
                         **kwargs)

    def get_op(self):
        """
        Returns the function variant of the operator, torch.<op_name>,
        compatible with gradcheck for Hermitian functions.
        It works only for single input argument.
        """
        def hermitian_func(non_hermitian_input, **kwargs):
            hermitian_input = non_hermitian_input + non_hermitian_input.conj().transpose(-2, -1)
            return self.op(hermitian_input, **kwargs)

        return hermitian_func


class TriangularOpInfo(OpInfo):
    """Operator information for function that take lower or upper triangular matrices as input.
    They require a modified function to be tested for gradcheck, because the finite-difference algorithm
    for calculating derivatives does not preserve the triangular property of the input and returning incorrect results.
    """

    def __init__(self,
                 name,
                 *,
                 skips=tuple(),
                 **kwargs):
        new_skips = (
            *skips,
            # These tests do not take into account custom op.get_op()
            # TODO: implement op.input_func instead of modifying op.get_op()
            # See https://github.com/pytorch/pytorch/issues/50837
            SkipInfo('TestCommon', 'test_variant_consistency_jit'),
            SkipInfo('TestCommon', 'test_variant_consistency_eager')
        )

        super().__init__(name=name,
                         skips=new_skips,
                         **kwargs)

    def get_op(self):
        """
        Returns the function variant of the operator, torch.<op_name>,
        compatible with gradcheck for triangular input functions.
        It works only for single input argument and upper kwarg
        """
        def triangular_func(non_triangular_input, upper=False):
            if upper:
                triangular_input = non_triangular_input.triu()
            else:
                triangular_input = non_triangular_input.tril()
            return self.op(triangular_input, upper=upper)

        return triangular_func

    def get_method(self):
        """
        Returns the method variant of the operator
        compatible with gradcheck for triangular input functions.
        It works only for single input argument and upper kwarg
        """
        def triangular_func(non_triangular_input, upper=False):
            if upper:
                triangular_input = non_triangular_input.triu()
            else:
                triangular_input = non_triangular_input.tril()
            return self.method_variant(triangular_input, upper=upper)

        return triangular_func

    def sample_inputs(self, device, dtype, requires_grad=False):
        """
        This function generates Cholesky factors of positive-definite (non-singular) Hermitian (symmetric) matrices
        for cholesky_inverse.
        """
        from torch.testing._internal.common_utils import random_hermitian_pd_matrix
        inputs = (
            torch.zeros(0, 0, dtype=dtype, device=device),  # 0x0 matrix
            torch.zeros(0, 2, 2, dtype=dtype, device=device),  # zero batch of matrices
            random_hermitian_pd_matrix(S, dtype=dtype, device=device),  # single matrix
            random_hermitian_pd_matrix(S, 2, dtype=dtype, device=device),  # batch of matrices
        )
        test_cases = (torch.linalg.cholesky(a) for a in inputs)
        out = []
        for a in test_cases:
            a.requires_grad = requires_grad
            out.append(SampleInput(a))
            out.append(SampleInput(a, kwargs=dict(upper=True)))
        return out

def sample_inputs_linalg_lstsq(op_info, device, dtype, requires_grad=False):
    from torch.testing._internal.common_utils import random_well_conditioned_matrix
    out = []
    for batch in ((), (3,), (3, 3)):
        shape = batch + (3, 3)
        # NOTE: inputs are not marked with `requires_grad` since
        # linalg_lstsq is not differentiable
        a = random_well_conditioned_matrix(*shape, dtype=dtype, device=device)
        b = make_tensor(shape, device, dtype, low=None, high=None)
        out.append(SampleInput(a, args=(b,)))
    return out

def sample_inputs_householder_product(op_info, device, dtype, requires_grad):
    """
    This function generates input for torch.linalg.householder_product (torch.orgqr).
    The first argument should be a square matrix or batch of square matrices, the second argument is a vector or batch of vectors.
    Empty, square, rectangular, batched square and batched rectangular input is generated.
    """
    # Each column of the matrix is getting multiplied many times leading to very large values for
    # the Jacobian matrix entries and making the finite-difference result of grad check less accurate.
    # That's why gradcheck with the default range [-9, 9] fails and [-2, 2] is used here.
    samples = (
        SampleInput(make_tensor((S, S), device, dtype, low=-2, high=2, requires_grad=requires_grad),
                    args=(make_tensor((S,), device, dtype, low=-2, high=2, requires_grad=requires_grad),)),

        SampleInput(make_tensor((S + 1, S), device, dtype, low=-2, high=2, requires_grad=requires_grad),
                    args=(make_tensor((S,), device, dtype, low=-2, high=2, requires_grad=requires_grad),)),

        SampleInput(make_tensor((2, 1, S, S), device, dtype, low=-2, high=2, requires_grad=requires_grad),
                    args=(make_tensor((2, 1, S,), device, dtype, low=-2, high=2, requires_grad=requires_grad),)),

        SampleInput(make_tensor((2, 1, S + 1, S), device, dtype, low=-2, high=2, requires_grad=requires_grad),
                    args=(make_tensor((2, 1, S,), device, dtype, low=-2, high=2, requires_grad=requires_grad),)),

        SampleInput(make_tensor((0, 0), device, dtype, low=None, high=None, requires_grad=requires_grad),
                    args=(make_tensor((0,), device, dtype, low=None, high=None, requires_grad=requires_grad),)),

        SampleInput(make_tensor((S, S), device, dtype, low=-2, high=2, requires_grad=requires_grad),
                    args=(make_tensor((0,), device, dtype, low=None, high=None, requires_grad=requires_grad),)),
    )

    return samples

def sample_inputs_linalg_cholesky(op_info, device, dtype, requires_grad=False):
    """
    This function generates always positive-definite input for torch.linalg.cholesky using
    random_hermitian_pd_matrix.
    The input is generated as the itertools.product of 'batches' and 'ns'.
    In total this function generates 8 SampleInputs
    'batches' cases include:
        () - single input,
        (0,) - zero batched dimension,
        (2,) - batch of two matrices,
        (1, 1) - 1x1 batch of matrices
    'ns' gives 0x0 and 5x5 matrices.
    Zeros in dimensions are edge cases in the implementation and important to test for in order to avoid unexpected crashes.
    """
    from torch.testing._internal.common_utils import random_hermitian_pd_matrix

    batches = [(), (0, ), (2, ), (1, 1)]
    ns = [5, 0]
    out = []
    for batch, n in product(batches, ns):
        a = random_hermitian_pd_matrix(n, *batch, dtype=dtype, device=device)
        a.requires_grad = requires_grad
        out.append(SampleInput(a))
    return out


def sample_inputs_linalg_eigh(op_info, device, dtype, requires_grad=False):
    """
    This function generates input for torch.linalg.eigh with UPLO="U" or "L" keyword argument.
    """
    out = sample_inputs_linalg_invertible(op_info, device, dtype, requires_grad)
    for o in out:
        o.kwargs = {"UPLO": np.random.choice(["L", "U"])}
    return out


def sample_inputs_linalg_pinv_hermitian(op_info, device, dtype, requires_grad=False):
    """
    This function generates input for torch.linalg.pinv with hermitian=True keyword argument.
    """
    out = sample_inputs_linalg_invertible(op_info, device, dtype, requires_grad)
    for o in out:
        o.kwargs = {"hermitian": True}
    return out

def sample_inputs_linalg_solve(op_info, device, dtype, requires_grad=False, vector_rhs_allowed=True):
    """
    This function generates always solvable input for torch.linalg.solve
    Using random_fullrank_matrix_distinct_singular_value gives a non-singular (=invertible, =solvable) matrices 'a'.
    The first input to torch.linalg.solve is generated as the itertools.product of 'batches' and 'ns'.
    The second input is generated as the product of 'batches', 'ns' and 'nrhs'.
    In total this function generates 18 SampleInputs
    'batches' cases include:
        () - single input,
        (0,) - zero batched dimension,
        (2,) - batch of two matrices.
    'ns' gives 0x0 and 5x5 matrices.
    and 'nrhs' controls the number of vectors to solve for:
        () - using 1 as the number of vectors implicitly
        (1,) - same as () but explicit
        (3,) - solve for 3 vectors.
    Zeros in dimensions are edge cases in the implementation and important to test for in order to avoid unexpected crashes.
    'vector_rhs_allowed' controls whether to include nrhs = () to the list of SampleInputs.
    torch.solve / triangular_solve / cholesky_solve (opposed to torch.linalg.solve) do not allow
    1D tensors (vectors) as the right-hand-side.
    Once torch.solve / triangular_solve / cholesky_solve and its testing are removed,
    'vector_rhs_allowed' may be removed here as well.
    """
    from torch.testing._internal.common_utils import random_fullrank_matrix_distinct_singular_value

    batches = [(), (0, ), (2, )]
    ns = [5, 0]
    if vector_rhs_allowed:
        nrhs = [(), (1,), (3,)]
    else:
        nrhs = [(1,), (3,)]
    out = []
    for n, batch, rhs in product(ns, batches, nrhs):
        a = random_fullrank_matrix_distinct_singular_value(n, *batch, dtype=dtype, device=device)
        a.requires_grad = requires_grad
        b = torch.randn(*batch, n, *rhs, dtype=dtype, device=device)
        b.requires_grad = requires_grad
        out.append(SampleInput(a, args=(b,)))
    return out


def sample_inputs_legacy_solve(op_info, device, dtype, requires_grad=False):
    """
    This function generates always solvable input for legacy solve functions
    (the ones that are not in torch.linalg module).
    The difference from sample_inputs_linalg_solve is that here the right-hand-side of A x = b equation
    should have b.ndim >= 2, vectors are not allowed.
    Also the arguments order is swapped.
    """
    out = sample_inputs_linalg_solve(
        op_info, device, dtype, requires_grad=requires_grad, vector_rhs_allowed=False
    )

    # Reverses tensor order
    for sample in out:
        sample.input, sample.args = sample.args[0], (sample.input,)

    return out


def sample_inputs_lu(op_info, device, dtype, requires_grad=False):
    # not needed once OpInfo tests support Iterables
    def generate_samples():
        batch_shapes = ((), (3,), (3, 3))
        for batch_shape, get_infos in product(batch_shapes, (True, False)):
            shape = batch_shape + (S, S)
            input = make_tensor(shape, device, dtype, requires_grad=requires_grad, low=None, high=None)
            yield SampleInput(input, args=(True, get_infos))

    return list(generate_samples())


def sample_inputs_std_var(op_info, device, dtype, requires_grad):
    tensor_nd = make_tensor((S, S, S), device=device, dtype=dtype,
                            low=None, high=None, requires_grad=requires_grad)
    tensor_1d = make_tensor((S,), device=device, dtype=dtype,
                            low=None, high=None, requires_grad=requires_grad)

    return [
        SampleInput(tensor_nd),
        SampleInput(tensor_nd, kwargs=dict(dim=1)),
        SampleInput(tensor_nd, kwargs=dict(dim=1, unbiased=True, keepdim=True)),
        SampleInput(tensor_1d, kwargs=dict(dim=0, unbiased=True, keepdim=True)),
        SampleInput(tensor_1d, kwargs=dict(dim=0, unbiased=False, keepdim=False)),
    ]


def _sample_inputs_svd(op_info, device, dtype, requires_grad=False, is_linalg_svd=False):
    """
    This function generates input for torch.svd with distinct singular values so that autograd is always stable.
    Matrices of different size:
        square matrix - S x S size
        tall marix - S x (S-2)
        wide matrix - (S-2) x S
    and batched variants of above are generated.
    Each SampleInput has a function 'output_process_fn_grad' attached to it that is applied on the output of torch.svd
    It is needed for autograd checks, because backward of svd doesn't work for an arbitrary loss function.
    """
    from torch.testing._internal.common_utils import random_fullrank_matrix_distinct_singular_value

    # svd and linalg.svd returns V and V.conj().T, respectively. So we need to slice
    # along different dimensions when needed (this is used by
    # test_cases2:wide_all and wide_all_batched below)
    if is_linalg_svd:
        def slice_V(v):
            return v[..., :(S - 2), :]

        def uv_loss(usv):
            u00 = usv[0][0, 0]
            v00_conj = usv[2][0, 0]
            return u00 * v00_conj
    else:
        def slice_V(v):
            return v[..., :, :(S - 2)]

        def uv_loss(usv):
            u00 = usv[0][0, 0]
            v00_conj = usv[2][0, 0].conj()
            return u00 * v00_conj

    test_cases1 = (  # some=True (default)
        # loss functions for complex-valued svd have to be "gauge invariant",
        # i.e. loss functions shouldn't change when sigh of the singular vectors change.
        # the simplest choice to satisfy this requirement is to apply 'abs'.
        (random_fullrank_matrix_distinct_singular_value(S, dtype=dtype).to(device),
            lambda usv: usv[1]),  # 'check_grad_s'
        (random_fullrank_matrix_distinct_singular_value(S, dtype=dtype).to(device),
            lambda usv: abs(usv[0])),  # 'check_grad_u'
        (random_fullrank_matrix_distinct_singular_value(S, dtype=dtype).to(device),
            lambda usv: abs(usv[2])),  # 'check_grad_v'
        # this test is important as it checks the additional term that is non-zero only for complex-valued inputs
        # and when the loss function depends both on 'u' and 'v'
        (random_fullrank_matrix_distinct_singular_value(S, dtype=dtype).to(device),
            uv_loss),  # 'check_grad_uv'
        (random_fullrank_matrix_distinct_singular_value(S, dtype=dtype).to(device)[:(S - 2)],
            lambda usv: (abs(usv[0]), usv[1], abs(usv[2][..., :, :(S - 2)]))),  # 'wide'
        (random_fullrank_matrix_distinct_singular_value(S, dtype=dtype).to(device)[:, :(S - 2)],
            lambda usv: (abs(usv[0]), usv[1], abs(usv[2]))),  # 'tall'
        (random_fullrank_matrix_distinct_singular_value(S, 2, dtype=dtype).to(device),
            lambda usv: (abs(usv[0]), usv[1], abs(usv[2]))),  # 'batched'
        (random_fullrank_matrix_distinct_singular_value(S, 2, dtype=dtype).to(device)[..., :(S - 2), :],
            lambda usv: (abs(usv[0]), usv[1], abs(usv[2]))),  # 'wide_batched'
        (random_fullrank_matrix_distinct_singular_value(S, 2, dtype=dtype).to(device)[..., :, :(S - 2)],
            lambda usv: (abs(usv[0]), usv[1], abs(usv[2]))),  # 'tall_batched'
    )
    test_cases2 = (  # some=False
        (random_fullrank_matrix_distinct_singular_value(S, dtype=dtype).to(device)[:(S - 2)],
            lambda usv: (abs(usv[0]), usv[1], abs(slice_V(usv[2])))),  # 'wide_all'
        (random_fullrank_matrix_distinct_singular_value(S, dtype=dtype).to(device)[:, :(S - 2)],
            lambda usv: (abs(usv[0][:, :(S - 2)]), usv[1], abs(usv[2]))),  # 'tall_all'
        (random_fullrank_matrix_distinct_singular_value(S, 2, dtype=dtype).to(device)[..., :(S - 2), :],
            lambda usv: (abs(usv[0]), usv[1], abs(slice_V(usv[2])))),  # 'wide_all_batched'
        (random_fullrank_matrix_distinct_singular_value(S, 2, dtype=dtype).to(device)[..., :, :(S - 2)],
            lambda usv: (abs(usv[0][..., :, :(S - 2)]), usv[1], abs(usv[2]))),  # 'tall_all_batched'
    )

    out = []
    for a, out_fn in test_cases1:
        a.requires_grad = requires_grad
        if is_linalg_svd:
            kwargs = {'full_matrices': False}
        else:
            kwargs = {'some': True}
        out.append(SampleInput(a, kwargs=kwargs, output_process_fn_grad=out_fn))

    for a, out_fn in test_cases2:
        a.requires_grad = requires_grad
        if is_linalg_svd:
            kwargs = {'full_matrices': True}
        else:
            kwargs = {'some': False}
        out.append(SampleInput(a, kwargs=kwargs, output_process_fn_grad=out_fn))

    return out

def sample_inputs_svd(op_info, device, dtype, requires_grad=False):
    return _sample_inputs_svd(op_info, device, dtype, requires_grad, is_linalg_svd=False)

def sample_inputs_linalg_svd(op_info, device, dtype, requires_grad=False):
    return _sample_inputs_svd(op_info, device, dtype, requires_grad, is_linalg_svd=True)

def sample_inputs_eig(op_info, device, dtype, requires_grad=False):
    eigvecs = make_tensor((S, S), device=device, dtype=dtype,
                          low=None, high=None)
    eigvals = make_tensor((S,), device=device, dtype=dtype,
                          low=None, high=None)
    # we produce only diagonazible inputs which do not have
    # complex eigenvalues for real inputs, as there is no
    # backward implementation for real inputs with complex
    # eigenvalues yet.
    input = (eigvecs * eigvals.unsqueeze(-2)) @ eigvecs.inverse()
    input.requires_grad_(requires_grad)

    def process_output(eigpair):
        eigvals, eigvecs = eigpair
        if dtype.is_complex:
            # eig produces eigenvectors which are normalized to 1 norm.
            # Note that if v is an eigenvector, so is v * e^{i \phi},
            # and |v| = |v * e^{i \phi}| = 1.
            # This, however, makes the eigenvector backward computation process
            # rather unstable unless the objective function is gauge-invariant,
            # that is if f(z) == f(|z|), for example.
            # Hence for complex inputs we ignore the phases and return only
            # the absolute values.
            return eigvals, eigvecs.abs()
        else:
            return eigvals, eigvecs

    return [
        SampleInput(
            input,
            kwargs=dict(eigenvectors=True),
            output_process_fn_grad=process_output
        ),
    ]

def sample_inputs_linalg_qr(op_info, device, dtype, requires_grad=False):
    """
    This function generates input for torch.linalg.qr
    The input is generated as the itertools.product of 'batches' and 'ns'.
    """
    # TODO: add 0 to 'ns' and (0, ) to 'batches'
    # Currently tests fail most probably because of
    # https://github.com/pytorch/pytorch/issues/50576
    batches = [(), (2, ), (1, 1)]
    ns = [2, 5]
    out = []
    for batch, (m, n) in product(batches, product(ns, ns)):
        a = torch.randn(*batch, m, n, dtype=dtype, device=device, requires_grad=requires_grad)
        out.append(SampleInput(a))
    return out

def sample_inputs_flip(op_info, device, dtype, requires_grad):
    tensors = (
        make_tensor((S, M, S), device, dtype, low=None, high=None, requires_grad=requires_grad),
        make_tensor((S, 0, M), device, dtype, low=None, high=None, requires_grad=requires_grad)
    )

    dims = ((0, 1, 2), (0,), (0, 2), (-1,), ())

    samples = [SampleInput(tensor, kwargs={'dims': dim}) for tensor, dim in product(tensors, dims)]

    return samples

def sample_inputs_fliplr_flipud(op_info, device, dtype, requires_grad):
    tensors = (
        make_tensor((S, M, S), device, dtype, low=None, high=None, requires_grad=requires_grad),
        make_tensor((S, 0, M), device, dtype, low=None, high=None, requires_grad=requires_grad)
    )
    return [SampleInput(tensor) for tensor in tensors]

# TODO: clamp shares tensors among its sample inputs --- we should prohibit this!
def sample_inputs_clamp(op_info, device, dtype, requires_grad):
    tensors = (
        make_tensor((2, 3, 2), device, dtype, low=None, high=None, requires_grad=requires_grad),
        make_tensor((2, 0, 3), device, dtype, low=None, high=None, requires_grad=requires_grad),
    )
    if dtype is torch.uint8:
        min_max_vals = ((2, 5), (3, 7))
    else:
        min_max_vals = ((0, 1), (-1, 1))
    output = [SampleInput(tensor, args=vals) for tensor, vals in product(tensors, min_max_vals)]
    output += [SampleInput(tensors[0], args=(0.5, None)), SampleInput(tensors[0], args=(None, 0.5))]
    empty_tensor = make_tensor((), device, dtype, low=None, high=None, requires_grad=requires_grad)
    output += [SampleInput(empty_tensor, args=(0.0, 1.0)), ]
    return output

def sample_kwargs_clamp(device, dtype, input):
    if dtype is torch.uint8:
        min_val, max_val = (random.randint(1, 3), random.randint(4, 8))
    elif dtype.is_floating_point:
        min_val, max_val = (random.uniform(-8, 0), random.uniform(1, 8))  # type: ignore
    else:
        min_val, max_val = (random.randint(-8, 0), random.randint(1, 8))  # type: ignore
    return {'min': min_val, 'max': max_val}, {'a_min': min_val, 'a_max': max_val}

def sample_inputs_cumprod(op_info, device, dtype, requires_grad):
    def make_arg(shape):
        # shrink values to be in the interval [-1, +1] for better precision in gradgradcheck
        return make_tensor(shape, device, dtype, low=-1, high=+1, requires_grad=requires_grad)

    def prod_zeros(dim_select):
        assert len(dim_select) == 2
        result = make_arg(3 * (S,))
        with torch.no_grad():
            result.narrow(dim_select[0], 0, 1).narrow(dim_select[1], 1, 1).zero_()
            result.narrow(dim_select[0], 2, 1).narrow(dim_select[1], 3, 1).zero_()
            result.narrow(dim_select[0], 4, 1).narrow(dim_select[1], 3, 1).zero_()
        return result

    # will not be needed once OpInfo tests suport Iterables
    def sample_generator():
        for dim in range(3):
            yield SampleInput(make_arg((S, S, S)), args=(dim,))
        # Scalar tensors and empty tensor
        for size in [(), (1,), (0,)]:
            yield SampleInput(make_arg(size), args=(0,))

        yield SampleInput(prod_zeros([0, 1]), args=(1,))
        yield SampleInput(prod_zeros([0, 2]), args=(1,))
        yield SampleInput(prod_zeros([1, 2]), args=(1,))

        # test dtype kwarg
        yield SampleInput(prod_zeros([1, 2]), args=(1,), kwargs={'dtype': dtype})

    return list(sample_generator())

def sample_inputs_prod(op_info, device, dtype, requires_grad):
    def make_arg(shape):
        # shrink values to be in the interval [-1, +1] for better precision in gradgradcheck
        return make_tensor(shape, device, dtype, low=-1, high=+1, requires_grad=requires_grad)

    def prod_single_zero():
        result = make_arg(2 * (S,))
        with torch.no_grad():
            result[0, 1] = 0
        return result

    # will not be needed once OpInfo tests support Iterables
    def sample_generator():
        for sample in sample_inputs_cumprod(op_info, device, dtype, requires_grad):
            yield SampleInput(sample.input)  # only Tensor, ignore other inputs
            yield sample
            sample.kwargs['keepdim'] = True
            yield sample
        yield SampleInput(prod_single_zero())
        yield SampleInput(make_arg((3, 3, 3)), args=(1,))
        yield SampleInput(make_arg((3, 3, 3)), args=(1,), kwargs={'keepdim': True})

        # test zero scalar tensor
        zero = make_arg(())
        with torch.no_grad():
            zero.zero_()
        yield SampleInput(zero)
        yield SampleInput(zero, args=(0,))
        yield SampleInput(zero, args=(0,), kwargs={'keepdim': True})

    return list(sample_generator())

def sample_inputs_diag(op_info, device, dtype, requires_grad):
    vec_sample = SampleInput(make_tensor((M, ), device, dtype, low=None, high=None, requires_grad=requires_grad))

    tensors = (
        make_tensor((M, M), device, dtype, low=None, high=None, requires_grad=requires_grad),
        make_tensor((3, 5), device, dtype, low=None, high=None, requires_grad=requires_grad),
        make_tensor((5, 3), device, dtype, low=None, high=None, requires_grad=requires_grad),
    )

    args = ((), (2,), (-2,), (1,), (2,))

    samples = []
    for tensor, arg in product(tensors, args):
        samples.append(SampleInput(tensor, args=arg))

    return samples + [vec_sample]

def sample_inputs_logit(op_info, device, dtype, requires_grad):
    low, high = op_info.domain

    # Note: Operator is very sensitive at points near the
    # start and end of domain and leads to NaN for float16
    # if domain_eps is 1e-5.
    domain_eps = op_info._domain_eps if dtype != torch.float16 else 3e-2

    low = low + domain_eps
    high = high - domain_eps

    samples = (
        SampleInput(make_tensor((S, S, S), device, dtype, low=low, high=high, requires_grad=requires_grad)),
        SampleInput(make_tensor((S, S, S), device, dtype, low=low,
                                high=high, requires_grad=requires_grad), args=(0.2,)),
        SampleInput(make_tensor((), device, dtype, low=low, high=high, requires_grad=requires_grad)),
        SampleInput(make_tensor((), device, dtype, low=low,
                                high=high, requires_grad=requires_grad), args=(0.2,)),
    )

    return samples

def sample_inputs_floor_divide(op_info, device, dtype, requires_grad):
    lhs = make_tensor((S, S, S), device, dtype, low=None, high=None, requires_grad=requires_grad)
    rhs = make_tensor((S, S, S), device, dtype, low=None, high=None, requires_grad=requires_grad)
    # Avoid integer divide by 0
    if not (dtype.is_floating_point or dtype.is_complex):
        rhs[rhs == 0] = 1

    return [
        SampleInput(lhs, args=(rhs,)),
        SampleInput(lhs, args=(rhs[0],)),
        SampleInput(lhs, args=(3.14,)),
    ]


def sample_inputs_masked_scatter(op_info, device, dtype, requires_grad):
    samples = (
        SampleInput(make_tensor((S, S), device, dtype, low=None, high=None, requires_grad=requires_grad),
                    args=(torch.randn(S, S, device=device) > 0,
                          make_tensor((S, S), device, dtype, low=None, high=None, requires_grad=requires_grad))),

        SampleInput(make_tensor((S, S), device, dtype, low=None, high=None, requires_grad=requires_grad),
                    args=(torch.randn((S,), device=device) > 0,
                          make_tensor((S, S), device, dtype, low=None, high=None, requires_grad=requires_grad))),

        SampleInput(make_tensor((S, S), device, dtype, low=None, high=None, requires_grad=requires_grad),
                    args=(bernoulli_scalar().to(device),
                          make_tensor((S, S), device, dtype, low=None, high=None, requires_grad=requires_grad))),
    )

    return samples

def sample_inputs_masked_fill(op_info, device, dtype, requires_grad):
    def _make_tensor_helper(shape):
        return make_tensor(shape, device, dtype, low=None, high=None, requires_grad=requires_grad)

    samples = (
        SampleInput(_make_tensor_helper((S, S)), args=(torch.randn(S, S, device=device) > 0, 10)),
        SampleInput(_make_tensor_helper((S, S)), args=(torch.randn(S, S, device=device) > 0, _make_tensor_helper(()))),
        SampleInput(_make_tensor_helper((S, S)), args=(torch.randn(S, device=device) > 0, 10)),
        SampleInput(_make_tensor_helper(()), args=(torch.randn((), device=device) > 0, 10)),
        SampleInput(_make_tensor_helper(()), args=(torch.randn((), device=device) > 0, _make_tensor_helper(()))),
        SampleInput(_make_tensor_helper((S, S)), args=(torch.randn((), device=device) > 0, 10)),
    )

    return samples

def sample_inputs_masked_select(op_info, device, dtype, requires_grad):
    samples = (
        SampleInput(make_tensor((M, M), device, dtype, low=None, high=None, requires_grad=requires_grad),
                    args=(torch.randn(M, M, device=device) > 0,)),

        SampleInput(make_tensor((M, M), device, dtype, low=None, high=None, requires_grad=requires_grad),
                    args=(torch.randn((M,), device=device) > 0,)),

        SampleInput(make_tensor((M,), device, dtype, low=None, high=None, requires_grad=requires_grad),
                    args=(torch.randn((M, M), device=device) > 0,)),

        SampleInput(make_tensor((M, 1, M), device, dtype, low=None, high=None, requires_grad=requires_grad),
                    args=(torch.randn((M, M), device=device) > 0,)),

        SampleInput(make_tensor((), device, dtype, low=None, high=None, requires_grad=requires_grad),
                    args=(torch.tensor(1, device=device, dtype=torch.bool),)),

        SampleInput(make_tensor((M, M), device, dtype, low=None, high=None, requires_grad=requires_grad),
                    args=(torch.tensor(1, device=device, dtype=torch.bool),)),

        SampleInput(make_tensor((), device, dtype, low=None, high=None, requires_grad=requires_grad),
                    args=(torch.randn((M, M), device=device) > 0,)),
    )

    return samples


def sample_inputs_polar(op_info, device, dtype, requires_grad):
    def _make_tensor_helper(shape, low=None, high=None):
        return make_tensor(shape, device, dtype, low=low, high=high, requires_grad=requires_grad)

    samples = (
        SampleInput(_make_tensor_helper((S, S), low=0), args=(_make_tensor_helper((S, S)),)),
        SampleInput(_make_tensor_helper((), low=0), args=(_make_tensor_helper(()),)),
    )

    return samples


def sample_inputs_entr(op_info, device, dtype, requires_grad):
    low, _ = op_info.domain

    if requires_grad:
        low = 0 + op_info._domain_eps

    return (SampleInput(make_tensor((L,), device, dtype,
                                    low=low,
                                    requires_grad=requires_grad)),
            SampleInput(make_tensor((), device, dtype,
                                    low=low,
                                    requires_grad=requires_grad)))


def sample_inputs_rsub(op_info, device, dtype, requires_grad, variant='tensor'):
    def _make_tensor_helper(shape, low=None, high=None):
        return make_tensor(shape, device, dtype, low=low, high=high, requires_grad=requires_grad)

    def _samples_with_alpha_helper(args, alphas, filter_fn=lambda arg_alpha: True):
        filtered_product = filter(filter_fn, product(args, alphas))  # type: ignore
        return (SampleInput(input, args=(arg,), kwargs=dict(alpha=alpha))
                for (input, arg), alpha in filtered_product)  # type: ignore

    int_alpha, float_alpha, complex_alpha = 2, 0.1, 1 + 0.6j

    if variant == 'tensor':
        samples = (  # type: ignore
            SampleInput(_make_tensor_helper((S, S)), args=(_make_tensor_helper((S, S)),)),
            SampleInput(_make_tensor_helper((S, S)), args=(_make_tensor_helper((S,)),)),
            SampleInput(_make_tensor_helper((S,)), args=(_make_tensor_helper((S, S)),)),
            SampleInput(_make_tensor_helper(()), args=(_make_tensor_helper(()),)),
            SampleInput(_make_tensor_helper(()), args=(_make_tensor_helper((S,)),)),
            SampleInput(_make_tensor_helper((S,)), args=(_make_tensor_helper(()),)),
        )

        if dtype.is_complex:
            alphas = [int_alpha, float_alpha, complex_alpha]
        elif dtype.is_floating_point:
            alphas = [int_alpha, float_alpha]
        else:
            alphas = [int_alpha]

        args = ((_make_tensor_helper((S, S)), _make_tensor_helper((S, S))),
                (_make_tensor_helper((S, S)), _make_tensor_helper((S,))),
                (_make_tensor_helper(()), _make_tensor_helper(())))
        samples += tuple(_samples_with_alpha_helper(args, alphas))  # type: ignore
    elif variant == 'scalar':
        # Scalar Other
        samples = (SampleInput(_make_tensor_helper((S, S)), args=(0.5,)),
                   SampleInput(_make_tensor_helper(()), args=(0.5,)),
                   SampleInput(_make_tensor_helper((S, S)), args=(1.5j,)),
                   SampleInput(_make_tensor_helper(()), args=(1.5j,)),
                   SampleInput(_make_tensor_helper((S, S)), args=(0.4 + 1.2j,)),
                   SampleInput(_make_tensor_helper(()), args=(1.2 + 1.76j,)))  # type: ignore

        scalar_args = [(_make_tensor_helper((S, S)), 0.5), (_make_tensor_helper(()), 0.5),
                       (_make_tensor_helper((S, S)), 2.7j), (_make_tensor_helper(()), 2.7j),
                       (_make_tensor_helper((S, S)), 1 - 2.7j), (_make_tensor_helper(()), 1 + 2.7j)]  # type: ignore

        alphas = [int_alpha, float_alpha, complex_alpha]

        def filter_fn(arg_alpha):
            arg, alpha = arg_alpha
            if isinstance(alpha, complex):
                if dtype.is_complex or isinstance(arg[1], complex):
                    return True
                else:
                    # complex alpha is valid only if either `self` or `other` is complex
                    return False

            # Non-Complex Alpha
            return True

        # Samples with alpha (scalar version) covers the following cases
        # self    | other   | alpha
        # -----------------------------------------
        # real    | real    | real (int and float)
        # real    | complex | real and complex
        # complex | real    | real and complex
        # complex | complex | real and complex
        #
        # It does not cover
        # real    | real    | complex
        # x = torch.randn(2, requires_grad=True, dtype=torch.float64)
        # torch.rsub(x, 1, alpha=1. + 1.6j)
        # RuntimeError: value cannot be converted to type double without overflow: (-1,-1.6)

        samples += tuple(_samples_with_alpha_helper(scalar_args, alphas, filter_fn=filter_fn))  # type: ignore
    else:
        raise Exception("Invalid variant!")

    return samples

def sample_inputs_cumulative_ops(op_info, device, dtype, requires_grad, supports_dtype_kwargs=True):
    def _make_tensor_helper(shape, low=None, high=None):
        return make_tensor(shape, device, dtype, low=low, high=high, requires_grad=requires_grad)

    samples = [
        SampleInput(_make_tensor_helper((S, S, S)), args=(0,)),
        SampleInput(_make_tensor_helper((S, S, S)), args=(1,)),
        SampleInput(_make_tensor_helper(()), args=(0,)),
    ]

    if supports_dtype_kwargs:
        # NOTE: if `dtype` is not same as input, then inplace variants fail with
        # `provided dtype must match the dtype of self tensor in cumsum`
        samples.append(SampleInput(_make_tensor_helper((S, S, S)), args=(1,), kwargs={'dtype': dtype}))

    return samples

def sample_inputs_unfold(op_info, device, dtype, requires_grad):
    test_cases = (
        ((), (0, 1, 1)),
        ((S, S, S, S), (0, 3, 1)),
        ((S, S, S, S), (1, 3, 1)),
        ((S, S, S, S), (2, 3, 1)),
        ((S, S, S, S), (3, 3, 1)),
        ((S, S, S, S), (0, 3, 2)),
        ((S, S, S, S), (1, 3, 2)),
        ((S, S, S, S), (2, 3, 2)),
        ((S, S, S, S), (3, 3, 2)),
        ((S, S, S, S), (0, 4, 1)),
        ((S, S, S, S), (1, 4, 1)),
        ((S, S, S, S), (2, 4, 1)),
        ((S, S, S, S), (3, 4, 1)),
        ((M,), (0, 3, 1)),
        ((M,), (0, 3, 2)),
        ((M,), (0, 3, 3)),
        ((1000,), (0, 3, 11)),
        ((1000,), (0, 2, 27)),
        ((10, 10), (0, 1, 2)),
        ((10, 10), (1, 2, 3)),
        ((10, 10), (1, 2, 2)),
        ((S, S, S), (2, 3, 2)),
    )

    sample_inputs = []
    for shape, arguments in test_cases:
        sample_inputs += [SampleInput(make_tensor(shape, device, dtype,
                                      low=None, high=None,
                                      requires_grad=requires_grad),
                                      args=arguments)]
    return sample_inputs

def sample_inputs_lerp(op_info, device, dtype, requires_grad):
    def _make_tensor_helper(shape, low=None, high=None):
        return make_tensor(shape, device, dtype, low=low, high=high, requires_grad=requires_grad)

    samples = (
        # no broadcast
        SampleInput(_make_tensor_helper((S, S)), args=(_make_tensor_helper((S, S)), 0.4)),
        # broadcast rhs
        SampleInput(_make_tensor_helper((S, S)), args=(_make_tensor_helper((S,)), 0.4)),
        # scalar tensor
        SampleInput(_make_tensor_helper(()), args=(_make_tensor_helper(()), 0.4)),
        # broadcast rhs scalar-tensor
        SampleInput(_make_tensor_helper((S, S)), args=(_make_tensor_helper(()), 0.4)),
        # broadcast rhs with weight tensor
        SampleInput(_make_tensor_helper((S, S)), args=(_make_tensor_helper((S,)), _make_tensor_helper((S, S)))),
        # broadcast rhs and weight tensor
        SampleInput(_make_tensor_helper((S, S)), args=(_make_tensor_helper((S, 1)), _make_tensor_helper((S,)))),

        # Broadcasts `self` : Issue with inplace-variants
        # Reference: https://github.com/pytorch/pytorch/issues/50747
        # SampleInput((_make_tensor_helper((S,)), _make_tensor_helper((S, S)), 0.4)),
        # SampleInput((_make_tensor_helper(()), _make_tensor_helper((S, S)), 0.4)),
        # SampleInput((_make_tensor_helper((S, 1)), _make_tensor_helper((S, S)), 0.4)),
        # SampleInput((_make_tensor_helper((S, 1)), _make_tensor_helper((S, S)), _make_tensor_helper((S, 1)))),
    )  # type: ignore

    if dtype.is_complex:
        samples = samples + (  # type: ignore
            # no broadcast
            SampleInput(_make_tensor_helper((S, S)), args=(_make_tensor_helper((S, S)), 0.4j)),
            SampleInput(_make_tensor_helper((S, S)), args=(_make_tensor_helper((S, S)), 1.2 + 0.1j)),
            # broadcast rhs
            SampleInput(_make_tensor_helper((S, S)), args=(_make_tensor_helper((S,)), 0.4j)),
            SampleInput(_make_tensor_helper((S, S)), args=(_make_tensor_helper((S, S)), 5.4 + 9j)),
            # scalar tensor
            SampleInput(_make_tensor_helper(()), args=(_make_tensor_helper(()), 0.4j)),
            SampleInput(_make_tensor_helper(()), args=(_make_tensor_helper(()), 6.1 + 0.004j)),
            # broadcast rhs scalar-tensor
            SampleInput(_make_tensor_helper((S, S)), args=(_make_tensor_helper(()), 0.4j)),
            SampleInput(_make_tensor_helper((S, S)), args=(_make_tensor_helper(()), 1 + 2j)),
        )

    return samples

foreach_unary_op_db: List[OpInfo] = [
    ForeachUnaryFuncInfo('exp'),
    ForeachUnaryFuncInfo('acos'),
    ForeachUnaryFuncInfo('asin'),
    ForeachUnaryFuncInfo('atan'),
    ForeachUnaryFuncInfo('cos'),
    ForeachUnaryFuncInfo('cosh'),
    ForeachUnaryFuncInfo('log'),
    ForeachUnaryFuncInfo('log10'),
    ForeachUnaryFuncInfo('log2'),
    ForeachUnaryFuncInfo('tan'),
    ForeachUnaryFuncInfo('tanh'),
    ForeachUnaryFuncInfo('sin'),
    ForeachUnaryFuncInfo('sinh'),

    ForeachUnaryFuncInfo('neg',
                         dtypes=all_types_and_complex(),
                         dtypesIfCPU=all_types_and_complex(),
                         dtypesIfCUDA=all_types_and_complex(),
                         sample_inputs_func=sample_inputs_foreach,
                         safe_casts_outputs=False),

    ForeachUnaryFuncInfo('sqrt',
                         dtypes=floating_types(),
                         dtypesIfCPU=floating_and_complex_types_and(torch.bfloat16),
                         dtypesIfCUDA=floating_and_complex_types_and(torch.half)),

    ForeachUnaryFuncInfo('ceil',
                         dtypes=floating_types(),
                         dtypesIfCPU=floating_types_and(torch.bfloat16),
                         dtypesIfCUDA=floating_types_and(torch.half)),

    ForeachUnaryFuncInfo('erf',
                         dtypes=floating_types(),
                         dtypesIfCPU=floating_types_and(torch.bfloat16),
                         dtypesIfCUDA=floating_types_and(torch.half)),

    ForeachUnaryFuncInfo('erfc',
                         dtypes=floating_types(),
                         dtypesIfCPU=floating_types_and(torch.bfloat16),
                         dtypesIfCUDA=floating_types_and(torch.half)),

    ForeachUnaryFuncInfo('expm1',
                         dtypes=floating_types(),
                         dtypesIfCPU=floating_types_and(torch.bfloat16),
                         dtypesIfCUDA=floating_types_and(torch.half)),

    ForeachUnaryFuncInfo('floor',
                         dtypes=floating_types(),
                         dtypesIfCPU=floating_types_and(torch.bfloat16),
                         dtypesIfCUDA=floating_types_and(torch.half)),

    ForeachUnaryFuncInfo('log1p',
                         dtypes=floating_types(),
                         dtypesIfCPU=floating_types_and(torch.bfloat16),
                         dtypesIfCUDA=floating_types_and(torch.half)),

    ForeachUnaryFuncInfo('round',
                         dtypes=floating_types(),
                         dtypesIfCPU=floating_types_and(torch.bfloat16),
                         dtypesIfCUDA=floating_types_and(torch.half)),

    ForeachUnaryFuncInfo('frac',
                         dtypes=floating_types(),
                         dtypesIfCPU=floating_types_and(torch.bfloat16),
                         dtypesIfCUDA=floating_types_and(torch.half)),

    ForeachUnaryFuncInfo('reciprocal',
                         dtypes=floating_types(),
                         dtypesIfCPU=floating_types_and(torch.bfloat16),
                         dtypesIfCUDA=floating_types_and(torch.half)),

    ForeachUnaryFuncInfo('sigmoid',
                         dtypes=floating_types(),
                         dtypesIfCPU=floating_types_and(torch.bfloat16),
                         dtypesIfCUDA=floating_types_and(torch.half)),

    ForeachUnaryFuncInfo('trunc',
                         dtypes=floating_types(),
                         dtypesIfCPU=floating_types_and(torch.bfloat16),
                         dtypesIfCUDA=floating_types_and(torch.half)),

    ForeachUnaryFuncInfo('abs',
                         dtypes=all_types_and_complex_and(torch.bfloat16, torch.half, torch.bool),
                         dtypesIfCPU=all_types_and_complex_and(torch.bfloat16, torch.half),
                         dtypesIfCUDA=all_types_and_complex_and(torch.bfloat16, torch.half, torch.bool),
                         safe_casts_outputs=False)
]

def reference_sign(x):
    if x.dtype == np.bool_:
        # `np.sign` doesn't support `bool`.
        # >>> np.sign(True)
        # ufunc 'sign' did not contain a loop
        # with signature matching types dtype('bool') -> dtype('bool')
        return np.sign(x, dtype=np.uint8).astype(np.bool_)
    return np.sign(x)


def reference_sgn(x):
    # NumPy doesn't have an equivalent to `torch.sgn` when the dtype is complex.
    # For complex inputs, `np.sign` returns sign(x.real) + 0j if x.real != 0 else sign(x.imag) + 0j.
    # while `torch.sgn` returns, 0 if abs(input) == 0 else input/abs(input)
    if x.dtype not in [np.complex64, np.complex128]:
        return reference_sign(x)

    out = (x / np.abs(x))
    if out.ndim == 0:
        # Handle x == 0 case
        if (x == 0):
            # Can't assign to np.complex object
            # So make a new one.
            return np.array(complex(0, 0), dtype=x.dtype)
        return out

    # Handle x == 0 case
    mask = (x == 0)
    out[mask] = complex(0, 0)
    return out


def reference_sigmoid(x):
    # 'scipy.special.expit' not supported for the input types
    if x.dtype in [np.complex64, np.complex128]:
        return (1 / (1 + np.exp(-x)))
    return scipy.special.expit(x)


def reference_lgamma(x):
    # scipy.special.gammaln returns `-inf` when input is `-inf`.
    # While Pytorch, C and C++, all return `inf` when input is `-inf`.
    # Reference:
    # https://en.cppreference.com/w/cpp/numeric/math/lgamma
    # https://en.cppreference.com/w/c/numeric/math/lgamma

    # To handle the above discrepancy,
    # we replace -inf with inf so values
    # that were originally -inf map to inf as expected
    if x.dtype.kind == 'f':
        x = np.where(x == float('-inf'), np.array(float('inf'), dtype=x.dtype), x)

    out = scipy.special.gammaln(x)

    if x.dtype == np.float16:
        # `scipy.special.gammaln` returns output of float32 when input is float16,
        # while `torch.lgamma` preserves `float16`. But due to smaller range of float16,
        # Pytorch version outputs `inf` while SciPy returns finite values.
        out = out.astype(np.float16)

    return out


# Operator database (sorted alphabetically)
op_db: List[OpInfo] = [
    UnaryUfuncInfo('abs',
                   aliases=('absolute', ),
                   ref=np.abs,
                   dtypes=all_types_and_complex_and(torch.half, torch.bfloat16),
                   dtypesIfCPU=all_types_and_complex_and(torch.half, torch.bfloat16),
                   dtypesIfCUDA=all_types_and_complex_and(torch.bool, torch.half, torch.bfloat16),
                   skips=(
                       SkipInfo('TestUnaryUfuncs', 'test_reference_numerics_extremal',
                                device_type='cpu', dtypes=[torch.cfloat, torch.cdouble]),
                       SkipInfo('TestUnaryUfuncs', 'test_reference_numerics_hard',
                                device_type='cpu', dtypes=[torch.cfloat]),
                       # Reference: https://github.com/pytorch/pytorch/issues/49224
                       SkipInfo('TestUnaryUfuncs', 'test_reference_numerics_normal',
                                dtypes=[torch.int8], active_if=TEST_WITH_ASAN),
                       # TODO: Fix test_out_arg_all_dtypes as torch.empty_like(expected_output) where expected_output=op(input)
                       # We can break the logic of the loop over all possible types but it is OK.
                       # https://github.com/pytorch/pytorch/blob/master/test/test_unary_ufuncs.py#L440-L449
                       SkipInfo('TestUnaryUfuncs', 'test_out_arg_all_dtypes',
                                dtypes=[torch.cfloat, torch.cdouble]),
                   ),
                   supports_inplace_autograd=False,
                   assert_autodiffed=True),
    # NOTE: CPU complex acos produces incorrect outputs (https://github.com/pytorch/pytorch/issues/42952)
    UnaryUfuncInfo('acos',
                   aliases=('arccos', ),
                   ref=np.arccos,
                   domain=(-1, 1),
                   handles_complex_extremals=False,
                   dtypes=all_types_and_complex_and(torch.bool),
                   dtypesIfCPU=all_types_and_complex_and(torch.bool, torch.bfloat16),
                   dtypesIfCUDA=all_types_and_complex_and(torch.bool, torch.half),
                   assert_autodiffed=True,
                   decorators=(precisionOverride({torch.float16: 1e-2,
                                                  torch.bfloat16: 1e-1,
                                                  torch.complex64: 1e-2}),),
                   safe_casts_outputs=True,
                   skips=(
                       # "rsqrt_cpu" not implemented for 'BFloat16'
                       SkipInfo('TestOpInfo', 'test_supported_backward', dtypes=(torch.bfloat16,)),
                       SkipInfo('TestUnaryUfuncs', 'test_reference_numerics_hard',
                                device_type='cpu', dtypes=[torch.cfloat, torch.cdouble]),
                       SkipInfo('TestGradients', 'test_fn_grad',
                                dtypes=[torch.cdouble], active_if=IS_WINDOWS),
                       SkipInfo('TestGradients', 'test_method_grad',
                                dtypes=[torch.cdouble], active_if=IS_WINDOWS),
                       SkipInfo('TestGradients', 'test_inplace_grad',
                                dtypes=[torch.cdouble], active_if=IS_WINDOWS),
                   )),
    # NOTE: the derivative for inplace acosh is not implemented
    UnaryUfuncInfo('acosh',
                   aliases=('arccosh', ),
                   ref=np.arccosh,
                   domain=(1, float('inf')),
                   dtypes=all_types_and_complex_and(torch.bool),
                   dtypesIfCPU=all_types_and_complex_and(torch.bool),
                   dtypesIfCUDA=all_types_and_complex_and(torch.bool, torch.half, torch.bfloat16),
                   safe_casts_outputs=True,
                   decorators=(precisionOverride({torch.bfloat16: 5e-2}),),
                   supports_inplace_autograd=False,
                   skips=(
                       # "rsqrt_cuda" not implemented for 'BFloat16'
                       SkipInfo('TestOpInfo', 'test_supported_backward', dtypes=(torch.bfloat16,)),
                       SkipInfo('TestUnaryUfuncs', 'test_reference_numerics_extremal',
                                device_type='cpu', dtypes=[torch.cfloat, torch.cdouble]),
                       SkipInfo('TestUnaryUfuncs', 'test_reference_numerics_hard',
                                device_type='cpu', dtypes=[torch.cfloat, torch.cdouble]),
                       SkipInfo('TestUnaryUfuncs', 'test_reference_numerics_extremal',
                                device_type='cuda', dtypes=[torch.cdouble],
                                active_if=IS_WINDOWS),
                       SkipInfo('TestUnaryUfuncs', 'test_reference_numerics_hard',
                                device_type='cuda', dtypes=[torch.cdouble],
                                active_if=IS_WINDOWS),
                       SkipInfo('TestUnaryUfuncs', 'test_reference_numerics_normal',
                                device_type='cuda', dtypes=[torch.cdouble],
                                active_if=IS_WINDOWS),
                       # Reference: https://github.com/pytorch/pytorch/issues/50692
                       SkipInfo('TestGradients', 'test_fn_grad',
                                device_type='cuda', dtypes=[torch.cdouble], active_if=IS_WINDOWS),
                       SkipInfo('TestGradients', 'test_method_grad',
                                device_type='cuda', dtypes=[torch.cdouble], active_if=IS_WINDOWS),
                   )),
    OpInfo('addmm',
           dtypes=floating_types(),
           dtypesIfCPU=all_types_and_complex_and(torch.float16, torch.bfloat16),
           # BFloat16 support on CUDA requires CUDA 11 and SM53
           dtypesIfCUDA=floating_types_and(torch.float16, torch.complex64, torch.complex128,
                                           *[torch.bfloat16] if CUDA11OrLater else []),
           dtypesIfROCM=floating_types_and(torch.half),
           assert_autodiffed=True,
           autodiff_nonfusible_nodes=['aten::add', 'aten::mm'],
           skips=(
               # Skips unsupported bfloat16 check because above support check
               #   doesn't work on all platforms
               SkipInfo('TestOpInfo', 'test_unsupported_dtypes', dtypes=(torch.bfloat16,)),
               # TODO: remove redundant method_tests() entries
               SkipInfo('TestOpInfo', 'test_duplicate_method_tests'),
               # addmm does not correctly warn when resizing out= inputs
               SkipInfo('TestCommon', 'test_out')),
           sample_inputs_func=sample_inputs_addmm),
    OpInfo('addr',
           dtypes=all_types_and_complex_and(torch.bool, torch.bfloat16, torch.float16),
           # Reference: https://github.com/pytorch/pytorch/issues/50747
           supports_inplace_autograd=False,
           skips=(
               # "addmv_impl_cpu" not implemented for 'Half'
               # at::cuda::blas::gemv: not implemented for N3c108BFloat16E
               SkipInfo('TestOpInfo', 'test_supported_backward', dtypes=(torch.float16, torch.bfloat16)),
               # Reference: https://github.com/pytorch/pytorch/issues/50747
               SkipInfo('TestCommon', 'test_variant_consistency_eager',
                        dtypes=all_types_and_complex_and(torch.bool, torch.bfloat16, torch.float16)),),
           sample_inputs_func=sample_inputs_addr),
    OpInfo('amax',
           dtypes=all_types_and(torch.float16, torch.bfloat16, torch.bool),
           sample_inputs_func=sample_inputs_amax_amin,
           skips=(
               # amax does not correctly warn when resizing out= inputs
               SkipInfo('TestCommon', 'test_out'),)),
    OpInfo('amin',
           dtypes=all_types_and(torch.float16, torch.bfloat16, torch.bool),
           sample_inputs_func=sample_inputs_amax_amin,
           skips=(
               # amin does not correctly warn when resizing out= inputs
               SkipInfo('TestCommon', 'test_out'),)),
    OpInfo('argmax',
           dtypes=all_types_and(torch.float16, torch.bfloat16),
           supports_autograd=False,
           sample_inputs_func=sample_inputs_argmax_argmin,
           skips=(
               # argmax does not correctly warn when resizing out= inputs
               SkipInfo('TestCommon', 'test_out'),)),
    OpInfo('argmin',
           dtypes=all_types_and(torch.float16, torch.bfloat16),
           supports_autograd=False,
           sample_inputs_func=sample_inputs_argmax_argmin,
           skips=(
               # argmin does not correctly warn when resizing out= inputs
               SkipInfo('TestCommon', 'test_out'),)),
    UnaryUfuncInfo('asin',
                   aliases=('arcsin', ),
                   ref=np.arcsin,
                   domain=(-1, 1),
                   supports_sparse=True,
                   decorators=(precisionOverride({torch.bfloat16: 1e-2}),),
                   safe_casts_outputs=True,
                   dtypes=all_types_and_complex_and(torch.bool),
                   dtypesIfCPU=all_types_and_complex_and(torch.bool, torch.bfloat16),
                   dtypesIfCUDA=all_types_and_complex_and(torch.bool, torch.half),
                   assert_autodiffed=True,
                   skips=(
                       # "rsqrt_cpu" not implemented for 'BFloat16'
                       SkipInfo('TestOpInfo', 'test_supported_backward', dtypes=(torch.bfloat16,)),
                       SkipInfo('TestUnaryUfuncs', 'test_reference_numerics_extremal',
                                device_type='cpu', dtypes=[torch.cfloat, torch.cdouble]),
                       SkipInfo('TestUnaryUfuncs', 'test_reference_numerics_hard',
                                device_type='cpu', dtypes=[torch.cfloat, torch.cdouble]),
                       SkipInfo('TestUnaryUfuncs', 'test_reference_numerics_extremal',
                                device_type='cuda', dtypes=[torch.cdouble],
                                active_if=IS_WINDOWS),
                       SkipInfo('TestUnaryUfuncs', 'test_reference_numerics_hard',
                                device_type='cuda', dtypes=[torch.cdouble],
                                active_if=IS_WINDOWS)
                   )),
    # NOTE: derivative for inplace asinh is not implemented
    UnaryUfuncInfo('asinh',
                   aliases=('arcsinh', ),
                   ref=np.arcsinh,
                   dtypes=all_types_and_complex_and(torch.bool),
                   dtypesIfCPU=all_types_and_complex_and(torch.bool),
                   dtypesIfCUDA=all_types_and_complex_and(torch.bool, torch.half, torch.bfloat16),
                   safe_casts_outputs=True,
                   decorators=(precisionOverride({torch.bfloat16: 5e-2}),),
                   supports_inplace_autograd=False,
                   skips=(
                       # "rsqrt_cuda" not implemented for 'BFloat16'
                       SkipInfo('TestOpInfo', 'test_supported_backward', dtypes=(torch.bfloat16,)),
                       SkipInfo('TestUnaryUfuncs', 'test_reference_numerics_extremal',
                                device_type='cpu', dtypes=[torch.cfloat, torch.cdouble]),
                       SkipInfo('TestUnaryUfuncs', 'test_reference_numerics_hard',
                                device_type='cpu', dtypes=[torch.cfloat, torch.cdouble]),
                       SkipInfo('TestUnaryUfuncs', 'test_reference_numerics_normal',
                                device_type='cpu', dtypes=[torch.cfloat, torch.cdouble]),
                       SkipInfo('TestUnaryUfuncs', 'test_reference_numerics_extremal',
                                device_type='cuda', dtypes=[torch.cdouble],
                                active_if=IS_WINDOWS),
                       SkipInfo('TestUnaryUfuncs', 'test_reference_numerics_hard',
                                device_type='cuda', dtypes=[torch.cdouble],
                                active_if=IS_WINDOWS),
                   )),
    UnaryUfuncInfo('atan',
                   aliases=('arctan', ),
                   ref=np.arctan,
                   dtypes=all_types_and_complex_and(torch.bool),
                   dtypesIfCPU=all_types_and_complex_and(torch.bool, torch.bfloat16),
                   dtypesIfCUDA=all_types_and_complex_and(torch.bool, torch.half),
                   assert_autodiffed=True,
                   decorators=(precisionOverride({torch.bfloat16: 1e-2}),),
                   safe_casts_outputs=True,
                   skips=(
                       SkipInfo('TestUnaryUfuncs', 'test_reference_numerics_extremal',
                                device_type='cpu', dtypes=[torch.cfloat, torch.cdouble]),
                       SkipInfo('TestUnaryUfuncs', 'test_reference_numerics_hard',
                                device_type='cpu', dtypes=[torch.cfloat, torch.cdouble]),
                       SkipInfo('TestUnaryUfuncs', 'test_reference_numerics_normal',
                                device_type='cpu', dtypes=[torch.cfloat, torch.cdouble]),
                       SkipInfo('TestUnaryUfuncs', 'test_reference_numerics_extremal',
                                device_type='cuda', dtypes=[torch.cfloat, torch.cdouble],
                                active_if=IS_WINDOWS),
                       SkipInfo('TestUnaryUfuncs', 'test_reference_numerics_hard',
                                device_type='cuda', dtypes=[torch.cfloat, torch.cdouble],
                                active_if=IS_WINDOWS),
                       SkipInfo('TestUnaryUfuncs', 'test_reference_numerics_normal',
                                device_type='cuda', dtypes=[torch.cfloat, torch.cdouble],
                                active_if=IS_WINDOWS),
                   )),
    UnaryUfuncInfo('atanh',
                   aliases=('arctanh', ),
                   ref=np.arctanh,
                   domain=(-1, 1),
                   dtypes=all_types_and_complex_and(torch.bool),
                   dtypesIfCPU=all_types_and_complex_and(torch.bool),
                   dtypesIfCUDA=all_types_and_complex_and(torch.bool, torch.half, torch.bfloat16),
                   safe_casts_outputs=True,
                   decorators=(precisionOverride({torch.bfloat16: 1e-2}),),
                   supports_inplace_autograd=False,
                   skips=(
                       SkipInfo('TestUnaryUfuncs', 'test_reference_numerics_extremal',
                                device_type='cpu', dtypes=[torch.cfloat, torch.cdouble]),
                       SkipInfo('TestUnaryUfuncs', 'test_reference_numerics_normal',
                                device_type='cpu', dtypes=[torch.cfloat, torch.cdouble]),
                       SkipInfo('TestUnaryUfuncs', 'test_reference_numerics_extremal',
                                device_type='cuda', dtypes=[torch.cfloat, torch.cdouble],
                                active_if=IS_WINDOWS),
                       SkipInfo('TestUnaryUfuncs', 'test_reference_numerics_hard',
                                device_type='cuda', dtypes=[torch.cfloat],
                                active_if=IS_WINDOWS),
                   )),
    OpInfo('broadcast_to',
           dtypes=all_types_and_complex_and(torch.bool, torch.float16, torch.bfloat16),
           supports_out=False,
           sample_inputs_func=sample_inputs_broadcast_to),
    UnaryUfuncInfo('bitwise_not',
                   ref=np.bitwise_not,
                   dtypes=integral_types_and(torch.bool),
                   dtypesIfCPU=None,
                   dtypesIfCUDA=None,
                   dtypesIfROCM=None,
                   supports_autograd=False),
    UnaryUfuncInfo('ceil',
                   ref=np.ceil,
                   dtypes=floating_types_and(torch.half),
                   dtypesIfCPU=floating_types_and(torch.bfloat16),
                   dtypesIfCUDA=floating_types_and(torch.half),
                   assert_autodiffed=True),
    HermitianOpInfo('cholesky',
                    op=torch.cholesky,
                    dtypes=floating_and_complex_types(),
                    check_batched_gradgrad=False,
                    sample_inputs_func=sample_inputs_linalg_cholesky,
                    decorators=[skipCUDAIfNoMagma, skipCUDAIfRocm, skipCPUIfNoLapack],
                    skips=(
                        # cuda gradchecks are slow
                        # see discussion https://github.com/pytorch/pytorch/pull/47761#issuecomment-747316775
                        SkipInfo('TestGradients', 'test_fn_gradgrad', device_type='cuda'),)
                    ),
    TriangularOpInfo('cholesky_inverse',
                     op=torch.cholesky_inverse,
                     dtypes=floating_and_complex_types(),
                     # TODO: RuntimeError: cholesky_inverse does not support automatic differentiation for outputs
                     # with complex dtype.
                     supports_complex_autograd=False,
                     check_batched_gradgrad=False,
                     decorators=[skipCUDAIfNoMagma, skipCPUIfNoLapack],
                     skips=(
                         # cholesky_inverse does not correctly warn when resizing out= inputs
                         SkipInfo('TestCommon', 'test_out'),)),
    UnaryUfuncInfo('clamp',
                   aliases=('clip', ),
                   decorators=(precisionOverride({torch.bfloat16: 7e-2, torch.float16: 1e-2}),),
                   ref=np.clip,
                   dtypes=all_types_and(torch.half, torch.bfloat16),
                   dtypesIfCPU=all_types_and(torch.bfloat16),
                   dtypesIfCUDA=all_types_and(torch.half, torch.bfloat16),
                   assert_autodiffed=True,
                   skips=(
                       # Reference: https://github.com/pytorch/pytorch/issues/54841
                       SkipInfo('TestUnaryUfuncs', 'test_reference_numerics_extremal',
                                device_type='cpu', dtypes=[torch.bfloat16]),
                   ),
                   sample_kwargs=sample_kwargs_clamp,
                   sample_inputs_func=sample_inputs_clamp),
    UnaryUfuncInfo('conj',
                   ref=np.conj,
                   dtypes=all_types_and_complex_and(torch.bool,
                                                    torch.bfloat16, torch.half),
                   dtypesIfCPU=None,
                   dtypesIfCUDA=None,
                   dtypesIfROCM=None,
                   skips=(
                       # File "test_unary_ufuncs.py", line 289, in test_reference_numerics
                       #  if not torch.can_cast(numpy_to_torch_dtype_dict[expected.dtype.type], dtype):
                       # KeyError: <class 'numpy.intc'>
                       # Following error in Windows CI
                       SkipInfo('TestUnaryUfuncs', 'test_reference_numerics_normal',
                                dtypes=[torch.int],
                                active_if=IS_WINDOWS),
                       SkipInfo('TestUnaryUfuncs', 'test_reference_numerics_hard',
                                dtypes=[torch.int],
                                active_if=IS_WINDOWS),
                   )),
    UnaryUfuncInfo('cos',
                   ref=np.cos,
                   dtypes=all_types_and_complex_and(torch.bool, torch.bfloat16),
                   dtypesIfCPU=all_types_and_complex_and(torch.bool, torch.bfloat16),
                   dtypesIfCUDA=all_types_and_complex_and(torch.bool, torch.half, torch.bfloat16),
                   assert_autodiffed=True,
                   handles_large_floats=False,
                   safe_casts_outputs=True,
                   decorators=(precisionOverride({torch.bfloat16: 1e-2}),),
                   skips=(
                       # "sin_cuda" not implemented for 'BFloat16'
                       SkipInfo('TestOpInfo', 'test_supported_backward', dtypes=(torch.bfloat16,)),
                       SkipInfo('TestUnaryUfuncs', 'test_reference_numerics_extremal',
                                dtypes=[torch.cfloat, torch.cdouble], active_if=IS_WINDOWS),
                       SkipInfo('TestUnaryUfuncs', 'test_reference_numerics_extremal', device_type='cpu',
                                dtypes=[torch.cfloat, torch.cdouble], active_if=IS_MACOS),
                   )),
    UnaryUfuncInfo('cosh',
                   ref=np_unary_ufunc_integer_promotion_wrapper(np.cosh),
                   dtypesIfCPU=all_types_and_complex_and(torch.bool),
                   dtypesIfCUDA=all_types_and_complex_and(torch.bool, torch.half),
                   safe_casts_outputs=True,
                   assert_autodiffed=True,
                   skips=(
                       # Reference: https://github.com/pytorch/pytorch/issues/48641
                       SkipInfo('TestUnaryUfuncs', 'test_reference_numerics_hard',
                                device_type='cpu', dtypes=[torch.int8]),
                       SkipInfo('TestUnaryUfuncs', 'test_reference_numerics_extremal',
                                dtypes=[torch.cfloat, torch.cdouble], active_if=IS_WINDOWS),
                       SkipInfo('TestUnaryUfuncs', 'test_reference_numerics_hard',
                                dtypes=[torch.cfloat, torch.cdouble], active_if=IS_WINDOWS),
                       SkipInfo('TestUnaryUfuncs', 'test_reference_numerics_extremal', device_type='cpu',
                                dtypes=[torch.cfloat, torch.cdouble], active_if=IS_MACOS),
                       SkipInfo('TestUnaryUfuncs', 'test_reference_numerics_hard', device_type='cpu',
                                dtypes=[torch.cfloat, torch.cdouble], active_if=IS_MACOS),
                   )),
    OpInfo('cumsum',
           dtypesIfCPU=all_types_and_complex_and(torch.bool),
           dtypesIfCUDA=all_types_and_complex_and(torch.bool, torch.half),
           skips=(
               # "cumsum_out_{cpu,cuda}" not implemented for 'Bool'
               SkipInfo('TestOpInfo', 'test_supported_dtypes',
                        dtypes=(torch.bool,)),
               # cumsum does not correctly warn when resizing out= inputs
               SkipInfo('TestCommon', 'test_out'),
           ),
           sample_inputs_func=sample_inputs_cumulative_ops),
    OpInfo('cumprod',
           dtypes=all_types_and_complex_and(torch.bool),
           dtypesIfCUDA=all_types_and_complex_and(torch.bool, torch.float16),
           skips=(
               # "cumprod_out_{cpu, cuda}" not implemented for 'Bool'
               SkipInfo('TestOpInfo', 'test_supported_dtypes',
                        dtypes=(torch.bool,)),
               # cumprod does not correctly warn when resizing out= inputs
               SkipInfo('TestCommon', 'test_out',
                        dtypes=[torch.float32]),
           ),
           sample_inputs_func=sample_inputs_cumprod),
    OpInfo('cummax',
           dtypesIfCPU=all_types_and(torch.bool),
           dtypesIfCUDA=all_types_and(torch.bool, torch.half),
           sample_inputs_func=partial(sample_inputs_cumulative_ops, supports_dtype_kwargs=False)),
    OpInfo('cummin',
           dtypesIfCPU=all_types_and(torch.bool),
           dtypesIfCUDA=all_types_and(torch.bool, torch.half),
           sample_inputs_func=partial(sample_inputs_cumulative_ops, supports_dtype_kwargs=False)),
    UnaryUfuncInfo('deg2rad',
                   ref=np.radians,
                   decorators=(precisionOverride({torch.bfloat16: 7e-1,
                                                  torch.float16: 7e-1}),),
                   dtypes=all_types_and(torch.bool, torch.half, torch.bfloat16),
                   dtypesIfCPU=all_types_and(torch.bool, torch.half, torch.bfloat16),
                   dtypesIfCUDA=all_types_and(torch.bool, torch.half, torch.bfloat16),
                   skips=(
                       # Reference: https://github.com/pytorch/pytorch/pull/51283#issuecomment-770614273
                       SkipInfo('TestUnaryUfuncs', 'test_reference_numerics_hard',
                                dtypes=[torch.bfloat16]),
                   ),
                   safe_casts_outputs=True),
    OpInfo('diff',
           op=torch.diff,
           dtypes=all_types_and_complex_and(torch.bool, torch.float16, torch.bfloat16),
           sample_inputs_func=sample_inputs_diff),
    OpInfo('div',
           variant_test_name='no_rounding_mode',
           dtypes=all_types_and_complex_and(torch.bool, torch.half, torch.bfloat16),
           sample_inputs_func=sample_inputs_div,
           skips=(SkipInfo('TestOpInfo', 'test_duplicate_method_tests'),),
           assert_autodiffed=True),
    OpInfo('div',
           variant_test_name='true_rounding',
           dtypes=all_types_and_complex_and(torch.bool, torch.half, torch.bfloat16),
           sample_inputs_func=partial(sample_inputs_div, rounding_mode='true'),
           skips=(SkipInfo('TestOpInfo', 'test_duplicate_method_tests'),),
           assert_autodiffed=True),
    OpInfo('div',
           variant_test_name='trunc_rounding',
           dtypes=all_types_and(torch.half, torch.bfloat16),
           sample_inputs_func=partial(sample_inputs_div, rounding_mode='trunc'),
           skips=(SkipInfo('TestOpInfo', 'test_duplicate_method_tests'),),
           assert_autodiffed=True),
    OpInfo('div',
           variant_test_name='floor_rounding',
           dtypes=all_types_and(torch.half, torch.bfloat16),
           sample_inputs_func=partial(sample_inputs_div, rounding_mode='floor'),
           skips=(SkipInfo('TestOpInfo', 'test_duplicate_method_tests'),),
           assert_autodiffed=True),
    UnaryUfuncInfo('exp',
                   ref=np_unary_ufunc_integer_promotion_wrapper(np.exp),
                   dtypes=all_types_and_complex_and(torch.bool, torch.half),
                   dtypesIfCPU=all_types_and_complex_and(torch.bool, torch.bfloat16),
                   dtypesIfCUDA=all_types_and_complex_and(torch.bool, torch.half, torch.bfloat16),
                   skips=(
                       # Reference: https://github.com/pytorch/pytorch/pull/50093#pullrequestreview-561791547
                       SkipInfo('TestUnaryUfuncs', 'test_reference_numerics_extremal', dtypes=[torch.bfloat16]),
                       SkipInfo('TestUnaryUfuncs', 'test_reference_numerics_hard', dtypes=[torch.bfloat16]),
                       SkipInfo('TestUnaryUfuncs', 'test_reference_numerics_normal', dtypes=[torch.bfloat16]),
                       # Reference: https://github.com/pytorch/pytorch/issues/48010
                       SkipInfo('TestUnaryUfuncs', 'test_reference_numerics_extremal',
                                device_type='cpu', dtypes=[torch.cfloat, torch.cdouble]),
                       SkipInfo('TestUnaryUfuncs', 'test_reference_numerics_hard',
                                device_type='cpu', dtypes=[torch.cfloat, torch.cdouble]),
                   ),
                   assert_autodiffed=True,
                   safe_casts_outputs=True),
    OpInfo('diag',
           dtypes=all_types_and_complex_and(torch.bool),
           dtypesIfCPU=all_types_and_complex_and(torch.bool),
           dtypesIfCUDA=all_types_and_complex_and(torch.bool, torch.half),
           sample_inputs_func=sample_inputs_diag,
           skips=(
               # diag does not correctly warn when resizing out= inputs
               SkipInfo('TestCommon', 'test_out'),)),
    UnaryUfuncInfo('frac',
                   ref=lambda x: np.modf(x)[0],
                   dtypes=floating_types_and(torch.bfloat16, torch.float16),
                   dtypesIfCPU=floating_types_and(torch.bfloat16, torch.float16),
                   dtypesIfCUDA=floating_types_and(torch.float16),
                   assert_autodiffed=True,
                   # Reference for disabling extremals
                   # https://github.com/pytorch/pytorch/issues/51948
                   handles_extremals=False),
    SpectralFuncInfo('fft.fft',
                     aten_name='fft_fft',
                     ref=np.fft.fft,
                     ndimensional=False,
                     dtypes=all_types_and_complex_and(torch.bool),
                     default_test_dtypes=floating_and_complex_types()),
    SpectralFuncInfo('fft.fftn',
                     aten_name='fft_fftn',
                     ref=np.fft.fftn,
                     ndimensional=True,
                     dtypes=all_types_and_complex_and(torch.bool),
                     default_test_dtypes=floating_and_complex_types(),
                     decorators=[precisionOverride(
                         {torch.float: 1e-4, torch.cfloat: 1e-4})],),
    SpectralFuncInfo('fft.hfft',
                     aten_name='fft_hfft',
                     ref=np.fft.hfft,
                     ndimensional=False,
                     dtypes=all_types_and_complex_and(torch.bool),
                     default_test_dtypes=floating_and_complex_types(),
                     check_batched_gradgrad=False),
    SpectralFuncInfo('fft.rfft',
                     aten_name='fft_rfft',
                     ref=np.fft.rfft,
                     ndimensional=False,
                     dtypes=all_types_and(torch.bool),
                     default_test_dtypes=floating_and_complex_types(),
                     check_batched_grad=False,
                     check_batched_gradgrad=False),
    SpectralFuncInfo('fft.rfftn',
                     aten_name='fft_rfftn',
                     ref=np.fft.rfftn,
                     ndimensional=True,
                     dtypes=all_types_and(torch.bool),
                     default_test_dtypes=floating_and_complex_types(),
                     check_batched_grad=False,
                     check_batched_gradgrad=False,
                     decorators=[precisionOverride({torch.float: 1e-4})],),
    SpectralFuncInfo('fft.ifft',
                     aten_name='fft_ifft',
                     ref=np.fft.ifft,
                     ndimensional=False,
                     dtypes=all_types_and_complex_and(torch.bool),
                     default_test_dtypes=floating_and_complex_types()),
    SpectralFuncInfo('fft.ifftn',
                     aten_name='fft_ifftn',
                     ref=np.fft.ifftn,
                     ndimensional=True,
                     dtypes=all_types_and_complex_and(torch.bool),
                     default_test_dtypes=floating_and_complex_types()),
    SpectralFuncInfo('fft.ihfft',
                     aten_name='fft_ihfft',
                     ref=np.fft.ihfft,
                     ndimensional=False,
                     dtypes=all_types_and(torch.bool),
                     default_test_dtypes=floating_types(),
                     check_batched_grad=False),
    SpectralFuncInfo('fft.irfft',
                     aten_name='fft_irfft',
                     ref=np.fft.irfft,
                     ndimensional=False,
                     dtypes=all_types_and_complex_and(torch.bool),
                     default_test_dtypes=floating_and_complex_types(),
                     check_batched_gradgrad=False),
    SpectralFuncInfo('fft.irfftn',
                     aten_name='fft_irfftn',
                     ref=np.fft.irfftn,
                     ndimensional=True,
                     dtypes=all_types_and_complex_and(torch.bool),
                     default_test_dtypes=floating_and_complex_types(),
                     check_batched_gradgrad=False),
    UnaryUfuncInfo('floor',
                   ref=np.floor,
                   dtypes=floating_types_and(torch.half),
                   dtypesIfCPU=floating_types_and(torch.bfloat16),
                   dtypesIfCUDA=floating_types_and(torch.half),
                   assert_autodiffed=True),
    OpInfo('flip',
           op=torch.flip,
           dtypes=all_types_and_complex_and(torch.bool, torch.half, torch.bfloat16),
           sample_inputs_func=sample_inputs_flip,
           supports_out=False),
    OpInfo('fliplr',
           op=torch.fliplr,
           dtypes=all_types_and_complex_and(torch.bool, torch.half, torch.bfloat16),
           sample_inputs_func=sample_inputs_fliplr_flipud,
           supports_out=False),
    OpInfo('flipud',
           op=torch.flipud,
           dtypes=all_types_and_complex_and(torch.bool, torch.half, torch.bfloat16),
           sample_inputs_func=sample_inputs_fliplr_flipud,
           supports_out=False),
    UnaryUfuncInfo('i0',
                   ref=np.i0,
                   decorators=(precisionOverride({torch.bfloat16: 3e-1,
                                                  torch.float16: 5e-1}),),
                   dtypes=floating_types_and(torch.bfloat16),
                   dtypesIfCPU=floating_types_and(torch.bfloat16),
                   dtypesIfCUDA=floating_types_and(torch.half, torch.bfloat16),
                   supports_autograd=False),
    OpInfo('floor_divide',
           dtypes=all_types_and(torch.half, torch.bfloat16),
           sample_inputs_func=sample_inputs_floor_divide,
           decorators=[_wrap_warn_once("floor_divide is deprecated, and will be removed")],
           skips=(
               # `test_duplicate_method_tests` doesn't raise any warning, as it doesn't actually
               # call the operator.
               SkipInfo('TestOpInfo', 'test_duplicate_method_tests'),),
           supports_autograd=False,
           ),
    UnaryUfuncInfo('frexp',
                   op=torch.frexp,
                   ref=np.frexp,
                   dtypesIfCPU=floating_types_and(torch.half),
                   dtypesIfCUDA=floating_types_and(torch.half),
                   # skip testing torch.frexp as it is not supported by ROCm platform yet
                   decorators=[skipCUDAIfRocm],
                   supports_out=False,
                   skips=(
                       # skips below tests as torch.frexp returns tuple-like (mantissa, exponent) as outputs,
                       # while theses tests currently requires output to a single tensor.
                       SkipInfo('TestUnaryUfuncs', 'test_batch_vs_slicing'),
                       SkipInfo('TestUnaryUfuncs', 'test_contig_vs_every_other'),
                       SkipInfo('TestUnaryUfuncs', 'test_contig_vs_transposed'),
                       SkipInfo('TestUnaryUfuncs', 'test_non_contig_expand'),
                       SkipInfo('TestUnaryUfuncs', 'test_variant_consistency'),

                       # skips test_reference_numerics due to error in Windows CI.
                       # The np.frexp returns exponent as np.intc dtype on Windows platform,
                       # and np.intc does not have the correspond torch dtype
                       SkipInfo('TestUnaryUfuncs', 'test_reference_numerics_normal',
                                active_if=IS_WINDOWS),
                       SkipInfo('TestUnaryUfuncs', 'test_reference_numerics_hard',
                                active_if=IS_WINDOWS),
                       SkipInfo('TestUnaryUfuncs', 'test_reference_numerics_extremal',
                                active_if=IS_WINDOWS),
                   )),
    OpInfo('linalg.householder_product',
           aten_name='linalg_householder_product',
           op=torch.linalg.householder_product,
           aliases=('orgqr', ),
           dtypes=floating_and_complex_types(),
           # TODO: backward uses in-place operations that vmap doesn't like
           check_batched_grad=False,
           check_batched_gradgrad=False,
           sample_inputs_func=sample_inputs_householder_product,
           decorators=[skipCUDAIfNoCusolver, skipCUDAIfRocm, skipCPUIfNoLapack,
                       # gradgrad checks are slow
                       DecorateInfo(slowTest, 'TestGradients', 'test_fn_gradgrad'), ]),

    OpInfo('inverse',
           op=torch.inverse,
           dtypes=floating_and_complex_types(),
           check_batched_gradgrad=False,
           sample_inputs_func=sample_inputs_linalg_invertible,
           decorators=[skipCUDAIfNoMagmaAndNoCusolver, skipCUDAIfRocm, skipCPUIfNoLapack],
           skips=(
               # cuda gradchecks are slow
               # see discussion https://github.com/pytorch/pytorch/pull/47761#issuecomment-747316775
               SkipInfo('TestGradients', 'test_fn_gradgrad', device_type='cuda'),)),
    HermitianOpInfo('linalg.cholesky',
                    aten_name='linalg_cholesky',
                    op=torch.linalg.cholesky,
                    dtypes=floating_and_complex_types(),
                    # TODO: RuntimeError: While computing batched gradients,
                    # got: vmap: Calling Tensor.as_strided is not supported
                    # unless the batch dims being vmapped over are at the front of the tensor (in memory layout).
                    check_batched_gradgrad=False,
                    sample_inputs_func=sample_inputs_linalg_cholesky,
                    decorators=[skipCUDAIfNoMagma, skipCUDAIfRocm, skipCPUIfNoLapack],
                    skips=(
                        # cuda gradchecks are slow
                        # see discussion https://github.com/pytorch/pytorch/pull/47761#issuecomment-747316775
                        SkipInfo('TestGradients', 'test_fn_gradgrad', device_type='cuda'),)
                    ),
    HermitianOpInfo('linalg.eigh',
                    aten_name='linalg_eigh',
                    op=torch.linalg.eigh,
                    dtypes=floating_and_complex_types(),
                    check_batched_gradgrad=False,
                    sample_inputs_func=sample_inputs_linalg_eigh,
                    output_func=lambda out: (out[0], abs(out[1])),  # gauge invariant loss function
                    decorators=[skipCUDAIfNoMagma, skipCUDAIfRocm, skipCPUIfNoLapack],
                    skips=(
                        # cuda gradchecks are slow
                        # see discussion https://github.com/pytorch/pytorch/pull/47761#issuecomment-747316775
                        SkipInfo('TestGradients', 'test_fn_gradgrad', device_type='cuda'),)
                    ),
    OpInfo('linalg.lstsq',
           aten_name='linalg_lstsq',
           op=torch.linalg.lstsq,
           dtypes=floating_and_complex_types(),
           supports_out=False,
           sample_inputs_func=sample_inputs_linalg_lstsq,
           check_batched_grad=False,
           check_batched_gradgrad=False,
           decorators=[skipCUDAIfNoMagma, skipCPUIfNoLapack],
           skips=(
               # skip because `linalg_lstsq` is not differentiable
               SkipInfo('TestGradients', 'test_fn_grad'),
               SkipInfo('TestCommon', 'test_variant_consistency_jit'),
           )),
    OpInfo('linalg.matrix_power',
           aliases=('matrix_power',),
           aten_name='linalg_matrix_power',
           dtypes=floating_and_complex_types(),
           supports_inplace_autograd=False,
           decorators=[skipCUDAIfNoMagmaAndNoCusolver, skipCPUIfNoLapack, skipCUDAIfRocm],
           sample_inputs_func=sample_inputs_linalg_matrix_power,),
    OpInfo('linalg.norm',
           op=torch.linalg.norm,
           dtypes=floating_and_complex_types_and(torch.float16, torch.bfloat16),
           decorators=[skipCUDAIfNoMagma, skipCPUIfNoLapack],
           sample_inputs_func=sample_inputs_linalg_norm,
           aten_name='linalg_norm',
           skips=(
               # "pow" not implemented for 'BFloat16' or 'half'
               SkipInfo('TestOpInfo', 'test_supported_backward',
                        dtypes=(torch.bfloat16, torch.float16)),
               # linalg.norm does not correctly warn when resizing out= inputs
               SkipInfo('TestCommon', 'test_out'),
           )),
    OpInfo('linalg.qr',
           aten_name='linalg_qr',
           op=torch.linalg.qr,
           dtypes=floating_and_complex_types(),
           supports_inplace_autograd=False,
           sample_inputs_func=sample_inputs_linalg_qr,
           decorators=[skipCUDAIfNoMagma, skipCUDAIfRocm, skipCPUIfNoLapack],
           skips=(
               # cuda gradchecks are slow
               # see discussion https://github.com/pytorch/pytorch/pull/47761#issuecomment-747316775
               SkipInfo('TestGradients', 'test_fn_gradgrad', device_type='cuda'),)),
    OpInfo('linalg.slogdet',
           aten_name='linalg_slogdet',
           op=torch.linalg.slogdet,
           dtypes=floating_and_complex_types(),
           sample_inputs_func=sample_inputs_linalg_invertible,
           output_func=itemgetter(1),
           decorators=[skipCUDAIfNoMagma, skipCUDAIfRocm, skipCPUIfNoLapack]),
    OpInfo('linalg.vector_norm',
           op=torch.linalg.vector_norm,
           dtypes=floating_and_complex_types_and(torch.float16, torch.bfloat16),
           decorators=[skipCUDAIfNoMagma, skipCPUIfNoLapack],
           sample_inputs_func=sample_inputs_linalg_vector_norm,
           aten_name='linalg_vector_norm',
           skips=(
               # "pow" not implemented for 'BFloat16' or 'half'
               SkipInfo('TestOpInfo', 'test_supported_backward',
                        dtypes=(torch.bfloat16, torch.float16)),
               # linalg.vector_norm does not correctly warn when resizing out= inputs
               SkipInfo('TestCommon', 'test_out'),
           )),
    UnaryUfuncInfo('log',
                   ref=np.log,
                   domain=(0, float('inf')),
                   dtypes=all_types_and_complex_and(torch.bool, torch.bfloat16),
                   dtypesIfCPU=all_types_and_complex_and(torch.bool, torch.bfloat16),
                   dtypesIfCUDA=all_types_and_complex_and(torch.bool, torch.half, torch.bfloat16),
                   assert_autodiffed=True,
                   safe_casts_outputs=True,
                   decorators=(precisionOverride({torch.bfloat16: 5e-2}),),
                   skips=(
                       SkipInfo('TestUnaryUfuncs', 'test_reference_numerics_extremal',
                                device_type='cpu', dtypes=[torch.cfloat, torch.cdouble],
                                active_if=IS_WINDOWS),
                   )),
    UnaryUfuncInfo('log10',
                   ref=np.log10,
                   domain=(0, float('inf')),
                   decorators=(precisionOverride({torch.bfloat16: 5e-2}),),
                   dtypes=all_types_and_complex_and(torch.bool, torch.bfloat16),
                   dtypesIfCPU=all_types_and_complex_and(torch.bool, torch.bfloat16),
                   assert_autodiffed=True,
                   dtypesIfCUDA=all_types_and_complex_and(torch.bool, torch.half, torch.bfloat16),
                   safe_casts_outputs=True,
                   skips=(
                       SkipInfo('TestUnaryUfuncs', 'test_reference_numerics_extremal',
                                device_type='cpu', dtypes=[torch.cfloat, torch.cdouble],
                                active_if=IS_WINDOWS),
                   )),
    UnaryUfuncInfo('log1p',
                   ref=np.log1p,
                   domain=(-1, float('inf')),
                   dtypesIfCPU=all_types_and(torch.bool, torch.bfloat16),
                   dtypesIfCUDA=all_types_and(torch.bool, torch.half, torch.bfloat16),
                   decorators=(precisionOverride({torch.bfloat16: 1e-1}),),
                   safe_casts_outputs=True,
                   assert_autodiffed=True),
    UnaryUfuncInfo('log2',
                   ref=np.log2,
                   domain=(0, float('inf')),
                   dtypes=all_types_and_complex_and(torch.bool, torch.bfloat16),
                   dtypesIfCPU=all_types_and_complex_and(torch.bool, torch.bfloat16),
                   dtypesIfCUDA=all_types_and_complex_and(torch.bool, torch.half, torch.bfloat16),
                   assert_autodiffed=True,
                   safe_casts_outputs=True,
                   decorators=(precisionOverride({torch.bfloat16: 1e-1}),),
                   skips=(
                       SkipInfo('TestUnaryUfuncs', 'test_reference_numerics_extremal',
                                dtypes=[torch.cfloat, torch.cdouble]),
                       SkipInfo('TestUnaryUfuncs', 'test_reference_numerics_normal',
                                dtypes=[torch.cfloat, torch.cdouble]),
                   )),
    UnaryUfuncInfo('logical_not',
                   ref=np.logical_not,
                   decorators=(precisionOverride({torch.bfloat16: 7e-1,
                                                  torch.float16: 5e-1}),),
                   dtypes=all_types_and_complex_and(torch.bool, torch.half, torch.bfloat16),
                   dtypesIfCPU=all_types_and_complex_and(torch.bool, torch.half, torch.bfloat16),
                   dtypesIfCUDA=all_types_and_complex_and(torch.bool, torch.half, torch.bfloat16),
                   safe_casts_outputs=True,
                   supports_autograd=False,
                   skips=(
                       # The function variant always returns BoolTensor
                       # while the inplace variant preserves the input dtype.
                       # >>> t = torch.randn(3)
                       # >>> torch.logical_not(t)
                       # tensor([False, False, False])
                       # >>> torch.logical_not(t).dtype
                       # torch.bool
                       # >>> t.logical_not_().dtype
                       # torch.float32
                       SkipInfo('TestUnaryUfuncs', 'test_variant_consistency',
                                dtypes=all_types_and_complex_and(torch.half, torch.bfloat16)),
                       SkipInfo('TestCommon', 'test_variant_consistency_eager',
                                dtypes=all_types_and_complex_and(torch.half, torch.bfloat16)),
                   )),
    OpInfo('lu',
           op=torch.lu,
           dtypes=floating_and_complex_types(),
           supports_inplace_autograd=False,
           check_batched_gradgrad=False,
           supports_out=False,
           sample_inputs_func=sample_inputs_lu,
           decorators=[skipCUDAIfNoMagmaAndNoCusolver, skipCUDAIfRocm, skipCPUIfNoLapack],
           skips=(
               # cuda gradchecks are slow
               # see discussion https://github.com/pytorch/pytorch/pull/47761#issuecomment-747316775
               SkipInfo('TestGradients', 'test_fn_gradgrad', device_type='cuda'),
               # we skip jit tests because lu_backward is impelemented as autograd.Function,
               # which does not support autograd with scripting
               SkipInfo('TestCommon', 'test_variant_consistency_jit'),
               # Skip operator schema test because this is a functional and not an operator
               SkipInfo('TestOperatorSignatures', 'test_get_torch_func_signature_exhaustive'),
           )),
    OpInfo('masked_fill',
           dtypes=all_types_and_complex_and(torch.bool, torch.half, torch.bfloat16),
           dtypesIfCPU=all_types_and_complex_and(torch.bool, torch.half, torch.bfloat16),
           dtypesIfCUDA=all_types_and_complex_and(torch.bool, torch.half, torch.bfloat16),
           sample_inputs_func=sample_inputs_masked_fill,
           skips=(
               SkipInfo('TestOpInfo', 'test_duplicate_method_tests'),
           ),
           supports_out=False),
    OpInfo('masked_scatter',
           dtypes=all_types_and_complex_and(torch.bool, torch.half, torch.bfloat16),
           dtypesIfCPU=all_types_and_complex_and(torch.bool, torch.half, torch.bfloat16),
           dtypesIfCUDA=all_types_and_complex_and(torch.bool, torch.half, torch.bfloat16),
           sample_inputs_func=sample_inputs_masked_scatter,
           skips=(
               SkipInfo('TestOpInfo', 'test_duplicate_method_tests'),
           ),
           supports_out=False),
    OpInfo('masked_select',
           dtypes=all_types_and_complex_and(torch.bool, torch.half, torch.bfloat16),
           dtypesIfCPU=all_types_and_complex_and(torch.bool, torch.half, torch.bfloat16),
           dtypesIfCUDA=all_types_and_complex_and(torch.bool, torch.half, torch.bfloat16),
           sample_inputs_func=sample_inputs_masked_select,
           supports_out=True,
           skips=(
               # masked_select does not correctly warn when resizing out= inputs
               SkipInfo('TestCommon', 'test_out'),
           )),
    OpInfo('max',
           op=torch.max,
           variant_test_name='binary',
           dtypes=all_types_and(torch.float16, torch.bfloat16, torch.bool),
           dtypesIfCPU=all_types_and(torch.float16, torch.bfloat16, torch.bool),
           dtypesIfCUDA=all_types_and(torch.float16, torch.bfloat16, torch.bool),
           sample_inputs_func=sample_inputs_max_min_binary,
           assert_autodiffed=True,),
    OpInfo('max',
           op=torch.max,
           variant_test_name='reduction_with_dim',
           dtypes=all_types_and(torch.float16, torch.bfloat16, torch.bool),
           dtypesIfCPU=all_types_and(torch.float16, torch.bfloat16, torch.bool),
           dtypesIfCUDA=all_types_and(torch.float16, torch.bfloat16, torch.bool),
           sample_inputs_func=sample_inputs_max_min_reduction_with_dim,
           skips=(
               # max does not correctly warn when resizing out= inputs
               SkipInfo('TestCommon', 'test_out'),)),
    OpInfo('max',
           op=torch.max,
           variant_test_name='reduction_no_dim',
           dtypes=all_types_and(torch.float16, torch.bfloat16, torch.bool),
           dtypesIfCPU=all_types_and(torch.float16, torch.bfloat16, torch.bool),
           dtypesIfCUDA=all_types_and(torch.float16, torch.bfloat16, torch.bool),
           supports_out=False,
           sample_inputs_func=sample_inputs_max_min_reduction_no_dim,),
    OpInfo('min',
           op=torch.min,
           variant_test_name='binary',
           dtypes=all_types_and(torch.float16, torch.bfloat16, torch.bool),
           dtypesIfCPU=all_types_and(torch.float16, torch.bfloat16, torch.bool),
           dtypesIfCUDA=all_types_and(torch.float16, torch.bfloat16, torch.bool),
           sample_inputs_func=sample_inputs_max_min_binary,
           assert_autodiffed=True,),
    OpInfo('min',
           op=torch.min,
           variant_test_name='reduction_with_dim',
           dtypes=all_types_and(torch.float16, torch.bfloat16, torch.bool),
           dtypesIfCPU=all_types_and(torch.float16, torch.bfloat16, torch.bool),
           dtypesIfCUDA=all_types_and(torch.float16, torch.bfloat16, torch.bool),
           sample_inputs_func=sample_inputs_max_min_reduction_with_dim,
           skips=(
               # min does not correctly warn when resizing out= inputs
               SkipInfo('TestCommon', 'test_out'),
           )),
    OpInfo('min',
           op=torch.min,
           variant_test_name='reduction_no_dim',
           dtypes=all_types_and(torch.float16, torch.bfloat16, torch.bool),
           dtypesIfCPU=all_types_and(torch.float16, torch.bfloat16, torch.bool),
           dtypesIfCUDA=all_types_and(torch.float16, torch.bfloat16, torch.bool),
           supports_out=False,
           sample_inputs_func=sample_inputs_max_min_reduction_no_dim,),
    UnaryUfuncInfo('neg',
                   aliases=('negative', ),
                   ref=np.negative,
                   dtypes=all_types_and_complex_and(torch.half, torch.bfloat16),
                   dtypesIfCPU=all_types_and_complex_and(torch.half, torch.bfloat16),
                   dtypesIfCUDA=all_types_and_complex_and(torch.half, torch.bfloat16),
                   assert_autodiffed=True,),
    OpInfo('outer',
           op=torch.outer,
           aliases=('ger', ),
           dtypes=all_types_and_complex_and(torch.bool, torch.float16, torch.bfloat16),
           sample_inputs_func=sample_inputs_outer,),
    OpInfo('prod',
           dtypes=all_types_and_complex_and(torch.bool),
           dtypesIfCUDA=all_types_and_complex_and(torch.bool, torch.float16, torch.bfloat16),
           skips=(
               # "cumprod_cuda" not implemented for 'BFloat16'
               SkipInfo('TestOpInfo', 'test_supported_backward', dtypes=(torch.bfloat16,)),
               # prod does not correctly warn when resizing out= inputs
               SkipInfo('TestCommon', 'test_out',
                        dtypes=[torch.float32]),
           ),
           sample_inputs_func=sample_inputs_prod),
    OpInfo('qr',
           op=torch.qr,
           dtypes=floating_and_complex_types(),
           sample_inputs_func=sample_inputs_linalg_qr,
           decorators=[skipCUDAIfNoMagma, skipCUDAIfRocm, skipCPUIfNoLapack],
           skips=(
               # cuda gradchecks are slow
               # see discussion https://github.com/pytorch/pytorch/pull/47761#issuecomment-747316775
               SkipInfo('TestGradients', 'test_fn_gradgrad', device_type='cuda'),)),
    UnaryUfuncInfo('rad2deg',
                   ref=np.degrees,
                   decorators=(precisionOverride({torch.bfloat16: 7e-1,
                                                  torch.float16: 7e-1}),),
                   dtypes=all_types_and(torch.bool, torch.half, torch.bfloat16),
                   dtypesIfCPU=all_types_and(torch.bool, torch.half, torch.bfloat16),
                   dtypesIfCUDA=all_types_and(torch.bool, torch.half, torch.bfloat16),
                   skips=(
                       # Reference: https://github.com/pytorch/pytorch/pull/51283#issuecomment-770614273
                       SkipInfo('TestUnaryUfuncs', 'test_reference_numerics_normal',
                                dtypes=[torch.bfloat16]),
                       SkipInfo('TestUnaryUfuncs', 'test_reference_numerics_hard',
                                dtypes=[torch.bfloat16]),
                       SkipInfo('TestUnaryUfuncs', 'test_reference_numerics_extremal',
                                dtypes=[torch.bfloat16]),
                   ),
                   safe_casts_outputs=True),
    UnaryUfuncInfo('round',
                   ref=np.round,
                   dtypes=floating_types_and(torch.half),
                   dtypesIfCPU=floating_types_and(torch.bfloat16),
                   dtypesIfCUDA=floating_types_and(torch.half),
                   assert_autodiffed=True,),
    UnaryUfuncInfo('sin',
                   ref=np.sin,
                   dtypes=all_types_and_complex_and(torch.bool, torch.bfloat16),
                   dtypesIfCPU=all_types_and_complex_and(torch.bool, torch.bfloat16),
                   dtypesIfCUDA=all_types_and_complex_and(torch.bool, torch.half),
                   assert_autodiffed=True,
                   handles_large_floats=False,
                   handles_complex_extremals=False,
                   safe_casts_outputs=True,
                   decorators=(precisionOverride({torch.bfloat16: 1e-2}),)),
    UnaryUfuncInfo('sinc',
                   ref=np_sinc_with_fp16_as_fp32,
                   dtypes=all_types_and_complex_and(torch.bool, torch.bfloat16),
                   dtypesIfCPU=all_types_and_complex_and(torch.bool, torch.bfloat16),
                   dtypesIfCUDA=all_types_and_complex_and(torch.bool, torch.half),
                   handles_large_floats=False,
                   handles_complex_extremals=False,
                   safe_casts_outputs=True,
                   decorators=(precisionOverride({torch.bfloat16: 1e-2,
                                                  torch.float16: 1e-2}),),
                   skips=(
                       # Reference: https://github.com/pytorch/pytorch/issues/49133
                       SkipInfo('TestUnaryUfuncs', 'test_reference_numerics_normal',
                                dtypes=[torch.cfloat]),
                   )),
    UnaryUfuncInfo('sinh',
                   ref=np_unary_ufunc_integer_promotion_wrapper(np.sinh),
                   dtypesIfCPU=all_types_and_complex_and(torch.bool),
                   dtypesIfCUDA=all_types_and_complex_and(torch.bool, torch.half),
                   safe_casts_outputs=True,
                   assert_autodiffed=True,
                   decorators=(precisionOverride({torch.float16: 1e-2}),),
                   skips=(
                       SkipInfo('TestUnaryUfuncs', 'test_reference_numerics_extremal',
                                device_type='cpu', dtypes=[torch.cfloat, torch.cdouble],
                                active_if=(IS_MACOS or IS_WINDOWS)),
                       SkipInfo('TestUnaryUfuncs', 'test_reference_numerics_hard',
                                device_type='cpu', dtypes=[torch.cfloat, torch.cdouble],
                                active_if=(IS_MACOS or IS_WINDOWS)),
                       # Reference: https://github.com/pytorch/pytorch/issues/48641
                       SkipInfo('TestUnaryUfuncs', 'test_reference_numerics_hard',
                                device_type='cpu', dtypes=[torch.int8]),
                   )),
    UnaryUfuncInfo('sign',
                   ref=reference_sign,
                   dtypes=all_types_and(torch.bfloat16, torch.half),
                   dtypesIfCPU=all_types_and(torch.bool, torch.bfloat16, torch.half),
                   dtypesIfCUDA=all_types_and(torch.bool, torch.bfloat16, torch.half),
                   skips=(
                       # Reference: https://github.com/pytorch/pytorch/issues/41245
                       SkipInfo('TestUnaryUfuncs', 'test_reference_numerics_extremal',
                                dtypes=[torch.bfloat16, torch.float16, torch.float32, torch.float64]),
                   )),
    UnaryUfuncInfo('sgn',
                   ref=reference_sgn,
                   dtypes=all_types_and_complex_and(torch.bool, torch.bfloat16, torch.half),
                   dtypesIfCPU=all_types_and_complex_and(torch.bool, torch.bfloat16, torch.half),
                   dtypesIfCUDA=all_types_and_complex_and(torch.bool, torch.bfloat16, torch.half),
                   skips=(
                       # Reference: https://github.com/pytorch/pytorch/issues/41245
                       SkipInfo('TestUnaryUfuncs', 'test_reference_numerics_extremal',
                                dtypes=[torch.bfloat16, torch.float16, torch.float32, torch.float64]),
                       # Reference: https://github.com/pytorch/pytorch/issues/53958
                       # Test fails in comparison on Nan as the `equal_nan` is True for
                       # comparing the CPU tensors.
                       SkipInfo('TestUnaryUfuncs', 'test_reference_numerics_extremal',
                                device_type='cpu', dtypes=[torch.complex64, torch.complex128]),
                       # Reference: https://github.com/pytorch/pytorch/issues/48486
                       SkipInfo('TestUnaryUfuncs', 'test_reference_numerics_hard',
                                device_type='cpu', dtypes=[torch.complex64])
                   )),
    OpInfo('rsub',
           dtypes=all_types_and_complex_and(torch.bfloat16, torch.half),
           variant_test_name='rsub_tensor',
           supports_out=False,
           supports_inplace_autograd=False,
           skips=(
               # Reference: https://github.com/pytorch/pytorch/issues/53797
               # JIT doesn't understand complex literals
               SkipInfo('TestCommon', 'test_variant_consistency_jit',
                        dtypes=[torch.cfloat, torch.cdouble]),
           ),
           sample_inputs_func=partial(sample_inputs_rsub, variant='tensor'),),
    OpInfo('rsub',
           dtypes=all_types_and_complex_and(torch.bfloat16, torch.half),
           variant_test_name='rsub_scalar',
           supports_out=False,
           supports_inplace_autograd=False,
           sample_inputs_func=partial(sample_inputs_rsub, variant='scalar'),
           skips=(
               # Reference: https://github.com/pytorch/pytorch/issues/53797
               # JIT doesn't understand complex literals
               SkipInfo('TestCommon', 'test_variant_consistency_jit',
                        dtypes=all_types_and_complex_and(torch.bfloat16, torch.half)),),
           assert_autodiffed=True,),
    UnaryUfuncInfo('signbit',
                   ref=np.signbit,
                   dtypes=all_types_and(torch.bfloat16, torch.half),
                   dtypesIfCPU=all_types_and(torch.bool, torch.bfloat16, torch.half),
                   dtypesIfCUDA=all_types_and(torch.bool, torch.bfloat16, torch.half),
                   supports_autograd=False,
                   skips=(
                       # signbit does not correctly warn when resizing out= inputs
                       SkipInfo('TestCommon', 'test_out'),
                   )),
    OpInfo('solve',
           op=torch.solve,
           dtypes=floating_and_complex_types(),
           sample_inputs_func=sample_inputs_legacy_solve,
           check_batched_gradgrad=False,
           decorators=[skipCUDAIfNoMagma, skipCUDAIfRocm, skipCPUIfNoLapack],
           # cuda gradchecks are slow
           # see discussion https://github.com/pytorch/pytorch/pull/47761#issuecomment-747316775
           skips=(SkipInfo('TestGradients', 'test_fn_gradgrad', device_type='cuda'),)),
    OpInfo('std',
           dtypes=floating_types_and(),
           dtypesIfCUDA=floating_and_complex_types_and(torch.half, torch.bfloat16),
           sample_inputs_func=sample_inputs_std_var,
           # TODO: std does support out in some signatures
           supports_out=False,
           supports_complex_autograd=False,
           # std has only partial support for complex and half (#51127)
           skips=(SkipInfo('TestOpInfo', 'test_unsupported_dtypes',
                           dtypes=[torch.half, torch.complex64, torch.complex128]),),
           assert_autodiffed=True,
           ),
    UnaryUfuncInfo('tan',
                   ref=np.tan,
                   dtypes=all_types_and_complex_and(torch.bool, torch.bfloat16),
                   dtypesIfCPU=all_types_and_complex_and(torch.bool, torch.bfloat16),
                   dtypesIfCUDA=all_types_and_complex_and(torch.bool, torch.half),
                   assert_autodiffed=True,
                   safe_casts_outputs=True,
                   skips=(
                       # "pow" not implemented for 'BFloat16' or 'half'
                       SkipInfo('TestOpInfo', 'test_supported_backward',
                                dtypes=(torch.bfloat16, torch.float16)),
                       SkipInfo('TestUnaryUfuncs', 'test_reference_numerics_extremal',
                                device_type='cpu', dtypes=[torch.bfloat16]),
                       SkipInfo('TestUnaryUfuncs', 'test_reference_numerics_hard',
                                device_type='cpu', dtypes=[torch.bfloat16]),
                       SkipInfo('TestUnaryUfuncs', 'test_reference_numerics_normal',
                                device_type='cpu', dtypes=[torch.bfloat16]),
                       SkipInfo('TestUnaryUfuncs', 'test_reference_numerics_extremal',
                                device_type='cpu', dtypes=[torch.cfloat, torch.cdouble],
                                active_if=(IS_MACOS or IS_WINDOWS)),
                       SkipInfo('TestUnaryUfuncs', 'test_reference_numerics_hard',
                                device_type='cpu', dtypes=[torch.cfloat, torch.cdouble],
                                active_if=(IS_MACOS or IS_WINDOWS)),
                       SkipInfo('TestUnaryUfuncs', 'test_reference_numerics_normal',
                                device_type='cpu', dtypes=[torch.cfloat, torch.cdouble],
                                active_if=(IS_MACOS or IS_WINDOWS)),
                       SkipInfo('TestUnaryUfuncs', 'test_reference_numerics_hard',
                                device_type='cuda', dtypes=[torch.float64],
                                active_if=TEST_WITH_ROCM),
                   )),
    UnaryUfuncInfo('tanh',
                   ref=np.tanh,
                   decorators=(precisionOverride({torch.bfloat16: 1e-2}),),
                   dtypes=all_types_and_complex_and(torch.bool),
                   dtypesIfCPU=all_types_and_complex_and(torch.bool, torch.bfloat16),
                   dtypesIfCUDA=all_types_and_complex_and(torch.bool, torch.half, torch.bfloat16),
                   assert_autodiffed=True,
                   safe_casts_outputs=True,
                   skips=(
                       # "tanh_backward_cpu" not implemented for 'BFloat16'
                       SkipInfo('TestOpInfo', 'test_supported_backward',
                                dtypes=(torch.bfloat16,)),
                       SkipInfo('TestUnaryUfuncs', 'test_reference_numerics_extremal',
                                device_type='cpu', dtypes=[torch.cfloat, torch.cdouble],
                                active_if=(IS_MACOS or IS_WINDOWS)),
                       SkipInfo('TestUnaryUfuncs', 'test_reference_numerics_hard',
                                device_type='cpu', dtypes=[torch.cfloat, torch.cdouble],
                                active_if=(IS_MACOS or IS_WINDOWS)),
                       SkipInfo('TestUnaryUfuncs', 'test_reference_numerics_normal',
                                device_type='cpu', dtypes=[torch.cfloat, torch.cdouble],
                                active_if=(IS_MACOS or IS_WINDOWS)),
                   )),
    OpInfo('tensor_split',
           dtypes=all_types_and_complex_and(torch.bool),
           dtypesIfCPU=all_types_and_complex_and(torch.bool, torch.bfloat16, torch.float16),
           dtypesIfCUDA=all_types_and_complex_and(torch.bool, torch.bfloat16, torch.float16),
           supports_out=False,
           skips=(SkipInfo('TestOpInfo', 'test_duplicate_method_tests'),),
           sample_inputs_func=sample_inputs_tensor_split,),
    OpInfo('triangular_solve',
           op=torch.triangular_solve,
           dtypes=floating_and_complex_types(),
           supports_out=False,
           sample_inputs_func=sample_inputs_legacy_solve,
           check_batched_gradgrad=False,
           decorators=[skipCUDAIfNoMagma, skipCUDAIfRocm, skipCPUIfNoLapack],
           # CUDA gradchecks are slow and triangular solve backward is a composite operation
           # see discussion https://github.com/pytorch/pytorch/pull/47761#issuecomment-747316775
           skips=(SkipInfo('TestGradients', 'test_fn_gradgrad', device_type='cuda'),)),
    UnaryUfuncInfo('trunc',
                   aliases=('fix', ),
                   ref=np.trunc,
                   dtypes=floating_types_and(torch.bfloat16),
                   dtypesIfCPU=floating_types_and(torch.bfloat16),
                   dtypesIfCUDA=floating_types_and(torch.float16),
                   assert_autodiffed=True),
    UnaryUfuncInfo('exp2',
                   aliases=('special.exp2', ),
                   ref=np_unary_ufunc_integer_promotion_wrapper(np.exp2),
                   dtypes=all_types_and(torch.bool, torch.half),
                   dtypesIfCPU=all_types_and(torch.bool, torch.half),
                   dtypesIfCUDA=all_types_and(torch.bool, torch.half),
                   safe_casts_outputs=True),
    UnaryUfuncInfo('expm1',
                   aliases=('special.expm1', ),
                   ref=np_unary_ufunc_integer_promotion_wrapper(np.expm1),
                   dtypes=all_types_and(torch.bool, torch.half),
                   dtypesIfCPU=all_types_and(torch.bool, torch.bfloat16),
                   dtypesIfCUDA=all_types_and(torch.bool, torch.half),
                   safe_casts_outputs=True,
                   assert_autodiffed=True,
                   skips=(
                       # Reference: https://github.com/pytorch/pytorch/pull/48926#issuecomment-739734774
                       SkipInfo('TestUnaryUfuncs', 'test_reference_numerics_extremal',
                                device_type='cpu', dtypes=[torch.bfloat16]),
                       SkipInfo('TestUnaryUfuncs', 'test_reference_numerics_hard',
                                device_type='cpu', dtypes=[torch.bfloat16]),
                       SkipInfo('TestUnaryUfuncs', 'test_reference_numerics_normal',
                                device_type='cpu', dtypes=[torch.bfloat16]),
                   )),
    UnaryUfuncInfo('nan_to_num',
                   ref=np.nan_to_num,
                   dtypes=all_types_and(torch.half, torch.bool),
                   dtypesIfCPU=None,
                   dtypesIfCUDA=None),
    UnaryUfuncInfo('reciprocal',
                   ref=np_unary_ufunc_integer_promotion_wrapper(np.reciprocal),
                   dtypes=all_types_and_complex_and(torch.bool, torch.half, torch.bfloat16),
                   dtypesIfCPU=None,
                   dtypesIfCUDA=None,
                   assert_autodiffed=True,
                   safe_casts_outputs=True,
                   skips=(
                       # Reference: https://github.com/pytorch/pytorch/issues/45690
                       SkipInfo('TestUnaryUfuncs', 'test_reference_numerics_extremal',
                                dtypes=[torch.cfloat, torch.cdouble]),
                       # Reference: https://github.com/pytorch/pytorch/pull/49102#issuecomment-744604601
                       SkipInfo('TestUnaryUfuncs', 'test_reference_numerics_extremal',
                                dtypes=[torch.bfloat16]),
                       SkipInfo('TestUnaryUfuncs', 'test_reference_numerics_hard',
                                dtypes=[torch.bfloat16]),
                       SkipInfo('TestUnaryUfuncs', 'test_reference_numerics_normal',
                                dtypes=[torch.bfloat16]),
                   )),
    UnaryUfuncInfo('rsqrt',
                   ref=lambda x: np.reciprocal(np.sqrt(x)),
                   domain=(0, float('inf')),
                   dtypes=all_types_and_complex_and(torch.bool),
                   dtypesIfCPU=all_types_and_complex_and(torch.bool),
                   dtypesIfCUDA=all_types_and_complex_and(torch.bool, torch.half),
                   decorators=(precisionOverride({torch.half: 5e-2}),),
                   safe_casts_outputs=True,
                   assert_autodiffed=True,
                   handles_complex_extremals=False),
    UnaryUfuncInfo('sqrt',
                   ref=np.sqrt,
                   supports_sparse=True,
                   domain=(0, float('inf')),
                   dtypes=all_types_and_complex_and(torch.bool, torch.bfloat16),
                   dtypesIfCPU=all_types_and_complex_and(torch.bool, torch.bfloat16),
                   dtypesIfCUDA=all_types_and_complex_and(torch.bool, torch.half, torch.bfloat16),
                   assert_autodiffed=True,
                   decorators=(precisionOverride({torch.bfloat16: 7e-2}),),
                   skips=(
                       # Reference: https://github.com/pytorch/pytorch/issues/47358
                       SkipInfo('TestUnaryUfuncs', 'test_reference_numerics_hard',
                                device_type='cpu', dtypes=[torch.cfloat, torch.cdouble],
                                active_if=IS_MACOS),
                       # Reference: https://github.com/pytorch/pytorch/pull/47293#issuecomment-721774436
                       SkipInfo('TestUnaryUfuncs', 'test_reference_numerics_hard',
                                dtypes=[torch.bfloat16])),
                   safe_casts_outputs=True,
                   handles_complex_extremals=False),
    UnaryUfuncInfo('square',
                   ref=np.square,
                   dtypes=all_types_and_complex_and(torch.bool),
                   dtypesIfCPU=all_types_and_complex_and(torch.bool),
                   dtypesIfCUDA=all_types_and_complex_and(torch.bool, torch.half, torch.bfloat16),
                   decorators=(precisionOverride({torch.complex64: 3e-4, torch.bfloat16: 3e-1}),),
                   skips=(
                       # Reference: https://github.com/pytorch/pytorch/issues/52549
                       SkipInfo('TestUnaryUfuncs', 'test_reference_numerics_hard',
                                dtypes=[torch.cfloat, torch.cdouble]),
                       # >>> t = torch.tensor(complex(-0.01, float("inf")))
                       # >>> np.square(t.numpy())
                       # (-inf-infj)
                       # >>> t.square()
                       # tensor(-inf-infj)
                       # >>> t.cuda().square()
                       # tensor(inf+nanj, device='cuda:0')
                       SkipInfo('TestUnaryUfuncs', 'test_reference_numerics_extremal',
                                device_type='cuda', dtypes=[torch.cfloat, torch.cdouble]),
                       # Reference: https://github.com/pytorch/pytorch/pull/52551#issuecomment-782596181
                       SkipInfo('TestUnaryUfuncs', 'test_reference_numerics_hard',
                                device_type='cuda', dtypes=[torch.bfloat16]),
                   ),),
    OpInfo('lerp',
           dtypes=floating_and_complex_types(),
           dtypesIfCUDA=floating_and_complex_types_and(torch.half),
           dtypesIfROCM=floating_and_complex_types_and(torch.half),
           sample_inputs_func=sample_inputs_lerp,
           skips=(
               SkipInfo('TestOpInfo', 'test_duplicate_method_tests'),
           ),
           assert_autodiffed=True),
    OpInfo('linalg.inv',
           aten_name='linalg_inv',
           op=torch.linalg.inv,
           dtypes=floating_and_complex_types(),
           sample_inputs_func=sample_inputs_linalg_invertible,
           check_batched_gradgrad=False,
           decorators=[skipCUDAIfNoMagmaAndNoCusolver, skipCUDAIfRocm, skipCPUIfNoLapack],
           skips=(
               # linalg_inv does not correctly warn when resizing out= inputs
               SkipInfo('TestCommon', 'test_out'),
           )),
    UnaryUfuncInfo('angle',
                   ref=np.angle,
                   dtypes=all_types_and_complex_and(torch.bool),
                   dtypesIfCPU=all_types_and_complex_and(torch.bool, torch.bfloat16, torch.float16),
                   dtypesIfCUDA=all_types_and_complex_and(torch.bool),
                   dtypesIfROCM=all_types_and_complex_and(torch.bool),
                   decorators=(precisionOverride({torch.float16: 1e-2,
                                                  torch.bfloat16: 1e-2}),),
                   safe_casts_outputs=True,
                   supports_complex_to_float=True),
    OpInfo('linalg.solve',
           aten_name='linalg_solve',
           op=torch.linalg.solve,
           dtypes=floating_and_complex_types(),
           sample_inputs_func=sample_inputs_linalg_solve,
           check_batched_gradgrad=False,
           decorators=[skipCUDAIfNoMagma, skipCUDAIfRocm, skipCPUIfNoLapack],
           skips=(SkipInfo('TestGradients', 'test_fn_gradgrad', device_type='cuda'),)),
    OpInfo('linalg.pinv',
           aten_name='linalg_pinv',
           op=torch.linalg.pinv,
           dtypes=floating_and_complex_types(),
           check_batched_grad=False,
           check_batched_gradgrad=False,
           sample_inputs_func=sample_inputs_linalg_invertible,
           decorators=[skipCUDAIfNoMagmaAndNoCusolver, skipCUDAIfRocm, skipCPUIfNoLapack],
           skips=(
               # cuda gradchecks are slow
               # see discussion https://github.com/pytorch/pytorch/pull/47761#issuecomment-747316775
               SkipInfo('TestGradients', 'test_fn_gradgrad', device_type='cuda'),)),
    HermitianOpInfo('linalg.pinv',
                    variant_test_name='hermitian',
                    aten_name='linalg_pinv',
                    op=torch.linalg.pinv,
                    dtypes=floating_and_complex_types(),
                    check_batched_grad=False,
                    check_batched_gradgrad=False,
                    sample_inputs_func=sample_inputs_linalg_pinv_hermitian,
                    decorators=[skipCUDAIfNoMagma, skipCUDAIfRocm, skipCPUIfNoLapack],
                    skips=(
                        # cuda gradchecks are slow
                        # see discussion https://github.com/pytorch/pytorch/pull/47761#issuecomment-747316775
                        SkipInfo('TestGradients', 'test_fn_gradgrad', device_type='cuda'),)
                    ),
    OpInfo('eig',
           op=torch.eig,
           dtypes=floating_and_complex_types(),
           sample_inputs_func=sample_inputs_eig,
           decorators=[
               skipCUDAIfNoMagma,
               skipCPUIfNoLapack,
               skipCUDAIfRocm
           ],),
    OpInfo('svd',
           op=torch.svd,
           dtypes=floating_and_complex_types(),
           sample_inputs_func=sample_inputs_svd,
           decorators=[
               skipCUDAIfNoMagmaAndNoCusolver,
               skipCUDAIfRocm,
               skipCPUIfNoLapack,
               # gradgrad checks are slow
               DecorateInfo(slowTest, 'TestGradients', 'test_fn_gradgrad'),
           ],
           skips=(
               # cuda gradchecks are very slow
               # see discussion https://github.com/pytorch/pytorch/pull/47761#issuecomment-747316775
               SkipInfo('TestGradients', 'test_fn_gradgrad', device_type='cuda'),)),
    OpInfo('linalg.svd',
           op=torch.linalg.svd,
           aten_name='linalg_svd',
           dtypes=floating_and_complex_types(),
           sample_inputs_func=sample_inputs_linalg_svd,
           decorators=[
               skipCUDAIfNoMagmaAndNoCusolver,
               skipCUDAIfRocm,
               skipCPUIfNoLapack,
               # gradgrad checks are slow
               DecorateInfo(slowTest, 'TestGradients', 'test_fn_gradgrad'),
           ],
           skips=(
               # cuda gradchecks are very slow
               # see discussion https://github.com/pytorch/pytorch/pull/47761#issuecomment-747316775
               SkipInfo('TestGradients', 'test_fn_gradgrad', device_type='cuda'),)),
    OpInfo('polar',
           dtypes=floating_types(),
           sample_inputs_func=sample_inputs_polar),
    OpInfo('pinverse',
           op=torch.pinverse,
           dtypes=floating_and_complex_types(),
           check_batched_grad=False,
           check_batched_gradgrad=False,
           supports_out=False,
           sample_inputs_func=sample_inputs_linalg_invertible,
           decorators=[skipCUDAIfNoMagmaAndNoCusolver, skipCUDAIfRocm, skipCPUIfNoLapack],
           skips=(
               # cuda gradchecks are slow
               # see discussion https://github.com/pytorch/pytorch/pull/47761#issuecomment-747316775
               SkipInfo('TestGradients', 'test_fn_gradgrad', device_type='cuda'),)),
    OpInfo('gather',
           dtypes=all_types_and_complex_and(torch.bool, torch.float16),
           dtypesIfCUDA=all_types_and_complex_and(torch.bool, torch.float16, torch.bfloat16),
           sample_inputs_func=sample_inputs_gather,
           ),
    OpInfo('index_fill',
           dtypes=all_types_and_complex_and(torch.bool, torch.float16, torch.bfloat16),
           supports_inplace_autograd=False,
           skips=(SkipInfo('TestOpInfo', 'test_duplicate_method_tests'),),
           supports_out=False,
           sample_inputs_func=sample_inputs_index_fill),
    OpInfo('index_copy',
           dtypes=all_types_and_complex_and(torch.bool, torch.float16, torch.bfloat16),
           supports_inplace_autograd=False,
           supports_out=False,
           sample_inputs_func=sample_inputs_index_copy),
    OpInfo('index_select',
           dtypes=all_types_and_complex_and(torch.bool, torch.float16, torch.bfloat16),
           skips=(
               # index_select does not correctly warn when resizing out= inputs
               SkipInfo('TestCommon', 'test_out'),
           ),
           sample_inputs_func=sample_inputs_index_select),
    OpInfo('index_add',
           dtypes=all_types_and_complex_and(torch.bool, torch.float16, torch.bfloat16),
           supports_out=False,
           sample_inputs_func=sample_inputs_index_add),
    OpInfo('__getitem__',
           dtypes=all_types_and_complex_and(torch.bool, torch.float16, torch.bfloat16),
           supports_out=False,
           supports_inplace_autograd=False,
           op=torch.Tensor.__getitem__,
           sample_inputs_func=sample_inputs_getitem,
           skips=(SkipInfo('TestCommon', 'test_variant_consistency_jit'),)),
    OpInfo('index_put',
           dtypes=all_types_and_complex_and(torch.bool, torch.float16, torch.bfloat16),
           supports_out=False,
           supports_inplace_autograd=True,
           sample_inputs_func=sample_inputs_index_put,
           skips=(
               SkipInfo('TestCommon', 'test_variant_consistency_jit'),
           )),
    OpInfo('sort',
           dtypes=all_types_and(torch.bool, torch.float16),
           # sort on CUDA is still in the TH, no torch.bool/torch.float16 support yet
           dtypesIfCUDA=all_types_and(torch.float16),
           dtypesIfROCM=all_types_and(torch.float16),
           sample_inputs_func=sample_inputs_sort,
           skips=(
               # sort does not correctly warn when resizing out= inputs
               SkipInfo('TestCommon', 'test_out'),
           )),
    OpInfo('stack',
           # gradcheck expects the input arguments as a flat list
           op=lambda *args, idx, **kwargs: torch.stack([*args], idx, **kwargs),
           dtypes=all_types_and_complex_and(torch.bool, torch.float16, torch.bfloat16),
           skips=(
               SkipInfo('TestCommon', 'test_variant_consistency_jit',
                        dtypes=all_types_and_complex_and(torch.bool, torch.float16, torch.bfloat16)),
               # stack does not correctly warn when resizing out= inputs
               SkipInfo('TestCommon', 'test_out'),
           ),
           sample_inputs_func=sample_inputs_stack),
    OpInfo('hstack',
           # gradcheck expects the input arguments as a flat list
           op=lambda *args, **kwargs: torch.hstack([*args], **kwargs),
           dtypes=all_types_and_complex_and(torch.bool, torch.float16, torch.bfloat16),
           skips=(
               SkipInfo('TestCommon', 'test_variant_consistency_jit',
                        dtypes=all_types_and_complex_and(torch.bool, torch.float16, torch.bfloat16)),
               # hstack does not correctly warn when resizing out= inputs
               SkipInfo('TestCommon', 'test_out')),
           sample_inputs_func=sample_inputs_hstack_dstack_vstack),
    OpInfo('unfold',
           op=lambda x, *args: x.unfold(*args),
           dtypes=all_types_and_complex_and(torch.bool, torch.float16, torch.bfloat16),
           supports_out=False,
           check_batched_gradgrad=False,
           skips=(
               # torch.unfold does not exist so we get a RuntimeError.
               SkipInfo('TestCommon', 'test_variant_consistency_jit',
                        dtypes=all_types_and_complex_and(torch.bool, torch.float16, torch.bfloat16)),
               # Skip operator schema test because this is a functional and not an operator
               SkipInfo('TestOperatorSignatures', 'test_get_torch_func_signature_exhaustive'),
           ),
           sample_inputs_func=sample_inputs_unfold),
    OpInfo('vstack',
           # gradcheck expects the input arguments as a flat list
           op=lambda *args, **kwargs: torch.vstack([*args], **kwargs),
           dtypes=all_types_and_complex_and(torch.bool, torch.float16, torch.bfloat16),
           skips=(
               SkipInfo('TestCommon', 'test_variant_consistency_jit',
                        dtypes=all_types_and_complex_and(torch.bool, torch.float16, torch.bfloat16)),
               # vstack does not correctly warn when resizing out= inputs
               SkipInfo('TestCommon', 'test_out'),
           ),
           sample_inputs_func=sample_inputs_hstack_dstack_vstack),
    OpInfo('dstack',
           # gradcheck expects the input arguments as a flat list
           op=lambda *args, **kwargs: torch.dstack([*args], **kwargs),
           dtypes=all_types_and_complex_and(torch.bool, torch.float16, torch.bfloat16),
           skips=(
               SkipInfo('TestCommon', 'test_variant_consistency_jit',
                        dtypes=all_types_and_complex_and(torch.bool, torch.float16, torch.bfloat16)),
               # dstack does not correctly warn when resizing out= inputs
               SkipInfo('TestCommon', 'test_out'),),
           sample_inputs_func=sample_inputs_hstack_dstack_vstack),
    OpInfo('movedim',
           dtypes=all_types_and_complex_and(torch.bool, torch.float16, torch.bfloat16),
           supports_out=False,
           sample_inputs_func=sample_movedim_moveaxis),
    OpInfo('moveaxis',
           dtypes=all_types_and_complex_and(torch.bool, torch.float16, torch.bfloat16),
           supports_out=False,
           sample_inputs_func=sample_movedim_moveaxis),
    ShapeFuncInfo('repeat',
                  op=lambda x, dims: x.repeat(dims),
                  ref=np.tile,
                  dtypes=all_types_and_complex_and(torch.bool, torch.float16, torch.bfloat16),
                  supports_out=False,
                  skips=(
                      # torch.repeat does not exist so we get a RuntimeError.
                      SkipInfo('TestCommon', 'test_variant_consistency_jit',
                               dtypes=all_types_and_complex_and(torch.bool, torch.float16, torch.bfloat16)),
                  ),
                  sample_inputs_func=sample_repeat_tile),
    OpInfo('take_along_dim',
           dtypes=all_types_and_complex_and(torch.bool, torch.float16),
           dtypesIfCUDA=all_types_and_complex_and(torch.bool, torch.float16, torch.bfloat16),
           supports_inplace_autograd=False,
           sample_inputs_func=sample_inputs_take_along_dim),
    ShapeFuncInfo('tile',
                  ref=np.tile,
                  dtypes=all_types_and_complex_and(torch.bool, torch.float16, torch.bfloat16),
                  supports_out=False,
                  sample_inputs_func=sample_repeat_tile),
    OpInfo('var',
           dtypes=floating_types_and(),
           dtypesIfCUDA=floating_and_complex_types_and(torch.half, torch.bfloat16),
           sample_inputs_func=sample_inputs_std_var,
           # TODO: revisit, some var signatures do support out (see std, too)
           supports_out=False,
           supports_complex_autograd=False,
           # var has only partial support for complex and half (#51127)
           skips=(SkipInfo('TestOpInfo', 'test_unsupported_dtypes',
                           dtypes=[torch.half, torch.complex64, torch.complex128]),),
           assert_autodiffed=True,
           ),
    OpInfo('xlogy',
           dtypes=all_types_and(torch.bool),
           dtypesIfCPU=all_types_and(torch.bool, torch.half, torch.bfloat16),
           dtypesIfCUDA=all_types_and(torch.bool, torch.half, torch.bfloat16),
           supports_inplace_autograd=True,
           safe_casts_outputs=True,
           sample_inputs_func=sample_inputs_xlogy),
    OpInfo('trace',
           dtypes=all_types_and_complex(),
           dtypesIfCUDA=all_types_and_complex_and(torch.bool, torch.half),
           supports_inplace_autograd=False,
           supports_out=False,
           sample_inputs_func=sample_inputs_trace),
    UnaryUfuncInfo('sigmoid',
<<<<<<< HEAD
                   ref=scipy_reference_wrapper(reference_sigmoid),
                   aliases=('special.expit', ),
=======
                   ref=reference_sigmoid if TEST_SCIPY else _NOTHING,
>>>>>>> 4865195c
                   decorators=(precisionOverride({torch.float16: 1e-2,
                                                  torch.bfloat16: 1e-2}),),
                   skips=(
                       SkipInfo('TestUnaryUfuncs', 'test_reference_numerics_extremal',
                                device_type='cpu', dtypes=[torch.cfloat, torch.cdouble]),
                       SkipInfo('TestUnaryUfuncs', 'test_reference_numerics_hard',
                                device_type='cpu', dtypes=[torch.cfloat, torch.cdouble]),
                       SkipInfo('TestUnaryUfuncs', 'test_reference_numerics_normal',
                                device_type='cpu', dtypes=[torch.cfloat, torch.cdouble])),
                   dtypes=all_types_and_complex_and(torch.bool, torch.bfloat16),
                   dtypesIfCPU=all_types_and_complex_and(torch.bool, torch.bfloat16),
                   dtypesIfCUDA=all_types_and(torch.bool, torch.half, torch.bfloat16),
                   safe_casts_outputs=True,
                   assert_autodiffed=True,
                   supports_complex_autograd=False),  # Reference: https://github.com/pytorch/pytorch/issues/48552
    UnaryUfuncInfo('digamma',
                   ref=scipy.special.digamma if TEST_SCIPY else _NOTHING,
                   decorators=(precisionOverride({torch.float16: 5e-1}),),
                   dtypes=all_types_and(torch.bool),
                   dtypesIfCPU=all_types_and(torch.bool),
                   dtypesIfCUDA=all_types_and(torch.bool, torch.half),
                   safe_casts_outputs=True),
    UnaryUfuncInfo('special.entr',
                   ref=scipy.special.entr if TEST_SCIPY else _NOTHING,
                   aten_name='special_entr',
                   decorators=(precisionOverride({torch.float16: 1e-1,
                                                  torch.bfloat16: 1e-1}),),
                   dtypes=all_types_and(torch.bool),
                   dtypesIfCPU=all_types_and(torch.bool, torch.bfloat16),
                   dtypesIfCUDA=all_types_and(torch.bool, torch.half, torch.bfloat16),
                   skips=(
                       SkipInfo('TestUnaryUfuncs', 'test_reference_numerics_hard',
                                dtypes=[torch.bfloat16, torch.float16]),
                   ),
                   supports_inplace_autograd=False,
                   safe_casts_outputs=True,
                   sample_inputs_func=sample_inputs_entr),
    UnaryUfuncInfo('erf',
                   ref=scipy.special.erf if TEST_SCIPY else _NOTHING,
                   aliases=('special.erf', ),
                   decorators=(precisionOverride({torch.float16: 1e-2,
                                                  torch.bfloat16: 1e-2}),),
                   dtypes=all_types_and(torch.bool),
                   dtypesIfCPU=all_types_and(torch.bool, torch.bfloat16),
                   dtypesIfCUDA=all_types_and(torch.bool, torch.half, torch.bfloat16),
                   assert_autodiffed=True,
                   safe_casts_outputs=True,
                   skips=(
                       # "pow" not implemented for 'BFloat16'
                       SkipInfo('TestOpInfo', 'test_supported_backward', dtypes=(torch.bfloat16,)),
                   )),
    UnaryUfuncInfo('erfc',
                   ref=scipy.special.erfc if TEST_SCIPY else _NOTHING,
                   aliases=('special.erfc', ),
                   decorators=(precisionOverride({torch.float16: 1e-2,
                                                  torch.bfloat16: 1e-2}),),
                   dtypes=all_types_and(torch.bool),
                   dtypesIfCPU=all_types_and(torch.bool, torch.bfloat16),
                   dtypesIfCUDA=all_types_and(torch.bool, torch.half),
                   assert_autodiffed=True,
                   safe_casts_outputs=True,
                   skips=(
                       # "pow" not implemented for 'BFloat16'
                       SkipInfo('TestOpInfo', 'test_supported_backward', dtypes=(torch.bfloat16,)),
                   )),
    UnaryUfuncInfo('erfinv',
                   ref=scipy.special.erfinv if TEST_SCIPY else _NOTHING,
                   aliases=('special.erfinv', ),
                   decorators=(precisionOverride({torch.float16: 1e-2,
                                                  torch.bfloat16: 1e-2,
                                                  torch.float32: 1e-4}),),
                   dtypes=all_types_and(torch.bool),
                   dtypesIfCPU=all_types_and(torch.bool, torch.bfloat16),
                   dtypesIfCUDA=all_types_and(torch.bool, torch.half),
                   safe_casts_outputs=True,
                   domain=(-1, 1),
                   skips=(
                       # "pow" not implemented for 'BFloat16'
                       SkipInfo('TestOpInfo', 'test_supported_backward', dtypes=(torch.bfloat16,)),
                       # Reference: https://github.com/pytorch/pytorch/pull/49155#issuecomment-742664611
                       SkipInfo('TestUnaryUfuncs', 'test_reference_numerics_extremal',
                                active_if=TEST_SCIPY and LooseVersion(scipy.__version__) < "1.4.0"),
                       SkipInfo('TestUnaryUfuncs', 'test_reference_numerics_hard',
                                active_if=TEST_SCIPY and LooseVersion(scipy.__version__) < "1.4.0"),
                       SkipInfo('TestUnaryUfuncs', 'test_reference_numerics_normal',
                                active_if=TEST_SCIPY and LooseVersion(scipy.__version__) < "1.4.0"),
                   )),
    UnaryUfuncInfo('lgamma',
                   ref=reference_lgamma if TEST_SCIPY else _NOTHING,
                   aliases=('special.gammaln', ),
                   decorators=(precisionOverride({torch.float16: 7e-1}),),
                   dtypes=all_types_and(torch.bool),
                   dtypesIfCPU=all_types_and(torch.bool, torch.bfloat16),
                   dtypesIfCUDA=all_types_and(torch.bool, torch.half),
                   skips=(
                       # "digamma" not implemented for 'BFloat16'
                       SkipInfo('TestOpInfo', 'test_supported_backward', dtypes=(torch.bfloat16,)),
                       # Reference: https://github.com/pytorch/pytorch/pull/50140#discussion_r552615345
                       SkipInfo('TestUnaryUfuncs', 'test_reference_numerics_extremal',
                                dtypes=[torch.bfloat16]),
                       SkipInfo('TestUnaryUfuncs', 'test_reference_numerics_hard',
                                device_type='cpu', dtypes=[torch.bfloat16]),
                       SkipInfo('TestUnaryUfuncs', 'test_reference_numerics_normal',
                                device_type='cpu', dtypes=[torch.bfloat16]),
                       # Reference: https://github.com/pytorch/pytorch/pull/50140#issuecomment-756150214
                       SkipInfo('TestUnaryUfuncs', 'test_reference_numerics_extremal',
                                dtypes=[torch.float32, torch.float64], active_if=IS_WINDOWS),
                       SkipInfo('TestUnaryUfuncs', 'test_reference_numerics_hard',
                                dtypes=[torch.float32, torch.float64], active_if=IS_WINDOWS),
                       SkipInfo('TestUnaryUfuncs', 'test_reference_numerics_normal',
                                dtypes=[torch.float32, torch.float64], active_if=IS_WINDOWS),
                   ),
                   safe_casts_outputs=True),
    UnaryUfuncInfo('logit',
                   ref=scipy.special.logit if TEST_SCIPY else _NOTHING,
                   domain=(0, 1),
                   decorators=(precisionOverride({torch.bfloat16: 5e-1,
                                                  torch.float16: 5e-1}),),
                   dtypes=all_types_and(torch.half),
                   dtypesIfCPU=all_types_and(torch.bool, torch.bfloat16),
                   dtypesIfCUDA=all_types_and(torch.bool, torch.half, torch.bfloat16),
                   sample_inputs_func=sample_inputs_logit,
                   safe_casts_outputs=True),
    UnaryUfuncInfo('special.logit',
                   aten_name='special_logit',
                   ref=scipy_reference_wrapper(lambda x: scipy.special.logit(x)),
                   domain=(0, 1),
                   decorators=(precisionOverride({torch.bfloat16: 5e-1,
                                                  torch.float16: 5e-1}),),
                   dtypes=all_types_and(torch.half),
                   dtypesIfCPU=all_types_and(torch.bool, torch.bfloat16),
                   dtypesIfCUDA=all_types_and(torch.bool, torch.half, torch.bfloat16),
                   safe_casts_outputs=True),
]

# Common operator groupings
unary_ufuncs = [op for op in op_db if isinstance(op, UnaryUfuncInfo)]
spectral_funcs = [op for op in op_db if isinstance(op, SpectralFuncInfo)]
sparse_unary_ufuncs = [op for op in op_db if isinstance(op, UnaryUfuncInfo) and op.supports_sparse is True]
shape_funcs = [op for op in op_db if isinstance(op, ShapeFuncInfo)]

def index_variable(shape, max_indices, device=torch.device('cpu')):
    if not isinstance(shape, tuple):
        shape = (shape,)
    index = torch.rand(*shape, device=device).mul_(max_indices).floor_().long()
    return index


def index_perm_variable(shape, max_indices):
    if not isinstance(shape, tuple):
        shape = (shape,)

    index = torch.randperm(max_indices).narrow(0, 0, reduce(mul, shape)).view(shape)
    return index


def gather_variable(shape, index_dim, max_indices, duplicate=False, device=torch.device('cpu')):
    assert len(shape) == 2
    assert index_dim < 2
    batch_dim = 1 - index_dim
    index = torch.zeros(*shape, dtype=torch.long, device=device)
    for i in range(shape[index_dim]):
        index.select(index_dim, i).copy_(
            torch.randperm(max_indices, device=device)[:shape[batch_dim]])
    if duplicate:
        index.select(batch_dim, 0).copy_(index.select(batch_dim, 1))
    return index


def bernoulli_scalar():
    return torch.tensor(0, dtype=torch.bool).bernoulli_()


def mask_not_all_zeros(shape):
    assert len(shape) > 0
    while True:
        result = torch.randn(shape).gt(0)
        if result.sum() > 0:
            return result


def uniform_scalar(offset=0, requires_grad=False):
    v = torch.rand(()) + offset
    v.requires_grad = requires_grad
    return v


def normal_scalar_clamp(amin, amax, requires_grad=False):
    v = torch.randn(()).clamp(amin, amax)
    v.requires_grad = requires_grad
    return v


def prod_zeros(dim_size, dim_select):
    assert len(dim_select) == 2
    result = torch.randn(dim_size, dim_size, dim_size)
    result.narrow(dim_select[0], 0, 1).narrow(dim_select[1], 1, 1).zero_()
    result.narrow(dim_select[0], 2, 1).narrow(dim_select[1], 3, 1).zero_()
    result.narrow(dim_select[0], 4, 1).narrow(dim_select[1], 3, 1).zero_()
    return result


non_differentiable = collections.namedtuple('non_differentiable', ['tensor'])


class dont_convert(tuple):
    pass


class NoArgsClass(object):
    def __iter__(self):
        return self

    def __next__(self):
        raise StopIteration()
    next = __next__  # Python 2 compatibility

    def __len__(self):
        return 0

NO_ARGS = NoArgsClass()

def ident(x):
    return x

# Do NOT add to this list. Method tests are being DEPRECATED and replaced by OpInfos.
# See https://github.com/pytorch/pytorch/wiki/Writing-tests-in-PyTorch-1.8
#
# (
#   method name,
#   input size/constructing fn,
#   args (tuple represents shape of a tensor arg),
#   test variant name (will be used at test name suffix),    // optional
#   (should_check_autodiff[bool], nonfusible_nodes, fusible_nodes) for autodiff, // optional
#   indices for possible dim arg,                            // optional
#   fn mapping output to part that should be gradcheck'ed,   // optional
#   kwargs                                                   // optional
# )
# Note: some functions have separate schema for (Tensor other) and (Scalar other),
#       and it's possible that we only support AD for Scalar version but not Tensor
#       version, and vice versa.
#       When writing tests, only scalar(float/int) input triggers the Scalar schema.
#       uniform_scalar produces a scalar **Tensor** which won't match Scalar input.
def method_tests():
    set_rng_seed(SEED)
    return [
        ('add', (S, S, S), ((S, S, S),), '', (True,)),
        ('add', (S, S, S), ((S, S),), 'broadcast_rhs', (True,)),
        ('add', (S, S), ((S, S, S),), 'broadcast_lhs', (True,)),
        ('add', (S, 1, S), ((M, S),), 'broadcast_all', (True,)),
        ('add', (), ((),), 'scalar', (True,)),
        ('add', (S, S, S), ((),), 'scalar_broadcast_rhs', (True,)),
        ('add', (), ((S, S, S),), 'scalar_broadcast_lhs', (True,)),
        ('add', (S, S, S), (3.14,), 'constant', (True,)),
        ('add', (), (3.14,), 'scalar_constant', (True,)),
        ('add', (S, S, S), (3.14j,), 'complex_scalar_constant', (True,)),
        ('__radd__', (S, S, S), (3.14,), 'constant', (True, 'aten::add')),
        ('__radd__', (), (3.14,), 'scalar_constant', (True, 'aten::add')),
        ('sub', (S, S, S), ((S, S, S),), '', (True,)),
        ('sub', (S, S, S), ((S, S),), 'broadcast_rhs', (True,)),
        ('sub', (S, S), ((S, S, S),), 'broadcast_lhs', (True,)),
        ('sub', (S, 1, S), ((M, S),), 'broadcast_all', (True,)),
        ('sub', (S, S, S), ((),), 'scalar_broadcast_rhs', (True,)),
        ('sub', (), ((S, S, S),), 'scalar_broadcast_lhs', (True,)),
        ('sub', (S, S, S), (3.14,), 'constant', (True,)),
        ('sub', (), (3.14,), 'scalar_constant', (True,)),
        ('sub', (S, S, S), (3.14j,), 'complex_scalar_constant', (True,)),
        ('__rsub__', (S, S, S), (3.14,), 'constant', (True, 'aten::rsub')),
        ('__rsub__', (), (3.14,), 'scalar_constant', (True, 'aten::rsub')),
        ('mul', (S, S, S), ((S, S, S),), '', (True,)),
        ('mul', (), ((),), 'scalar', (True,)),
        ('mul', (S, S, S), ((S, S),), 'broadcast_rhs', (True,)),
        ('mul', (S, S), ((S, S, S),), 'broadcast_lhs', (True,)),
        ('mul', (S, 1, S), ((M, S),), 'broadcast_all', (True,)),
        ('mul', (S, S, S), ((),), 'scalar_broadcast_rhs', (True,)),
        ('mul', (), ((S, S, S),), 'scalar_broadcast_lhs', (True,)),
        ('mul', (S, S, S), (3.14,), 'constant', (True,)),
        ('mul', (), (3.14,), 'scalar_constant', (True,)),
        # TODO(@anjali411): enable these tests
        # ('mul', (S, S, S), (3.14j,), 'imaginary_constant', (True,)),
        # ('mul', (), (3.14j,), 'imaginary_scalar_constant', (True,)),
        ('__rmul__', (S, S, S), (3.14,), 'constant', (True, 'aten::mul')),
        ('__rmul__', (), (3.14,), 'scalar_constant', (True, 'aten::mul')),
        ('div', (S, S, S), (torch.rand(S, S, S) + 0.1,), '', (True,)),
        ('div', (S, S, S), (torch.rand(S, S) + 0.1,), 'broadcast_rhs', (True,)),
        ('div', (S, S), (torch.rand(S, S, S) + 0.1,), 'broadcast_lhs', (True,)),
        ('div', (S, 1, S), (torch.rand(M, S) + 0.1,), 'broadcast_all', (True,)),
        ('div', (), (uniform_scalar(0.1),), 'scalar', (True,)),
        ('div', (S, S, S), (uniform_scalar(0.1),), 'scalar_broadcast_rhs', (True,)),
        ('div', (), (uniform_scalar(0.1),), 'scalar_broadcast_lhs', (True,)),
        ('div', torch.rand(S, S, S) + 1e-1, (3.14,), 'constant', (True,)),
        ('div', uniform_scalar(1e-1, requires_grad=True), (3.14,), 'scalar_constant', (True,)),
        ('true_divide', (S, S, S), (torch.rand(S, S, S) + 0.1,), '', (True,)),
        ('true_divide', (S, S, S), (torch.rand(S, S) + 0.1,), 'broadcast_rhs', (True,)),
        ('true_divide', (S, S), (torch.rand(S, S, S) + 0.1,), 'broadcast_lhs', (True,)),
        ('true_divide', (S, 1, S), (torch.rand(M, S) + 0.1,), 'broadcast_all', (True,)),
        ('true_divide', (), (uniform_scalar(0.1),), 'scalar', (True,)),
        ('true_divide', (S, S, S), (uniform_scalar(0.1),), 'scalar_broadcast_rhs', (True,)),
        ('true_divide', (), (uniform_scalar(0.1),), 'scalar_broadcast_lhs', (True,)),
        ('true_divide', torch.rand(S, S, S) + 1e-1, (3.14,), 'constant', (True,)),
        ('true_divide', uniform_scalar(1e-1, requires_grad=True), (3.14,), 'scalar_constant', (True,)),
        ('__rdiv__', torch.rand(S, S, S) + 1e-1, (3.14,), 'constant',
            (True, [], ['aten::mul', 'aten::reciprocal'])),
        ('__rdiv__', uniform_scalar(1e-1, requires_grad=True), (3.14,), 'scalar_constant',
            (True, [], ['aten::mul', 'aten::reciprocal'])),
        ('__rdiv__', torch.rand(S, S, S, dtype=torch.cdouble) + 1e-1, (3.14j,), 'complex_constant',
            (True, [], ['aten::mul', 'aten::reciprocal'])),
        ('__rdiv__', uniform_scalar(1e-1 * (1 + 1j), requires_grad=True), (3.14j,), 'complex_scalar_constant',
            (True, [], ['aten::mul', 'aten::reciprocal'])),
        ('div', (S, S, S), (torch.rand(S, S, S, dtype=torch.cdouble) + 0.1,), 'complex', (True,)),
        ('div', (S, S, S), (torch.rand(S, S, dtype=torch.cdouble) + 0.1,), 'complex_broadcast_rhs', (True,)),
        ('div', (S, S), (torch.rand(S, S, S, dtype=torch.cdouble) + 0.1,), 'complex_broadcast_lhs', (True,)),
        ('div', (S, 1, S), (torch.rand(M, S, dtype=torch.cdouble) + 0.1,), 'complex_broadcast_all', (True,)),
        ('div', (), (uniform_scalar(0.1j),), 'complex_scalar', (True,)),
        ('div', (S, S, S), (uniform_scalar(0.1j),), 'complex_scalar_broadcast_rhs', (True,)),
        ('div', (), (uniform_scalar(0.1j),), 'complex_scalar_broadcast_lhs', (True,)),
        ('div', torch.rand(S, S, S, dtype=torch.cdouble) + 1e-1, (3.14j,), 'complex_constant', (True,)),
        ('div', uniform_scalar(1e-1j, requires_grad=True), (3.14j,), 'complex_scalar_constant', (True,)),
        ('pow', torch.rand(S, S, S) + 1e-3, (torch.rand(S, S, S) + 0.1,), '', (True,)),
        ('pow', torch.rand(S, S, S) + 1e-3, (torch.rand(1,) + 0.1,), 'broadcast_rhs', (True,)),
        ('pow', torch.rand(1,) + 1e-3, (torch.rand(S, S, S) + 0.1,), 'broadcast_lhs', (True,)),
        ('pow', torch.rand(S, 1, S) + 1e-3, (torch.rand(1, S, 1) + 0.1,), 'broadcast_all', (True,)),
        ('pow', uniform_scalar(1e-3, requires_grad=True), (uniform_scalar(0.1),), 'scalar', (True,)),
        ('pow', torch.rand(S, S, S) + 1e-3, (uniform_scalar(0.1),), 'scalar_broadcast_rhs', (True,)),
        ('pow', uniform_scalar(1e-3, requires_grad=True), (torch.rand(S, S, S) + 0.1,), 'scalar_broadcast_lhs', (True,)),
        ('pow', torch.rand(S, S, S) + 1e-3, (3.14,), 'constant', (True,)),
        ('pow', torch.rand(S, S, S, dtype=torch.cdouble) + 1e-3 * (1 + 1j), (3.14,), 'complex_constant', (True,)),
        ('__rpow__', torch.rand(S, S, S) + 1e-3, (3.14,), 'constant', (True, 'aten::pow')),
        ('pow', uniform_scalar(1e-3, requires_grad=True), (3.14,), 'scalar_constant', (True,)),
        ('pow', uniform_scalar(1e-3 * (1 + 1j), requires_grad=True), (3.14,), 'complex_scalar_constant', (True,)),
        ('pow', uniform_scalar(1e-3 * (1 + 1j), requires_grad=True), (3.14j,), 'complex_imaginary_exponent', (True,)),
        ('__rpow__', uniform_scalar(1e-3, requires_grad=True), (3.14,), 'scalar_constant', (True, 'aten::pow')),
        ('float_power', torch.rand(S, S, S) + 1e-3, (torch.rand(S, S, S) + 0.1,), ''),
        ('float_power', torch.rand(S, S, S) + 1e-3, (torch.rand(1,) + 0.1,), 'broadcast_rhs'),
        ('float_power', torch.rand(1,) + 1e-3, (torch.rand(S, S, S) + 0.1,), 'broadcast_lhs'),
        ('float_power', torch.rand(S, 1, S) + 1e-3, (torch.rand(1, S, 1) + 0.1,), 'broadcast_all'),
        ('float_power', uniform_scalar(1e-3, requires_grad=True), (uniform_scalar(0.1),), 'scalar'),
        ('float_power', torch.rand(S, S, S) + 1e-3, (uniform_scalar(0.1),), 'scalar_broadcast_rhs'),
        ('float_power', uniform_scalar(1e-3, requires_grad=True), (torch.rand(S, S, S) + 0.1,), 'scalar_broadcast_lhs'),
        ('float_power', torch.rand(S, S, S) + 1e-3, (3.14,), 'constant'),
        ('transpose', (1, 2, 3), (1, 2), 'dim', (False,), [0, 1]),
        ('transpose', (), (0, 0), 'scalar', (False,)),
        ('transpose', (1,), (0, 0), '1d', (False,)),
        ('transpose', (L, L), (0, 1), '2d', (False,)),
        ('transpose', (S, S, S), (2, 0), '3d', (False,)),
        ('swapdims', (1, 2, 3), (1, 2), 'dim', (False,), [0, 1]),
        ('swapdims', (), (0, 0), 'scalar', (False,)),
        ('swapdims', (1,), (0, 0), '1d', (False,)),
        ('swapdims', (L, L), (0, 1), '2d', (False,)),
        ('swapdims', (S, S, S), (2, 0), '3d', (False,)),
        ('swapaxes', (1, 2, 3), (1, 2), 'dim', (False,), [0, 1]),
        ('swapaxes', (), (0, 0), 'scalar', (False,)),
        ('swapaxes', (1,), (0, 0), '1d', (False,)),
        ('swapaxes', (L, L), (0, 1), '2d', (False,)),
        ('swapaxes', (S, S, S), (2, 0), '3d', (False,)),
        ('t', (1, 2), NO_ARGS, '', (False,)),
        ('view', (S, S, S), (S * S, S), '', (False,)),
        ('view', (torch.Size([S * S, S]),), (S, S, S), 'size', (False,)),
        ('view', (S,), (S,), '1d', (False,)),
        ('view', (), (dont_convert(()),), 'scalar_to_scalar', (False,)),
        ('view', (), (1,), 'scalar_to_1d', (False,)),
        ('ravel', (S, S, S), NO_ARGS, '', (False,)),
        ('reshape', (S, S, S), (S * S, S), '', (False,)),
        ('reshape', (torch.Size([S * S, S]),), (S, S, S), 'size', (False,)),
        ('reshape', (S,), (S,), '1d', (False,)),
        ('reshape', (), (dont_convert(()),), 'scalar_to_scalar', (False,)),
        ('reshape', (), (1,), 'scalar_to_1d', (False,)),
        ('reshape_as', (S, S, S), (non_differentiable(torch.rand(S * S, S)),)),
        ('reshape_as', (), (non_differentiable(torch.tensor(42.)),), 'scalar'),
        ('reshape_as', (), (non_differentiable(torch.rand(1, 1)),), 'scalar_to_dims'),
        ('roll', (S, S, S), (0, 0), 'd0'),
        ('roll', (S, S, S), (1, 2), 'd12'),
        ('roll', (S, S, S), (0, 2,), 'd02'),
        ('roll', (S, S, S), (2, 0,), 'd20'),
        ('roll', (S, S, S), (-1, 0), 'neg_shift'),
        ('roll', (S, S, S), (10000, 1), 'loop_shift'),
        ('roll', (S, S, S), (2,), 'flattened'),
        ('roll', (S, S, S), ([1, 2, -1], [0, 1, 2]), 'three_dims'),
        ('rot90', (S, S, S), (1, [0, 1],), 'k1_d01'),
        ('rot90', (S, S, S), (1, [1, 2],), 'k1_d12'),
        ('rot90', (S, S, S), (1, [1, -1],), 'k1_neg_d'),
        ('rot90', (S, S, S), (), 'default'),
        ('view_as', (S, S, S), (non_differentiable(torch.rand(S * S, S)),)),
        ('view_as', (), (non_differentiable(torch.tensor(5.5)),), 'scalar'),
        ('view_as', (), (non_differentiable(torch.rand(1, 1)),), 'scalar_to_dims'),
        ('expand', (S, 1, 1), (S, S, S), '', (False,)),
        ('expand', (torch.Size([S, 1, S]),), (S, S, S), 'size', (False,)),
        ('expand', (S, 1), (S, S, S), 'new_dim', (False,)),
        ('expand', (1,), (S, S, S), '1_element', (False,)),
        ('expand', (1, S), (1, 1, S), 'new_dim_front_old_front_1', (False,)),
        ('expand', (), (dont_convert(()),), 'scalar_to_scalar'),
        ('expand', (), (1, 3, 2), 'scalar_to_dims', (False,)),
        ('expand_as', (S, 1, 1), (torch.rand(S, S, S),), '', (False,)),
        ('copysign', (S, S, S), ((S, S, S),), '', (False,)),
        ('copysign', (S, S, S), ((S, S),), 'broadcast_rhs', (False,)),
        ('copysign', (S, S), ((S, S, S),), 'broadcast_lhs', (False,)),
        ('copysign', (S, 1, S), ((M, S),), 'broadcast_all', (False,)),
        ('copysign', (S, S), (3.14,), 'scalar', (False,)),
        ('copysign', (S, S), (0.0,), 'scalar_pos_zero', (False,)),
        # TorchScript does not recognize -0.0: Issue #46848
        # https://github.com/pytorch/pytorch/issues/46848
        # ('copysign', (S, S), (-0.0,), 'scalar_neg_zero', (False,)),
        ('real', (S, S, S), NO_ARGS, 'complex'),
        ('imag', (S, S, S), NO_ARGS, 'complex'),
        ('view_as_real', (S, S, S), NO_ARGS, 'complex'),
        ('view_as_complex', (S, S, 2), NO_ARGS),
        ('complex', (S, S, S), ((S, S, S),), ''),
        ('atan2', (S, S, S), ((S, S, S),)),
        ('atan2', (), ((),), 'scalar'),
        ('atan2', (S, S, S), ((S,),), 'broadcast_rhs'),
        ('atan2', (S,), ((S, S, S),), 'broadcast_lhs'),
        ('atan2', (S, 1, S), ((S, S),), 'broadcast_all'),
        ('fmod', (S, S, S), (1.5,), '', (True,)),
        ('fmod', (), (1.5,), 'scalar', (True,)),
        ('fmod', (S, S, S), (non_differentiable(torch.rand(S, S, S) + 1.5),), 'tensor'),
        ('fmod', (S,), (non_differentiable(torch.rand(S, S, S) + 1.5),), 'tensor_broadcast_lhs'),
        ('fmod', (S, S, S), (non_differentiable(torch.rand(S) + 1.5),), 'tensor_broadcast_rhs'),
        ('fmod', (S, 1, S), (non_differentiable(torch.rand(S, S) + 1.5),), 'tensor_broadcast_all'),
        ('fmod', (), (non_differentiable(uniform_scalar(1.5)),), 'scalar_tensor'),
        ('fmod', (), (non_differentiable(torch.rand(S, S, S) + 1.5),), 'scalar_tensor_broadcast_lhs'),
        ('fmod', (S, S, S), (non_differentiable(uniform_scalar(1.5)),), 'scalar_tensor_broadcast_rhs'),
        ('hypot', (S, S), ((S, S),)),
        ('remainder', (S, S, S), (1.5,), '', (True,)),
        ('remainder', (), (1.5,), 'scalar', (True,)),
        ('remainder', (S, S, S), (non_differentiable(torch.rand(S, S, S) + 1.5),), 'tensor'),
        ('remainder', (S,), (non_differentiable(torch.rand(S, S, S) + 1.5),), 'tensor_broadcast_lhs'),
        ('remainder', (S, 1, S), (non_differentiable(torch.rand(S, S) + 1.5),), 'tensor_broadcast_all'),
        ('remainder', (), (non_differentiable(uniform_scalar(1.5)),), 'scalar_tensor'),
        ('remainder', (), (non_differentiable(torch.rand(S, S, S) + 1.5),), 'scalar_tensor_broadcast_lhs'),
        ('lerp', (S,), ((S, S, S), 0.4), 'broadcast_lhs', (True,)),
        ('lerp', (S, 1, S), ((S, S), 0.4), 'broadcast_all', (True,)),
        ('lerp', (), ((S, S, S), 0.4), 'scalar_broadcast_lhs', (True,)),
        ('lerp', (S, 1, S), ((S, S), (S, 1, 1, S)), 'tensor_broadcast_all', (True,)),
        ('mean', (S, S, S), NO_ARGS, '', (True,)),
        ('mean', (S, S, S), (1,), 'dim', (True,), [0]),
        ('mean', (S, S, S), (1, True,), 'keepdim_dim', (True,), [0]),
        ('mean', (), NO_ARGS, 'scalar', (True,)),
        ('mean', (), (0,), 'scalar_dim', (True,), [0]),
        ('mean', (), (0, True,), 'scalar_keepdim_dim', (True,), [0]),
        ('mean', (S, S, S), (), 'dtype', (True,), (), (), ident, {'dtype': torch.float64}),
        ('kthvalue', (S, S, S), (2,)),
        ('kthvalue', (S, S, S), (2, 1,), 'dim', (), [1]),
        ('kthvalue', (S, S, S), (2, 1,), 'dim_alert_nondeterministic', (), [1],
            [skipMeta, expectedAlertNondeterministic('kthvalue CUDA', 'cuda')]),
        ('kthvalue', (S, S, S), (2, 1, True,), 'keepdim_dim', (), [1]),
        ('kthvalue', (S,), (2, 0,), 'dim_1d', (), [1]),
        ('kthvalue', (S,), (2, 0, True,), 'keepdim_dim_1d', (), [1]),
        ('kthvalue', (), (1,), 'scalar', (), ()),
        ('kthvalue', (), (1, 0,), 'scalar_dim', (), [1]),
        ('kthvalue', (), (1, 0, True), 'scalar_keepdim_dim', (), [1]),
        ('quantile', (S, S, S), (0.5,)),
        ('quantile', (S, S, S), (0.5, 0), 'dim', (), [1]),
        ('quantile', (S, S, S), (0.5, None, True), 'keepdim'),
        ('quantile', (S, S, S), (0.5, 0, True), 'keepdim_dim', (), [1]),
        ('quantile', (), (0.5,), 'scalar'),
        ('nanquantile', (S, S, S), (0.5,)),
        ('nanquantile', (S, S, S), (0.5, 0), 'dim', (), [1]),
        ('nanquantile', (S, S, S), (0.5, None, True), 'keepdim'),
        ('nanquantile', (S, S, S), (0.5, 0, True), 'keepdim_dim', (), [1]),
        ('nanquantile', (), (0.5,), 'scalar'),
        ('median', (S, S, S), NO_ARGS),
        ('median', (S, S, S), (1,), 'dim', (), [0]),
        ('median', (S, S, S), (1,), 'dim_alert_nondeterministic', (), [0],
            [skipMeta, expectedAlertNondeterministic('median CUDA with indices output', 'cuda')]),
        ('median', (S, S, S), (1, True,), 'keepdim_dim', (), [0]),
        ('median', (), NO_ARGS, 'scalar'),
        ('median', (), (0,), 'scalar_dim', (), [0]),
        ('median', (), (0, True,), 'scalar_keepdim_dim', (), [0]),
        ('nanmedian', (S, S, S), NO_ARGS),
        ('nanmedian', (S, S, S), (1,), 'dim', (), [0]),
        ('nanmedian', (S, S, S), (1, True,), 'keepdim_dim', (), [0]),
        ('nanmedian', (), NO_ARGS, 'scalar'),
        ('nanmedian', (), (0,), 'scalar_dim', (), [0]),
        ('nanmedian', (), (0, True,), 'scalar_keepdim_dim', (), [0]),
        ('mode', (S, S, S), NO_ARGS),
        ('mode', (S, S, S), (1,), 'dim', (), [0]),
        ('mode', (S, S, S), (1, True,), 'keepdim_dim', (), [0]),
        ('mode', (), NO_ARGS, 'scalar'),
        ('mode', (), (0,), 'scalar_dim', (), [0]),
        ('mode', (), (0, True,), 'scalar_keepdim_dim', (), [0]),
        ('sum', (S, S, S), NO_ARGS),
        ('sum', (S, S, S), (1,), 'dim', (), [0]),
        ('sum', (S, S, S), (1, True,), 'keepdim_dim', (), [0]),
        ('sum', (), NO_ARGS, 'scalar'),
        ('sum', (), (0,), 'scalar_dim', (), [0]),
        ('sum', (), (0, True,), 'scalar_keepdim_dim', (), [0]),
        ('sum', (S, S, S), ([1, 2],), 'multi_dim'),
        ('sum', (S, S, S), ([1, 2], True,), 'multi_dim_keepdim'),
        ('nansum', (S, S, S), NO_ARGS),
        ('nansum', (S, S, S), (1,), 'dim', (), [0]),
        ('nansum', (S, S, S), (1, True,), 'keepdim_dim', (), [0]),
        ('nansum', (), NO_ARGS, 'scalar'),
        ('nansum', (), (0,), 'scalar_dim', (), [0]),
        ('nansum', (), (0, True,), 'scalar_keepdim_dim', (), [0]),
        ('nansum', (S, S, S), ([1, 2],), 'multi_dim'),
        ('nansum', (S, S, S), ([1, 2], True,), 'multi_dim_keepdim'),
        ('var_mean', (S, S, S), NO_ARGS, ''),
        ('var_mean', (S, S, S), (1,), 'dim', [0]),
        ('var_mean', (S, S, S), (1, True, True), 'keepdim_dim', [0]),
        ('var_mean', (S,), (0,), 'dim_1d', [0]),
        ('var_mean', (S,), (0, True, True), 'keepdim_dim_1d', [0]),
        ('std_mean', (S, S, S), NO_ARGS, ''),
        ('std_mean', (S, S, S), (1,), 'dim', [0]),
        ('std_mean', (S, S, S), (1, True, True), 'keepdim_dim', [0]),
        ('std_mean', (S,), (0,), 'dim_1d', [0]),
        ('std_mean', (S,), (0, True, True), 'keepdim_dim_1d', [0]),
        ('renorm', (S, S, S), (2, 1, 0.5), 'dim', (), [1]),
        ('renorm', (S, S, S), (1, 2, 3), 'norm_1'),
        ('renorm', (S, S, S), (inf, 2, 0.5), 'norm_inf'),
        ('logcumsumexp', (S, S, S), (0,), 'dim0', (), [0]),
        ('logcumsumexp', (S, S, S), (1,), 'dim1', (), [0]),
        ('logcumsumexp', (), (0,), 'dim0_scalar', (), [0]),
        ('log_softmax', (S, S, S), (1, torch.float64,), 'kwarg_dtype_would_break_jit_loader', (True,)),
        ('addmm', (S, M), ((S, S), (S, M)), '', (True, ['aten::add', 'aten::mm'])),
        ('addmm', (1,), ((S, S), (S, M)), 'broadcast_lhs', (True, ['aten::add', 'aten::mm'])),
        ('addmm', (S, M), ((S, S), (S, M)), 'coef', (True,), (), (), ident, {'beta': 0.2, 'alpha': 0.6}),
        ('addmm', (1,), ((S, S), (S, M)), 'broadcast_lhs_coef', (True,), (), (), ident, {'beta': 0.2, 'alpha': 0.6}),
        ('addmm', (), ((S, S), (S, M)), 'scalar_broadcast_lhs', (True, ['aten::add', 'aten::mm'])),
        ('addmm', (), ((S, S), (S, M)), 'scalar_broadcast_lhs_coef', (True,), (), (), ident, {'beta': 0.2, 'alpha': 0.6}),
        ('addbmm', (S, M), ((S, S, S), (S, S, M)),),
        ('addbmm', (1,), ((S, S, S), (S, S, M)), 'broadcast_lhs'),
        ('addbmm', (S, M), ((S, S, S), (S, S, M)), 'coef', (), (), (), ident, {'beta': 0.2, 'alpha': 0.6}),
        ('addbmm', (1,), ((S, S, S), (S, S, M)), 'broadcast_lhs_coef', (),
         (), (), ident, {'beta': 0.2, 'alpha': 0.6}),
        ('addbmm', (), ((S, S, S), (S, S, M)), 'scalar_broadcast_lhs'),
        ('addbmm', (), ((S, S, S), (S, S, M)), 'scalar_broadcast_lhs_coef', (), (), (), ident,
         {'beta': 0.2, 'alpha': 0.6}),
        ('baddbmm', (S, S, M), ((S, S, S), (S, S, M)),),
        ('baddbmm', (1,), ((S, S, S), (S, S, M)), 'broadcast_lhs'),
        ('baddbmm', (S, S, M), ((S, S, S), (S, S, M)), 'coef', (), (), (), ident, {'beta': 0.2, 'alpha': 0.6}),
        ('baddbmm', (1,), ((S, S, S), (S, S, M)), 'broadcast_lhs_coef', (),
         (), (), ident, {'beta': 0.2, 'alpha': 0.6}),
        ('baddbmm', (), ((S, S, S), (S, S, M)), 'scalar_broadcast_lhs'),
        ('baddbmm', (), ((S, S, S), (S, S, M)), 'scalar_broadcast_lhs_coef', (), (), (), ident,
         {'beta': 0.2, 'alpha': 0.6}),
        ('addmv', (S,), ((S, M), (M,)),),
        ('addmv', (1,), ((S, M), (M,)), 'broadcast_lhs'),
        ('addmv', (S,), ((S, M), (M,)), 'coef', (), (), (), ident, {'beta': 0.2, 'alpha': 0.6}),
        ('addmv', (1,), ((S, M), (M,)), 'broadcast_lhs_coef', (), (), (), ident, {'beta': 0.2, 'alpha': 0.6}),
        ('addmv', (), ((S, M), (M,)), 'scalar_broadcast_lhs'),
        ('addmv', (), ((S, M), (M,)), 'scalar_broadcast_lhs_coef', (), (), (), ident, {'beta': 0.2, 'alpha': 0.6}),
        ('dot', (L,), ((L,),), '', (True,)),
        ('vdot', (L,), ((L,),),),
        ('mm', (S, M), ((M, S),), '', (True,)),
        ('bmm', (M, S, M), ((M, M, S),), '', (True,)),
        ('mv', (S, M), ((M,),), '', (True,)),
        ('inner', (S,), ((S,),), "1d_1d", (False,)),
        ('inner', (), ((S, S),), "scalar_2d", (False,)),
        ('matmul', (L,), ((L,),), '', (True,)),
        ('matmul', (S, M), ((M,),), "2d_1d", (True,)),
        ('matmul', (M,), ((M, S),), "1d_2d", (True,)),
        ('matmul', (S, M), ((M, S),), "2d_2d", (True,)),
        ('matmul', (S, S, M), ((M,),), "3d_1d", (True,)),
        ('matmul', (S, S, M), ((M, S),), "3d_2d", (True,)),
        ('matmul', (M,), ((S, M, S),), "1d_3d", (True,)),
        ('matmul', (S, M), ((S, M, S),), "2d_3d", (True,)),
        ('matmul', (S, S, M, M), ((S, S, M, S),), "4d_4d", (True,)),
        ('matmul', (S, S, M, M), ((M,),), "4d_1d", (True,)),
        ('matmul', (M,), ((S, S, M, S),), "1d_4d", (True,)),
        ('matrix_exp', (S, S), NO_ARGS, "single_matrix"),
        ('matrix_exp', (S, S, S), NO_ARGS, "batch_of_matrices"),
        ('mvlgamma', torch.empty(S,).uniform_(0.5, 1), [1], "p=1"),
        ('mvlgamma', torch.empty(S,).uniform_(1, 2), [2], "p=2"),
        ('mvlgamma', torch.empty(S, S).uniform_(1.5, 3), [3], "p=3"),
        ('mvlgamma', torch.empty(S, S).uniform_(2.5, 5), [5], "p=5"),
        ('addcmul', (S, S), ((S, S), (S, S)), '', (True,)),
        ('addcmul', (S, S), ((S, 1), (1, S)), 'broadcast_rhs', (True,)),
        ('addcmul', (1,), ((S, S, 1), (1, S)), 'broadcast_all', (True,)),
        ('addcmul', (S, S), ((S, S), (S, S)), 'scale', (True,), (), (), ident, {'value': 0.5}),
        ('addcmul', (S, S), ((S, 1), (1, S)), 'scale_broadcast_rhs', (True,), (), (), ident, {'value': 0.5}),
        ('addcmul', (1,), ((S, S, 1), (1, S)), 'scale_broadcast_all', (True,), (), (), ident, {'value': 0.5}),
        ('addcmul', (), ((), ()), 'scalar', (True,)),
        ('addcmul', (S, S), ((), ()), 'scalar_broadcast_rhs', (True,)),
        ('addcmul', (), ((S, S, 1), (1, S)), 'scalar_broadcast_lhs', (True,)),
        ('addcmul', (), ((), ()), 'scalar_scale', (True,), (), (), ident, {'value': 0.5}),
        ('addcmul', (S, S), ((), ()), 'scalar_scale_broadcast_rhs', (True,), (), (), ident, {'value': 0.5}),
        ('addcmul', (), ((S, S, 1), (1, S)), 'scalar_scale_broadcast_lhs', (True,), (), (), ident, {'value': 0.5}),
        ('addcdiv', (S, S), ((S, S), (S, S))),
        ('addcdiv', (S, S), ((S, 1), (1, S)), 'broadcast_rhs'),
        ('addcdiv', (1,), ((S, S, 1), (1, S)), 'broadcast_all'),
        ('addcdiv', (S, S), ((S, S), (S, S)), 'scale', (), (), (), ident, {'value': 0.5}),
        ('addcdiv', (S, S), ((S, 1), (1, S)), 'scale_broadcast_rhs', (), (), (), ident, {'value': 0.5}),
        ('addcdiv', (1,), ((S, S, 1), (1, S)), 'scale_broadcast_all', (), (), (), ident, {'value': 0.5}),
        ('addcdiv', (), ((), ()), 'scalar'),
        ('addcdiv', (S, S), ((), ()), 'scalar_broadcast_rhs'),
        ('addcdiv', (), ((S, S, 1), (1, S)), 'scalar_broadcast_lhs'),
        ('addcdiv', (), ((), ()), 'scalar_scale', (), (), (), ident, {'value': 0.5}),
        ('addcdiv', (S, S), ((), ()), 'scalar_scale_broadcast_rhs', (), (), (), ident, {'value': 0.5}),
        ('addcdiv', (), ((S, S, 1), (1, S)), 'scalar_scale_broadcast_lhs', (), (), (), ident, {'value': 0.5}),
        ('zero_', (S, S, S), NO_ARGS),
        ('zero_', (), NO_ARGS, 'scalar'),
        ('logaddexp', (S, S), ((S, S),)),
        ('logaddexp2', (S, S), ((S, S),)),
        ('logsumexp', (S, S), (1,), '', (True,)),
        ('logsumexp', (), (0,), 'scalar', (True,)),
        ('norm', (S, S), (), 'default'),
        ('norm', (S, S), (2,), '2'),
        ('norm', (S, S), (0,), '0'),
        ('norm', (S, S), (0.5,), '0_5'),
        ('norm', (S, S), (1,), '1'),
        ('norm', (S, S), (3,), '3'),
        ('norm', (S, S), (inf,), 'inf'),
        ('norm', (S, S), (-inf,), '-inf'),
        ('norm', (S, S), ('fro',), 'fro_default'),
        ('norm', (S, S), ('fro', [0, 1],), 'fro'),
        ('norm', (S, S), ('nuc',), 'nuc', (), NO_ARGS, [skipCPUIfNoLapack, skipCUDAIfNoMagma]),
        ('norm', (S, S, S), ('nuc', [1, 2]), 'nuc_batched', (), NO_ARGS, [skipCPUIfNoLapack, skipCUDAIfNoMagma]),
        ('norm', (S, S), (-1,), 'neg_1'),
        ('norm', (S, S), (-2,), 'neg_2'),
        ('norm', (S, S), (-0.5,), 'neg_0_5'),
        ('norm', (S, S), (-1.5,), 'neg_1_5'),
        ('norm', (S, S), (-2, 1,), 'neg_2_2_dim', (), [1]),
        ('norm', (S, S), (-1, 1,), 'neg_1_2_dim', (), [1]),
        ('norm', (S, S), (0, 1,), '0_2_dim', (), [1]),
        ('norm', (S, S), (1, 1,), '1_2_dim', (), [1]),
        ('norm', (S, S), (2, 1,), '2_2_dim', (), [1]),
        ('norm', (S, S), (3, 1,), '3_2_dim', (), [1]),
        ('norm', (S, S), (inf, 1,), 'inf_2_dim'),
        ('norm', torch.rand(S, S, S) + 5e-2, (1.5,), '1_5_default'),
        ('norm', (S, S, S), (2, 1), '2_dim', (), [1]),
        ('norm', (S, S, S), (3, 1), '3_dim', (), [1]),
        ('norm', torch.rand(S, S, S) + 5e-2, (1.5, 1), '1_5_dim', (), [1]),
        ('norm', (S, S, S), (2, 1, True), 'keepdim_2_dim', (), [1]),
        ('norm', (S, S, S), (3, 1, True), 'keepdim_3_dim', (), [1]),
        ('norm', torch.rand(S, S, S) + 5e-2, (1.5, 1, True), 'keepdim_1_5_dim', (), [1]),
        ('norm', (), (2, 0), '2_dim_scalar', (), [1]),
        ('norm', (), (3, 0), '3_dim_scalar', (), [1]),
        ('norm', (), (2, 0, True), 'keepdim_2_dim_scalar', (), [1]),
        ('norm', (), (3, 0, True), 'keepdim_3_dim_scalar', (), [1]),
        ('clone', (S, M, S), NO_ARGS),
        ('clone', (), NO_ARGS, 'scalar'),
        ('contiguous', (S, S), NO_ARGS, '', (True,)),
        ('contiguous', torch.randn(S, S).transpose(0, 1), NO_ARGS, 'not_contiguous', (True,)),
        ('dist', (S, S, S), ((S, S, S),)),
        ('dist', (S, S, S), ((S,),), 'broadcast_rhs'),
        ('dist', (S,), ((S, S, S),), 'broadcast_lhs'),
        ('dist', (S, 1, S), ((S, S),), 'broadcast_all'),
        ('dist', (), ((),), 'scalar'),
        ('dist', (S, S, S), ((),), 'scalar_broadcast_rhs'),
        ('dist', (), ((S, S, S),), 'scalar_broadcast_lhs'),
        ('dist', (S, S, S), ((S, S, S), 4), '4'),
        ('dist', (S, S, S), ((S,), 4), '4_broadcast_rhs'),
        ('dist', (S,), ((S, S, S), 4), '4_broadcast_lhs'),
        ('dist', (S, 1, S), ((S, S), 4), '4_broadcast_all'),
        ('dist', (), ((), 4), 'scalar_4'),
        ('dist', (S, S, S), ((), 4), 'scalar_4_broadcast_rhs'),
        ('dist', (), ((S, S, S), 4), 'scalar_4_broadcast_lhs'),
        ('diag_embed', (S, S), NO_ARGS),
        ('diagonal', (M, M), NO_ARGS, '2d'),
        ('diagonal', (3, 5), NO_ARGS, '2d_wide'),
        ('diagonal', (3, 5), (2,), '2d_wide_pos'),
        ('diagonal', (3, 5), (-2,), '2d_wide_neg'),
        ('diagonal', (5, 3), NO_ARGS, '2d_tall'),
        ('diagonal', (5, 3), (2,), '2d_tall_pos'),
        ('diagonal', (5, 3), (-2,), '2d_tall_neg'),
        ('diagonal', (M, M), (1,), '2d_1'),
        ('diagonal', (M, M), (2,), '2d_2'),
        ('diagonal', (M, M, M), (1, 1, 2), '3d_1'),
        ('diagonal', (M, M, M), (2, 0, 1), '3d_2'),
        ('diagonal', (M, M, M), (-2, 0, 1), '3d_3'),
        ('tril', (M, M), NO_ARGS),
        ('tril', (M, M), (2,), 'idx'),
        ('tril', (S, M, M), NO_ARGS, 'batched'),
        ('tril', (S, M, M), (2,), 'batched_idx'),
        ('tril', (3, 3, S, S), NO_ARGS, 'more_batched'),
        ('triu', (M, M), NO_ARGS),
        ('triu', (M, M), (2,), 'idx'),
        ('triu', (S, M, M), NO_ARGS, 'batched'),
        ('triu', (S, M, M), (2,), 'batched_idx'),
        ('triu', (3, 3, S, S), NO_ARGS, 'more_batched'),
        ('cross', (S, 3), ((S, 3),)),
        ('cross', (S, 3, S), ((S, 3, S), 1), 'dim'),
        ('index_fill', (S, S), (0, index_variable(2, S), 2), 'dim', (), [0]),
        ('index_fill', (S, S), (0, index_variable(2, S), ()), 'variable_dim', (), [0]),
        ('index_fill', (S, S), (0, torch.tensor(0, dtype=torch.int64), 2), 'scalar_index_dim', (), [0]),
        ('index_fill', (), (0, torch.tensor([0], dtype=torch.int64), 2), 'scalar_input_dim', (), [0]),
        ('index_fill', (), (0, torch.tensor(0, dtype=torch.int64), 2), 'scalar_both_dim', (), [0]),
        ('det', (S, S), NO_ARGS, '', (), NO_ARGS, [skipCPUIfNoLapack, skipCUDAIfNoMagma]),
        ('det', (1, 1), NO_ARGS, '1x1', (), NO_ARGS, [skipCPUIfNoLapack, skipCUDAIfNoMagma]),
        ('det', lambda dtype, device: random_symmetric_matrix(S), NO_ARGS, 'symmetric', (),
            NO_ARGS, [skipCPUIfNoLapack, skipCUDAIfNoMagma]),
        ('det', lambda dtype, device: random_symmetric_psd_matrix(S),
            NO_ARGS, 'symmetric_psd', (), NO_ARGS, [skipCPUIfNoLapack, skipCUDAIfNoMagma]),
        ('det', lambda dtype, device: random_symmetric_pd_matrix(S),
            NO_ARGS, 'symmetric_pd', (), NO_ARGS, [skipCPUIfNoLapack, skipCUDAIfNoMagma]),
        ('det', lambda dtype, device: random_square_matrix_of_rank(S, S - 2),
            NO_ARGS, 'dim2_null', (), NO_ARGS, [skipCPUIfNoLapack, skipCUDAIfNoMagma]),
        ('det', lambda dtype, device: random_square_matrix_of_rank(S, 1), NO_ARGS, 'rank1', (),
            NO_ARGS, [skipCPUIfNoLapack, skipCUDAIfNoMagma]),
        ('det', lambda dtype, device: random_square_matrix_of_rank(S, 2), NO_ARGS, 'rank2', (),
            NO_ARGS, [skipCPUIfNoLapack, skipCUDAIfNoMagma]),
        ('det', lambda dtype, device: random_fullrank_matrix_distinct_singular_value(S), NO_ARGS,
         'distinct_singular_values', (), NO_ARGS, [skipCPUIfNoLapack, skipCUDAIfNoMagma]),
        ('det', (3, 3, S, S), NO_ARGS, 'batched', (), NO_ARGS, [skipCPUIfNoLapack, skipCUDAIfNoMagma, skipCUDAIfRocm]),
        ('det', (3, 3, 1, 1), NO_ARGS, 'batched_1x1', (), NO_ARGS, [skipCPUIfNoLapack, skipCUDAIfNoMagma]),
        ('det', lambda dtype, device: random_symmetric_matrix(S, 3),
            NO_ARGS, 'batched_symmetric', (), NO_ARGS, [skipCPUIfNoLapack, skipCUDAIfNoMagma, skipCUDAIfRocm]),
        ('det', lambda dtype, device: random_symmetric_psd_matrix(S, 3),
            NO_ARGS, 'batched_symmetric_psd', (), NO_ARGS, [skipCPUIfNoLapack, skipCUDAIfNoMagma, skipCUDAIfRocm]),
        ('det', lambda dtype, device: random_symmetric_pd_matrix(S, 3),
            NO_ARGS, 'batched_symmetric_pd', (), NO_ARGS, [skipCPUIfNoLapack, skipCUDAIfNoMagma, skipCUDAIfRocm]),
        ('det', lambda dtype, device: random_fullrank_matrix_distinct_singular_value(S, 3, 3), NO_ARGS,
         'batched_distinct_singular_values', (), NO_ARGS, [skipCPUIfNoLapack, skipCUDAIfNoMagma, skipCUDAIfRocm]),
        # For `logdet` the function at det=0 is not smooth.
        # We need to exclude tests with det=0 (e.g. dim2_null, rank1, rank2) and use
        # `make_nonzero_det` to make the random matrices have nonzero det. For
        # `logdet`, we also set `make_nonzero_det(matrix, sign=1)` to make the
        # matrix have positive det.
        ('logdet', lambda dtype, device: make_nonzero_det(torch.randn(S, S), 1),
            NO_ARGS, '', (), NO_ARGS, [skipCPUIfNoLapack, skipCUDAIfNoMagma]),
        ('logdet', lambda dtype, device: make_nonzero_det(torch.randn(1, 1), 1),
            NO_ARGS, '1x1', (), NO_ARGS, [skipCPUIfNoLapack, skipCUDAIfNoMagma]),
        ('logdet', lambda dtype, device: make_nonzero_det(random_symmetric_matrix(S), 1), NO_ARGS,
         'symmetric', (), NO_ARGS, [skipCPUIfNoLapack, skipCUDAIfNoMagma]),
        ('logdet', lambda dtype, device: make_nonzero_det(random_symmetric_pd_matrix(S), 1), NO_ARGS,
         'symmetric_pd', (), NO_ARGS, [skipCPUIfNoLapack, skipCUDAIfNoMagma]),
        ('logdet', lambda dtype, device: make_nonzero_det(random_fullrank_matrix_distinct_singular_value(S), 1, 0), NO_ARGS,
         'distinct_singular_values', (), NO_ARGS, [skipCPUIfNoLapack, skipCUDAIfNoMagma]),
        ('logdet', lambda dtype, device: make_nonzero_det(torch.randn(3, 3, S, S), 1),
            NO_ARGS, 'batched', (), NO_ARGS, [skipCPUIfNoLapack, skipCUDAIfNoMagma, skipCUDAIfRocm]),
        ('logdet', lambda dtype, device: make_nonzero_det(torch.randn(3, 3, 1, 1), 1),
            NO_ARGS, 'batched_1x1', (), NO_ARGS, [skipCPUIfNoLapack, skipCUDAIfNoMagma]),
        ('logdet', lambda dtype, device: make_nonzero_det(random_symmetric_matrix(S, 3), 1), NO_ARGS,
         'batched_symmetric', (), NO_ARGS, [skipCPUIfNoLapack, skipCUDAIfNoMagma, skipCUDAIfRocm]),
        ('logdet', lambda dtype, device: make_nonzero_det(random_symmetric_pd_matrix(S, 3), 1), NO_ARGS,
         'batched_symmetric_pd', (), NO_ARGS, [skipCPUIfNoLapack, skipCUDAIfNoMagma, skipCUDAIfRocm]),
        ('logdet', lambda dtype, device: make_nonzero_det(random_fullrank_matrix_distinct_singular_value(S, 3), 1, 0), NO_ARGS,
         'batched_distinct_singular_values', (), NO_ARGS, [skipCPUIfNoLapack, skipCUDAIfNoMagma, skipCUDAIfRocm]),
        ('fill_', (S, S, S), (1,), 'number'),
        ('fill_', (), (1,), 'number_scalar'),
        ('fill_', (S, S, S), ((),), 'variable'),
        ('eq_', (S, S, S), ((S, S, S),)),
        ('eq_', (S, S, S), ((1,),), 'broadcast_rhs'),
        ('eq_', (), ((),), 'scalar'),
        ('eq_', (S, S, S), ((),), 'scalar_broadcast_rhs'),
        ('ne_', (S, S, S), ((S, S, S),)),
        ('ne_', (S, S, S), ((1,),), 'broadcast_rhs'),
        ('ne_', (), ((),), 'scalar'),
        ('ne_', (S, S, S), ((),), 'scalar_broadcast_rhs'),
        ('gt_', (S, S, S), ((S, S, S),)),
        ('gt_', (S, S, S), ((1,),), 'broadcast_rhs'),
        ('gt_', (), ((),), 'scalar'),
        ('gt_', (S, S, S), ((),), 'scalar_broadcast_rhs'),
        ('ge_', (S, S, S), ((S, S, S),)),
        ('ge_', (S, S, S), ((1,),), 'broadcast_rhs'),
        ('ge_', (), ((),), 'scalar'),
        ('ge_', (S, S, S), ((),), 'scalar_broadcast_rhs'),
        ('lt_', (S, S, S), ((S, S, S),)),
        ('lt_', (S, S, S), ((1,),), 'broadcast_rhs'),
        ('lt_', (), ((),), 'scalar'),
        ('lt_', (S, S, S), ((),), 'scalar_broadcast_rhs'),
        ('le_', (S, S, S), ((S, S, S),)),
        ('le_', (S, S, S), ((1,),), 'broadcast_rhs'),
        ('le_', (), ((),), 'scalar'),
        ('le_', (S, S, S), ((),), 'scalar_broadcast_rhs'),
        ('eq_', (S, S, S), (0,), 'pyscalar'),
        ('ne_', (S, S, S), (0,), 'pyscalar'),
        ('gt_', (S, S, S), (0,), 'pyscalar'),
        ('ge_', (S, S, S), (0,), 'pyscalar'),
        ('le_', (S, S, S), (0,), 'pyscalar'),
        ('lt_', (), (0,), 'pyscalar'),
        ('eq_', (), (0,), 'pyscalar_scalar'),
        ('ne_', (), (0,), 'pyscalar_scalar'),
        ('gt_', (), (0,), 'pyscalar_scalar'),
        ('ge_', (), (0,), 'pyscalar_scalar'),
        ('lt_', (), (0,), 'pyscalar_scalar'),
        ('le_', (), (0,), 'pyscalar_scalar'),
        ('permute', (1, 2, 3, 4), (0, 2, 3, 1), '', (True,)),
        ('permute', (1, 2, 3, 4), (0, -2, -1, 1), 'neg_dim', (True,)),
        ('permute', (), (dont_convert(()),), 'scalar', (True,)),
        ('select', (S, S, S), (1, 2), 'dim', (), [0]),
        ('select', (S, S, S), (1, -1), 'wrap_dim', (), [0]),
        ('select', (S,), (0, 2), '1d'),
        ('narrow', (S, S, S), (1, 2, 2), 'dim', (), [0]),
        ('narrow', (S, S, S), (1, 0, 0), 'empty_dim', (), [0]),
        ('squeeze', (S, 1, S, 1), NO_ARGS, '', (True,)),
        ('squeeze', (1, 1, 1, 1), NO_ARGS, 'input_sizes_are_ones', (True,)),
        ('squeeze', (S, 1, S, 1), (1,), '1_dim', (True,), [0]),
        ('squeeze', (S, 1, S, 1), (2,), 'not_1_dim', (True,), [0]),
        ('squeeze', (), (0,), 'scalar', (True,), [0]),
        ('unsqueeze', (S, S, S), (0,), 'first', (True,), [0]),
        ('unsqueeze', (S, S, S), (1,), 'middle', (True,), [0]),
        ('unsqueeze', (S, S, S), (3,), 'last', (True,), [0]),
        ('unsqueeze', (), (0,), 'scalar', (True,), [0]),
        ('chunk', (S, S, S), (2,), '', (True, 'prim::ConstantChunk')),
        ('chunk', (S, S, S), (S, 1), 'dim', (True, 'prim::ConstantChunk'), [1]),
        ('split', (S, S, S), (2,), '', (True,)),
        ('split', (S, S, S), (S, 1), 'dim', (True,), [1]),
        ('split', (S, S, S), ([int(S / 3), S - int(S / 3) * 2, int(S / 3)],), 'size_list',
            (True, 'aten::split_with_sizes')),
        ('split', (S, S, S), ([int(S / 2), S - int(S / 2) * 2, int(S / 2)], 2), 'size_list_dim',
            (True, 'aten::split_with_sizes'), [1]),
        ('split_with_sizes', (S, S, S), ([int(S / 3), S - int(S / 3) * 2, int(S / 3)],), '', (True,)),
        ('split_with_sizes', (S, S, S), ([int(S / 3), S - int(S / 3), 0],), 'size_0', (True, )),
        ('split_with_sizes', (S, S, S), ([int(S / 3), S - int(S / 3) * 2, int(S / 3)],), 'dim', (True, ), [1]),
        ('tensor_split', (S, S, S), (3,), 'sections', (False,)),
        ('tensor_split', (S, S, S), (3, 1), 'sections_dim', (False,), [1]),
        ('tensor_split', (S, S, S), ([2, 4],), 'indices', (False,)),
        ('tensor_split', (S, S, S), ([2, 4], 1), 'indices_dim', (False,), [1]),
        ('scatter', (M, S), (0, gather_variable((S, S), 1, M), (S, S)), 'dim0', (), [0]),
        ('scatter', (M, S), (1, gather_variable((M, S // 2), 0, S), (M, S // 2)), 'dim1', (), [0]),
        ('scatter', (), (0, torch.tensor(0, dtype=torch.int64), ()), 'scalartensor_all_dim0', (), [0]),
        ('scatter', (), (0, torch.tensor(0, dtype=torch.int64), 2.5), 'scalar_all_dim0', (), [0]),
        ('scatter_add', (M, S), (0, gather_variable((S, S), 1, M), (S, S)), 'dim0', (), [0]),
        ('scatter_add', (M, S), (1, gather_variable((M, S // 2), 0, S), (M, S // 2)), 'dim1', (), [0]),
        ('scatter_add', (), (0, torch.tensor(0, dtype=torch.int64), ()), 'scalar_all_dim0', (), [0]),
        ('scatter_add', (M, S), (0, gather_variable((S, S), 1, M), (S, S)), 'alert_nondeterministic', (), [0],
            [expectedAlertNondeterministic('scatter_add_cuda_kernel', 'cuda')]),
        ('masked_fill', (M,), (torch.BoolTensor(M, M).bernoulli_(), 10), 'broadcast_lhs'),
        ('masked_scatter', (M,), (torch.BoolTensor(M, M).bernoulli_(), (M, M)),
         'broadcast_lhs'),
        ('maximum', (S, S), ((S, S),)),
        ('minimum', (S, S), ((S, S),)),
        ('fmax', (S, S), ((S, S),)),
        ('fmin', (S, S), ((S, S),)),
        ('resize_', (S, S, S), (torch.Size([S * S, S])), 'fewer_dims'),
        ('resize_', (), (dont_convert(()),), 'scalar'),
        ('resize_', (), (torch.Size([1, 1, 1])), 'scalar_to_dims'),
        ('resize_as_', (), (non_differentiable(torch.tensor(5.)),), 'scalar'),
        ('resize_as_', (), (non_differentiable(torch.randn((1, 1, 1))),), 'scalar_to_dims'),
        ('resize_as_', (S, S, S), (non_differentiable(torch.randn(S * S, S)),)),
        ('msort', (S, M, S), NO_ARGS),
        ('topk', (S, M, S), (3,)),
        ('topk', (S, M, S), (3, 1), 'dim', (), [1]),
        ('topk', (S, M, S), (3, 1, True), 'dim_desc', (), [1]),
        ('topk', (S, M, S), (3, 1, True, True), 'dim_desc_sort', (), [1]),
        ('topk', (), (1,), 'scalar'),
        ('topk', (), (1, 0), 'dim_scalar', (), [1]),
        ('topk', (), (1, 0, True), 'dim_desc_scalar', (), [1]),
        ('topk', (), (1, 0, True, True), 'dim_desc_sort_scalar', (), [1]),
        ('take', (S, S, S), (torch.LongTensor([[-3, 2], [20, 2]]),)),
        ('take', (S, S, S), (torch.tensor(0, dtype=torch.int64),), 'scalar_index'),
        ('take', (), (torch.LongTensor([0]),), 'scalar_data'),
        ('take', (), (torch.tensor(0, dtype=torch.int64),), 'scalar_both'),
        ('where', (M, M), (mask_not_all_zeros((M, M)), (M, M)), '', (True,)),
        ('where', (M, 1, M), (mask_not_all_zeros((M, M)), (M, M, 1)), 'broadcast_all', (True,)),
        ('where', (), (bernoulli_scalar(), ()), 'scalar', (True,)),
        ('where', (M, 1, M), (bernoulli_scalar(), (M, M, 1)), 'scalar_broadcast_mask', (True,)),
        ('where', (), (mask_not_all_zeros((M, M)), ()), 'scalar_broadcast_non_mask', (True,)),
        ('to_sparse', (S, S), (), '', (), (), [], lambda x: x.to_dense()),
        ('kron', (S, S), ((M, L),))
    ]

def create_input(call_args, requires_grad=True, non_contiguous=False, call_kwargs=None, dtype=torch.double, device=None):
    if not isinstance(call_args, tuple):
        call_args = (call_args,)

    def map_arg(arg):
        def maybe_non_contig(tensor):
            return tensor if not non_contiguous else make_non_contiguous(tensor)

        if isinstance(arg, torch.Size) or isinstance(arg, dont_convert):
            return arg
        elif isinstance(arg, tuple) and len(arg) == 0:
            var = torch.randn((), dtype=dtype, device=device)
            var.requires_grad = requires_grad
            return var
        elif isinstance(arg, tuple) and not isinstance(arg[0], torch.Tensor):
            return Variable(maybe_non_contig(torch.randn(*arg, dtype=dtype, device=device)), requires_grad=requires_grad)
        # double check casting
        elif isinstance(arg, non_differentiable):
            if isinstance(arg.tensor, torch.Tensor):
                return maybe_non_contig(arg.tensor.to(device=device))
            return maybe_non_contig(arg.tensor.to(device=device))
        elif isinstance(arg, torch.Tensor):
            if arg.dtype == torch.float:
                arg = arg.double()
            if arg.dtype == torch.cfloat:
                arg = arg.to(torch.cdouble)
            if arg.is_complex() != dtype.is_complex:
                raise RuntimeError("User provided tensor is real for a test that runs with complex dtype, ",
                                   "which is not supported for now")
            # NOTE: We do clone() after detach() here because we need to be able to change size/storage of v afterwards
            v = maybe_non_contig(arg).detach().to(device=device).clone()
            v.requires_grad = requires_grad and (v.is_floating_point() or v.is_complex())
            return v
        elif callable(arg):
            return map_arg(arg(dtype=dtype, device=device))
        else:
            return arg
    args_out = tuple(map_arg(arg) for arg in call_args)
    kwargs_out = {k: map_arg(v) for k, v in call_kwargs.items()} if call_kwargs else {}
    return args_out, kwargs_out


def _compare_trilu_indices(
        self, row, col, offset=0, dtype=torch.long, device='cpu'):
    if row == 0 or col == 0:
        # have to handle this separately as tril and triu does not take
        # empty matrix as input
        self.assertEqual(
            torch.empty(0, 2, dtype=dtype, device=device).transpose(0, 1),
            torch.tril_indices(row, col, offset, dtype=dtype, device=device))

        self.assertEqual(
            torch.empty(0, 2, dtype=dtype, device=device).transpose(0, 1),
            torch.triu_indices(row, col, offset, dtype=dtype, device=device))

    else:
        # TODO(#38095): Replace assertEqualIgnoreType. See issue #38095
        self.assertEqualIgnoreType(
            torch.ones(row, col, device='cpu')
                 .tril(offset).nonzero().to(dtype).transpose(0, 1),
            torch.tril_indices(row, col, offset, dtype=dtype, device=device))

        # TODO(#38095): Replace assertEqualIgnoreType. See issue #38095
        self.assertEqualIgnoreType(
            torch.ones(row, col, device='cpu')
                 .tril(offset).nonzero().to(dtype).transpose(0, 1),
            torch.tril_indices(row, col, offset, dtype=dtype, device=device))


def _compare_large_trilu_indices(
        self, row, col, offset=0, dtype=torch.long, device='cpu'):
    l = torch.ones(row, col, dtype=dtype, device='cpu').tril(offset) \
             .nonzero()[-100:-1, :].transpose(0, 1).to(device)
    torch.cuda.empty_cache()

    r = torch.tril_indices(
        row, col, offset, dtype=dtype, device=device)[:, -100:-1]
    self.assertEqual(l, r)
    torch.cuda.empty_cache()

    l = torch.ones(row, col, dtype=dtype, device='cpu').triu(offset) \
             .nonzero()[-100:-1, :].transpose(0, 1).to(device)
    torch.cuda.empty_cache()

    r = torch.triu_indices(
        row, col, offset, dtype=dtype, device=device)[:, -100:-1]
    self.assertEqual(l, r)
    torch.cuda.empty_cache()

# (
#   row
#   col
#   offset (optional)
#   dtype (optional)
# )
tri_tests_args = [
    (1, 1),
    (3, 3),
    (3, 3, 1),
    (3, 3, 2),
    (3, 3, 200),
    (3, 3, -1),
    (3, 3, -2),
    (3, 3, -200),
    (0, 3, 0),
    (0, 3, 1),
    (0, 3, -1),
    (3, 0, 0),
    (3, 0, 1),
    (3, 0, -1),
    (0, 0, 0),
    (0, 0, 1),
    (0, 0, -1),
    (3, 6, 0),
    (3, 6, 1),
    (3, 6, 3),
    (3, 6, 9),
    (3, 6, -1),
    (3, 6, -3),
    (3, 6, -9),
    (6, 3, 0),
    (6, 3, 1),
    (6, 3, 3),
    (6, 3, 9),
    (6, 3, -1),
    (6, 3, -3),
    (6, 3, -9),
    (258, 253, 1, torch.float32),
    (257, 258, 1, torch.float64),
    (258, 258, 1, torch.short),
    (3, 513, 1, torch.long),
    (513, 3, 1, torch.int),
    (513, 0, 1, torch.double),
    (1024, 1024),
    (1024, 1024, 500, torch.float32),
    (1024, 1024, 1023),
    (1024, 1024, -500),
    (1023, 1025),
    (1025, 1023, 1022),
    (1024, 1024, -500),
    (3, 2028),
    (3, 2028, 1),
    (3, 2028, -1),
    (2028, 3),
    (2028, 1),
    (2028, 1, -1)
]

tri_large_tests_args: List[Tuple[int, ...]] = [
    # Large test cases below are deliberately commented out to speed up CI
    # tests and to avoid OOM error. When modifying implementations of
    # tril_indices and triu_indices, please enable these tests and make sure
    # they pass.
    #
    # (1, 268435455),
    # (5000, 5000),
    # (10000, 10000),
    # (268435455, 1),
    # (134217727, 2, 1),
    # (2, 134217727, 1),
    # (536870901, 1),
    # (1, 536870901),
    # (268435455, 2, 1),
    # (2, 268435455, 1)
]


def run_additional_tri_tests(self, device):
    x = torch.ones(
        3, 3, dtype=torch.long, device=device, layout=torch.strided)
    l = x.tril(0).nonzero().transpose(0, 1)
    u = x.triu(0).nonzero().transpose(0, 1)
    self.assertEqual(l, torch.tril_indices(3, 3, device=device))
    self.assertEqual(
        l, torch.tril_indices(3, 3, device=device, layout=torch.strided))

    self.assertEqual(u, torch.triu_indices(3, 3, device=device))
    self.assertEqual(
        u, torch.triu_indices(3, 3, device=device, layout=torch.strided))

    self.assertRaises(
        RuntimeError,
        lambda: torch.triu_indices(
            1, 1, device=device, layout=torch.sparse_coo))

    self.assertRaises(
        RuntimeError,
        lambda: torch.tril_indices(
            1, 1, device=device, layout=torch.sparse_coo))


def unpack_variables(args):
    if isinstance(args, tuple):
        return tuple(unpack_variables(elem) for elem in args)
    else:
        return args


EXCLUDE_FUNCTIONAL = {
    'addmm',
    'addmm_',
    'addbmm',
    'baddbmm',
    'addmv',
    'addmv_',
    'addr',
    'addr_',
    'reshape',
    'where'  # argument order
}
EXCLUDE_GRADCHECK: Dict[str, Any] = {
}
EXCLUDE_GRADGRADCHECK: Dict[str, Any] = {
}
EXCLUDE_GRADGRADCHECK_BY_TEST_NAME = {
    # *det methods uses svd in backward when matrix is not invertible. However,
    # svd backward is unstable unless the matrix has positive distinct singular
    # values. Generated random matrices satisfy this with high probability, but
    # we can't rely on it. So only test gradgrad on invertible test cases and
    # _distinct_singular_values.
    'test_det',
    'test_det_1x1',
    'test_det_symmetric',
    'test_det_symmetric_psd',
    'test_det_dim2_null',
    'test_det_rank1',
    'test_det_rank2',
    'test_det_batched',
    'test_det_batched_1x1',
    'test_det_batched_symmetric',
    'test_det_batched_symmetric_psd',
    # `other` expand_as(self, other) is not used in autograd.
    'test_expand_as',
    'test_logdet',
    'test_logdet_1x1',
    'test_logdet_symmetric',
    'test_logdet_batched',
    'test_logdet_batched_1x1',
    'test_logdet_batched_symmetric',
    'test_cdist',
}


def exclude_tensor_method(name, test_name):
    # there are no tensor equivalents for these (inplace or out)
    exclude_all_tensor_method_by_test_name = {
        'test_slice',
        'test_where',
        'test_where_broadcast_all',
        'test_where_scalar',
        'test_where_scalar_broadcast_mask',
        'test_where_scalar_broadcast_non_mask',
        'test_var_mean_keepdim_dim_1d',
        'test_var_mean_keepdim_dim',
        'test_var_mean_dim_1d',
        'test_var_mean_dim',
        'test_var_mean',
        'test_std_mean_keepdim_dim_1d',
        'test_std_mean_keepdim_dim',
        'test_std_mean_dim_1d',
        'test_std_mean_dim',
        'test_std_mean',
        'test_view_as_complex',
        'test_view_as_real_complex',
        'test_real_complex',
        'test_imag_complex',
        'test_complex'
    }
    # there are no out-of-place tensor equivalents for these
    exclude_outplace_tensor_method = {
        'index_add',
        'index_copy',
        'index_fill',
        'masked_fill',
        'masked_scatter',
        'scatter',
        'scatter_add',
        'det',
    }
    if test_name in exclude_all_tensor_method_by_test_name:
        return True
    is_magic_method = name[:2] == '__' and name[-2:] == '__'
    is_inplace = name[-1] == "_" and not is_magic_method
    if not is_inplace and name in exclude_outplace_tensor_method:
        return True
    if 'fft.' in name:
        return True
    return False<|MERGE_RESOLUTION|>--- conflicted
+++ resolved
@@ -3737,12 +3737,8 @@
            supports_out=False,
            sample_inputs_func=sample_inputs_trace),
     UnaryUfuncInfo('sigmoid',
-<<<<<<< HEAD
-                   ref=scipy_reference_wrapper(reference_sigmoid),
                    aliases=('special.expit', ),
-=======
                    ref=reference_sigmoid if TEST_SCIPY else _NOTHING,
->>>>>>> 4865195c
                    decorators=(precisionOverride({torch.float16: 1e-2,
                                                   torch.bfloat16: 1e-2}),),
                    skips=(
