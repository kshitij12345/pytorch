--- conflicted
+++ resolved
@@ -1155,13 +1155,6 @@
         ('expand_as', (S, 1, 1), (torch.rand(S, S, S),), '', (False,)),
         ('exp', (S, S, S), NO_ARGS, '', (True,)),
         ('exp', (), NO_ARGS, 'scalar', (True,)),
-<<<<<<< HEAD
-        ('expm1', (S, S, S), NO_ARGS, '', (True,)),
-        ('expm1', (), NO_ARGS, 'scalar', (True,)),
-=======
-        ('erfinv', torch.rand(S, S, S).clamp(-0.9, 0.9), NO_ARGS),
-        ('erfinv', normal_scalar_clamp(-0.9, 0.9, requires_grad=True), NO_ARGS, 'scalar'),
->>>>>>> 25a8397b
         ('logit', torch.randn(S, S, S).clamp(0.1, 0.9).requires_grad_(True), NO_ARGS, ''),
         ('logit', torch.randn(S, S, S).clamp(0.1, 0.9).requires_grad_(True), (0.2,), 'eps'),
         ('logit', uniform_scalar().clamp(0.1, 0.9).requires_grad_(True), NO_ARGS, 'scalar'),
