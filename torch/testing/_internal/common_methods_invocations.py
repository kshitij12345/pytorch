--- conflicted
+++ resolved
@@ -21,12 +21,8 @@
      random_symmetric_matrix, random_symmetric_psd_matrix,
      random_symmetric_pd_matrix, make_nonzero_det,
      random_fullrank_matrix_distinct_singular_value, set_rng_seed,
-<<<<<<< HEAD
-     TEST_WITH_ROCM, IS_WINDOWS, IS_MACOS, make_tensor, TEST_SCIPY)
-=======
      TEST_WITH_ROCM, IS_WINDOWS, IS_MACOS, make_tensor, TEST_SCIPY,
      torch_to_numpy_dtype_dict, TEST_WITH_SLOW)
->>>>>>> b643dbb8
 
 if TEST_SCIPY:
     import scipy.special
@@ -806,19 +802,6 @@
 ]
 
 if TEST_SCIPY:
-<<<<<<< HEAD
-    op_db_scipy_reference = [
-        UnaryUfuncInfo('digamma',
-                       ref=scipy.special.digamma,
-                       decorators=(precisionOverride({torch.float16: 5e-1}),),
-                       # 'expit' not supported for the input types
-                       skips=(SkipInfo('TestUnaryUfuncs', 'test_reference_numerics',
-                                       device_type='cpu', dtypes=[torch.cfloat, torch.cdouble]),),
-                       dtypes=all_types_and(torch.bool),
-                       dtypesIfCPU=all_types_and(torch.bool),
-                       dtypesIfCUDA=all_types_and(torch.bool, torch.half),
-                       promotes_integers_to_float=True)
-=======
     def reference_sigmoid(x):
         # 'scipy.special.expit' not supported for the input types
         if x.dtype in [np.complex64, np.complex128]:
@@ -871,7 +854,15 @@
                                     dtypes=[torch.bfloat16]),),
                        assert_autodiffed=True,
                        promotes_integers_to_float=True),
->>>>>>> b643dbb8
+        UnaryUfuncInfo('digamma',
+                       ref=scipy.special.digamma,
+                       decorators=(precisionOverride({torch.float16: 5e-1}),),
+                       skips=(SkipInfo('TestUnaryUfuncs', 'test_reference_numerics',
+                                       device_type='cpu', dtypes=[torch.cfloat, torch.cdouble]),),
+                       dtypes=all_types_and(torch.bool),
+                       dtypesIfCPU=all_types_and(torch.bool),
+                       dtypesIfCUDA=all_types_and(torch.bool, torch.half),
+                       promotes_integers_to_float=True)
     ]
     op_db = op_db + op_db_scipy_reference
 
