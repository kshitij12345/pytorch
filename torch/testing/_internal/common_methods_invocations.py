--- conflicted
+++ resolved
@@ -635,7 +635,6 @@
                         0, torch.tensor(0, dtype=torch.int64, device=device))),
             )
 
-<<<<<<< HEAD
 def sample_inputs_take_along_dim(op_info, device, dtype, requires_grad):
     return (SampleInput((make_tensor((S, S), device, dtype,
                                      low=None, high=None,
@@ -664,7 +663,7 @@
                                      requires_grad=requires_grad),
                          gather_variable((S, S // 2), 0, S, True, device=device))),
             )
-=======
+
 def sample_inputs_amax_amin(op_info, device, dtype, requires_grad):
     test_cases = (
         ((S, S, S), ()),
@@ -680,7 +679,6 @@
                                           requires_grad=requires_grad)),
                              args=args)
                  for size, args in test_cases)
->>>>>>> d4602b7e
 
 def sample_inputs_diff(op_info, device, dtype, requires_grad):
     test_cases = (
