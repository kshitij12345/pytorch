from functools import reduce, wraps, partial
from itertools import product
from operator import mul, itemgetter
import collections
import operator

import torch
import numpy as np
from torch._six import inf
from torch.autograd import Variable
import collections.abc

from typing import List, Tuple, Dict, Any

from torch.testing import \
    (make_non_contiguous, _dispatch_dtypes, floating_types, floating_types_and,
     floating_and_complex_types, floating_and_complex_types_and,
     all_types_and_complex_and, all_types_and, all_types_and_complex)
from torch.testing._internal.common_device_type import \
    (skipIf, skipCUDAIfNoMagma, skipCPUIfNoLapack, skipCPUIfNoMkl,
     skipCUDAIfRocm, expectedAlertNondeterministic, precisionOverride)
from torch.testing._internal.common_cuda import CUDA11OrLater
from torch.testing._internal.common_utils import \
    (prod_single_zero, random_square_matrix_of_rank,
     random_symmetric_matrix, random_symmetric_psd_matrix,
     random_symmetric_pd_matrix, make_nonzero_det,
     random_fullrank_matrix_distinct_singular_value, set_rng_seed,
     TEST_WITH_ROCM, IS_WINDOWS, IS_MACOS, make_tensor, TEST_SCIPY,
     torch_to_numpy_dtype_dict, slowTest, TEST_WITH_ASAN, _wrap_maybe_warns)

from distutils.version import LooseVersion

if TEST_SCIPY:
    import scipy.special


class DecorateInfo(object):
    """Describes which test, or type of tests, should be wrapped in the given
       decorators when testing an operator. Any test that matches all provided
       arguments will be decorated. The decorators will only be applied if the
       active_if argument is True."""

    __slots__ = ['decorators', 'cls_name', 'test_name', 'device_type', 'dtypes', 'active_if']

    def __init__(self, decorators, cls_name=None, test_name=None, *,
                 device_type=None, dtypes=None, active_if=True):
        self.decorators = list(decorators) if isinstance(decorators, collections.abc.Sequence) else [decorators]
        self.cls_name = cls_name
        self.test_name = test_name
        self.device_type = device_type
        self.dtypes = dtypes
        self.active_if = active_if

    def is_active(self, cls_name, test_name, device_type, dtype):
        return (
            self.active_if and
            (self.cls_name is None or self.cls_name == cls_name) and
            (self.test_name is None or self.test_name == test_name) and
            (self.device_type is None or self.device_type == device_type) and
            (self.dtypes is None or dtype in self.dtypes)
        )


class SkipInfo(DecorateInfo):
    """Describes which test, or type of tests, should be skipped when testing
       an operator. Any test that matches all provided arguments will be skipped.
       The skip will only be checked if the active_if argument is True."""

    def __init__(self, cls_name=None, test_name=None, *,
                 device_type=None, dtypes=None, active_if=True):
        super().__init__(decorators=skipIf(True, "Skipped!"), cls_name=cls_name,
                         test_name=test_name, device_type=device_type, dtypes=dtypes,
                         active_if=active_if)

class SampleInput(object):
    """Represents sample inputs to a function."""

    # output_process_fn_grad is a function that modifies the output of op compatible with input
    __slots__ = ['input', 'args', 'kwargs', 'output_process_fn_grad']

    def __init__(self, input, *, args=tuple(), kwargs=None, output_process_fn_grad=None):
        # test_ops.py expects input to be a tuple
        self.input = input if isinstance(input, tuple) else (input,)
        self.args = args
        self.kwargs = kwargs if kwargs is not None else {}
        self.output_process_fn_grad = output_process_fn_grad

    def __repr__(self):
        arguments = [
            f'input[{len(self.input)}]',
            f'args={self.args}' if len(self.args) > 0 else None,
            f'kwargs={self.kwargs}' if len(self.kwargs) > 0 else None,
            (f'output_process_fn_grad={self.output_process_fn_grad}'
             if self.output_process_fn_grad is not None else None)]

        return f'SampleInput({", ".join(a for a in arguments if a is not None)})'

class AliasInfo(object):
    """Class holds alias information. For example, torch.abs ->
    torch.absolute, torch.Tensor.absolute, torch.Tensor.absolute_
    """

    def __init__(self, alias_name):
        self.name = alias_name
        self.op = _getattr_qual(torch, alias_name)
        self.method_variant = getattr(torch.Tensor, alias_name, None)
        self.inplace_variant = getattr(torch.Tensor, alias_name + "_", None)

    def __call__(self, *args, **kwargs):
        return self.op(*args, **kwargs)


_NOTHING = object()  # Unique value to distinguish default from anything else


# Extension of getattr to support qualified names
# e.g. _getattr_qual(torch, 'linalg.norm') -> torch.linalg.norm
def _getattr_qual(obj, name, default=_NOTHING):
    try:
        for path in name.split('.'):
            obj = getattr(obj, path)
        return obj
    except AttributeError:
        if default is not _NOTHING:
            return default
        else:
            raise


# Classes and methods for the operator database
class OpInfo(object):
    """Operator information and helper functions for acquiring it."""

    def __init__(self,
                 name,  # the string name of the function
                 *,
                 op=None,  # the function variant of the operation, populated as torch.<name> if None
                 dtypes=floating_types(),  # dtypes this function is expected to work with
                 dtypesIfCPU=None,  # dtypes this function is expected to work with on CPU
                 dtypesIfCUDA=None,  # dtypes this function is expected to work with on CUDA
                 dtypesIfROCM=None,  # dtypes this function is expected to work with on ROCM
                 default_test_dtypes=None,  # dtypes to test with by default. Gets intersected
                                            # with the dtypes support on the tested device
                 test_inplace_grad=True,  # whether to gradcheck and gradgradcheck the inplace variant
                 test_complex_grad=True,  # whether to gradcheck and gradgradcheck for complex dtypes
                 skip_bfloat16_grad=False,  # whether to skip grad and gradgradcheck for bfloat16 dtype
                 assert_autodiffed=False,  # if a op's aten::node is expected to be symbolically autodiffed
                 autodiff_nonfusible_nodes=None,  # a list of strings with node names that are expected to be in a
                                                  # DifferentiableGraph when autodiffed. Ex: ['aten::add', 'aten::mm'],
                                                  # default is populated to be ['aten::(name of Python operator)']
                 autodiff_fusible_nodes=None,  # a list of strings with node names that are expected to be in FusionGroups
                                               # inside of DifferentiableGraphs when this operation is autodiffed.
                                               # Ex: ['aten::add', 'aten::mm'], defaults to an empty list
                                               # Note: currently no ops use fusible nodes
                 output_func=lambda x: x,  # fn mapping output to part that should be gradcheck'ed
                 supports_tensor_out=True,  # whether the op supports the out kwarg, returning a Tensor
                 skips=tuple(),  # information about which tests to skip
                 decorators=None,  # decorators to apply to generated tests
                 safe_casts_outputs=False,  # whether op allows safe casting when writing to out arguments
                 sample_inputs_func=None,  # function to generate sample inputs
                 aten_name=None,  # name of the corresponding aten:: operator
                 aliases=None,  # iterable of aliases, e.g. ("absolute",) for torch.abs
                 variant_test_name='',  # additional string to include in the test name
                 supports_autograd=True,  # support for autograd
                 supports_sparse=False,  # supported for sparse
                 check_batched_grad=True,  # check batched grad when doing gradcheck
                 check_batched_gradgrad=True,  # check batched grad grad when doing gradgradcheck
                 ):

        # Validates the dtypes are generated from the dispatch-related functions
        for dtype_list in (dtypes, dtypesIfCPU, dtypesIfCUDA, dtypesIfROCM):
            assert isinstance(dtype_list, (_dispatch_dtypes, type(None)))

        self.name = name
        self.aten_name = aten_name if aten_name is not None else name
        self.variant_test_name = variant_test_name

        self.dtypes = set(dtypes)
        self.dtypesIfCPU = set(dtypesIfCPU) if dtypesIfCPU is not None else self.dtypes
        self.dtypesIfCUDA = set(dtypesIfCUDA) if dtypesIfCUDA is not None else self.dtypes
        self.dtypesIfROCM = set(dtypesIfROCM) if dtypesIfROCM is not None else self.dtypes
        self._default_test_dtypes = set(default_test_dtypes) if default_test_dtypes is not None else None

        # NOTE: if the op is unspecified it is assumed to be under the torch namespace
        self.op = op if op else _getattr_qual(torch, self.name)
        self.method_variant = getattr(torch.Tensor, name, None)
        inplace_name = name + "_"
        self.inplace_variant = getattr(torch.Tensor, inplace_name, None)
        self.operator_variant = getattr(operator, name, None)
        self.skip_bfloat16_grad = skip_bfloat16_grad

        self.test_inplace_grad = test_inplace_grad
        self.test_complex_grad = test_complex_grad
        self.supports_tensor_out = supports_tensor_out
        self.safe_casts_outputs = safe_casts_outputs

        self.skips = skips
        self.decorators = decorators
        self.output_func = output_func
        self.sample_inputs_func = sample_inputs_func

        self.assert_autodiffed = assert_autodiffed
        self.autodiff_fusible_nodes = autodiff_fusible_nodes if autodiff_fusible_nodes else []
        if autodiff_nonfusible_nodes is None:
            self.autodiff_nonfusible_nodes = ['aten::' + self.name]
        else:
            self.autodiff_nonfusible_nodes = autodiff_nonfusible_nodes
        self.supports_autograd = supports_autograd
        self.supports_sparse = supports_sparse
        self.check_batched_grad = check_batched_grad
        self.check_batched_gradgrad = check_batched_gradgrad

        self.aliases = ()  # type: ignore
        if aliases is not None:
            self.aliases = tuple(AliasInfo(a) for a in aliases)  # type: ignore

    def __call__(self, *args, **kwargs):
        """Calls the function variant of the operator."""
        return self.op(*args, **kwargs)

    def get_op(self):
        """Returns the function variant of the operator, torch.<op_name>."""
        return self.op

    def get_method(self):
        """Returns the method variant of the operator, torch.Tensor.<op_name>.
        Returns None if the operator has no method variant.
        """
        return self.method_variant

    def get_inplace(self):
        """Returns the inplace variant of the operator, torch.Tensor.<op_name>_.
        Returns None if the operator has no inplace variant.
        """
        return self.inplace_variant

    def get_operator_variant(self):
        """Returns operator variant of the operator, e.g. operator.neg
        Returns None if the operator has no operator variant.
        """
        return self.operator_variant

    def sample_inputs(self, device, dtype, requires_grad=False):
        """Returns an iterable of SampleInputs.

        These samples should be sufficient to test the function works correctly
        with autograd, TorchScript, etc.
        """
        return self.sample_inputs_func(self, device, dtype, requires_grad)

    # Returns True if the test should be skipped and False otherwise
    def should_skip(self, cls_name, test_name, device_type, dtype):
        return any(si.is_active(cls_name, test_name, device_type, dtype)
                   for si in self.skips)

    def supported_dtypes(self, device_type):
        if device_type == 'cpu':
            return self.dtypesIfCPU
        if device_type == 'cuda':
            return self.dtypesIfROCM if TEST_WITH_ROCM else self.dtypesIfCUDA
        else:
            return self.dtypes


    def supports_dtype(self, dtype, device_type):
        return dtype in self.supported_dtypes(device_type)

    def default_test_dtypes(self, device_type):
        """Returns the default dtypes used to test this operator on the device.

        Equal to the operator's default_test_dtypes filtered to remove dtypes
        not supported by the device.
        """
        supported = self.supported_dtypes(device_type)
        return (supported if self._default_test_dtypes is None
                else supported.intersection(self._default_test_dtypes))


L = 20
M = 10
S = 5


def sample_inputs_unary(op_info, device, dtype, requires_grad):
    low, high = op_info.domain
    low = low if low is None else low + op_info._domain_eps
    high = high if high is None else high - op_info._domain_eps

    return (SampleInput(make_tensor((L,), device, dtype,
                                    low=low, high=high,
                                    requires_grad=requires_grad)),
            SampleInput(make_tensor((), device, dtype,
                                    low=low, high=high,
                                    requires_grad=requires_grad)))

# Metadata class for unary "universal functions (ufuncs)" that accept a single
# tensor and have common properties like:
class UnaryUfuncInfo(OpInfo):
    """Operator information for 'universal unary functions (unary ufuncs).'
    These are functions of a single tensor with common properties like:
      - they are elementwise functions
      - the input shape is the output shape
      - they typically have method and inplace variants
      - they typically support the out kwarg
      - they typically have NumPy or SciPy references
    See NumPy's universal function documentation
    (https://numpy.org/doc/1.18/reference/ufuncs.html) for more details
    about the concept of ufuncs.
    """

    def __init__(self,
                 name,  # the string name of the function
                 *,
                 ref,  # a reference function
                 dtypes=floating_types(),
                 dtypesIfCPU=floating_and_complex_types_and(torch.bfloat16),
                 dtypesIfCUDA=floating_and_complex_types_and(torch.half),
                 dtypesIfROCM=floating_types_and(torch.half),
                 domain=(None, None),  # the [low, high) domain of the function
                 handles_large_floats=True,  # whether the op correctly handles large float values (like 1e20)
                 handles_extremals=True,  # whether the op correctly handles extremal values (like inf)
                 handles_complex_extremals=True,  # whether the op correct handles complex extremals (like inf -infj)
                 supports_complex_to_float=False,  # op supports casting from complex input to real output safely eg. angle
                 sample_inputs_func=sample_inputs_unary,
                 supports_sparse=False,
                 **kwargs):
        super(UnaryUfuncInfo, self).__init__(name,
                                             dtypes=dtypes,
                                             dtypesIfCPU=dtypesIfCPU,
                                             dtypesIfCUDA=dtypesIfCUDA,
                                             dtypesIfROCM=dtypesIfROCM,
                                             sample_inputs_func=sample_inputs_func,
                                             supports_sparse=supports_sparse,
                                             **kwargs)
        self.ref = ref
        self.domain = domain
        self.handles_large_floats = handles_large_floats
        self.handles_extremals = handles_extremals
        self.handles_complex_extremals = handles_complex_extremals
        self.supports_complex_to_float = supports_complex_to_float

        # Epsilon to ensure grad and gradgrad checks don't test values
        #   outside a function's domain.
        self._domain_eps = 1e-5

def sample_inputs_tensor_split(op_info, device, dtype, requires_grad):
    return (SampleInput(make_tensor((S, S, S), device, dtype,
                                    low=None, high=None,
                                    requires_grad=requires_grad),
                        args=(torch.tensor([1, 2, 3]),),),
            SampleInput(make_tensor((S, S, S), device, dtype,
                                    low=None, high=None,
                                    requires_grad=requires_grad),
                        args=(torch.tensor(1),),),
            SampleInput(make_tensor((S, S, S), device, dtype,
                                    low=None, high=None,
                                    requires_grad=requires_grad),
                        args=(torch.tensor([1, 2, 3]),),
                        kwargs=dict(dim=1)),)

def sample_inputs_linalg_norm(op_info, device, dtype, requires_grad):
    test_sizes = [
        (S,),
        (0,),
        (S, S),
        (0, 0),
        (S, 0),
        (0, S),
        (S, S, S),
        (0, S, S),
        (S, 0, S),
        (0, 0, 0),
    ]

    vector_ords = (None, 0, 0.5, 1, 2, 3.5, inf, -0.5, -1, -2, -3.5, -inf)
    matrix_ords = (None, 'fro', 'nuc', 1, 2, inf, -1, -2, -inf)

    inputs = []

    is_dtype_half = dtype in [torch.float16, torch.bfloat16]

    for test_size in test_sizes:
        is_vector_norm = len(test_size) == 1
        is_matrix_norm = len(test_size) == 2

        for keepdim in [False, True]:
            inputs.append(SampleInput(
                make_tensor(
                    test_size, device, dtype, low=None, high=None,
                    requires_grad=requires_grad),
                kwargs=dict(
                    keepdim=keepdim)))

            if not (is_vector_norm or is_matrix_norm):
                continue

            ords = vector_ords if is_vector_norm else matrix_ords

            for ord in ords:
                # TODO: remove this check when `max` is implemented for
                #       float16 and bfloat16. Issue:
                #       https://github.com/pytorch/pytorch/issues/50790
                if is_vector_norm and is_dtype_half and ord in [inf, -inf]:
                    continue

                inputs.append(SampleInput(
                    make_tensor(
                        test_size, device, dtype,
                        low=None, high=None,
                        requires_grad=requires_grad),
                    args=(ord,),
                    kwargs=dict(
                        keepdim=keepdim)))

                if ord in ['nuc', 'fro']:
                    inputs.append(SampleInput(
                        make_tensor(
                            test_size, device, dtype,
                            low=None, high=None,
                            requires_grad=requires_grad),
                        kwargs=dict(
                            ord=ord,
                            keepdim=keepdim,
                            dim=(0, 1))))
        return inputs

def sample_inputs_slogdet(op_info, device, dtype, requires_grad):
    # original test cases from 'method_tests' have too many test_inputs
    # we don't actually need all of them to check the autograd and jit correctness
    # sample inputs with shapes 0x0, 0xSxS, 2x0x0 are added
    test_inputs = (
        torch.randn(0, 0, dtype=dtype, device=device),  # '0x0'
        torch.randn(S, S, dtype=dtype, device=device),  # 'SxS'
        torch.randn(0, S, S, dtype=dtype, device=device),  # 'zero_batched_SxS'
        torch.randn(2, 0, 0, dtype=dtype, device=device),  # 'batched_0x0'
        torch.randn(2, S, S, dtype=dtype, device=device),  # 'batched_SxS'
    )
    out = []
    for a in test_inputs:
        a.requires_grad = requires_grad
        out.append(SampleInput(a))
    return out

def sample_inputs_addmm(op_info, device, dtype, requires_grad):
    input = SampleInput((make_tensor((S, S), device, dtype,
                                     low=None, high=None,
                                     requires_grad=requires_grad),
                         make_tensor((S, S), device, dtype,
                                     low=None, high=None,
                                     requires_grad=requires_grad),
                         make_tensor((S, S), device, dtype,
                                     low=None, high=None,
                                     requires_grad=False)))
    if dtype.is_complex:
        another_input = SampleInput((make_tensor((S, S), device, dtype,
                                     low=None, high=None,
                                     requires_grad=requires_grad),
                                     make_tensor((S, S), device, dtype,
                                     low=None, high=None,
                                     requires_grad=requires_grad),
                                     make_tensor((S, S), device, dtype,
                                     low=None, high=None,
                                     requires_grad=False)),
                                    kwargs=dict(beta=1 + 2j, alpha=2 + 3j))
        return (input, another_input)
    else:
        return (input, )

def sample_inputs_addr(op_info, device, dtype, requires_grad):
    input1 = SampleInput((make_tensor((S, M), device, dtype,
                          low=None, high=None,
                          requires_grad=requires_grad),
                          make_tensor((S, ), device, dtype,
                          low=None, high=None,
                          requires_grad=requires_grad),
                          make_tensor((M, ), device, dtype,
                          low=None, high=None,
                          requires_grad=requires_grad)))

    input2 = SampleInput((make_tensor((), device, dtype,
                          low=None, high=None,
                          requires_grad=requires_grad),
                          make_tensor((S, ), device, dtype,
                          low=None, high=None,
                          requires_grad=requires_grad),
                          make_tensor((M, ), device, dtype,
                          low=None, high=None,
                          requires_grad=requires_grad)))
    if dtype.is_complex:
        alpha, beta = 0.1 + 0.3j, 0.4 + 0.6j
    elif dtype.is_floating_point:
        alpha, beta = 0.2, 0.6
    else:
        alpha, beta = 2, 3

    input3 = SampleInput((make_tensor((S, M), device, dtype,
                          low=None, high=None,
                          requires_grad=requires_grad),
                          make_tensor((S, ), device, dtype,
                          low=None, high=None,
                          requires_grad=requires_grad),
                          make_tensor((M, ), device, dtype,
                          low=None, high=None,
                          requires_grad=requires_grad)),
                         kwargs=dict(beta=beta, alpha=alpha))

    input4 = SampleInput((make_tensor((), device, dtype,
                          low=None, high=None,
                          requires_grad=requires_grad),
                          make_tensor((S, ), device, dtype,
                          low=None, high=None,
                          requires_grad=requires_grad),
                          make_tensor((M, ), device, dtype,
                          low=None, high=None,
                          requires_grad=requires_grad)),
                         kwargs=dict(beta=beta, alpha=alpha))

    return (input1, input2, input3, input4)

def sample_inputs_xlogy(self, device, dtype, requires_grad):
    return (SampleInput((make_tensor((S, S), device, dtype,
                                     low=None, high=None,
                                     requires_grad=requires_grad),
                         make_tensor((S, S), device, dtype,
                                     low=0, high=None,
                                     requires_grad=requires_grad))),)

def sample_inputs_trace(self, device, dtype, requires_grad):
    return (SampleInput((make_tensor((S, S), device, dtype,
                                     low=None, high=None,
                                     requires_grad=requires_grad))),)

def sample_inputs_linalg_inv(op_info, device, dtype, requires_grad=False):
    """
    This function generates always invertible input for torch.linalg.inv using
    random_fullrank_matrix_distinct_singular_value.
    The input is generated as the itertools.product of 'batches' and 'ns'.
    In total this function generates 8 SampleInputs
    'batches' cases include:
        () - single input,
        (0,) - zero batched dimension,
        (2,) - batch of two matrices,
        (2, 3) - 2x3 batch of matrices
    'ns' gives 0x0 and 5x5 matrices.
    Zeros in dimensions are edge cases in the implementation and important to test for in order to avoid unexpected crashes.
    """
    from torch.testing._internal.common_utils import random_fullrank_matrix_distinct_singular_value

    batches = [(), (0, ), (2, ), (2, 3)]
    ns = [0, 5]
    out = []
    for batch, n in product(batches, ns):
        a = random_fullrank_matrix_distinct_singular_value(n, *batch, dtype=dtype).to(device)
        a.requires_grad = requires_grad
        out.append(SampleInput(a))
    return out

def np_sinc_with_fp16_as_fp32(x):
    # Wraps numpy's sinc function so that fp16 values are promoted to fp32
    # before sinc is invoked. Context: numpy's sinc returns NaN when evaluated
    # at 0 for fp16.
    if x.dtype == np.float16:
        return np.sinc(x.astype(np.float32))
    else:
        return np.sinc(x)

def sample_inputs_broadcast_to(op_info, device, dtype, requires_grad):
    test_cases = (
        ((S, 1, 1), (S, S, S)),
        ((S, 1, S), (S, S, S)),
        ((S, 1), (S, S, S)),
        ((1,), (S, S, S)),
        ((1, S), (1, 1, S)),
        ((), ()),
        ((), (1, 3, 2)),
    )

    return tuple(SampleInput((make_tensor(size, device, dtype,
                                          low=None, high=None,
                                          requires_grad=requires_grad), shape))
                 for size, shape in test_cases)

def sample_inputs_div(self, device, dtype, requires_grad, rounding_mode=None):
    a = make_tensor((S, S, S), device, dtype, low=None, high=None, requires_grad=requires_grad)
    is_integral = not dtype.is_floating_point and not dtype.is_complex
    b = make_tensor((S, S, S), device, dtype, low=1 if is_integral else 0.1, high=None,
                    requires_grad=requires_grad)

    kwargs = None
    if rounding_mode is not None:
        kwargs = dict(rounding_mode=rounding_mode)

    return [
        SampleInput((a, b), kwargs=kwargs),
        SampleInput((a,), args=(2,)),
    ]

def sample_inputs_stack(op_info, device, dtype, requires_grad):
    return (SampleInput((make_tensor((S, S), device, dtype,
                                     low=None, high=None,
                                     requires_grad=requires_grad),
                        make_tensor((S, S), device, dtype,
                                    low=None, high=None,
                                    requires_grad=requires_grad),
                        make_tensor((S, S), device, dtype,
                                    low=None, high=None,
                                    requires_grad=requires_grad)), kwargs=dict(idx=0)),)

def sample_inputs_hstack_dstack_vstack(op_info, device, dtype, requires_grad):
    return (SampleInput((make_tensor((S, S), device, dtype,
                                     low=None, high=None,
                                     requires_grad=requires_grad),
                        make_tensor((S, S), device, dtype,
                                    low=None, high=None,
                                    requires_grad=requires_grad),
                        make_tensor((S, S), device, dtype,
                                    low=None, high=None,
                                    requires_grad=requires_grad))),)

def sample_inputs_gather(op_info, device, dtype, requires_grad):
    return (SampleInput((make_tensor((M, S), device, dtype,
                                     low=None, high=None,
                                     requires_grad=requires_grad),
                        0, gather_variable((S, S), 1, M, True, device=device))),
            SampleInput((make_tensor((M, S), device, dtype,
                                     low=None, high=None,
                                     requires_grad=requires_grad),
                        1, gather_variable((M, S // 2), 0, S, True, device=device))),
            SampleInput((make_tensor((), device, dtype,
                                     low=None, high=None,
                                     requires_grad=requires_grad),
                        0, torch.tensor([0], dtype=torch.int64, device=device))),
            SampleInput((make_tensor((S,), device, dtype,
                                     low=None, high=None,
                                     requires_grad=requires_grad),
                        0, torch.tensor(0, dtype=torch.int64, device=device))),
            SampleInput((make_tensor((), device, dtype,
                                     low=None, high=None,
                                     requires_grad=requires_grad),
                        0, torch.tensor(0, dtype=torch.int64, device=device))),
            )

def sample_inputs_diff(op_info, device, dtype, requires_grad):
    test_cases = (
        ((1,), 0, None, None),
        ((S,), 0, None, None),
        ((S, 1), 0, None, None),
        ((S, 1), 1, None, None),
        ((S, S), 0, None, None),
        ((S, S), 1, None, None),
        ((S, S), 0, (1, S), (2, S)),
        ((S, S), 0, None, (2, S)),
        ((S, S, S), 1, None, None),
        ((S, S, S), 1, (S, 1, S), (S, 1, S)),)

    sample_inputs = []
    for size, dim, size_prepend, size_append in test_cases:
        args = (make_tensor(size, device, dtype,
                            low=None, high=None,
                            requires_grad=requires_grad), 1, dim,
                make_tensor(size_prepend, device, dtype,
                            low=None, high=None,
                            requires_grad=requires_grad) if size_prepend else None,
                make_tensor(size_append, device, dtype,
                            low=None, high=None,
                            requires_grad=requires_grad) if size_append else None)
        sample_inputs += [SampleInput(args)]

    return tuple(sample_inputs)

def sample_inputs_index_select(op_info, device, dtype, requires_grad):
    return (SampleInput((make_tensor((S, S, S), device, dtype,
                                     low=None, high=None,
                                     requires_grad=requires_grad),
                        0, index_variable(2, S, device=device))),
            SampleInput((make_tensor((), device, dtype,
                                     low=None, high=None,
                                     requires_grad=requires_grad),
                        0, torch.tensor([0], dtype=torch.int64, device=device))),
            SampleInput((make_tensor((), device, dtype,
                                     low=None, high=None,
                                     requires_grad=requires_grad),
                        0, torch.tensor(0, dtype=torch.int64, device=device))),
            )

def sample_inputs_index_fill(op_info, device, dtype, requires_grad):
    samples = []
    t = make_tensor((S, S, S), device, dtype,
                    low=None, high=None,
                    requires_grad=requires_grad)
    fill_val = torch.tensor(-1 + 1j if t.is_complex() else -1)
    # non-contiguous input
    t01 = t.transpose(0, 1)
    t02 = t.transpose(0, 2)
    t12 = t.transpose(1, 2)
    idx = index_variable(1, S, device=device)
    # non-contiguous index
    idx_nonctg = torch.empty_strided((S,), (2,), device=device, dtype=torch.int64)
    idx_nonctg.copy_(idx)
    for d in range(t.dim()):
        for tensor in [t, t01, t02, t12]:
            samples.append(SampleInput((tensor, d, idx, fill_val)))
            samples.append(SampleInput((tensor, d, -idx - 1, fill_val)))
            samples.append(SampleInput((tensor, d, idx_nonctg, fill_val)))
    return samples

def sample_movedim_moveaxis(op_info, device, dtype, requires_grad):
    return (SampleInput((make_tensor((4, 3, 2, 1), device, dtype,
                                     low=None, high=None,
                                     requires_grad=requires_grad),
                        (0, 1, 2, 3), (3, 2, 1, 0))),
            SampleInput((make_tensor((4, 3, 2, 1), device, dtype,
                                     low=None, high=None,
                                     requires_grad=requires_grad),
                        (0, -1, -2, -3), (-3, -2, -1, -0))))


def sample_repeat_tile(op_info, device, dtype, requires_grad):
    rep_dims = ((), (0, ), (1, ), (0, 2), (1, 1), (2, 3), (2, 3, 2), (0, 2, 3), (2, 1, 1, 1),)
    shapes = ((), (0,), (2,), (3, 0), (3, 2), (3, 0, 1))

    if requires_grad:
        # Tests for variant_consistency_jit, grad, gradgrad
        # are slower. Use smaller bags of `rep_dims` and `shapes`
        # in this case.
        rep_dims = ((), (0, ), (0, 2), (1, 1), (2, 3), (1, 3, 2), (3, 1, 1))  # type: ignore
        shapes = ((), (0,), (2,), (3, 2))  # type: ignore

    tensors = [make_tensor(shape, device, dtype,
                           low=None, high=None,
                           requires_grad=requires_grad) for shape in shapes]

    samples = []
    for rep_dim, tensor in product(rep_dims, tensors):
        for t in (tensor, tensor.T):
            if op_info.name == 'repeat' and len(rep_dim) >= t.dim():
                # `torch.repeat` errors for `len(rep_dims) < t.dim()`,
                # so we filter such combinations.
                samples.append(SampleInput((t, rep_dim),))
            elif op_info.name == 'tile':
                samples.append(SampleInput((t, rep_dim),))

    return samples

def np_unary_ufunc_integer_promotion_wrapper(fn):
    # Wrapper that passes PyTorch's default scalar
    #   type as an argument to the wrapped NumPy
    #   unary ufunc when given an integer input.
    #   This mimicks PyTorch's integer->floating point
    #   type promotion.
    #
    # This is necessary when NumPy promotes
    #   integer types to double, since PyTorch promotes
    #   integer types to the default scalar type.

    # Helper to determine if promotion is needed
    def is_integral(dtype):
        return dtype in [np.bool, np.uint8, np.int8, np.int16, np.int32, np.int64]

    # NOTE: Promotion in PyTorch is from integer types to the default dtype
    np_dtype = torch_to_numpy_dtype_dict[torch.get_default_dtype()]

    @wraps(fn)
    def wrapped_fn(x):
        if is_integral(x.dtype):
            return fn(x, dtype=np_dtype)
        return fn(x)

    return wrapped_fn


# Metadata class for Fast Fourier Transforms in torch.fft.
class SpectralFuncInfo(OpInfo):
    """Operator information for torch.fft transforms. """

    def __init__(self,
                 name,  # the string name of the function
                 *,
                 ref=None,  # Reference implementation (probably in np.fft namespace)
                 dtypes=floating_and_complex_types(),
                 ndimensional: bool,  # Whether dim argument can be a tuple
                 decorators=None,
                 **kwargs):
        decorators = list(decorators) if decorators is not None else []
        decorators += [
            skipCPUIfNoMkl,
            skipCUDAIfRocm,
            # gradgrad is quite slow
            DecorateInfo(slowTest, 'TestGradients', 'test_fn_gradgrad'),
        ]

        super().__init__(name=name,
                         dtypes=dtypes,
                         decorators=decorators,
                         **kwargs)
        self.ref = ref if ref is not None else _getattr_qual(np, name)
        self.ndimensional = ndimensional


    def sample_inputs(self, device, dtype, requires_grad=False):
        nd_tensor = make_tensor((S, S + 1, S + 2), device, dtype, low=None, high=None,
                                requires_grad=requires_grad)
        tensor = make_tensor((31,), device, dtype, low=None, high=None,
                             requires_grad=requires_grad)

        if self.ndimensional:
            return [
                SampleInput(nd_tensor, kwargs=dict(s=(3, 10), dim=(1, 2), norm='ortho')),
                SampleInput(nd_tensor, kwargs=dict(norm='ortho')),
                SampleInput(nd_tensor, kwargs=dict(s=(8,))),
                SampleInput(tensor),

                *(SampleInput(nd_tensor, kwargs=dict(dim=dim))
                  for dim in [-1, -2, -3, (0, -1)]),
            ]
        else:
            return [
                SampleInput(nd_tensor, kwargs=dict(n=10, dim=1, norm='ortho')),
                SampleInput(nd_tensor, kwargs=dict(norm='ortho')),
                SampleInput(nd_tensor, kwargs=dict(n=7)),
                SampleInput(tensor),

                *(SampleInput(nd_tensor, kwargs=dict(dim=dim))
                  for dim in [-1, -2, -3]),
            ]


class ShapeFuncInfo(OpInfo):
    """Early version of a specialized OpInfo for Shape manipulating operations like tile and roll"""
    def __init__(self,
                 name,  # the string name of the function
                 *,
                 ref,  # a reference function
                 dtypes=floating_types(),
                 dtypesIfCPU=None,
                 dtypesIfCUDA=None,
                 dtypesIfROCM=None,
                 sample_inputs_func=None,
                 **kwargs):
        super(ShapeFuncInfo, self).__init__(name,
                                            dtypes=dtypes,
                                            dtypesIfCPU=dtypesIfCPU,
                                            dtypesIfCUDA=dtypesIfCUDA,
                                            dtypesIfROCM=dtypesIfROCM,
                                            sample_inputs_func=sample_inputs_func,
                                            **kwargs)
        self.ref = ref


class HermitianOpInfo(OpInfo):
    """Operator information for Hermitian functions
    These are functions that take Hermitian matrices as input.
    They require a modified function to be tested for gradcheck, because the finite-difference algorithm
    for calculating derivatives does not preserve the Hermitian property of the input and returning incorrect results.
    """

    def get_op(self):
        """
        Returns the function variant of the operator, torch.<op_name>,
        compatible with gradcheck for Hermitian functions.
        It works only for single input argument.
        """
        def hermitian_func(non_hermitian_input, **kwargs):
            hermitian_input = non_hermitian_input + non_hermitian_input.conj().transpose(-2, -1)
            return self.op(hermitian_input, **kwargs)

        return hermitian_func


class TriangularOpInfo(OpInfo):
    """Operator information for function that take lower or upper triangular matrices as input.
    They require a modified function to be tested for gradcheck, because the finite-difference algorithm
    for calculating derivatives does not preserve the triangular property of the input and returning incorrect results.
    """

    def get_op(self):
        """
        Returns the function variant of the operator, torch.<op_name>,
        compatible with gradcheck for triangular input functions.
        It works only for single input argument and upper kwarg
        """
        def triangular_func(non_triangular_input, upper=False):
            if upper:
                triangular_input = non_triangular_input.triu()
            else:
                triangular_input = non_triangular_input.tril()
            return self.op(triangular_input, upper=upper)

        return triangular_func

    def get_method(self):
        """
        Returns the method variant of the operator
        compatible with gradcheck for triangular input functions.
        It works only for single input argument and upper kwarg
        """
        def triangular_func(non_triangular_input, upper=False):
            if upper:
                triangular_input = non_triangular_input.triu()
            else:
                triangular_input = non_triangular_input.tril()
            return self.method_variant(triangular_input, upper=upper)

        return triangular_func

    def sample_inputs(self, device, dtype, requires_grad=False):
        """
        This function generates Cholesky factors of positive-definite (non-singular) Hermitian (symmetric) matrices
        for cholesky_inverse.
        """
        from torch.testing._internal.common_utils import random_hermitian_pd_matrix
        inputs = (
            torch.zeros(0, 0, dtype=dtype, device=device),  # 0x0 matrix
            torch.zeros(0, 2, 2, dtype=dtype, device=device),  # zero batch of matrices
            random_hermitian_pd_matrix(S, dtype=dtype, device=device),  # single matrix
            random_hermitian_pd_matrix(S, 2, dtype=dtype, device=device),  # batch of matrices
        )
        test_cases = (torch.linalg.cholesky(a) for a in inputs)
        out = []
        for a in test_cases:
            a.requires_grad = requires_grad
            out.append(SampleInput(a))
            out.append(SampleInput(a, kwargs=dict(upper=True)))
        return out


def sample_inputs_linalg_pinv(op_info, device, dtype, requires_grad=False):
    """
    This function generates input for torch.linalg.pinv with distinct singular values so that autograd is always stable
    Implementation of torch.linalg.pinv depends on torch.svd and torch.linalg.eigh, therefore it's sufficient to
    check only square S x S matrix and the batched (3 x S x S) input.
    """
    from torch.testing._internal.common_utils import random_fullrank_matrix_distinct_singular_value

    test_cases = (
        random_fullrank_matrix_distinct_singular_value(S, dtype=dtype).to(device),  # single matrix
        random_fullrank_matrix_distinct_singular_value(S, 3, dtype=dtype).to(device),  # batch of matrices
    )

    out = []
    for a in test_cases:
        a.requires_grad = requires_grad
        out.append(SampleInput(a))
    return out


def sample_inputs_linalg_pinv_hermitian(op_info, device, dtype, requires_grad=False):
    """
    This function generates input for torch.linalg.pinv with hermitian=True keyword argument.
    """
    out = sample_inputs_linalg_pinv(op_info, device, dtype, requires_grad)
    for o in out:
        o.kwargs = {"hermitian": True}
    return out

def sample_inputs_linalg_solve(op_info, device, dtype, requires_grad=False, vector_rhs_allowed=True):
    """
    This function generates always solvable input for torch.linalg.solve
    Using random_fullrank_matrix_distinct_singular_value gives a non-singular (=invertible, =solvable) matrices 'a'.
    The first input to torch.linalg.solve is generated as the itertools.product of 'batches' and 'ns'.
    The second input is generated as the product of 'batches', 'ns' and 'nrhs'.
    In total this function generates 18 SampleInputs
    'batches' cases include:
        () - single input,
        (0,) - zero batched dimension,
        (2,) - batch of two matrices.
    'ns' gives 0x0 and 5x5 matrices.
    and 'nrhs' controls the number of vectors to solve for:
        () - using 1 as the number of vectors implicitly
        (1,) - same as () but explicit
        (3,) - solve for 3 vectors.
    Zeros in dimensions are edge cases in the implementation and important to test for in order to avoid unexpected crashes.
    'vector_rhs_allowed' controls whether to include nrhs = () to the list of SampleInputs.
    torch.solve / triangular_solve / cholesky_solve (opposed to torch.linalg.solve) do not allow
    1D tensors (vectors) as the right-hand-side.
    Once torch.solve / triangular_solve / cholesky_solve and its testing are removed,
    'vector_rhs_allowed' may be removed here as well.
    """
    from torch.testing._internal.common_utils import random_fullrank_matrix_distinct_singular_value

    batches = [(), (0, ), (2, )]
    ns = [0, 5]
    if vector_rhs_allowed:
        nrhs = [(), (1,), (3,)]
    else:
        nrhs = [(1,), (3,)]
    out = []
    for n, batch, rhs in product(ns, batches, nrhs):
        a = random_fullrank_matrix_distinct_singular_value(n, *batch, dtype=dtype).to(device)
        a.requires_grad = requires_grad
        b = torch.randn(*batch, n, *rhs, dtype=dtype, device=device)
        b.requires_grad = requires_grad
        out.append(SampleInput((a, b)))
    return out


def sample_inputs_legacy_solve(op_info, device, dtype, requires_grad=False):
    """
    This function generates always solvable input for legacy solve functions
    (the ones that are not in torch.linalg module).
    The difference from sample_inputs_linalg_solve is that here the right-hand-side of A x = b equation
    should have b.ndim >= 2, vectors are not allowed.
    Also the arguments order is swapped.
    """
    out = sample_inputs_linalg_solve(
        op_info, device, dtype, requires_grad=requires_grad, vector_rhs_allowed=False
    )
    for sample in out:
        sample.input = tuple(reversed(sample.input))
    return out


def sample_inputs_std_var(op_info, device, dtype, requires_grad):
    tensor_nd = make_tensor((S, S, S), device=device, dtype=dtype,
                            low=None, high=None, requires_grad=requires_grad)
    tensor_1d = make_tensor((S,), device=device, dtype=dtype,
                            low=None, high=None, requires_grad=requires_grad)

    return [
        SampleInput(tensor_nd),
        SampleInput(tensor_nd, kwargs=dict(dim=1)),
        SampleInput(tensor_nd, kwargs=dict(dim=1, unbiased=True, keepdim=True)),
        SampleInput(tensor_1d, kwargs=dict(dim=0, unbiased=True, keepdim=True)),
        SampleInput(tensor_1d, kwargs=dict(dim=0, unbiased=False, keepdim=False)),
    ]


def _sample_inputs_svd(op_info, device, dtype, requires_grad=False, is_linalg_svd=False):
    """
    This function generates input for torch.svd with distinct singular values so that autograd is always stable.
    Matrices of different size:
        square matrix - S x S size
        tall marix - S x (S-2)
        wide matrix - (S-2) x S
    and batched variants of above are generated.
    Each SampleInput has a function 'output_process_fn_grad' attached to it that is applied on the output of torch.svd
    It is needed for autograd checks, because backward of svd doesn't work for an arbitrary loss function.
    """
    from torch.testing._internal.common_utils import random_fullrank_matrix_distinct_singular_value

    # svd and linalg.svd returns V and V.conj().T, respectively. So we need to slice
    # along different dimensions when needed (this is used by
    # test_cases2:wide_all and wide_all_batched below)
    if is_linalg_svd:
        def slice_V(v):
            return v[..., :(S - 2), :]

        def uv_loss(usv):
            u00 = usv[0][0, 0]
            v00_conj = usv[2][0, 0]
            return u00 * v00_conj
    else:
        def slice_V(v):
            return v[..., :, :(S - 2)]

        def uv_loss(usv):
            u00 = usv[0][0, 0]
            v00_conj = usv[2][0, 0].conj()
            return u00 * v00_conj

    test_cases1 = (  # some=True (default)
        # loss functions for complex-valued svd have to be "gauge invariant",
        # i.e. loss functions shouldn't change when sigh of the singular vectors change.
        # the simplest choice to satisfy this requirement is to apply 'abs'.
        (random_fullrank_matrix_distinct_singular_value(S, dtype=dtype).to(device),
            lambda usv: usv[1]),  # 'check_grad_s'
        (random_fullrank_matrix_distinct_singular_value(S, dtype=dtype).to(device),
            lambda usv: abs(usv[0])),  # 'check_grad_u'
        (random_fullrank_matrix_distinct_singular_value(S, dtype=dtype).to(device),
            lambda usv: abs(usv[2])),  # 'check_grad_v'
        # this test is important as it checks the additional term that is non-zero only for complex-valued inputs
        # and when the loss function depends both on 'u' and 'v'
        (random_fullrank_matrix_distinct_singular_value(S, dtype=dtype).to(device),
            uv_loss),  # 'check_grad_uv'
        (random_fullrank_matrix_distinct_singular_value(S, dtype=dtype).to(device)[:(S - 2)],
            lambda usv: (abs(usv[0]), usv[1], abs(usv[2][..., :, :(S - 2)]))),  # 'wide'
        (random_fullrank_matrix_distinct_singular_value(S, dtype=dtype).to(device)[:, :(S - 2)],
            lambda usv: (abs(usv[0]), usv[1], abs(usv[2]))),  # 'tall'
        (random_fullrank_matrix_distinct_singular_value(S, 2, dtype=dtype).to(device),
            lambda usv: (abs(usv[0]), usv[1], abs(usv[2]))),  # 'batched'
        (random_fullrank_matrix_distinct_singular_value(S, 2, dtype=dtype).to(device)[..., :(S - 2), :],
            lambda usv: (abs(usv[0]), usv[1], abs(usv[2]))),  # 'wide_batched'
        (random_fullrank_matrix_distinct_singular_value(S, 2, dtype=dtype).to(device)[..., :, :(S - 2)],
            lambda usv: (abs(usv[0]), usv[1], abs(usv[2]))),  # 'tall_batched'
    )
    test_cases2 = (  # some=False
        (random_fullrank_matrix_distinct_singular_value(S, dtype=dtype).to(device)[:(S - 2)],
            lambda usv: (abs(usv[0]), usv[1], abs(slice_V(usv[2])))),  # 'wide_all'
        (random_fullrank_matrix_distinct_singular_value(S, dtype=dtype).to(device)[:, :(S - 2)],
            lambda usv: (abs(usv[0][:, :(S - 2)]), usv[1], abs(usv[2]))),  # 'tall_all'
        (random_fullrank_matrix_distinct_singular_value(S, 2, dtype=dtype).to(device)[..., :(S - 2), :],
            lambda usv: (abs(usv[0]), usv[1], abs(slice_V(usv[2])))),  # 'wide_all_batched'
        (random_fullrank_matrix_distinct_singular_value(S, 2, dtype=dtype).to(device)[..., :, :(S - 2)],
            lambda usv: (abs(usv[0][..., :, :(S - 2)]), usv[1], abs(usv[2]))),  # 'tall_all_batched'
    )

    out = []
    for a, out_fn in test_cases1:
        a.requires_grad = requires_grad
        if is_linalg_svd:
            kwargs = {'full_matrices': False}
        else:
            kwargs = {'some': True}
        out.append(SampleInput(a, kwargs=kwargs, output_process_fn_grad=out_fn))

    for a, out_fn in test_cases2:
        a.requires_grad = requires_grad
        if is_linalg_svd:
            kwargs = {'full_matrices': True}
        else:
            kwargs = {'some': False}
        out.append(SampleInput(a, kwargs=kwargs, output_process_fn_grad=out_fn))

    return out

def sample_inputs_svd(op_info, device, dtype, requires_grad=False):
    return _sample_inputs_svd(op_info, device, dtype, requires_grad, is_linalg_svd=False)

def sample_inputs_linalg_svd(op_info, device, dtype, requires_grad=False):
    return _sample_inputs_svd(op_info, device, dtype, requires_grad, is_linalg_svd=True)

def sample_inputs_pinverse(op_info, device, dtype, requires_grad=False):
    """
    This function generates input for torch.pinverse with distinct singular values so that autograd is always stable.
    Implementation of torch.pinverse depends on torch.svd, therefore it's sufficient to check only square S x S matrix
    and the batched (3 x S x S) input.
    """
    from torch.testing._internal.common_utils import random_fullrank_matrix_distinct_singular_value

    test_cases = (
        random_fullrank_matrix_distinct_singular_value(S, dtype=dtype).to(device),  # pinverse
        random_fullrank_matrix_distinct_singular_value(S, 3, dtype=dtype).to(device),  # pinverse 'batched'
    )

    out = []
    for a in test_cases:
        a.requires_grad = requires_grad
        out.append(SampleInput(a))
    return out


def sample_inputs_flip(op_info, device, dtype, requires_grad):
    tensors = (
        make_tensor((S, M, S), device, dtype, low=None, high=None, requires_grad=requires_grad),
        make_tensor((S, 0, M), device, dtype, low=None, high=None, requires_grad=requires_grad)
    )

    dims = ((0, 1, 2), (0,), (0, 2), (-1,), ())

    samples = [SampleInput(tensor, kwargs={'dims': dim}) for tensor, dim in product(tensors, dims)]

    return samples

def sample_inputs_fliplr_flipud(op_info, device, dtype, requires_grad):
    tensors = (
        make_tensor((S, M, S), device, dtype, low=None, high=None, requires_grad=requires_grad),
        make_tensor((S, 0, M), device, dtype, low=None, high=None, requires_grad=requires_grad)
    )
    return [SampleInput(tensor) for tensor in tensors]

def sample_inputs_clamp(op_info, device, dtype, requires_grad):
    tensors = (
        make_tensor((S, M, S), device, dtype, low=None, high=None, requires_grad=requires_grad),
        make_tensor((S, 0, M), device, dtype, low=None, high=None, requires_grad=requires_grad),        
    )
    if dtype is torch.uint8:
        min_max_vals = ((2, 5), (3, 7))
    else:
        min_max_vals = ((0, 1), (-1, 1))
    output = [SampleInput(tensor, args=vals) for tensor, vals in product(tensors, min_max_vals)]    
    output += [SampleInput(tensors[0], args=(0.5, None)), SampleInput(tensors[0], args=(None, 0.5))]
    empty_tensor = make_tensor((), device, dtype, low=None, high=None, requires_grad=requires_grad)
    output += [SampleInput(empty_tensor, args=(0.0, 1.0)), ]
    return output

def sample_inputs_diag(op_info, device, dtype, requires_grad):
    vec_sample = SampleInput(make_tensor((M, ), device, dtype, low=None, high=None, requires_grad=requires_grad))

    tensors = (
        make_tensor((M, M), device, dtype, low=None, high=None, requires_grad=requires_grad),
        make_tensor((3, 5), device, dtype, low=None, high=None, requires_grad=requires_grad),
        make_tensor((5, 3), device, dtype, low=None, high=None, requires_grad=requires_grad),
    )

    args = ((), (2,), (-2,), (1,), (2,))

    samples = []
    for tensor, arg in product(tensors, args):
        samples.append(SampleInput(tensor, args=arg))

    return samples + [vec_sample]

def sample_inputs_logit(op_info, device, dtype, requires_grad):
    low, high = op_info.domain

    # Note: Operator is very sensitive at points near the
    # start and end of domain and leads to NaN for float16
    # if domain_eps is 1e-5.
    domain_eps = op_info._domain_eps if dtype != torch.float16 else 3e-2

    low = low + domain_eps
    high = high - domain_eps

    samples = (
        SampleInput(make_tensor((S, S, S), device, dtype, low=low, high=high, requires_grad=requires_grad)),
        SampleInput(make_tensor((S, S, S), device, dtype, low=low,
                                high=high, requires_grad=requires_grad), args=(0.2,)),
        SampleInput(make_tensor((), device, dtype, low=low, high=high, requires_grad=requires_grad)),
        SampleInput(make_tensor((), device, dtype, low=low,
                                high=high, requires_grad=requires_grad), args=(0.2,)),
    )

    return samples

def sample_inputs_floor_divide(op_info, device, dtype, requires_grad):
    lhs = make_tensor((S, S, S), device, dtype, low=None, high=None, requires_grad=requires_grad)
    rhs = make_tensor((S, S, S), device, dtype, low=None, high=None, requires_grad=requires_grad)
    # Avoid integer divide by 0
    if not (dtype.is_floating_point or dtype.is_complex):
        rhs[rhs == 0] = 1

    return [
        SampleInput((lhs, rhs)),
        SampleInput((lhs, rhs[0])),
        SampleInput((lhs), args=(3.14,)),
    ]


def sample_inputs_masked_scatter(op_info, device, dtype, requires_grad):
    samples = (
        SampleInput(make_tensor((M, M), device, dtype, low=None, high=None, requires_grad=requires_grad),
                    args=(torch.randn(M, M, device=device) > 0,
                          make_tensor((M, M), device, dtype, low=None, high=None, requires_grad=requires_grad))),

        SampleInput(make_tensor((M, M), device, dtype, low=None, high=None, requires_grad=requires_grad),
                    args=(torch.randn((M,), device=device) > 0,
                          make_tensor((M, M), device, dtype, low=None, high=None, requires_grad=requires_grad))),

        SampleInput(make_tensor((M, M), device, dtype, low=None, high=None, requires_grad=requires_grad),
                    args=(bernoulli_scalar().to(device),
                          make_tensor((M, M), device, dtype, low=None, high=None, requires_grad=requires_grad))),
    )

    return samples

def sample_inputs_masked_select(op_info, device, dtype, requires_grad):
    samples = (
        SampleInput(make_tensor((M, M), device, dtype, low=None, high=None, requires_grad=requires_grad),
                    args=(torch.randn(M, M, device=device) > 0,)),

        SampleInput(make_tensor((M, M), device, dtype, low=None, high=None, requires_grad=requires_grad),
                    args=(torch.randn((M,), device=device) > 0,)),

        SampleInput(make_tensor((M,), device, dtype, low=None, high=None, requires_grad=requires_grad),
                    args=(torch.randn((M, M), device=device) > 0,)),

        SampleInput(make_tensor((M, 1, M), device, dtype, low=None, high=None, requires_grad=requires_grad),
                    args=(torch.randn((M, M), device=device) > 0,)),

        SampleInput(make_tensor((), device, dtype, low=None, high=None, requires_grad=requires_grad),
                    args=(torch.tensor(1, device=device, dtype=torch.bool),)),

        SampleInput(make_tensor((M, M), device, dtype, low=None, high=None, requires_grad=requires_grad),
                    args=(torch.tensor(1, device=device, dtype=torch.bool),)),

        SampleInput(make_tensor((), device, dtype, low=None, high=None, requires_grad=requires_grad),
                    args=(torch.randn((M, M), device=device) > 0,)),
    )

    return samples

# Operator database (sorted alphabetically)
op_db: List[OpInfo] = [
    UnaryUfuncInfo('abs',
                   aliases=('absolute', ),
                   ref=np.abs,
                   dtypes=all_types_and_complex_and(torch.half, torch.bfloat16),
                   dtypesIfCPU=all_types_and_complex_and(torch.half, torch.bfloat16),
                   dtypesIfCUDA=all_types_and_complex_and(torch.bool, torch.half, torch.bfloat16),
                   skips=(
                       SkipInfo('TestUnaryUfuncs', 'test_reference_numerics',
                                dtypes=[torch.cfloat, torch.cdouble]),
                       # Reference: https://github.com/pytorch/pytorch/issues/49224
                       SkipInfo('TestUnaryUfuncs', 'test_reference_numerics',
                                dtypes=[torch.int8], active_if=TEST_WITH_ASAN),
                       SkipInfo('TestUnaryUfuncs', 'test_variant_consistency',
                                dtypes=[torch.cfloat, torch.cdouble]),
                       # TODO: Fix test_out_arg_all_dtypes as torch.empty_like(expected_output) where expected_output=op(input)
                       # We can break the logic of the loop over all possible types but it is OK.
                       # https://github.com/pytorch/pytorch/blob/master/test/test_unary_ufuncs.py#L440-L449
                       SkipInfo('TestUnaryUfuncs', 'test_out_arg_all_dtypes',
                                dtypes=[torch.cfloat, torch.cdouble]),
                       SkipInfo('TestCommon', 'test_variant_consistency_eager',
                                dtypes=[torch.cfloat, torch.cdouble]),
                       SkipInfo('TestCommon', 'test_variant_consistency_jit',
                                dtypes=[torch.cfloat, torch.cdouble, torch.bfloat16]),
                       SkipInfo('TestCommon', 'test_jit_alias_remapping',
                                dtypes=[torch.cfloat, torch.cdouble, torch.bfloat16]),
                   ),
                   test_inplace_grad=False,
                   assert_autodiffed=True),
    # NOTE: CPU complex acos produces incorrect outputs (https://github.com/pytorch/pytorch/issues/42952)
    UnaryUfuncInfo('acos',
                   aliases=('arccos', ),
                   ref=np.arccos,
                   domain=(-1, 1),
                   handles_complex_extremals=False,
                   dtypes=all_types_and_complex_and(torch.bool),
                   dtypesIfCPU=all_types_and_complex_and(torch.bool, torch.bfloat16),
                   dtypesIfCUDA=all_types_and_complex_and(torch.bool, torch.half),
                   default_test_dtypes=[torch.long, torch.half, torch.bfloat16, torch.float32, torch.cfloat],
                   skip_bfloat16_grad=True,
                   assert_autodiffed=True,
                   decorators=(precisionOverride({torch.float16: 1e-2,
                                                  torch.bfloat16: 1e-1,
                                                  torch.complex64: 1e-2}),),
                   safe_casts_outputs=True,
                   skips=(
                       SkipInfo('TestUnaryUfuncs', 'test_reference_numerics',
                                device_type='cpu', dtypes=[torch.cfloat, torch.cdouble]),
                       SkipInfo('TestUnaryUfuncs', 'test_reference_numerics',
                                dtypes=[torch.cfloat, torch.cdouble], active_if=IS_WINDOWS),
                       SkipInfo('TestGradients', 'test_fn_grad',
                                dtypes=[torch.cdouble], active_if=IS_WINDOWS),
                       SkipInfo('TestGradients', 'test_method_grad',
                                dtypes=[torch.cdouble], active_if=IS_WINDOWS),
                       SkipInfo('TestGradients', 'test_inplace_grad',
                                dtypes=[torch.cdouble], active_if=IS_WINDOWS),
                   )),
    # NOTE: the derivative for inplace acosh is not implemented
    UnaryUfuncInfo('acosh',
                   aliases=('arccosh', ),
                   ref=np.arccosh,
                   domain=(1, float('inf')),
                   dtypes=all_types_and_complex_and(torch.bool),
                   dtypesIfCPU=all_types_and_complex_and(torch.bool),
                   dtypesIfCUDA=all_types_and_complex_and(torch.bool, torch.half, torch.bfloat16),
                   safe_casts_outputs=True,
                   decorators=(precisionOverride({torch.bfloat16: 5e-2}),),
                   test_inplace_grad=False,
                   skips=(
                       # RuntimeError: "rsqrt_cuda" not implemented for 'BFloat16'
                       SkipInfo('TestCommon', 'test_variant_consistency_jit',
                                device_type='cuda', dtypes=[torch.bfloat16]),
                       SkipInfo('TestUnaryUfuncs', 'test_reference_numerics',
                                device_type='cpu', dtypes=[torch.cfloat, torch.cdouble]),
                       SkipInfo('TestUnaryUfuncs', 'test_reference_numerics',
                                device_type='cuda', dtypes=[torch.cfloat, torch.cdouble],
                                active_if=IS_WINDOWS),
                       # Reference: https://github.com/pytorch/pytorch/issues/50692
                       SkipInfo('TestGradients', 'test_fn_grad',
                                device_type='cuda', dtypes=[torch.cdouble], active_if=IS_WINDOWS),
                       SkipInfo('TestGradients', 'test_method_grad',
                                device_type='cuda', dtypes=[torch.cdouble], active_if=IS_WINDOWS),
                   )),
    OpInfo('addmm',
           dtypes=floating_types(),
           dtypesIfCPU=all_types_and_complex_and(torch.float16, torch.bfloat16),
           # BFloat16 support on CUDA requires CUDA 11 and SM53
           dtypesIfCUDA=floating_types_and(torch.float16, torch.complex64, torch.complex128,
                                           *[torch.bfloat16] if CUDA11OrLater else []),
           dtypesIfROCM=floating_types_and(torch.half),
           assert_autodiffed=True,
           autodiff_nonfusible_nodes=['aten::add', 'aten::mm'],
           skips=(
               SkipInfo('TestCommon', 'test_variant_consistency_jit',
                        dtypes=[torch.bfloat16, torch.float16, torch.cfloat, torch.cdouble]),),
           sample_inputs_func=sample_inputs_addmm),
    OpInfo('addr',
           dtypes=all_types_and_complex_and(torch.bool, torch.bfloat16, torch.float16),
           # Reference: https://github.com/pytorch/pytorch/issues/50747
           test_inplace_grad=False,
           skips=(
               SkipInfo('TestCommon', 'test_variant_consistency_jit',
                        dtypes=[torch.float16, torch.cfloat, torch.cdouble, torch.bfloat16]),
               # Reference: https://github.com/pytorch/pytorch/issues/50747
               SkipInfo('TestCommon', 'test_variant_consistency_eager',
                        dtypes=all_types_and_complex_and(torch.bool, torch.bfloat16, torch.float16)),),
           sample_inputs_func=sample_inputs_addr),

    UnaryUfuncInfo('asin',
                   aliases=('arcsin', ),
                   ref=np.arcsin,
                   domain=(-1, 1),
                   supports_sparse=True,
                   decorators=(precisionOverride({torch.bfloat16: 1e-2}),),
                   safe_casts_outputs=True,
                   dtypes=all_types_and_complex_and(torch.bool),
                   dtypesIfCPU=all_types_and_complex_and(torch.bool, torch.bfloat16),
                   dtypesIfCUDA=all_types_and_complex_and(torch.bool, torch.half),
                   assert_autodiffed=True,
                   skip_bfloat16_grad=True,
                   skips=(
                       SkipInfo('TestUnaryUfuncs', 'test_reference_numerics',
                                device_type='cpu', dtypes=[torch.cfloat, torch.cdouble]),
                       SkipInfo('TestUnaryUfuncs', 'test_reference_numerics',
                                device_type='cuda', dtypes=[torch.cfloat, torch.cdouble],
                                active_if=IS_WINDOWS)
                   )),
    # NOTE: derivative for inplace asinh is not implemented
    UnaryUfuncInfo('asinh',
                   aliases=('arcsinh', ),
                   ref=np.arcsinh,
                   dtypes=all_types_and_complex_and(torch.bool),
                   dtypesIfCPU=all_types_and_complex_and(torch.bool),
                   dtypesIfCUDA=all_types_and_complex_and(torch.bool, torch.half, torch.bfloat16),
                   safe_casts_outputs=True,
                   decorators=(precisionOverride({torch.bfloat16: 5e-2}),),
                   test_inplace_grad=False,
                   skips=(
                       # RuntimeError: "rsqrt_cuda" not implemented for 'BFloat16'
                       SkipInfo('TestCommon', 'test_variant_consistency_jit',
                                device_type='cuda', dtypes=[torch.bfloat16]),
                       SkipInfo('TestUnaryUfuncs', 'test_reference_numerics',
                                device_type='cpu', dtypes=[torch.cfloat, torch.cdouble]),
                       SkipInfo('TestUnaryUfuncs', 'test_reference_numerics',
                                device_type='cuda', dtypes=[torch.cfloat, torch.cdouble],
                                active_if=IS_WINDOWS),
                   )),
    UnaryUfuncInfo('atan',
                   aliases=('arctan', ),
                   ref=np.arctan,
                   dtypes=all_types_and_complex_and(torch.bool),
                   dtypesIfCPU=all_types_and_complex_and(torch.bool, torch.bfloat16),
                   dtypesIfCUDA=all_types_and_complex_and(torch.bool, torch.half),
                   assert_autodiffed=True,
                   skip_bfloat16_grad=True,
                   decorators=(precisionOverride({torch.bfloat16: 1e-2}),),
                   safe_casts_outputs=True,
                   skips=(
                       SkipInfo('TestUnaryUfuncs', 'test_reference_numerics',
                                device_type='cpu', dtypes=[torch.cfloat, torch.cdouble]),
                       SkipInfo('TestUnaryUfuncs', 'test_reference_numerics',
                                device_type='cuda', dtypes=[torch.cfloat, torch.cdouble],
                                active_if=IS_WINDOWS),
                   )),
    UnaryUfuncInfo('atanh',
                   aliases=('arctanh', ),
                   ref=np.arctanh,
                   domain=(-1, 1),
                   dtypes=all_types_and_complex_and(torch.bool),
                   dtypesIfCPU=all_types_and_complex_and(torch.bool),
                   dtypesIfCUDA=all_types_and_complex_and(torch.bool, torch.half, torch.bfloat16),
                   safe_casts_outputs=True,
                   decorators=(precisionOverride({torch.bfloat16: 1e-2}),),
                   test_inplace_grad=False,
                   skips=(
                       SkipInfo('TestUnaryUfuncs', 'test_reference_numerics',
                                device_type='cpu', dtypes=[torch.cfloat, torch.cdouble]),
                       SkipInfo('TestUnaryUfuncs', 'test_reference_numerics',
                                device_type='cuda', dtypes=[torch.cfloat, torch.cdouble],
                                active_if=IS_WINDOWS),
                   )),
    OpInfo('broadcast_to',
           dtypes=all_types_and_complex_and(torch.bool, torch.float16, torch.bfloat16),
           supports_tensor_out=False,
           test_inplace_grad=False,
           sample_inputs_func=sample_inputs_broadcast_to),
    UnaryUfuncInfo('ceil',
                   ref=np.ceil,
                   dtypes=floating_types_and(torch.half),
                   dtypesIfCPU=floating_types_and(torch.bfloat16),
                   dtypesIfCUDA=floating_types_and(torch.half),
                   assert_autodiffed=True),
    TriangularOpInfo('cholesky_inverse',
                     op=torch.cholesky_inverse,
                     dtypes=floating_and_complex_types(),
                     # TODO: RuntimeError: cholesky_inverse does not support automatic differentiation for outputs
                     # with complex dtype.
                     test_complex_grad=False,
                     test_inplace_grad=False,
                     check_batched_gradgrad=False,
                     supports_tensor_out=True,
                     decorators=[skipCUDAIfNoMagma, skipCPUIfNoLapack],
                     skips=(
                         # These tests do not take into account custom op.get_op()
                         # TODO: implement op.input_func instead of modifying op.get_op()
                         # See https://github.com/pytorch/pytorch/issues/50837
                         SkipInfo('TestCommon', 'test_variant_consistency_jit'),
                         SkipInfo('TestCommon', 'test_variant_consistency_eager',
                                  dtypes=[torch.complex64, torch.complex128]),)),
    UnaryUfuncInfo('clamp',
                   aliases=('clip', ),
                   ref=np.clip,
                   dtypes=all_types_and(torch.half, torch.bfloat16),
                   dtypesIfCPU=all_types_and(torch.bfloat16),
                   dtypesIfCUDA=all_types_and(torch.half, torch.bfloat16),
                   assert_autodiffed=True,
                   skips=(
                       # Skip all unary ufuncs tests as we call op(tensor) and min/max args are not passed
                       # Reference: https://github.com/pytorch/pytorch/issues/51242
                       SkipInfo('TestUnaryUfuncs'),
                   ),
                   sample_inputs_func=sample_inputs_clamp),
    UnaryUfuncInfo('cos',
                   ref=np.cos,
                   dtypes=all_types_and_complex_and(torch.bool, torch.bfloat16),
                   dtypesIfCPU=all_types_and_complex_and(torch.bool, torch.bfloat16),
                   dtypesIfCUDA=all_types_and_complex_and(torch.bool, torch.half, torch.bfloat16),
                   assert_autodiffed=True,
                   skip_bfloat16_grad=True,
                   handles_large_floats=False,
                   safe_casts_outputs=True,
                   decorators=(precisionOverride({torch.bfloat16: 1e-2}),),
                   skips=(
                       SkipInfo('TestUnaryUfuncs', 'test_reference_numerics',
                                dtypes=[torch.cfloat, torch.cdouble], active_if=IS_WINDOWS),
                       SkipInfo('TestUnaryUfuncs', 'test_reference_numerics', device_type='cpu',
                                dtypes=[torch.cfloat, torch.cdouble], active_if=IS_MACOS),
                   )),
    UnaryUfuncInfo('cosh',
                   ref=np_unary_ufunc_integer_promotion_wrapper(np.cosh),
                   dtypesIfCPU=all_types_and_complex_and(torch.bool),
                   dtypesIfCUDA=all_types_and_complex_and(torch.bool, torch.half),
                   safe_casts_outputs=True,
                   assert_autodiffed=True,
                   skips=(
                       # Reference: https://github.com/pytorch/pytorch/issues/48641
                       SkipInfo('TestUnaryUfuncs', 'test_reference_numerics',
                                device_type='cpu', dtypes=[torch.int8]),
                       SkipInfo('TestUnaryUfuncs', 'test_reference_numerics',
                                dtypes=[torch.cfloat, torch.cdouble], active_if=IS_WINDOWS),
                       SkipInfo('TestUnaryUfuncs', 'test_reference_numerics', device_type='cpu',
                                dtypes=[torch.cfloat, torch.cdouble], active_if=IS_MACOS),
                       SkipInfo('TestCommon', 'test_variant_consistency_jit',
                                device_type='cuda', dtypes=[torch.float16]),
                   )),
    UnaryUfuncInfo('deg2rad',
                   ref=np.radians,
                   decorators=(precisionOverride({torch.bfloat16: 7e-1,
                                                  torch.float16: 7e-1}),),
                   dtypes=floating_types_and(torch.half, torch.bfloat16),
                   dtypesIfCPU=floating_types_and(torch.half, torch.bfloat16),
                   dtypesIfCUDA=floating_types_and(torch.half, torch.bfloat16),
                   skips=(
                       # Reference: https://github.com/pytorch/pytorch/pull/51283#issuecomment-770614273
                       SkipInfo('TestUnaryUfuncs', 'test_reference_numerics',
                                dtypes=[torch.bfloat16]),
                   ),
                   safe_casts_outputs=True),
    OpInfo('diff',
           op=torch.diff,
           dtypes=all_types_and_complex_and(torch.bool, torch.float16, torch.bfloat16),
           sample_inputs_func=sample_inputs_diff,
           test_inplace_grad=False),
    OpInfo('div',
           variant_test_name='no_rounding_mode',
           dtypes=all_types_and_complex_and(torch.bool, torch.half, torch.bfloat16),
           sample_inputs_func=sample_inputs_div,
           assert_autodiffed=True),
    OpInfo('div',
           variant_test_name='true_rounding',
           dtypes=all_types_and_complex_and(torch.bool, torch.half, torch.bfloat16),
           sample_inputs_func=partial(sample_inputs_div, rounding_mode='true'),
           assert_autodiffed=True),
    OpInfo('div',
           variant_test_name='trunc_rounding',
           dtypes=all_types_and(torch.half, torch.bfloat16),
           sample_inputs_func=partial(sample_inputs_div, rounding_mode='trunc'),
           assert_autodiffed=True),
    OpInfo('div',
           variant_test_name='floor_rounding',
           dtypes=all_types_and(torch.half, torch.bfloat16),
           sample_inputs_func=partial(sample_inputs_div, rounding_mode='floor'),
           assert_autodiffed=True),
    UnaryUfuncInfo('exp',
                   ref=np_unary_ufunc_integer_promotion_wrapper(np.exp),
                   dtypes=all_types_and_complex_and(torch.bool, torch.half),
                   dtypesIfCPU=all_types_and_complex_and(torch.bool, torch.bfloat16),
                   dtypesIfCUDA=all_types_and_complex_and(torch.bool, torch.half, torch.bfloat16),
                   skips=(
                       # Reference: https://github.com/pytorch/pytorch/pull/50093#pullrequestreview-561791547
                       SkipInfo('TestUnaryUfuncs', 'test_reference_numerics', dtypes=[torch.bfloat16]),
                       # Reference: https://github.com/pytorch/pytorch/issues/48010
                       SkipInfo('TestUnaryUfuncs', 'test_reference_numerics',
                                device_type='cpu', dtypes=[torch.cfloat, torch.cdouble]),
                   ),
                   assert_autodiffed=True,
                   safe_casts_outputs=True),
    OpInfo('diag',
           dtypes=all_types_and_complex_and(torch.bool),
           dtypesIfCPU=all_types_and_complex_and(torch.bool),
           dtypesIfCUDA=all_types_and_complex_and(torch.bool, torch.half),
           sample_inputs_func=sample_inputs_diag,
           test_inplace_grad=False),
    SpectralFuncInfo('fft.fft',
                     aten_name='fft_fft',
                     ref=np.fft.fft,
                     ndimensional=False,
                     dtypes=all_types_and_complex_and(torch.bool),
                     default_test_dtypes=floating_and_complex_types(),
                     supports_tensor_out=True,
                     test_inplace_grad=False,),
    SpectralFuncInfo('fft.fftn',
                     aten_name='fft_fftn',
                     ref=np.fft.fftn,
                     ndimensional=True,
                     dtypes=all_types_and_complex_and(torch.bool),
                     default_test_dtypes=floating_and_complex_types(),
                     supports_tensor_out=True,
                     test_inplace_grad=False,
                     decorators=[precisionOverride(
                         {torch.float: 1e-4, torch.cfloat: 1e-4})],),
    SpectralFuncInfo('fft.hfft',
                     aten_name='fft_hfft',
                     ref=np.fft.hfft,
                     ndimensional=False,
                     dtypes=all_types_and_complex_and(torch.bool),
                     default_test_dtypes=floating_and_complex_types(),
                     supports_tensor_out=True,
                     check_batched_gradgrad=False,
                     test_inplace_grad=False,),
    SpectralFuncInfo('fft.rfft',
                     aten_name='fft_rfft',
                     ref=np.fft.rfft,
                     ndimensional=False,
                     dtypes=all_types_and(torch.bool),
                     default_test_dtypes=floating_and_complex_types(),
                     supports_tensor_out=True,
                     check_batched_grad=False,
                     check_batched_gradgrad=False,
                     test_inplace_grad=False,),
    SpectralFuncInfo('fft.rfftn',
                     aten_name='fft_rfftn',
                     ref=np.fft.rfftn,
                     ndimensional=True,
                     dtypes=all_types_and(torch.bool),
                     default_test_dtypes=floating_and_complex_types(),
                     supports_tensor_out=True,
                     test_inplace_grad=False,
                     check_batched_grad=False,
                     check_batched_gradgrad=False,
                     decorators=[precisionOverride({torch.float: 1e-4})],),
    SpectralFuncInfo('fft.ifft',
                     aten_name='fft_ifft',
                     ref=np.fft.ifft,
                     ndimensional=False,
                     dtypes=all_types_and_complex_and(torch.bool),
                     default_test_dtypes=floating_and_complex_types(),
                     supports_tensor_out=True,
                     test_inplace_grad=False,),
    SpectralFuncInfo('fft.ifftn',
                     aten_name='fft_ifftn',
                     ref=np.fft.ifftn,
                     ndimensional=True,
                     dtypes=all_types_and_complex_and(torch.bool),
                     default_test_dtypes=floating_and_complex_types(),
                     supports_tensor_out=True,
                     test_inplace_grad=False,),
    SpectralFuncInfo('fft.ihfft',
                     aten_name='fft_ihfft',
                     ref=np.fft.ihfft,
                     ndimensional=False,
                     dtypes=all_types_and(torch.bool),
                     default_test_dtypes=floating_types(),
                     supports_tensor_out=True,
                     check_batched_grad=False,
                     test_inplace_grad=False,),
    SpectralFuncInfo('fft.irfft',
                     aten_name='fft_irfft',
                     ref=np.fft.irfft,
                     ndimensional=False,
                     dtypes=all_types_and_complex_and(torch.bool),
                     default_test_dtypes=floating_and_complex_types(),
                     supports_tensor_out=True,
                     check_batched_gradgrad=False,
                     test_inplace_grad=False,),
    SpectralFuncInfo('fft.irfftn',
                     aten_name='fft_irfftn',
                     ref=np.fft.irfftn,
                     ndimensional=True,
                     dtypes=all_types_and_complex_and(torch.bool),
                     default_test_dtypes=floating_and_complex_types(),
                     supports_tensor_out=True,
                     check_batched_gradgrad=False,
                     test_inplace_grad=False,),
    UnaryUfuncInfo('floor',
                   ref=np.floor,
                   dtypes=floating_types_and(torch.half),
                   dtypesIfCPU=floating_types_and(torch.bfloat16),
                   dtypesIfCUDA=floating_types_and(torch.half),
                   assert_autodiffed=True),
    OpInfo('flip',
           op=torch.flip,
           dtypes=all_types_and_complex_and(torch.bool, torch.half, torch.bfloat16),
           sample_inputs_func=sample_inputs_flip,
           test_inplace_grad=False,
           supports_tensor_out=False),
    OpInfo('fliplr',
           op=torch.fliplr,
           dtypes=all_types_and_complex_and(torch.bool, torch.half, torch.bfloat16),
           sample_inputs_func=sample_inputs_fliplr_flipud,
           test_inplace_grad=False,
           supports_tensor_out=False),
    OpInfo('flipud',
           op=torch.flipud,
           dtypes=all_types_and_complex_and(torch.bool, torch.half, torch.bfloat16),
           sample_inputs_func=sample_inputs_fliplr_flipud,
           test_inplace_grad=False,
           supports_tensor_out=False),
    OpInfo('floor_divide',
           dtypes=all_types_and(torch.half, torch.bfloat16),
           sample_inputs_func=sample_inputs_floor_divide,
           decorators=[_wrap_maybe_warns("floor_divide is deprecated, and will be removed")],
           supports_autograd=False,
           ),
    OpInfo('linalg.norm',
           op=torch.linalg.norm,
           dtypes=floating_and_complex_types_and(torch.float16, torch.bfloat16),
           test_inplace_grad=False,
           supports_tensor_out=True,
           decorators=[skipCUDAIfNoMagma, skipCPUIfNoLapack],
           sample_inputs_func=sample_inputs_linalg_norm,
           aten_name='linalg_norm',
           skips=(
               # TODO: remove this once `pow` is implemented for float16
               #       and bfloat16 on CPU. Issue:
               #       https://github.com/pytorch/pytorch/issues/50789
               SkipInfo('TestCommon', 'test_variant_consistency_jit',
                        device_type='cpu',
                        dtypes=[torch.float16, torch.bfloat16]),
           )),
    OpInfo('linalg.slogdet',
           aten_name='linalg_slogdet',
           op=torch.linalg.slogdet,
           dtypes=floating_and_complex_types(),
           test_inplace_grad=False,
           supports_tensor_out=False,
           sample_inputs_func=sample_inputs_slogdet,
           output_func=itemgetter(1),
           decorators=[skipCUDAIfNoMagma, skipCUDAIfRocm, skipCPUIfNoLapack]),
    UnaryUfuncInfo('log',
                   ref=np.log,
                   domain=(0, float('inf')),
                   dtypes=all_types_and_complex_and(torch.bool, torch.bfloat16),
                   dtypesIfCPU=all_types_and_complex_and(torch.bool, torch.bfloat16),
                   dtypesIfCUDA=all_types_and_complex_and(torch.bool, torch.half, torch.bfloat16),
                   assert_autodiffed=True,
                   skip_bfloat16_grad=True,
                   safe_casts_outputs=True,
                   decorators=(precisionOverride({torch.bfloat16: 5e-2}),),
                   skips=(
                       SkipInfo('TestUnaryUfuncs', 'test_reference_numerics',
                                device_type='cpu', dtypes=[torch.bfloat16]),
                       SkipInfo('TestUnaryUfuncs', 'test_reference_numerics',
                                device_type='cuda', dtypes=[torch.cfloat, torch.cdouble]),
                       SkipInfo('TestUnaryUfuncs', 'test_reference_numerics',
                                device_type='cpu', dtypes=[torch.cfloat, torch.cdouble],
                                active_if=IS_WINDOWS),
                   )),
    UnaryUfuncInfo('log10',
                   ref=np.log10,
                   domain=(0, float('inf')),
                   decorators=(precisionOverride({torch.bfloat16: 5e-2}),),
                   dtypes=all_types_and_complex_and(torch.bool, torch.bfloat16),
                   dtypesIfCPU=all_types_and_complex_and(torch.bool, torch.bfloat16),
                   assert_autodiffed=True,
                   skip_bfloat16_grad=True,
                   dtypesIfCUDA=all_types_and_complex_and(torch.bool, torch.half, torch.bfloat16),
                   safe_casts_outputs=True,
                   skips=(
                       SkipInfo('TestUnaryUfuncs', 'test_reference_numerics',
                                device_type='cuda', dtypes=[torch.cfloat, torch.cdouble]),
                       SkipInfo('TestUnaryUfuncs', 'test_reference_numerics',
                                device_type='cpu', dtypes=[torch.cfloat, torch.cdouble],
                                active_if=IS_WINDOWS),
                   )),
    UnaryUfuncInfo('log1p',
                   ref=np.log1p,
                   domain=(-1, float('inf')),
                   dtypesIfCPU=all_types_and(torch.bool, torch.bfloat16),
                   dtypesIfCUDA=all_types_and(torch.bool, torch.half, torch.bfloat16),
                   decorators=(precisionOverride({torch.bfloat16: 1e-1}),),
                   safe_casts_outputs=True,
                   assert_autodiffed=True,
                   skip_bfloat16_grad=True),
    UnaryUfuncInfo('log2',
                   ref=np.log2,
                   domain=(0, float('inf')),
                   dtypes=all_types_and_complex_and(torch.bool, torch.bfloat16),
                   dtypesIfCPU=all_types_and_complex_and(torch.bool, torch.bfloat16),
                   dtypesIfCUDA=all_types_and_complex_and(torch.bool, torch.half, torch.bfloat16),
                   assert_autodiffed=True,
                   skip_bfloat16_grad=True,
                   safe_casts_outputs=True,
                   decorators=(precisionOverride({torch.bfloat16: 1e-1}),),
                   skips=(
                       SkipInfo('TestUnaryUfuncs', 'test_reference_numerics',
                                device_type='cpu', dtypes=[torch.bfloat16]),
                       SkipInfo('TestUnaryUfuncs', 'test_reference_numerics',
                                dtypes=[torch.cfloat, torch.cdouble]),
                   )),
    OpInfo('masked_scatter',
           dtypes=all_types_and_complex_and(torch.bool, torch.half, torch.bfloat16),
           dtypesIfCPU=all_types_and_complex_and(torch.bool, torch.half, torch.bfloat16),
           dtypesIfCUDA=all_types_and_complex_and(torch.bool, torch.half, torch.bfloat16),
           sample_inputs_func=sample_inputs_masked_scatter,
           skips=(
               # _th_masked_fill_bool_ not supported for Complex Types.
               SkipInfo('TestGradients', 'test_fn_grad',
                        device_type='cuda', dtypes=[torch.complex128]),
               SkipInfo('TestGradients', 'test_fn_gradgrad',
                        device_type='cuda', dtypes=[torch.complex128]),
               SkipInfo('TestGradients', 'test_inplace_grad',
                        device_type='cuda', dtypes=[torch.complex128]),
               SkipInfo('TestGradients', 'test_inplace_gradgrad',
                        device_type='cuda', dtypes=[torch.complex128]),
               SkipInfo('TestCommon', 'test_variant_consistency_jit',
                        dtypes=[torch.cfloat, torch.cdouble]),
           ),
           supports_tensor_out=False),
    OpInfo('masked_select',
           dtypes=all_types_and_complex_and(torch.bool, torch.half, torch.bfloat16),
           dtypesIfCPU=all_types_and_complex_and(torch.bool, torch.half, torch.bfloat16),
           dtypesIfCUDA=all_types_and_complex_and(torch.bool, torch.half, torch.bfloat16),
           sample_inputs_func=sample_inputs_masked_select,
           test_inplace_grad=False,
           supports_tensor_out=True),
    UnaryUfuncInfo('neg',
                   aliases=('negative', ),
                   ref=np.negative,
                   skip_bfloat16_grad=True,
                   dtypes=all_types_and_complex_and(torch.half, torch.bfloat16),
                   dtypesIfCPU=all_types_and_complex_and(torch.half, torch.bfloat16),
                   dtypesIfCUDA=all_types_and_complex_and(torch.half, torch.bfloat16),
                   assert_autodiffed=True,),
    UnaryUfuncInfo('rad2deg',
                   ref=np.degrees,
                   decorators=(precisionOverride({torch.bfloat16: 7e-1,
                                                  torch.float16: 7e-1}),),
                   dtypes=floating_types_and(torch.half, torch.bfloat16),
                   dtypesIfCPU=floating_types_and(torch.half, torch.bfloat16),
                   dtypesIfCUDA=floating_types_and(torch.half, torch.bfloat16),
                   skips=(
                       # Reference: https://github.com/pytorch/pytorch/pull/51283#issuecomment-770614273
                       SkipInfo('TestUnaryUfuncs', 'test_reference_numerics',
                                dtypes=[torch.bfloat16]),
                   ),
                   safe_casts_outputs=True),
    UnaryUfuncInfo('round',
                   ref=np.round,
                   dtypes=floating_types_and(torch.half),
                   dtypesIfCPU=floating_types_and(torch.bfloat16),
                   dtypesIfCUDA=floating_types_and(torch.half),
                   assert_autodiffed=True,),
    UnaryUfuncInfo('sin',
                   ref=np.sin,
                   dtypes=all_types_and_complex_and(torch.bool, torch.bfloat16),
                   dtypesIfCPU=all_types_and_complex_and(torch.bool, torch.bfloat16),
                   dtypesIfCUDA=all_types_and_complex_and(torch.bool, torch.half),
                   assert_autodiffed=True,
                   skip_bfloat16_grad=True,
                   handles_large_floats=False,
                   handles_complex_extremals=False,
                   safe_casts_outputs=True,
                   decorators=(precisionOverride({torch.bfloat16: 1e-2}),),
                   skips=(
                       SkipInfo('TestUnaryUfuncs', 'test_reference_numerics',
                                dtypes=[torch.cfloat, torch.cdouble], active_if=IS_WINDOWS),
                   )),
    UnaryUfuncInfo('sinc',
                   ref=np_sinc_with_fp16_as_fp32,
                   dtypes=all_types_and_complex_and(torch.bool, torch.bfloat16),
                   dtypesIfCPU=all_types_and_complex_and(torch.bool, torch.bfloat16),
                   dtypesIfCUDA=all_types_and_complex_and(torch.bool, torch.half),
                   skip_bfloat16_grad=True,
                   handles_large_floats=False,
                   handles_complex_extremals=False,
                   safe_casts_outputs=True,
                   decorators=(precisionOverride({torch.bfloat16: 1e-2,
                                                  torch.float16: 1e-2}),),
                   skips=(
                       # Reference: https://github.com/pytorch/pytorch/issues/49133
                       SkipInfo('TestUnaryUfuncs', 'test_reference_numerics',
                                dtypes=[torch.cfloat]),
                       SkipInfo('TestUnaryUfuncs', 'test_reference_numerics',
                                dtypes=[torch.cfloat, torch.cdouble], active_if=IS_WINDOWS),
                   )),
    UnaryUfuncInfo('sinh',
                   ref=np_unary_ufunc_integer_promotion_wrapper(np.sinh),
                   dtypesIfCPU=all_types_and_complex_and(torch.bool),
                   dtypesIfCUDA=all_types_and_complex_and(torch.bool, torch.half),
                   safe_casts_outputs=True,
                   assert_autodiffed=True,
                   decorators=(precisionOverride({torch.float16: 1e-2}),),
                   skips=(
                       SkipInfo('TestUnaryUfuncs', 'test_reference_numerics',
                                device_type='cpu', dtypes=[torch.cfloat, torch.cdouble],
                                active_if=(IS_MACOS or IS_WINDOWS)),
                       SkipInfo('TestUnaryUfuncs', 'test_reference_numerics',
                                device_type='cuda', dtypes=[torch.cfloat, torch.cdouble],
                                active_if=IS_WINDOWS),
                       # Reference: https://github.com/pytorch/pytorch/issues/48641
                       SkipInfo('TestUnaryUfuncs', 'test_reference_numerics',
                                device_type='cpu', dtypes=[torch.int8]),
                       SkipInfo('TestCommon', 'test_variant_consistency_jit',
                                device_type='cuda', dtypes=[torch.float16]),
                   )),
    OpInfo('std',
           dtypes=floating_types_and(),
           dtypesIfCUDA=floating_and_complex_types_and(torch.half, torch.bfloat16),
           sample_inputs_func=sample_inputs_std_var,
           supports_tensor_out=False,
           test_complex_grad=False,
           test_inplace_grad=False,
           # std has only partial support for complex and half (#51127)
           skips=(SkipInfo('TestOpInfo', 'test_unsupported_dtypes',
                           dtypes=[torch.half, torch.complex64, torch.complex128]),),
           assert_autodiffed=True,
           ),
    UnaryUfuncInfo('tan',
                   ref=np.tan,
                   dtypes=all_types_and_complex_and(torch.bool, torch.bfloat16),
                   dtypesIfCPU=all_types_and_complex_and(torch.bool, torch.bfloat16),
                   dtypesIfCUDA=all_types_and_complex_and(torch.bool, torch.half),
                   assert_autodiffed=True,
                   skip_bfloat16_grad=True,
                   safe_casts_outputs=True,
                   skips=(
                       SkipInfo('TestUnaryUfuncs', 'test_reference_numerics',
                                device_type='cuda', dtypes=[torch.cfloat, torch.cdouble]),
                       SkipInfo('TestUnaryUfuncs', 'test_reference_numerics',
                                device_type='cpu', dtypes=[torch.bfloat16]),
                       SkipInfo('TestUnaryUfuncs', 'test_reference_numerics',
                                device_type='cpu', dtypes=[torch.cfloat, torch.cdouble],
                                active_if=(IS_MACOS or IS_WINDOWS)),
                       SkipInfo('TestUnaryUfuncs', 'test_reference_numerics',
                                device_type='cuda', dtypes=[torch.float64],
                                active_if=TEST_WITH_ROCM),
                   )),
    UnaryUfuncInfo('tanh',
                   ref=np.tanh,
                   decorators=(precisionOverride({torch.bfloat16: 1e-2}),),
                   dtypes=all_types_and_complex_and(torch.bool),
                   dtypesIfCPU=all_types_and_complex_and(torch.bool, torch.bfloat16),
                   dtypesIfCUDA=all_types_and_complex_and(torch.bool, torch.half, torch.bfloat16),
                   assert_autodiffed=True,
                   skip_bfloat16_grad=True,
                   safe_casts_outputs=True,
                   skips=(
                       SkipInfo('TestUnaryUfuncs', 'test_reference_numerics',
                                device_type='cuda', dtypes=[torch.cfloat, torch.cdouble]),
                       SkipInfo('TestUnaryUfuncs', 'test_reference_numerics',
                                device_type='cpu', dtypes=[torch.cfloat, torch.cdouble],
                                active_if=(IS_MACOS or IS_WINDOWS)),
                   )),
    OpInfo('tensor_split',
           dtypes=all_types_and_complex_and(torch.bool),
           dtypesIfCPU=all_types_and_complex_and(torch.bool, torch.bfloat16, torch.float16),
           dtypesIfCUDA=all_types_and_complex_and(torch.bool, torch.bfloat16, torch.float16),
           supports_tensor_out=False,
           test_inplace_grad=False,
           sample_inputs_func=sample_inputs_tensor_split,),
    OpInfo('triangular_solve',
           op=torch.triangular_solve,
           dtypes=floating_and_complex_types(),
           test_inplace_grad=False,
           supports_tensor_out=False,
           sample_inputs_func=sample_inputs_legacy_solve,
           check_batched_gradgrad=False,
           decorators=[skipCUDAIfNoMagma, skipCPUIfNoLapack],
           # CUDA gradchecks are slow and triangular solve backward is a composite operation
           # see discussion https://github.com/pytorch/pytorch/pull/47761#issuecomment-747316775
           skips=(SkipInfo('TestGradients', 'test_fn_gradgrad', device_type='cuda'),)),
    UnaryUfuncInfo('trunc',
                   aliases=('fix', ),
                   ref=np.trunc,
                   dtypes=floating_types_and(torch.bfloat16),
                   dtypesIfCPU=floating_types_and(torch.bfloat16),
                   dtypesIfCUDA=floating_types_and(torch.float16),
                   assert_autodiffed=True),
    UnaryUfuncInfo('exp2',
                   ref=np_unary_ufunc_integer_promotion_wrapper(np.exp2),
                   dtypes=all_types_and(torch.bool, torch.half),
                   dtypesIfCPU=all_types_and(torch.bool, torch.half),
                   dtypesIfCUDA=all_types_and(torch.bool, torch.half),
                   safe_casts_outputs=True),
    UnaryUfuncInfo('expm1',
                   ref=np_unary_ufunc_integer_promotion_wrapper(np.expm1),
                   dtypes=all_types_and(torch.bool, torch.half),
                   dtypesIfCPU=all_types_and(torch.bool, torch.bfloat16),
                   dtypesIfCUDA=all_types_and(torch.bool, torch.half),
                   safe_casts_outputs=True,
                   assert_autodiffed=True,
                   skips=(
                       # Reference: https://github.com/pytorch/pytorch/pull/48926#issuecomment-739734774
                       SkipInfo('TestUnaryUfuncs', 'test_reference_numerics',
                                device_type='cpu', dtypes=[torch.bfloat16]),
                   )),
    UnaryUfuncInfo('nan_to_num',
                   ref=np.nan_to_num,
                   dtypes=all_types_and(torch.half, torch.bool),
                   dtypesIfCPU=None,
                   dtypesIfCUDA=None),
    UnaryUfuncInfo('reciprocal',
                   ref=np_unary_ufunc_integer_promotion_wrapper(np.reciprocal),
                   dtypes=all_types_and_complex_and(torch.bool, torch.half, torch.bfloat16),
                   dtypesIfCPU=None,
                   dtypesIfCUDA=None,
                   assert_autodiffed=True,
                   skip_bfloat16_grad=True,
                   safe_casts_outputs=True,
                   skips=(
                       # Reference: https://github.com/pytorch/pytorch/issues/45690
                       SkipInfo('TestUnaryUfuncs', 'test_reference_numerics',
                                dtypes=[torch.cfloat, torch.cdouble]),
                       # Reference: https://github.com/pytorch/pytorch/pull/49102#issuecomment-744604601
                       SkipInfo('TestUnaryUfuncs', 'test_reference_numerics',
                                dtypes=[torch.bfloat16]),
                   )),
    UnaryUfuncInfo('rsqrt',
                   ref=lambda x: np.reciprocal(np.sqrt(x)),
                   domain=(0, float('inf')),
                   dtypes=all_types_and_complex_and(torch.bool),
                   dtypesIfCPU=all_types_and_complex_and(torch.bool),
                   dtypesIfCUDA=all_types_and_complex_and(torch.bool, torch.half),
                   decorators=(precisionOverride({torch.half: 5e-2}),),
                   safe_casts_outputs=True,
                   assert_autodiffed=True,
                   handles_complex_extremals=False),
    UnaryUfuncInfo('sqrt',
                   ref=np.sqrt,
                   supports_sparse=True,
                   domain=(0, float('inf')),
                   dtypes=all_types_and_complex_and(torch.bool, torch.bfloat16),
                   dtypesIfCPU=all_types_and_complex_and(torch.bool, torch.bfloat16),
                   dtypesIfCUDA=all_types_and_complex_and(torch.bool, torch.half, torch.bfloat16),
                   assert_autodiffed=True,
                   skip_bfloat16_grad=True,
                   decorators=(precisionOverride({torch.bfloat16: 7e-2}),),
                   skips=(
                       # Reference: https://github.com/pytorch/pytorch/issues/47358
                       SkipInfo('TestUnaryUfuncs', 'test_reference_numerics',
                                device_type='cpu', dtypes=[torch.cfloat, torch.cdouble],
                                active_if=IS_MACOS),
                       # Reference: https://github.com/pytorch/pytorch/pull/47293#issuecomment-721774436
                       SkipInfo('TestUnaryUfuncs', 'test_reference_numerics',
                                dtypes=[torch.bfloat16])),
                   safe_casts_outputs=True,
                   handles_complex_extremals=False),
    OpInfo('linalg.inv',
           aten_name='linalg_inv',
           op=torch.linalg.inv,
           dtypes=floating_and_complex_types(),
           test_inplace_grad=False,
           supports_tensor_out=True,
           sample_inputs_func=sample_inputs_linalg_inv,
           check_batched_gradgrad=False,
           decorators=[skipCUDAIfNoMagma, skipCUDAIfRocm, skipCPUIfNoLapack]),
    UnaryUfuncInfo('angle',
                   ref=np.angle,
                   dtypes=all_types_and_complex_and(torch.bool),
                   dtypesIfCPU=all_types_and_complex_and(torch.bool, torch.bfloat16, torch.float16),
                   dtypesIfCUDA=all_types_and_complex_and(torch.bool),
                   dtypesIfROCM=all_types_and_complex_and(torch.bool),
                   decorators=(precisionOverride({torch.float16: 1e-2,
                                                  torch.bfloat16: 1e-2}),),
                   safe_casts_outputs=True,
                   supports_complex_to_float=True,
                   test_inplace_grad=False),
    OpInfo('linalg.solve',
           aten_name='linalg_solve',
           op=torch.linalg.solve,
           dtypes=floating_and_complex_types(),
           test_inplace_grad=False,
           supports_tensor_out=True,
           sample_inputs_func=sample_inputs_linalg_solve,
           check_batched_gradgrad=False,
           decorators=[skipCUDAIfNoMagma, skipCUDAIfRocm, skipCPUIfNoLapack]),
    OpInfo('linalg.pinv',
           aten_name='linalg_pinv',
           op=torch.linalg.pinv,
           dtypes=floating_and_complex_types(),
           test_inplace_grad=False,
           supports_tensor_out=False,
           sample_inputs_func=sample_inputs_linalg_pinv,
           decorators=[skipCUDAIfNoMagma, skipCPUIfNoLapack]),
    HermitianOpInfo('linalg.pinv',
                    variant_test_name='hermitian',
                    aten_name='linalg_pinv',
                    op=torch.linalg.pinv,
                    dtypes=floating_and_complex_types(),
                    test_inplace_grad=False,
                    supports_tensor_out=False,
                    sample_inputs_func=sample_inputs_linalg_pinv_hermitian,
                    decorators=[skipCUDAIfNoMagma, skipCPUIfNoLapack],
                    skips=(
                        # These tests do not take into account custom op.get_op()
                        SkipInfo('TestCommon', 'test_variant_consistency_jit'),)
                    ),
    OpInfo('svd',
           op=torch.svd,
           dtypes=floating_and_complex_types(),
           test_inplace_grad=False,
           supports_tensor_out=False,
           sample_inputs_func=sample_inputs_svd,
           decorators=[
               skipCUDAIfNoMagma,
               skipCPUIfNoLapack,
               # gradgrad checks are slow
               DecorateInfo(slowTest, 'TestGradients', 'test_fn_gradgrad'),
           ],
           skips=(
               # cuda gradchecks are very slow
               # see discussion https://github.com/pytorch/pytorch/pull/47761#issuecomment-747316775
               SkipInfo('TestGradients', 'test_fn_gradgrad', device_type='cuda'),)),
    OpInfo('linalg.svd',
           op=torch.linalg.svd,
           aten_name='linalg_svd',
           dtypes=floating_and_complex_types(),
           test_inplace_grad=False,
           supports_tensor_out=False,
           sample_inputs_func=sample_inputs_linalg_svd,
           decorators=[
               skipCUDAIfNoMagma,
               skipCPUIfNoLapack,
               # gradgrad checks are slow
               DecorateInfo(slowTest, 'TestGradients', 'test_fn_gradgrad'),
           ],
           skips=(
               # cuda gradchecks are very slow
               # see discussion https://github.com/pytorch/pytorch/pull/47761#issuecomment-747316775
               SkipInfo('TestGradients', 'test_fn_gradgrad', device_type='cuda'),)),
    OpInfo('pinverse',
           op=torch.pinverse,
           dtypes=floating_and_complex_types(),
           test_inplace_grad=False,
           supports_tensor_out=False,
           sample_inputs_func=sample_inputs_linalg_pinv,
           decorators=[skipCUDAIfNoMagma, skipCPUIfNoLapack]),
    OpInfo('gather',
           dtypes=all_types_and_complex_and(torch.bool, torch.float16),
           dtypesIfCUDA=all_types_and_complex_and(torch.bool, torch.float16, torch.bfloat16),
           test_inplace_grad=False,
           sample_inputs_func=sample_inputs_gather),
    OpInfo('index_fill',
           dtypes=all_types_and_complex_and(torch.bool, torch.float16, torch.bfloat16),
           test_inplace_grad=False,
           supports_tensor_out=False,
           sample_inputs_func=sample_inputs_index_fill),
    OpInfo('index_select',
           dtypes=all_types_and_complex_and(torch.bool, torch.float16, torch.bfloat16),
           test_inplace_grad=False,
           skips=(
               # https://github.com/pytorch/pytorch/issues/49707
               SkipInfo('TestCommon', 'test_variant_consistency_eager',
                        dtypes=[torch.float16, torch.bfloat16]),
               SkipInfo('TestCommon', 'test_variant_consistency_jit', dtypes=[torch.float16, torch.bfloat16]),
           ),
           sample_inputs_func=sample_inputs_index_select),
    OpInfo('stack',
           # gradcheck expects the input arguments as a flat list
           op=lambda *args, idx: torch.stack([*args], idx),
           dtypes=all_types_and_complex_and(torch.bool, torch.float16, torch.bfloat16),
           test_inplace_grad=False,
           supports_tensor_out=False,
           skips=(
               SkipInfo('TestCommon', 'test_variant_consistency_jit',
                        dtypes=all_types_and_complex_and(torch.bool, torch.float16, torch.bfloat16)),
           ),
           sample_inputs_func=sample_inputs_stack),
    OpInfo('hstack',
           # gradcheck expects the input arguments as a flat list
           op=lambda *args: torch.hstack([*args]),
           dtypes=all_types_and_complex_and(torch.bool, torch.float16, torch.bfloat16),
           test_inplace_grad=False,
           supports_tensor_out=False,
           skips=(
               SkipInfo('TestCommon', 'test_variant_consistency_jit',
                        dtypes=all_types_and_complex_and(torch.bool, torch.float16, torch.bfloat16)),
           ),
           sample_inputs_func=sample_inputs_hstack_dstack_vstack),
    OpInfo('vstack',
           # gradcheck expects the input arguments as a flat list
           op=lambda *args: torch.vstack([*args]),
           dtypes=all_types_and_complex_and(torch.bool, torch.float16, torch.bfloat16),
           test_inplace_grad=False,
           supports_tensor_out=False,
           skips=(
               SkipInfo('TestCommon', 'test_variant_consistency_jit',
                        dtypes=all_types_and_complex_and(torch.bool, torch.float16, torch.bfloat16)),
           ),
           sample_inputs_func=sample_inputs_hstack_dstack_vstack),
    OpInfo('dstack',
           # gradcheck expects the input arguments as a flat list
           op=lambda *args: torch.dstack([*args]),
           dtypes=all_types_and_complex_and(torch.bool, torch.float16, torch.bfloat16),
           test_inplace_grad=False,
           supports_tensor_out=False,
           skips=(
               SkipInfo('TestCommon', 'test_variant_consistency_jit',
                        dtypes=all_types_and_complex_and(torch.bool, torch.float16, torch.bfloat16)),
           ),
           sample_inputs_func=sample_inputs_hstack_dstack_vstack),
    OpInfo('movedim',
           dtypes=all_types_and_complex_and(torch.bool, torch.float16, torch.bfloat16),
           test_inplace_grad=False,
           supports_tensor_out=False,
           sample_inputs_func=sample_movedim_moveaxis),
    OpInfo('moveaxis',
           dtypes=all_types_and_complex_and(torch.bool, torch.float16, torch.bfloat16),
           test_inplace_grad=False,
           supports_tensor_out=False,
           sample_inputs_func=sample_movedim_moveaxis),
    ShapeFuncInfo('repeat',
                  op=lambda x, dims: x.repeat(dims),
                  ref=np.tile,
                  dtypes=all_types_and_complex_and(torch.bool, torch.float16, torch.bfloat16),
                  supports_tensor_out=False,
                  test_inplace_grad=False,
                  skips=(
                      # torch.repeat does not exist so we get a RuntimeError.
                      SkipInfo('TestCommon', 'test_variant_consistency_jit',
                               dtypes=all_types_and_complex_and(torch.bool, torch.float16, torch.bfloat16)),
                  ),
                  sample_inputs_func=sample_repeat_tile),
    ShapeFuncInfo('tile',
                  ref=np.tile,
                  dtypes=all_types_and_complex_and(torch.bool, torch.float16, torch.bfloat16),
                  supports_tensor_out=False,
                  test_inplace_grad=False,
                  sample_inputs_func=sample_repeat_tile),
    OpInfo('var',
           dtypes=floating_types_and(),
           dtypesIfCUDA=floating_and_complex_types_and(torch.half, torch.bfloat16),
           sample_inputs_func=sample_inputs_std_var,
           supports_tensor_out=False,
           test_complex_grad=False,
           test_inplace_grad=False,
           # var has only partial support for complex and half (#51127)
           skips=(SkipInfo('TestOpInfo', 'test_unsupported_dtypes',
                           dtypes=[torch.half, torch.complex64, torch.complex128]),),
           assert_autodiffed=True,
           ),
]

if TEST_SCIPY:
    def reference_sigmoid(x):
        # 'scipy.special.expit' not supported for the input types
        if x.dtype in [np.complex64, np.complex128]:
            return (1 / (1 + np.exp(-x)))
        return scipy.special.expit(x)

    def reference_lgamma(x):
        # scipy.special.gammaln returns `-inf` when input is `-inf`.
        # While Pytorch, C and C++, all return `inf` when input is `-inf`.
        # Reference:
        # https://en.cppreference.com/w/cpp/numeric/math/lgamma
        # https://en.cppreference.com/w/c/numeric/math/lgamma

        # To handle the above discrepancy,
        # we replace -inf with inf so values
        # that were originally -inf map to inf as expected
        if x.dtype.kind == 'f':
            x = np.where(x == float('-inf'), np.array(float('inf'), dtype=x.dtype), x)

        out = scipy.special.gammaln(x)

        if x.dtype == np.float16:
            # `scipy.special.gammaln` returns output of float32 when input is float16,
            # while `torch.lgamma` preserves `float16`. But due to smaller range of float16,
            # Pytorch version outputs `inf` while SciPy returns finite values.
            out = out.astype(np.float16)

        return out

    op_db_scipy_reference: List[OpInfo] = [
        UnaryUfuncInfo('sigmoid',
                       ref=reference_sigmoid,
                       decorators=(precisionOverride({torch.float16: 1e-2,
                                                      torch.bfloat16: 1e-2}),),
                       skips=(
                           SkipInfo('TestUnaryUfuncs', 'test_reference_numerics',
                                    device_type='cpu', dtypes=[torch.cfloat, torch.cdouble]),
                           # RuntimeError: sigmoid does not support automatic differentiation for outputs with complex dtype.
                           SkipInfo('TestCommon', 'test_variant_consistency_jit',
                                    dtypes=[torch.complex64, torch.complex128]),
                           SkipInfo('TestCommon', 'test_variant_consistency_eager',
                                    dtypes=[torch.complex64, torch.complex128]),),
                       dtypes=all_types_and_complex_and(torch.bool, torch.bfloat16),
                       dtypesIfCPU=all_types_and_complex_and(torch.bool, torch.bfloat16),
                       dtypesIfCUDA=all_types_and(torch.bool, torch.half, torch.bfloat16),
                       safe_casts_outputs=True,
                       assert_autodiffed=True,
                       test_complex_grad=False),  # Reference: https://github.com/pytorch/pytorch/issues/48552
        UnaryUfuncInfo('digamma',
                       ref=scipy.special.digamma,
                       decorators=(precisionOverride({torch.float16: 5e-1}),),
                       dtypes=all_types_and(torch.bool),
                       dtypesIfCPU=all_types_and(torch.bool),
                       dtypesIfCUDA=all_types_and(torch.bool, torch.half),
                       skips=(
                           # In some cases, output is NaN (for input close to
                           # negative integers) especially due to reduced precision
                           # in float16 and NaN's can't be tested for equality.
                           SkipInfo('TestCommon', 'test_variant_consistency_jit',
                                    device_type='cuda', dtypes=[torch.float16]),),
                       safe_casts_outputs=True),
        UnaryUfuncInfo('erf',
                       ref=scipy.special.erf,
                       decorators=(precisionOverride({torch.float16: 1e-2,
                                                      torch.bfloat16: 1e-2}),),
                       dtypes=all_types_and(torch.bool),
                       dtypesIfCPU=all_types_and(torch.bool, torch.bfloat16),
                       dtypesIfCUDA=all_types_and(torch.bool, torch.half, torch.bfloat16),
                       skips=(
                           # RuntimeError: "pow" not implemented for 'BFloat16'
                           SkipInfo('TestCommon', 'test_variant_consistency_jit',
                                    dtypes=[torch.bfloat16]),),
                       assert_autodiffed=True,
                       safe_casts_outputs=True),
        UnaryUfuncInfo('erfc',
                       ref=scipy.special.erfc,
                       decorators=(precisionOverride({torch.float16: 1e-2,
                                                      torch.bfloat16: 1e-2}),),
                       dtypes=all_types_and(torch.bool),
                       dtypesIfCPU=all_types_and(torch.bool, torch.bfloat16),
                       dtypesIfCUDA=all_types_and(torch.bool, torch.half),
                       skips=(
                           # RuntimeError: "pow" not implemented for 'BFloat16'
                           SkipInfo('TestCommon', 'test_variant_consistency_jit',
                                    dtypes=[torch.bfloat16]),),
                       assert_autodiffed=True,
                       safe_casts_outputs=True),
        UnaryUfuncInfo('erfinv',
                       ref=scipy.special.erfinv,
                       decorators=(precisionOverride({torch.float16: 1e-2,
                                                      torch.bfloat16: 1e-2,
                                                      torch.float32: 1e-4}),),
                       dtypes=all_types_and(torch.bool),
                       dtypesIfCPU=all_types_and(torch.bool, torch.bfloat16),
                       dtypesIfCUDA=all_types_and(torch.bool, torch.half),
                       safe_casts_outputs=True,
                       domain=(-1, 1),
                       skips=(
                           # Reference: https://github.com/pytorch/pytorch/pull/49155#issuecomment-742664611
                           SkipInfo('TestUnaryUfuncs', 'test_reference_numerics',
                                    active_if=LooseVersion(scipy.__version__) < "1.4.0"),
                           # RuntimeError: "pow" not implemented for 'BFloat16'
                           SkipInfo('TestCommon', 'test_variant_consistency_jit',
                                    dtypes=[torch.bfloat16]),
                       )
                       ),
        UnaryUfuncInfo('lgamma',
                       ref=reference_lgamma,
                       decorators=(precisionOverride({torch.float16: 7e-1}),),
                       dtypes=all_types_and(torch.bool),
                       dtypesIfCPU=all_types_and(torch.bool, torch.bfloat16),
                       dtypesIfCUDA=all_types_and(torch.bool, torch.half),
                       skips=(
                           # Reference: https://github.com/pytorch/pytorch/pull/50140#discussion_r552615345
                           SkipInfo('TestUnaryUfuncs', 'test_reference_numerics',
                                    dtypes=[torch.bfloat16]),
                           # Reference: https://github.com/pytorch/pytorch/pull/50140#issuecomment-756150214
                           SkipInfo('TestUnaryUfuncs', 'test_reference_numerics',
                                    dtypes=[torch.float32, torch.float64], active_if=IS_WINDOWS),
                           # Backward of `lgamma` uses `digamma` but `digamma`
                           # is not implemented for `BFloat16`
                           # Error Raised:
                           #   RuntimeError: "digamma" not implemented for 'BFloat16'
                           SkipInfo('TestCommon', 'test_variant_consistency_jit',
                                    dtypes=[torch.bfloat16]),
                       ),
                       safe_casts_outputs=True),
        UnaryUfuncInfo('logit',
                       ref=scipy.special.logit,
                       domain=(0, 1),
                       decorators=(precisionOverride({torch.bfloat16: 5e-1,
                                                      torch.float16: 5e-1}),),
                       dtypes=floating_types_and(torch.half),
                       dtypesIfCPU=floating_types_and(torch.bfloat16),
                       dtypesIfCUDA=floating_types_and(torch.half, torch.bfloat16),
                       sample_inputs_func=sample_inputs_logit),
        OpInfo('xlogy',
               dtypes=all_types_and(torch.bool),
               dtypesIfCPU=all_types_and(torch.bool, torch.half, torch.bfloat16),
               dtypesIfCUDA=all_types_and(torch.bool, torch.half, torch.bfloat16),
               test_inplace_grad=True,
               supports_tensor_out=True,
               safe_casts_outputs=True,
               sample_inputs_func=sample_inputs_xlogy),
        OpInfo('trace',
               dtypes=all_types_and_complex(),
               dtypesIfCUDA=all_types_and_complex_and(torch.bool, torch.half),
               test_inplace_grad=False,
               supports_tensor_out=False,
               sample_inputs_func=sample_inputs_trace)
    ]
    op_db = op_db + op_db_scipy_reference

# Common operator groupings
unary_ufuncs = [op for op in op_db if isinstance(op, UnaryUfuncInfo)]
spectral_funcs = [op for op in op_db if isinstance(op, SpectralFuncInfo)]
sparse_unary_ufuncs = [op for op in op_db if isinstance(op, UnaryUfuncInfo) and op.supports_sparse is True]
shape_funcs = [op for op in op_db if isinstance(op, ShapeFuncInfo)]

def index_variable(shape, max_indices, device=torch.device('cpu')):
    if not isinstance(shape, tuple):
        shape = (shape,)
    index = torch.rand(*shape, device=device).mul_(max_indices).floor_().long()
    return index


def index_perm_variable(shape, max_indices):
    if not isinstance(shape, tuple):
        shape = (shape,)

    index = torch.randperm(max_indices).narrow(0, 0, reduce(mul, shape)).view(shape)
    return index


def gather_variable(shape, index_dim, max_indices, duplicate=False, device=torch.device('cpu')):
    assert len(shape) == 2
    assert index_dim < 2
    batch_dim = 1 - index_dim
    index = torch.zeros(*shape, dtype=torch.long, device=device)
    for i in range(shape[index_dim]):
        index.select(index_dim, i).copy_(
            torch.randperm(max_indices, device=device)[:shape[batch_dim]])
    if duplicate:
        index.select(batch_dim, 0).copy_(index.select(batch_dim, 1))
    return index


def bernoulli_scalar():
    return torch.tensor(0, dtype=torch.bool).bernoulli_()


def mask_not_all_zeros(shape):
    assert len(shape) > 0
    while True:
        result = torch.randn(shape).gt(0)
        if result.sum() > 0:
            return result


def uniform_scalar(offset=0, requires_grad=False):
    v = torch.rand(()) + offset
    v.requires_grad = requires_grad
    return v


def normal_scalar_clamp(amin, amax, requires_grad=False):
    v = torch.randn(()).clamp(amin, amax)
    v.requires_grad = requires_grad
    return v


def prod_zeros(dim_size, dim_select):
    assert len(dim_select) == 2
    result = torch.randn(dim_size, dim_size, dim_size)
    result.narrow(dim_select[0], 0, 1).narrow(dim_select[1], 1, 1).zero_()
    result.narrow(dim_select[0], 2, 1).narrow(dim_select[1], 3, 1).zero_()
    result.narrow(dim_select[0], 4, 1).narrow(dim_select[1], 3, 1).zero_()
    return result


non_differentiable = collections.namedtuple('non_differentiable', ['tensor'])


class dont_convert(tuple):
    pass


class NoArgsClass(object):
    def __iter__(self):
        return self

    def __next__(self):
        raise StopIteration()
    next = __next__  # Python 2 compatibility

    def __len__(self):
        return 0

NO_ARGS = NoArgsClass()

def ident(x):
    return x

# Do NOT add to this list. Method tests are being DEPRECATED and replaced by OpInfos.
# See https://github.com/pytorch/pytorch/wiki/Writing-tests-in-PyTorch-1.8
#
# (
#   method name,
#   input size/constructing fn,
#   args (tuple represents shape of a tensor arg),
#   test variant name (will be used at test name suffix),    // optional
#   (should_check_autodiff[bool], nonfusible_nodes, fusible_nodes) for autodiff, // optional
#   indices for possible dim arg,                            // optional
#   fn mapping output to part that should be gradcheck'ed,   // optional
#   kwargs                                                   // optional
# )
# Note: some functions have separate schema for (Tensor other) and (Scalar other),
#       and it's possible that we only support AD for Scalar version but not Tensor
#       version, and vice versa.
#       When writing tests, only scalar(float/int) input triggers the Scalar schema.
#       uniform_scalar produces a scalar **Tensor** which won't match Scalar input.
def method_tests():
    set_rng_seed(0)
    return [
        ('add', (S, S, S), ((S, S, S),), '', (True,)),
        ('add', (S, S, S), ((S, S),), 'broadcast_rhs', (True,)),
        ('add', (S, S), ((S, S, S),), 'broadcast_lhs', (True,)),
        ('add', (S, 1, S), ((M, S),), 'broadcast_all', (True,)),
        ('add', (), ((),), 'scalar', (True,)),
        ('add', (S, S, S), ((),), 'scalar_broadcast_rhs', (True,)),
        ('add', (), ((S, S, S),), 'scalar_broadcast_lhs', (True,)),
        ('add', (S, S, S), (3.14,), 'constant', (True,)),
        ('add', (), (3.14,), 'scalar_constant', (True,)),
        ('add', (S, S, S), (3.14j,), 'complex_scalar_constant', (True,)),
        ('__radd__', (S, S, S), (3.14,), 'constant', (True, 'aten::add')),
        ('__radd__', (), (3.14,), 'scalar_constant', (True, 'aten::add')),
        ('sub', (S, S, S), ((S, S, S),), '', (True,)),
        ('sub', (S, S, S), ((S, S),), 'broadcast_rhs', (True,)),
        ('sub', (S, S), ((S, S, S),), 'broadcast_lhs', (True,)),
        ('sub', (S, 1, S), ((M, S),), 'broadcast_all', (True,)),
        ('sub', (S, S, S), ((),), 'scalar_broadcast_rhs', (True,)),
        ('sub', (), ((S, S, S),), 'scalar_broadcast_lhs', (True,)),
        ('sub', (S, S, S), (3.14,), 'constant', (True,)),
        ('sub', (), (3.14,), 'scalar_constant', (True,)),
        ('sub', (S, S, S), (3.14j,), 'complex_scalar_constant', (True,)),
        ('__rsub__', (S, S, S), (3.14,), 'constant', (True, 'aten::rsub')),
        ('__rsub__', (), (3.14,), 'scalar_constant', (True, 'aten::rsub')),
        ('mul', (S, S, S), ((S, S, S),), '', (True,)),
        ('mul', (), ((),), 'scalar', (True,)),
        ('mul', (S, S, S), ((S, S),), 'broadcast_rhs', (True,)),
        ('mul', (S, S), ((S, S, S),), 'broadcast_lhs', (True,)),
        ('mul', (S, 1, S), ((M, S),), 'broadcast_all', (True,)),
        ('mul', (S, S, S), ((),), 'scalar_broadcast_rhs', (True,)),
        ('mul', (), ((S, S, S),), 'scalar_broadcast_lhs', (True,)),
        ('mul', (S, S, S), (3.14,), 'constant', (True,)),
        ('mul', (), (3.14,), 'scalar_constant', (True,)),
        # TODO(@anjali411): enable these tests
        # ('mul', (S, S, S), (3.14j,), 'imaginary_constant', (True,)),
        # ('mul', (), (3.14j,), 'imaginary_scalar_constant', (True,)),
        ('__rmul__', (S, S, S), (3.14,), 'constant', (True, 'aten::mul')),
        ('__rmul__', (), (3.14,), 'scalar_constant', (True, 'aten::mul')),
        ('div', (S, S, S), (torch.rand(S, S, S) + 0.1,), '', (True,)),
        ('div', (S, S, S), (torch.rand(S, S) + 0.1,), 'broadcast_rhs', (True,)),
        ('div', (S, S), (torch.rand(S, S, S) + 0.1,), 'broadcast_lhs', (True,)),
        ('div', (S, 1, S), (torch.rand(M, S) + 0.1,), 'broadcast_all', (True,)),
        ('div', (), (uniform_scalar(0.1),), 'scalar', (True,)),
        ('div', (S, S, S), (uniform_scalar(0.1),), 'scalar_broadcast_rhs', (True,)),
        ('div', (), (uniform_scalar(0.1),), 'scalar_broadcast_lhs', (True,)),
        ('div', torch.rand(S, S, S) + 1e-1, (3.14,), 'constant', (True,)),
        ('div', uniform_scalar(1e-1, requires_grad=True), (3.14,), 'scalar_constant', (True,)),
        ('true_divide', (S, S, S), (torch.rand(S, S, S) + 0.1,), '', (True,)),
        ('true_divide', (S, S, S), (torch.rand(S, S) + 0.1,), 'broadcast_rhs', (True,)),
        ('true_divide', (S, S), (torch.rand(S, S, S) + 0.1,), 'broadcast_lhs', (True,)),
        ('true_divide', (S, 1, S), (torch.rand(M, S) + 0.1,), 'broadcast_all', (True,)),
        ('true_divide', (), (uniform_scalar(0.1),), 'scalar', (True,)),
        ('true_divide', (S, S, S), (uniform_scalar(0.1),), 'scalar_broadcast_rhs', (True,)),
        ('true_divide', (), (uniform_scalar(0.1),), 'scalar_broadcast_lhs', (True,)),
        ('true_divide', torch.rand(S, S, S) + 1e-1, (3.14,), 'constant', (True,)),
        ('true_divide', uniform_scalar(1e-1, requires_grad=True), (3.14,), 'scalar_constant', (True,)),
        ('__rdiv__', torch.rand(S, S, S) + 1e-1, (3.14,), 'constant',
            (True, [], ['aten::mul', 'aten::reciprocal'])),
        ('__rdiv__', uniform_scalar(1e-1, requires_grad=True), (3.14,), 'scalar_constant',
            (True, [], ['aten::mul', 'aten::reciprocal'])),
        ('__rdiv__', torch.rand(S, S, S, dtype=torch.cdouble) + 1e-1, (3.14j,), 'complex_constant',
            (True, [], ['aten::mul', 'aten::reciprocal'])),
        ('__rdiv__', uniform_scalar(1e-1 * (1 + 1j), requires_grad=True), (3.14j,), 'complex_scalar_constant',
            (True, [], ['aten::mul', 'aten::reciprocal'])),
        ('div', (S, S, S), (torch.rand(S, S, S, dtype=torch.cdouble) + 0.1,), 'complex', (True,)),
        ('div', (S, S, S), (torch.rand(S, S, dtype=torch.cdouble) + 0.1,), 'complex_broadcast_rhs', (True,)),
        ('div', (S, S), (torch.rand(S, S, S, dtype=torch.cdouble) + 0.1,), 'complex_broadcast_lhs', (True,)),
        ('div', (S, 1, S), (torch.rand(M, S, dtype=torch.cdouble) + 0.1,), 'complex_broadcast_all', (True,)),
        ('div', (), (uniform_scalar(0.1j),), 'complex_scalar', (True,)),
        ('div', (S, S, S), (uniform_scalar(0.1j),), 'complex_scalar_broadcast_rhs', (True,)),
        ('div', (), (uniform_scalar(0.1j),), 'complex_scalar_broadcast_lhs', (True,)),
        ('div', torch.rand(S, S, S, dtype=torch.cdouble) + 1e-1, (3.14j,), 'complex_constant', (True,)),
        ('div', uniform_scalar(1e-1j, requires_grad=True), (3.14j,), 'complex_scalar_constant', (True,)),
        ('pow', torch.rand(S, S, S) + 1e-3, (torch.rand(S, S, S) + 0.1,), '', (True,)),
        ('pow', torch.rand(S, S, S) + 1e-3, (torch.rand(1,) + 0.1,), 'broadcast_rhs', (True,)),
        ('pow', torch.rand(1,) + 1e-3, (torch.rand(S, S, S) + 0.1,), 'broadcast_lhs', (True,)),
        ('pow', torch.rand(S, 1, S) + 1e-3, (torch.rand(1, S, 1) + 0.1,), 'broadcast_all', (True,)),
        ('pow', uniform_scalar(1e-3, requires_grad=True), (uniform_scalar(0.1),), 'scalar', (True,)),
        ('pow', torch.rand(S, S, S) + 1e-3, (uniform_scalar(0.1),), 'scalar_broadcast_rhs', (True,)),
        ('pow', uniform_scalar(1e-3, requires_grad=True), (torch.rand(S, S, S) + 0.1,), 'scalar_broadcast_lhs', (True,)),
        ('pow', torch.rand(S, S, S) + 1e-3, (3.14,), 'constant', (True,)),
        ('pow', torch.rand(S, S, S, dtype=torch.cdouble) + 1e-3 * (1 + 1j), (3.14,), 'complex_constant', (True,)),
        ('__rpow__', torch.rand(S, S, S) + 1e-3, (3.14,), 'constant', (True, 'aten::pow')),
        ('pow', uniform_scalar(1e-3, requires_grad=True), (3.14,), 'scalar_constant', (True,)),
        ('pow', uniform_scalar(1e-3 * (1 + 1j), requires_grad=True), (3.14,), 'complex_scalar_constant', (True,)),
        ('pow', uniform_scalar(1e-3 * (1 + 1j), requires_grad=True), (3.14j,), 'complex_imaginary_exponent', (True,)),
        ('__rpow__', uniform_scalar(1e-3, requires_grad=True), (3.14,), 'scalar_constant', (True, 'aten::pow')),
        ('float_power', torch.rand(S, S, S) + 1e-3, (torch.rand(S, S, S) + 0.1,), ''),
        ('float_power', torch.rand(S, S, S) + 1e-3, (torch.rand(1,) + 0.1,), 'broadcast_rhs'),
        ('float_power', torch.rand(1,) + 1e-3, (torch.rand(S, S, S) + 0.1,), 'broadcast_lhs'),
        ('float_power', torch.rand(S, 1, S) + 1e-3, (torch.rand(1, S, 1) + 0.1,), 'broadcast_all'),
        ('float_power', uniform_scalar(1e-3, requires_grad=True), (uniform_scalar(0.1),), 'scalar'),
        ('float_power', torch.rand(S, S, S) + 1e-3, (uniform_scalar(0.1),), 'scalar_broadcast_rhs'),
        ('float_power', uniform_scalar(1e-3, requires_grad=True), (torch.rand(S, S, S) + 0.1,), 'scalar_broadcast_lhs'),
        ('float_power', torch.rand(S, S, S) + 1e-3, (3.14,), 'constant'),
        ('transpose', (1, 2, 3), (1, 2), 'dim', (False,), [0, 1]),
        ('transpose', (), (0, 0), 'scalar', (False,)),
        ('transpose', (1,), (0, 0), '1d', (False,)),
        ('transpose', (L, L), (0, 1), '2d', (False,)),
        ('transpose', (S, S, S), (2, 0), '3d', (False,)),
        ('swapdims', (1, 2, 3), (1, 2), 'dim', (False,), [0, 1]),
        ('swapdims', (), (0, 0), 'scalar', (False,)),
        ('swapdims', (1,), (0, 0), '1d', (False,)),
        ('swapdims', (L, L), (0, 1), '2d', (False,)),
        ('swapdims', (S, S, S), (2, 0), '3d', (False,)),
        ('swapaxes', (1, 2, 3), (1, 2), 'dim', (False,), [0, 1]),
        ('swapaxes', (), (0, 0), 'scalar', (False,)),
        ('swapaxes', (1,), (0, 0), '1d', (False,)),
        ('swapaxes', (L, L), (0, 1), '2d', (False,)),
        ('swapaxes', (S, S, S), (2, 0), '3d', (False,)),
        ('t', (1, 2), NO_ARGS, '', (False,)),
        ('view', (S, S, S), (S * S, S), '', (False,)),
        ('view', (torch.Size([S * S, S]),), (S, S, S), 'size', (False,)),
        ('view', (S,), (S,), '1d', (False,)),
        ('view', (), (dont_convert(()),), 'scalar_to_scalar', (False,)),
        ('view', (), (1,), 'scalar_to_1d', (False,)),
        ('ravel', (S, S, S), NO_ARGS, '', (False,)),
        ('reshape', (S, S, S), (S * S, S), '', (False,)),
        ('reshape', (torch.Size([S * S, S]),), (S, S, S), 'size', (False,)),
        ('reshape', (S,), (S,), '1d', (False,)),
        ('reshape', (), (dont_convert(()),), 'scalar_to_scalar', (False,)),
        ('reshape', (), (1,), 'scalar_to_1d', (False,)),
        ('reshape_as', (S, S, S), (non_differentiable(torch.rand(S * S, S)),)),
        ('reshape_as', (), (non_differentiable(torch.tensor(42.)),), 'scalar'),
        ('reshape_as', (), (non_differentiable(torch.rand(1, 1)),), 'scalar_to_dims'),
        ('roll', (S, S, S), (0, 0), 'd0'),
        ('roll', (S, S, S), (1, 2), 'd12'),
        ('roll', (S, S, S), (0, 2,), 'd02'),
        ('roll', (S, S, S), (2, 0,), 'd20'),
        ('roll', (S, S, S), (-1, 0), 'neg_shift'),
        ('roll', (S, S, S), (10000, 1), 'loop_shift'),
        ('roll', (S, S, S), (2,), 'flattened'),
        ('roll', (S, S, S), ([1, 2, -1], [0, 1, 2]), 'three_dims'),
        ('rot90', (S, S, S), (1, [0, 1],), 'k1_d01'),
        ('rot90', (S, S, S), (1, [1, 2],), 'k1_d12'),
        ('rot90', (S, S, S), (1, [1, -1],), 'k1_neg_d'),
        ('rot90', (S, S, S), (), 'default'),
        ('view_as', (S, S, S), (non_differentiable(torch.rand(S * S, S)),)),
        ('view_as', (), (non_differentiable(torch.tensor(5.5)),), 'scalar'),
        ('view_as', (), (non_differentiable(torch.rand(1, 1)),), 'scalar_to_dims'),
        ('expand', (S, 1, 1), (S, S, S), '', (False,)),
        ('expand', (torch.Size([S, 1, S]),), (S, S, S), 'size', (False,)),
        ('expand', (S, 1), (S, S, S), 'new_dim', (False,)),
        ('expand', (1,), (S, S, S), '1_element', (False,)),
        ('expand', (1, S), (1, 1, S), 'new_dim_front_old_front_1', (False,)),
        ('expand', (), (dont_convert(()),), 'scalar_to_scalar'),
        ('expand', (), (1, 3, 2), 'scalar_to_dims', (False,)),
        ('expand_as', (S, 1, 1), (torch.rand(S, S, S),), '', (False,)),
        ('conj', (S, S, S), NO_ARGS),
        ('copysign', (S, S, S), ((S, S, S),), '', (False,)),
        ('copysign', (S, S, S), ((S, S),), 'broadcast_rhs', (False,)),
        ('copysign', (S, S), ((S, S, S),), 'broadcast_lhs', (False,)),
        ('copysign', (S, 1, S), ((M, S),), 'broadcast_all', (False,)),
        ('copysign', (S, S), (3.14,), 'scalar', (False,)),
        ('copysign', (S, S), (0.0,), 'scalar_pos_zero', (False,)),
        # TorchScript does not recognize -0.0: Issue #46848
        # https://github.com/pytorch/pytorch/issues/46848
        # ('copysign', (S, S), (-0.0,), 'scalar_neg_zero', (False,)),
        ('real', (S, S, S), NO_ARGS, 'complex'),
        ('imag', (S, S, S), NO_ARGS, 'complex'),
        ('view_as_real', (S, S, S), NO_ARGS, 'complex'),
        ('view_as_complex', (S, S, 2), NO_ARGS),
        ('complex', (S, S, S), ((S, S, S),), ''),
        ('atan2', (S, S, S), ((S, S, S),)),
        ('atan2', (), ((),), 'scalar'),
        ('atan2', (S, S, S), ((S,),), 'broadcast_rhs'),
        ('atan2', (S,), ((S, S, S),), 'broadcast_lhs'),
        ('atan2', (S, 1, S), ((S, S),), 'broadcast_all'),
        ('sign', (S, S, S), NO_ARGS),
        ('sign', (), NO_ARGS, 'scalar'),
        ('sgn', (S, S, S), NO_ARGS),
        ('sgn', (), NO_ARGS, 'scalar'),
<<<<<<< HEAD
        ('trunc', (S, S, S), NO_ARGS, '', (True,)),
        ('trunc', (), NO_ARGS, 'scalar', (True,)),
=======
        ('rad2deg', (S, S, S), NO_ARGS),
        ('deg2rad', (S, S, S), NO_ARGS),
>>>>>>> c1b7ca80
        # Removing the 'rsqrt' entries leads to failure in
        # test_index_fill_variable_dim_*
        # TODO: Remove when fixed.
        # Reference: https://github.com/pytorch/pytorch/issues/48230
        ('rsqrt', torch.rand(S, S, S) + 1e-2, NO_ARGS, '', (True,)),
        ('rsqrt', uniform_scalar(1e-2, requires_grad=True), NO_ARGS, 'scalar', (True,)),
        ('rsqrt', torch.rand(S, S, S, dtype=torch.cfloat) + 1e-2, NO_ARGS, 'complex', (True,)),
        ('rsqrt', uniform_scalar(1e-2 * (1 + 1j), requires_grad=True), NO_ARGS, 'complex_scalar', (True,)),
        ('frac', (S, S, S), NO_ARGS, '', (True,)),
        ('frac', (), NO_ARGS, 'scalar', (True,)),
        ('fmod', (S, S, S), (1.5,), '', (True,)),
        ('fmod', (), (1.5,), 'scalar', (True,)),
        ('fmod', (S, S, S), (non_differentiable(torch.rand(S, S, S) + 1.5),), 'tensor'),
        ('fmod', (S,), (non_differentiable(torch.rand(S, S, S) + 1.5),), 'tensor_broadcast_lhs'),
        ('fmod', (S, S, S), (non_differentiable(torch.rand(S) + 1.5),), 'tensor_broadcast_rhs'),
        ('fmod', (S, 1, S), (non_differentiable(torch.rand(S, S) + 1.5),), 'tensor_broadcast_all'),
        ('fmod', (), (non_differentiable(uniform_scalar(1.5)),), 'scalar_tensor'),
        ('fmod', (), (non_differentiable(torch.rand(S, S, S) + 1.5),), 'scalar_tensor_broadcast_lhs'),
        ('fmod', (S, S, S), (non_differentiable(uniform_scalar(1.5)),), 'scalar_tensor_broadcast_rhs'),
        ('hypot', (S, S), ((S, S),)),
        ('remainder', (S, S, S), (1.5,), '', (True,)),
        ('remainder', (), (1.5,), 'scalar', (True,)),
        ('remainder', (S, S, S), (non_differentiable(torch.rand(S, S, S) + 1.5),), 'tensor'),
        ('remainder', (S,), (non_differentiable(torch.rand(S, S, S) + 1.5),), 'tensor_broadcast_lhs'),
        ('remainder', (S, 1, S), (non_differentiable(torch.rand(S, S) + 1.5),), 'tensor_broadcast_all'),
        ('remainder', (), (non_differentiable(uniform_scalar(1.5)),), 'scalar_tensor'),
        ('remainder', (), (non_differentiable(torch.rand(S, S, S) + 1.5),), 'scalar_tensor_broadcast_lhs'),
        ('lerp', (S, S, S), ((S, S, S), 0.4), 'scalar_no_broadcast', (True,)),
        ('lerp', (S, S, S), ((S,), 0.4), 'broadcast_rhs', (True,)),
        ('lerp', (S,), ((S, S, S), 0.4), 'broadcast_lhs', (True,)),
        ('lerp', (S, 1, S), ((S, S), 0.4), 'broadcast_all', (True,)),
        ('lerp', (), ((), 0.4), 'scalar', (True,)),
        ('lerp', (S, S, S), ((), 0.4), 'scalar_broadcast_rhs', (True,)),
        ('lerp', (), ((S, S, S), 0.4), 'scalar_broadcast_lhs', (True,)),
        ('max', (S, S, S), NO_ARGS),
        ('max', (S, S, S), (1,), 'dim', (), [0]),
        ('max', (S, S, S), (1, True,), 'keepdim_dim', (), [0]),
        ('max', (), NO_ARGS, 'scalar'),
        ('max', (), (0,), 'scalar_dim', (), [0]),
        ('max', (), (0, True,), 'scalar_keepdim_dim', (), [0]),
        ('max', (S, S, S), ((S, S, S),), 'elementwise', (True,)),
        ('max', (S, S, S), ((S,),), 'elementwise_broadcast_rhs', (True,)),
        ('max', (S,), ((S, S, S),), 'elementwise_broadcast_lhs', (True,)),
        ('max', (S, 1, S), ((S, S),), 'elementwise_broadcast_all', (True,)),
        ('max', (), ((),), 'scalar_elementwise', (True,)),
        ('max', (S, S, S), ((),), 'scalar_elementwise_broadcast_rhs', (True,)),
        ('max', (), ((S, S, S),), 'scalar_elementwise_broadcast_lhs', (True,)),
        ('min', (S, S, S), NO_ARGS, ),
        ('min', (S, S, S), (1,), 'dim', (), [0]),
        ('min', (S, S, S), (1, True,), 'keepdim_dim', (), [0]),
        ('min', (), NO_ARGS, 'scalar'),
        ('min', (), (0,), 'scalar_dim', (), [0]),
        ('min', (), (0, True,), 'scalar_keepdim_dim', (), [0]),
        ('min', (S, S, S), ((S, S, S),), 'elementwise', (True,)),
        ('min', (S, S, S), ((S,),), 'elementwise_broadcast_rhs', (True,)),
        ('min', (S,), ((S, S, S),), 'elementwise_broadcast_lhs', (True,)),
        ('min', (S, 1, S), ((S, S),), 'elementwise_broadcast_all', (True,)),
        ('min', (), ((),), 'scalar_elementwise', (True,)),
        ('min', (S, S, S), ((),), 'scalar_elementwise_broadcast_rhs', (True,)),
        ('min', (), ((S, S, S),), 'scalar_elementwise_broadcast_lhs', (True,)),
        ('amax', (S, S, S), NO_ARGS),
        ('amax', (S, S, S), (1,), 'dim'),
        ('amax', (S, S, S), ([1, 2],), 'multiple_dim'),
        ('amax', (S, S, S), (1, True,), 'keepdim_dim'),
        ('amax', (), NO_ARGS, 'scalar'),
        ('amax', (), (0,), 'scalar_dim'),
        ('amax', (), (0, True,), 'scalar_keepdim_dim'),
        ('amin', (S, S, S), NO_ARGS, ),
        ('amin', (S, S, S), (1,), 'dim',),
        ('amin', (S, S, S), ([1, 2],), 'multiple_dim'),
        ('amin', (S, S, S), (1, True,), 'keepdim_dim'),
        ('amin', (), NO_ARGS, 'scalar'),
        ('amin', (), (0,), 'scalar_dim'),
        ('amin', (), (0, True,), 'scalar_keepdim_dim'),
        ('mean', (S, S, S), NO_ARGS, '', (True,)),
        ('mean', (S, S, S), (1,), 'dim', (True,), [0]),
        ('mean', (S, S, S), (1, True,), 'keepdim_dim', (True,), [0]),
        ('mean', (), NO_ARGS, 'scalar', (True,)),
        ('mean', (), (0,), 'scalar_dim', (True,), [0]),
        ('mean', (), (0, True,), 'scalar_keepdim_dim', (True,), [0]),
        ('mean', (S, S, S), (), 'dtype', (True,), (), (), ident, {'dtype': torch.float64}),
        ('kthvalue', (S, S, S), (2,)),
        ('kthvalue', (S, S, S), (2, 1,), 'dim', (), [1]),
        ('kthvalue', (S, S, S), (2, 1,), 'dim_alert_nondeterministic', (), [1],
            [expectedAlertNondeterministic('kthvalue CUDA', 'cuda')]),
        ('kthvalue', (S, S, S), (2, 1, True,), 'keepdim_dim', (), [1]),
        ('kthvalue', (S,), (2, 0,), 'dim_1d', (), [1]),
        ('kthvalue', (S,), (2, 0, True,), 'keepdim_dim_1d', (), [1]),
        ('kthvalue', (), (1,), 'scalar', (), ()),
        ('kthvalue', (), (1, 0,), 'scalar_dim', (), [1]),
        ('kthvalue', (), (1, 0, True), 'scalar_keepdim_dim', (), [1]),
        ('quantile', (S, S, S), (0.5,)),
        ('quantile', (S, S, S), (0.5, 0), 'dim', (), [1]),
        ('quantile', (S, S, S), (0.5, None, True), 'keepdim'),
        ('quantile', (S, S, S), (0.5, 0, True), 'keepdim_dim', (), [1]),
        ('quantile', (), (0.5,), 'scalar'),
        ('nanquantile', (S, S, S), (0.5,)),
        ('nanquantile', (S, S, S), (0.5, 0), 'dim', (), [1]),
        ('nanquantile', (S, S, S), (0.5, None, True), 'keepdim'),
        ('nanquantile', (S, S, S), (0.5, 0, True), 'keepdim_dim', (), [1]),
        ('nanquantile', (), (0.5,), 'scalar'),
        ('median', (S, S, S), NO_ARGS),
        ('median', (S, S, S), (1,), 'dim', (), [0]),
        ('median', (S, S, S), (1,), 'dim_alert_nondeterministic', (), [0],
            [expectedAlertNondeterministic('median CUDA with indices output', 'cuda')]),
        ('median', (S, S, S), (1, True,), 'keepdim_dim', (), [0]),
        ('median', (), NO_ARGS, 'scalar'),
        ('median', (), (0,), 'scalar_dim', (), [0]),
        ('median', (), (0, True,), 'scalar_keepdim_dim', (), [0]),
        ('nanmedian', (S, S, S), NO_ARGS),
        ('nanmedian', (S, S, S), (1,), 'dim', (), [0]),
        ('nanmedian', (S, S, S), (1, True,), 'keepdim_dim', (), [0]),
        ('nanmedian', (), NO_ARGS, 'scalar'),
        ('nanmedian', (), (0,), 'scalar_dim', (), [0]),
        ('nanmedian', (), (0, True,), 'scalar_keepdim_dim', (), [0]),
        ('mode', (S, S, S), NO_ARGS),
        ('mode', (S, S, S), (1,), 'dim', (), [0]),
        ('mode', (S, S, S), (1, True,), 'keepdim_dim', (), [0]),
        ('mode', (), NO_ARGS, 'scalar'),
        ('mode', (), (0,), 'scalar_dim', (), [0]),
        ('mode', (), (0, True,), 'scalar_keepdim_dim', (), [0]),
        ('sum', (S, S, S), NO_ARGS),
        ('sum', (S, S, S), (1,), 'dim', (), [0]),
        ('sum', (S, S, S), (1, True,), 'keepdim_dim', (), [0]),
        ('sum', (), NO_ARGS, 'scalar'),
        ('sum', (), (0,), 'scalar_dim', (), [0]),
        ('sum', (), (0, True,), 'scalar_keepdim_dim', (), [0]),
        ('sum', (S, S, S), ([1, 2],), 'multi_dim'),
        ('sum', (S, S, S), ([1, 2], True,), 'multi_dim_keepdim'),
        ('nansum', (S, S, S), NO_ARGS),
        ('nansum', (S, S, S), (1,), 'dim', (), [0]),
        ('nansum', (S, S, S), (1, True,), 'keepdim_dim', (), [0]),
        ('nansum', (), NO_ARGS, 'scalar'),
        ('nansum', (), (0,), 'scalar_dim', (), [0]),
        ('nansum', (), (0, True,), 'scalar_keepdim_dim', (), [0]),
        ('nansum', (S, S, S), ([1, 2],), 'multi_dim'),
        ('nansum', (S, S, S), ([1, 2], True,), 'multi_dim_keepdim'),
        ('prod', (S, S, S), NO_ARGS),
        ('prod', (S, S, S), (1,), 'dim', (), [0]),
        ('prod', (S, S, S), (1, True,), 'keepdim_dim', (), [0]),
        ('prod', (), NO_ARGS, 'scalar'),
        ('prod', (), (0,), 'scalar_dim', (), [0]),
        ('prod', (), (0, True,), 'scalar_keepdim_dim', (), [0]),
        ('prod', prod_zeros(S, [0, 1]), NO_ARGS, 'zerodims2'),
        ('prod', prod_zeros(S, [0, 2]), NO_ARGS, 'zerodims1'),
        ('prod', prod_zeros(S, [1, 2]), NO_ARGS, 'zerodims0'),
        ('prod', prod_zeros(S, [0, 1]), (1,), 'zeros_dims2', (), [0]),
        ('prod', prod_zeros(S, [0, 2]), (1,), 'zeros_dims1', (), [0]),
        ('prod', prod_zeros(S, [1, 2]), (1,), 'zeros_dims0', (), [0]),
        ('prod', prod_zeros(S, [0, 1]), (1, True), 'keepdim_zeros_dims2', (), [0]),
        ('prod', prod_zeros(S, [0, 2]), (1, True), 'keepdim_zeros_dims1', (), [0]),
        ('prod', prod_zeros(S, [1, 2]), (1, True), 'keepdim_zeros_dims0', (), [0]),
        ('prod', prod_single_zero(S), NO_ARGS, 'single_zero'),
        ('prod', (torch.tensor(0., requires_grad=True)), NO_ARGS, 'scalar_zero'),
        ('prod', (torch.tensor(0., requires_grad=True)), (0,), 'scalar_dim_zero', (), [0]),
        ('prod', (torch.tensor(0., requires_grad=True)), (0, True,), 'scalar_keepdim_dim_zero', (), [0]),
        ('var_mean', (S, S, S), NO_ARGS, ''),
        ('var_mean', (S, S, S), (1,), 'dim', [0]),
        ('var_mean', (S, S, S), (1, True, True), 'keepdim_dim', [0]),
        ('var_mean', (S,), (0,), 'dim_1d', [0]),
        ('var_mean', (S,), (0, True, True), 'keepdim_dim_1d', [0]),
        ('std_mean', (S, S, S), NO_ARGS, ''),
        ('std_mean', (S, S, S), (1,), 'dim', [0]),
        ('std_mean', (S, S, S), (1, True, True), 'keepdim_dim', [0]),
        ('std_mean', (S,), (0,), 'dim_1d', [0]),
        ('std_mean', (S,), (0, True, True), 'keepdim_dim_1d', [0]),
        ('renorm', (S, S, S), (2, 1, 0.5), 'dim', (), [1]),
        ('renorm', (S, S, S), (1, 2, 3), 'norm_1'),
        ('renorm', (S, S, S), (inf, 2, 0.5), 'norm_inf'),
        ('logcumsumexp', (S, S, S), (0,), 'dim0', (), [0]),
        ('logcumsumexp', (S, S, S), (1,), 'dim1', (), [0]),
        ('logcumsumexp', (), (0,), 'dim0_scalar', (), [0]),
        ('cummax', (S, S, S), (0,), 'dim0', (), [0]),
        ('cummax', (S, S, S), (1,), 'dim1', (), [0]),
        ('cummax', (), (0,), 'dim0_scalar', (), [0]),
        ('cummin', (S, S, S), (0,), 'dim0', (), [0]),
        ('cummin', (S, S, S), (1,), 'dim1', (), [0]),
        ('cummin', (), (0,), 'dim0_scalar', (), [0]),
        ('cumsum', (S, S, S), (0,), 'dim0', (), [0]),
        ('cumsum', (S, S, S), (1,), 'dim1', (), [0]),
        ('cumsum', (S, S, S), (1,), 'dim1_cast', (), [0], (), ident, {'dtype': torch.float64}),
        ('cumsum', (), (0,), 'dim0_scalar', (), [0]),
        ('cumprod', (S, S, S), (0,)),
        ('cumprod', (S, S, S), (1,), 'dim1', (), [0]),
        ('cumprod', (), (0,), 'scalar'),
        ('cumprod', (torch.tensor(0., requires_grad=True)), (0,), 'scalar_zeros'),
        ('cumprod', prod_zeros(S, [0, 1]), (1,), 'zeros_dim2', (), [0]),
        ('cumprod', prod_zeros(S, [0, 2]), (1,), 'zeros_dim1', (), [0]),
        ('cumprod', prod_zeros(S, [1, 2]), (1,), 'zeros_dim0', (), [0]),
        ('cumprod', prod_zeros(S, [1, 2]), (1,), 'zeros_dim0_cast', (), [0], (), ident, {'dtype': torch.float64}),
        ('log_softmax', (S, S, S), (1, torch.float64,), 'kwarg_dtype_would_break_jit_loader', (True,)),
        ('unfold', (), (0, 1, 1), 'scalar', (), [0]),
        ('unfold', (S, S, S, S), (0, 3, 1), '4d_dim0_step1', (), [0]),
        ('unfold', (S, S, S, S), (1, 3, 1), '4d_dim1_step1', (), [0]),
        ('unfold', (S, S, S, S), (2, 3, 1), '4d_dim2_step1', (), [0]),
        ('unfold', (S, S, S, S), (3, 3, 1), '4d_dim3_step1', (), [0]),
        ('unfold', (S, S, S, S), (0, 3, 2), '4d_dim0_step2', (), [0]),
        ('unfold', (S, S, S, S), (1, 3, 2), '4d_dim1_step2', (), [0]),
        ('unfold', (S, S, S, S), (2, 3, 2), '4d_dim2_step2', (), [0]),
        ('unfold', (S, S, S, S), (3, 3, 2), '4d_dim3_step2', (), [0]),
        ('unfold', (S, S, S, S), (0, 4, 1), '4d_dim0_size4', (), [0]),
        ('unfold', (S, S, S, S), (1, 4, 1), '4d_dim1_size4', (), [0]),
        ('unfold', (S, S, S, S), (2, 4, 1), '4d_dim2_size4', (), [0]),
        ('unfold', (S, S, S, S), (3, 4, 1), '4d_dim3_size4', (), [0]),
        ('unfold', (M,), (0, 3, 1), '1d_step1', (), [0]),
        ('unfold', (M,), (0, 3, 2), '1d_step2', (), [0]),
        ('unfold', (M,), (0, 3, 3), '1d_step3', (), [0]),
        ('unfold', (1000,), (0, 3, 11), '1d_step_gt_size', (), [0]),
        ('unfold', (1000,), (0, 2, 27), '1d_step_gt_size2', (), [0]),
        ('unfold', (10, 10), (0, 1, 2), '2d_step_gt_size', (), [0]),
        ('unfold', (10, 10), (1, 2, 3), '2d_step_gt_size2', (), [0]),
        ('unfold', (10, 10), (1, 2, 2), '2d_step_ge_size2', (), [0]),
        ('unfold', (S, S, S), (2, 3, 2), 'lastdim', (), [0]),
        ('addmm', (S, M), ((S, S), (S, M)), '', (True, ['aten::add', 'aten::mm'])),
        ('addmm', (1,), ((S, S), (S, M)), 'broadcast_lhs', (True, ['aten::add', 'aten::mm'])),
        ('addmm', (S, M), ((S, S), (S, M)), 'coef', (True,), (), (), ident, {'beta': 0.2, 'alpha': 0.6}),
        ('addmm', (1,), ((S, S), (S, M)), 'broadcast_lhs_coef', (True,), (), (), ident, {'beta': 0.2, 'alpha': 0.6}),
        ('addmm', (), ((S, S), (S, M)), 'scalar_broadcast_lhs', (True, ['aten::add', 'aten::mm'])),
        ('addmm', (), ((S, S), (S, M)), 'scalar_broadcast_lhs_coef', (True,), (), (), ident, {'beta': 0.2, 'alpha': 0.6}),
        ('addbmm', (S, M), ((S, S, S), (S, S, M)),),
        ('addbmm', (1,), ((S, S, S), (S, S, M)), 'broadcast_lhs'),
        ('addbmm', (S, M), ((S, S, S), (S, S, M)), 'coef', (), (), (), ident, {'beta': 0.2, 'alpha': 0.6}),
        ('addbmm', (1,), ((S, S, S), (S, S, M)), 'broadcast_lhs_coef', (),
         (), (), ident, {'beta': 0.2, 'alpha': 0.6}),
        ('addbmm', (), ((S, S, S), (S, S, M)), 'scalar_broadcast_lhs'),
        ('addbmm', (), ((S, S, S), (S, S, M)), 'scalar_broadcast_lhs_coef', (), (), (), ident,
         {'beta': 0.2, 'alpha': 0.6}),
        ('baddbmm', (S, S, M), ((S, S, S), (S, S, M)),),
        ('baddbmm', (1,), ((S, S, S), (S, S, M)), 'broadcast_lhs'),
        ('baddbmm', (S, S, M), ((S, S, S), (S, S, M)), 'coef', (), (), (), ident, {'beta': 0.2, 'alpha': 0.6}),
        ('baddbmm', (1,), ((S, S, S), (S, S, M)), 'broadcast_lhs_coef', (),
         (), (), ident, {'beta': 0.2, 'alpha': 0.6}),
        ('baddbmm', (), ((S, S, S), (S, S, M)), 'scalar_broadcast_lhs'),
        ('baddbmm', (), ((S, S, S), (S, S, M)), 'scalar_broadcast_lhs_coef', (), (), (), ident,
         {'beta': 0.2, 'alpha': 0.6}),
        ('addmv', (S,), ((S, M), (M,)),),
        ('addmv', (1,), ((S, M), (M,)), 'broadcast_lhs'),
        ('addmv', (S,), ((S, M), (M,)), 'coef', (), (), (), ident, {'beta': 0.2, 'alpha': 0.6}),
        ('addmv', (1,), ((S, M), (M,)), 'broadcast_lhs_coef', (), (), (), ident, {'beta': 0.2, 'alpha': 0.6}),
        ('addmv', (), ((S, M), (M,)), 'scalar_broadcast_lhs'),
        ('addmv', (), ((S, M), (M,)), 'scalar_broadcast_lhs_coef', (), (), (), ident, {'beta': 0.2, 'alpha': 0.6}),
        ('dot', (L,), ((L,),), '', (True,)),
        ('vdot', (L,), ((L,),),),
        ('mm', (S, M), ((M, S),), '', (True,)),
        ('bmm', (M, S, M), ((M, M, S),), '', (True,)),
        ('mv', (S, M), ((M,),), '', (True,)),
        ('ger', (S,), ((M,),)),
        ('inner', (S,), ((S,),), "1d_1d", (False,)),
        ('inner', (), ((S, S),), "scalar_2d", (False,)),
        ('matmul', (L,), ((L,),), '', (True,)),
        ('matmul', (S, M), ((M,),), "2d_1d", (True,)),
        ('matmul', (M,), ((M, S),), "1d_2d", (True,)),
        ('matmul', (S, M), ((M, S),), "2d_2d", (True,)),
        ('matmul', (S, S, M), ((M,),), "3d_1d", (True,)),
        ('matmul', (S, S, M), ((M, S),), "3d_2d", (True,)),
        ('matmul', (M,), ((S, M, S),), "1d_3d", (True,)),
        ('matmul', (S, M), ((S, M, S),), "2d_3d", (True,)),
        ('matmul', (S, S, M, M), ((S, S, M, S),), "4d_4d", (True,)),
        ('matmul', (S, S, M, M), ((M,),), "4d_1d", (True,)),
        ('matmul', (M,), ((S, S, M, S),), "1d_4d", (True,)),
        ('matrix_power', (S, S), [2], "n=2"),
        ('matrix_power', (S, S, S), [3], "n=3"),
        ('matrix_power', (S, S, S), [1], "n=1"),
        ('matrix_power', (S, S, S), [0], "n=0"),
        ('matrix_power', lambda dtype, device: random_fullrank_matrix_distinct_singular_value(S), [-1], "n=-1", (),
         NO_ARGS, [skipCPUIfNoLapack, skipCUDAIfNoMagma]),
        ('matrix_power', lambda dtype, device: random_fullrank_matrix_distinct_singular_value(S), [-3], "n=-3", (),
         NO_ARGS, [skipCPUIfNoLapack, skipCUDAIfNoMagma]),
        ('matrix_power', lambda dtype, device: random_fullrank_matrix_distinct_singular_value(S, S), [-2], "n=-2", (),
         NO_ARGS, [skipCPUIfNoLapack, skipCUDAIfNoMagma, skipCUDAIfRocm]),
        ('matrix_exp', (S, S), NO_ARGS, "single_matrix"),
        ('matrix_exp', (S, S, S), NO_ARGS, "batch_of_matrices"),
        ('mvlgamma', torch.empty(S,).uniform_(0.5, 1), [1], "p=1"),
        ('mvlgamma', torch.empty(S,).uniform_(1, 2), [2], "p=2"),
        ('mvlgamma', torch.empty(S, S).uniform_(1.5, 3), [3], "p=3"),
        ('mvlgamma', torch.empty(S, S).uniform_(2.5, 5), [5], "p=5"),
        ('addcmul', (S, S), ((S, S), (S, S)), '', (True,)),
        ('addcmul', (S, S), ((S, 1), (1, S)), 'broadcast_rhs', (True,)),
        ('addcmul', (1,), ((S, S, 1), (1, S)), 'broadcast_all', (True,)),
        ('addcmul', (S, S), ((S, S), (S, S)), 'scale', (True,), (), (), ident, {'value': 0.5}),
        ('addcmul', (S, S), ((S, 1), (1, S)), 'scale_broadcast_rhs', (True,), (), (), ident, {'value': 0.5}),
        ('addcmul', (1,), ((S, S, 1), (1, S)), 'scale_broadcast_all', (True,), (), (), ident, {'value': 0.5}),
        ('addcmul', (), ((), ()), 'scalar', (True,)),
        ('addcmul', (S, S), ((), ()), 'scalar_broadcast_rhs', (True,)),
        ('addcmul', (), ((S, S, 1), (1, S)), 'scalar_broadcast_lhs', (True,)),
        ('addcmul', (), ((), ()), 'scalar_scale', (True,), (), (), ident, {'value': 0.5}),
        ('addcmul', (S, S), ((), ()), 'scalar_scale_broadcast_rhs', (True,), (), (), ident, {'value': 0.5}),
        ('addcmul', (), ((S, S, 1), (1, S)), 'scalar_scale_broadcast_lhs', (True,), (), (), ident, {'value': 0.5}),
        ('addcdiv', (S, S), ((S, S), (S, S))),
        ('addcdiv', (S, S), ((S, 1), (1, S)), 'broadcast_rhs'),
        ('addcdiv', (1,), ((S, S, 1), (1, S)), 'broadcast_all'),
        ('addcdiv', (S, S), ((S, S), (S, S)), 'scale', (), (), (), ident, {'value': 0.5}),
        ('addcdiv', (S, S), ((S, 1), (1, S)), 'scale_broadcast_rhs', (), (), (), ident, {'value': 0.5}),
        ('addcdiv', (1,), ((S, S, 1), (1, S)), 'scale_broadcast_all', (), (), (), ident, {'value': 0.5}),
        ('addcdiv', (), ((), ()), 'scalar'),
        ('addcdiv', (S, S), ((), ()), 'scalar_broadcast_rhs'),
        ('addcdiv', (), ((S, S, 1), (1, S)), 'scalar_broadcast_lhs'),
        ('addcdiv', (), ((), ()), 'scalar_scale', (), (), (), ident, {'value': 0.5}),
        ('addcdiv', (S, S), ((), ()), 'scalar_scale_broadcast_rhs', (), (), (), ident, {'value': 0.5}),
        ('addcdiv', (), ((S, S, 1), (1, S)), 'scalar_scale_broadcast_lhs', (), (), (), ident, {'value': 0.5}),
        ('zero_', (S, S, S), NO_ARGS),
        ('zero_', (), NO_ARGS, 'scalar'),
        ('logaddexp', (S, S), ((S, S),)),
        ('logaddexp2', (S, S), ((S, S),)),
        ('logsumexp', (S, S), (1,), '', (True,)),
        ('logsumexp', (), (0,), 'scalar', (True,)),
        ('norm', (S, S), (), 'default'),
        ('norm', (S, S), (2,), '2'),
        ('norm', (S, S), (0,), '0'),
        ('norm', (S, S), (0.5,), '0_5'),
        ('norm', (S, S), (1,), '1'),
        ('norm', (S, S), (3,), '3'),
        ('norm', (S, S), (inf,), 'inf'),
        ('norm', (S, S), (-inf,), '-inf'),
        ('norm', (S, S), ('fro',), 'fro_default'),
        ('norm', (S, S), ('fro', [0, 1],), 'fro'),
        ('norm', (S, S), ('nuc',), 'nuc', (), NO_ARGS, [skipCPUIfNoLapack, skipCUDAIfNoMagma]),
        ('norm', (S, S, S), ('nuc', [1, 2]), 'nuc_batched', (), NO_ARGS, [skipCPUIfNoLapack, skipCUDAIfNoMagma]),
        ('norm', (S, S), (-1,), 'neg_1'),
        ('norm', (S, S), (-2,), 'neg_2'),
        ('norm', (S, S), (-0.5,), 'neg_0_5'),
        ('norm', (S, S), (-1.5,), 'neg_1_5'),
        ('norm', (S, S), (-2, 1,), 'neg_2_2_dim', (), [1]),
        ('norm', (S, S), (-1, 1,), 'neg_1_2_dim', (), [1]),
        ('norm', (S, S), (0, 1,), '0_2_dim', (), [1]),
        ('norm', (S, S), (1, 1,), '1_2_dim', (), [1]),
        ('norm', (S, S), (2, 1,), '2_2_dim', (), [1]),
        ('norm', (S, S), (3, 1,), '3_2_dim', (), [1]),
        ('norm', (S, S), (inf, 1,), 'inf_2_dim'),
        ('norm', torch.rand(S, S, S) + 5e-2, (1.5,), '1_5_default'),
        ('norm', (S, S, S), (2, 1), '2_dim', (), [1]),
        ('norm', (S, S, S), (3, 1), '3_dim', (), [1]),
        ('norm', torch.rand(S, S, S) + 5e-2, (1.5, 1), '1_5_dim', (), [1]),
        ('norm', (S, S, S), (2, 1, True), 'keepdim_2_dim', (), [1]),
        ('norm', (S, S, S), (3, 1, True), 'keepdim_3_dim', (), [1]),
        ('norm', torch.rand(S, S, S) + 5e-2, (1.5, 1, True), 'keepdim_1_5_dim', (), [1]),
        ('norm', (), (2, 0), '2_dim_scalar', (), [1]),
        ('norm', (), (3, 0), '3_dim_scalar', (), [1]),
        ('norm', (), (2, 0, True), 'keepdim_2_dim_scalar', (), [1]),
        ('norm', (), (3, 0, True), 'keepdim_3_dim_scalar', (), [1]),
        ('clone', (S, M, S), NO_ARGS),
        ('clone', (), NO_ARGS, 'scalar'),
        ('contiguous', (S, S), NO_ARGS, '', (True,)),
        ('contiguous', torch.randn(S, S).transpose(0, 1), NO_ARGS, 'not_contiguous', (True,)),
        ('dist', (S, S, S), ((S, S, S),)),
        ('dist', (S, S, S), ((S,),), 'broadcast_rhs'),
        ('dist', (S,), ((S, S, S),), 'broadcast_lhs'),
        ('dist', (S, 1, S), ((S, S),), 'broadcast_all'),
        ('dist', (), ((),), 'scalar'),
        ('dist', (S, S, S), ((),), 'scalar_broadcast_rhs'),
        ('dist', (), ((S, S, S),), 'scalar_broadcast_lhs'),
        ('dist', (S, S, S), ((S, S, S), 4), '4'),
        ('dist', (S, S, S), ((S,), 4), '4_broadcast_rhs'),
        ('dist', (S,), ((S, S, S), 4), '4_broadcast_lhs'),
        ('dist', (S, 1, S), ((S, S), 4), '4_broadcast_all'),
        ('dist', (), ((), 4), 'scalar_4'),
        ('dist', (S, S, S), ((), 4), 'scalar_4_broadcast_rhs'),
        ('dist', (), ((S, S, S), 4), 'scalar_4_broadcast_lhs'),
        ('diag_embed', (S, S), NO_ARGS),
        ('diagonal', (M, M), NO_ARGS, '2d'),
        ('diagonal', (3, 5), NO_ARGS, '2d_wide'),
        ('diagonal', (3, 5), (2,), '2d_wide_pos'),
        ('diagonal', (3, 5), (-2,), '2d_wide_neg'),
        ('diagonal', (5, 3), NO_ARGS, '2d_tall'),
        ('diagonal', (5, 3), (2,), '2d_tall_pos'),
        ('diagonal', (5, 3), (-2,), '2d_tall_neg'),
        ('diagonal', (M, M), (1,), '2d_1'),
        ('diagonal', (M, M), (2,), '2d_2'),
        ('diagonal', (M, M, M), (1, 1, 2), '3d_1'),
        ('diagonal', (M, M, M), (2, 0, 1), '3d_2'),
        ('diagonal', (M, M, M), (-2, 0, 1), '3d_3'),
        ('tril', (M, M), NO_ARGS),
        ('tril', (M, M), (2,), 'idx'),
        ('tril', (S, M, M), NO_ARGS, 'batched'),
        ('tril', (S, M, M), (2,), 'batched_idx'),
        ('tril', (3, 3, S, S), NO_ARGS, 'more_batched'),
        ('triu', (M, M), NO_ARGS),
        ('triu', (M, M), (2,), 'idx'),
        ('triu', (S, M, M), NO_ARGS, 'batched'),
        ('triu', (S, M, M), (2,), 'batched_idx'),
        ('triu', (3, 3, S, S), NO_ARGS, 'more_batched'),
        ('cross', (S, 3), ((S, 3),)),
        ('cross', (S, 3, S), ((S, 3, S), 1), 'dim'),
        ('index_add', (S, S), (0, index_variable(2, S), (2, S)), 'dim', (), [0]),
        ('index_add', (), (0, torch.tensor([0], dtype=torch.int64), (1,)), 'scalar_input_dim', (), [0]),
        ('index_add', (), (0, torch.tensor(0, dtype=torch.int64), ()), 'scalar_all_dim', (), [0]),
        ('index_add', (S, S), (0, index_variable(2, S), (2, S)), 'alert_nondeterministic', (), [0],
            [expectedAlertNondeterministic('index_add_cuda_', 'cuda')]),
        ('index_copy', (S, S), (0, index_perm_variable(2, S), (2, S)), 'dim', (), [0]),
        ('index_copy', (S, S), (0, index_perm_variable(2, S), (2, S)), 'dim_alert_nondeterministic', (), [0],
            [expectedAlertNondeterministic('index_copy')]),
        ('index_copy', (), (0, torch.tensor([0], dtype=torch.int64), (1,)), 'scalar_input_dim', (), [0]),
        ('index_copy', (), (0, torch.tensor(0, dtype=torch.int64), ()), 'scalar_all_dim', (), [0]),
        ('index_fill', (S, S), (0, index_variable(2, S), 2), 'dim', (), [0]),
        ('index_fill', (S, S), (0, index_variable(2, S), ()), 'variable_dim', (), [0]),
        ('index_fill', (S, S), (0, torch.tensor(0, dtype=torch.int64), 2), 'scalar_index_dim', (), [0]),
        ('index_fill', (), (0, torch.tensor([0], dtype=torch.int64), 2), 'scalar_input_dim', (), [0]),
        ('index_fill', (), (0, torch.tensor(0, dtype=torch.int64), 2), 'scalar_both_dim', (), [0]),
        ('inverse', lambda dtype, device: random_fullrank_matrix_distinct_singular_value(S, dtype=dtype).to(device),
            NO_ARGS, '', (), NO_ARGS, [skipCPUIfNoLapack, skipCUDAIfNoMagma]),
        ('inverse', lambda dtype, device: random_fullrank_matrix_distinct_singular_value(S, 2, 3, dtype=dtype).to(device),
         NO_ARGS, 'batched', (), NO_ARGS, [skipCPUIfNoLapack, skipCUDAIfNoMagma, skipCUDAIfRocm]),
        ('det', (S, S), NO_ARGS, '', (), NO_ARGS, [skipCPUIfNoLapack, skipCUDAIfNoMagma]),
        ('det', (1, 1), NO_ARGS, '1x1', (), NO_ARGS, [skipCPUIfNoLapack, skipCUDAIfNoMagma]),
        ('det', lambda dtype, device: random_symmetric_matrix(S), NO_ARGS, 'symmetric', (),
            NO_ARGS, [skipCPUIfNoLapack, skipCUDAIfNoMagma]),
        ('det', lambda dtype, device: random_symmetric_psd_matrix(S),
            NO_ARGS, 'symmetric_psd', (), NO_ARGS, [skipCPUIfNoLapack, skipCUDAIfNoMagma]),
        ('det', lambda dtype, device: random_symmetric_pd_matrix(S),
            NO_ARGS, 'symmetric_pd', (), NO_ARGS, [skipCPUIfNoLapack, skipCUDAIfNoMagma]),
        ('det', lambda dtype, device: random_square_matrix_of_rank(S, S - 2),
            NO_ARGS, 'dim2_null', (), NO_ARGS, [skipCPUIfNoLapack, skipCUDAIfNoMagma]),
        ('det', lambda dtype, device: random_square_matrix_of_rank(S, 1), NO_ARGS, 'rank1', (),
            NO_ARGS, [skipCPUIfNoLapack, skipCUDAIfNoMagma]),
        ('det', lambda dtype, device: random_square_matrix_of_rank(S, 2), NO_ARGS, 'rank2', (),
            NO_ARGS, [skipCPUIfNoLapack, skipCUDAIfNoMagma]),
        ('det', lambda dtype, device: random_fullrank_matrix_distinct_singular_value(S), NO_ARGS,
         'distinct_singular_values', (), NO_ARGS, [skipCPUIfNoLapack, skipCUDAIfNoMagma]),
        ('det', (3, 3, S, S), NO_ARGS, 'batched', (), NO_ARGS, [skipCPUIfNoLapack, skipCUDAIfNoMagma, skipCUDAIfRocm]),
        ('det', (3, 3, 1, 1), NO_ARGS, 'batched_1x1', (), NO_ARGS, [skipCPUIfNoLapack, skipCUDAIfNoMagma]),
        ('det', lambda dtype, device: random_symmetric_matrix(S, 3),
            NO_ARGS, 'batched_symmetric', (), NO_ARGS, [skipCPUIfNoLapack, skipCUDAIfNoMagma, skipCUDAIfRocm]),
        ('det', lambda dtype, device: random_symmetric_psd_matrix(S, 3),
            NO_ARGS, 'batched_symmetric_psd', (), NO_ARGS, [skipCPUIfNoLapack, skipCUDAIfNoMagma, skipCUDAIfRocm]),
        ('det', lambda dtype, device: random_symmetric_pd_matrix(S, 3),
            NO_ARGS, 'batched_symmetric_pd', (), NO_ARGS, [skipCPUIfNoLapack, skipCUDAIfNoMagma, skipCUDAIfRocm]),
        ('det', lambda dtype, device: random_fullrank_matrix_distinct_singular_value(S, 3, 3), NO_ARGS,
         'batched_distinct_singular_values', (), NO_ARGS, [skipCPUIfNoLapack, skipCUDAIfNoMagma, skipCUDAIfRocm]),
        # For `logdet` the function at det=0 is not smooth.
        # We need to exclude tests with det=0 (e.g. dim2_null, rank1, rank2) and use
        # `make_nonzero_det` to make the random matrices have nonzero det. For
        # `logdet`, we also set `make_nonzero_det(matrix, sign=1)` to make the
        # matrix have positive det.
        ('logdet', lambda dtype, device: make_nonzero_det(torch.randn(S, S), 1),
            NO_ARGS, '', (), NO_ARGS, [skipCPUIfNoLapack, skipCUDAIfNoMagma]),
        ('logdet', lambda dtype, device: make_nonzero_det(torch.randn(1, 1), 1),
            NO_ARGS, '1x1', (), NO_ARGS, [skipCPUIfNoLapack, skipCUDAIfNoMagma]),
        ('logdet', lambda dtype, device: make_nonzero_det(random_symmetric_matrix(S), 1), NO_ARGS,
         'symmetric', (), NO_ARGS, [skipCPUIfNoLapack, skipCUDAIfNoMagma]),
        ('logdet', lambda dtype, device: make_nonzero_det(random_symmetric_pd_matrix(S), 1), NO_ARGS,
         'symmetric_pd', (), NO_ARGS, [skipCPUIfNoLapack, skipCUDAIfNoMagma]),
        ('logdet', lambda dtype, device: make_nonzero_det(random_fullrank_matrix_distinct_singular_value(S), 1, 0), NO_ARGS,
         'distinct_singular_values', (), NO_ARGS, [skipCPUIfNoLapack, skipCUDAIfNoMagma]),
        ('logdet', lambda dtype, device: make_nonzero_det(torch.randn(3, 3, S, S), 1),
            NO_ARGS, 'batched', (), NO_ARGS, [skipCPUIfNoLapack, skipCUDAIfNoMagma, skipCUDAIfRocm]),
        ('logdet', lambda dtype, device: make_nonzero_det(torch.randn(3, 3, 1, 1), 1),
            NO_ARGS, 'batched_1x1', (), NO_ARGS, [skipCPUIfNoLapack, skipCUDAIfNoMagma]),
        ('logdet', lambda dtype, device: make_nonzero_det(random_symmetric_matrix(S, 3), 1), NO_ARGS,
         'batched_symmetric', (), NO_ARGS, [skipCPUIfNoLapack, skipCUDAIfNoMagma, skipCUDAIfRocm]),
        ('logdet', lambda dtype, device: make_nonzero_det(random_symmetric_pd_matrix(S, 3), 1), NO_ARGS,
         'batched_symmetric_pd', (), NO_ARGS, [skipCPUIfNoLapack, skipCUDAIfNoMagma, skipCUDAIfRocm]),
        ('logdet', lambda dtype, device: make_nonzero_det(random_fullrank_matrix_distinct_singular_value(S, 3), 1, 0), NO_ARGS,
         'batched_distinct_singular_values', (), NO_ARGS, [skipCPUIfNoLapack, skipCUDAIfNoMagma, skipCUDAIfRocm]),
        ('qr', (S, S), (False,), 'square_single', (), NO_ARGS, [skipCPUIfNoLapack, skipCUDAIfNoMagma]),
        ('qr', (S, S - 2), (True,), 'tall_single' , (), NO_ARGS, [skipCPUIfNoLapack, skipCUDAIfNoMagma]),
        ('qr', (S - 2, S), (False,), 'wide_single' , (), NO_ARGS, [skipCPUIfNoLapack, skipCUDAIfNoMagma]),
        ('qr', (3, S, S), (False,), 'square_batched', (), NO_ARGS, [skipCPUIfNoLapack, skipCUDAIfNoMagma]),
        ('qr', (3, S, S - 2), (True,), 'tall_batched', (), NO_ARGS, [skipCPUIfNoLapack, skipCUDAIfNoMagma]),
        ('qr', (3, S - 2, S), (True,), 'wide_batched' , (), NO_ARGS, [skipCPUIfNoLapack, skipCUDAIfNoMagma]),
        ('qr', (3, 2, S, S), (False,), 'square_many_batched', (), NO_ARGS, [skipCPUIfNoLapack, skipCUDAIfNoMagma]),
        ('qr', (3, 2, S, S - 2), (True,), 'tall_many_batched', (), NO_ARGS, [skipCPUIfNoLapack, skipCUDAIfNoMagma]),
        ('qr', (3, 2, S - 2, S), (True,), 'wide_many_batched', (), NO_ARGS, [skipCPUIfNoLapack, skipCUDAIfNoMagma]),
        ('lu', (S, S), (True, False), 'square_single_no_info', (), NO_ARGS, [skipCPUIfNoLapack, skipCUDAIfNoMagma]),
        ('lu', (S, S), (True, True), 'square_single_with_info', (), NO_ARGS, [skipCPUIfNoLapack, skipCUDAIfNoMagma]),
        ('lu', (3, S, S), (True, False),
         'square_batch_no_info', (), NO_ARGS, [skipCPUIfNoLapack, skipCUDAIfNoMagma, skipCUDAIfRocm]),
        ('lu', (3, S, S), (True, True),
         'square_batch_with_info', (), NO_ARGS, [skipCPUIfNoLapack, skipCUDAIfNoMagma, skipCUDAIfRocm]),
        ('lu', (3, 3, S, S), (True, False),
         'square_many_batches_no_info', (), NO_ARGS, [skipCPUIfNoLapack, skipCUDAIfNoMagma, skipCUDAIfRocm]),
        ('lu', (3, 3, S, S), (True, True),
         'square_many_batches_with_info', (), NO_ARGS, [skipCPUIfNoLapack, skipCUDAIfNoMagma, skipCUDAIfRocm]),
        ('solve', (S, S), (lambda dtype, device: random_fullrank_matrix_distinct_singular_value(
            S, silent=True, dtype=dtype, device=device),), '', (), NO_ARGS, [skipCPUIfNoLapack, skipCUDAIfNoMagma]),
        ('solve', (S, S, S),
            (lambda dtype, device:
                random_fullrank_matrix_distinct_singular_value(S, S, silent=True, dtype=dtype, device=device),),
         'batched', (), NO_ARGS, [skipCPUIfNoLapack, skipCUDAIfNoMagma, skipCUDAIfRocm]),
        ('solve', (2, 3, S, S),
            (lambda dtype, device:
                random_fullrank_matrix_distinct_singular_value(S, 2, 3, silent=True, dtype=dtype, device=device),),
         'batched_dims', (), NO_ARGS, [skipCPUIfNoLapack, skipCUDAIfNoMagma, skipCUDAIfRocm]),
        ('solve', (2, 2, S, S),
            (lambda dtype, device:
                random_fullrank_matrix_distinct_singular_value(S, 1, silent=True, dtype=dtype, device=device),),
         'batched_broadcast_A', (), NO_ARGS, [skipCPUIfNoLapack, skipCUDAIfNoMagma, skipCUDAIfRocm]),
        ('solve', (1, S, S),
            (lambda dtype, device:
                random_fullrank_matrix_distinct_singular_value(S, 2, 2, silent=True, dtype=dtype, device=device),),
         'batched_broadcast_b', (), NO_ARGS, [skipCPUIfNoLapack, skipCUDAIfNoMagma, skipCUDAIfRocm]),
        ('fill_', (S, S, S), (1,), 'number'),
        ('fill_', (), (1,), 'number_scalar'),
        ('fill_', (S, S, S), ((),), 'variable'),
        ('eq_', (S, S, S), ((S, S, S),)),
        ('eq_', (S, S, S), ((1,),), 'broadcast_rhs'),
        ('eq_', (), ((),), 'scalar'),
        ('eq_', (S, S, S), ((),), 'scalar_broadcast_rhs'),
        ('ne_', (S, S, S), ((S, S, S),)),
        ('ne_', (S, S, S), ((1,),), 'broadcast_rhs'),
        ('ne_', (), ((),), 'scalar'),
        ('ne_', (S, S, S), ((),), 'scalar_broadcast_rhs'),
        ('gt_', (S, S, S), ((S, S, S),)),
        ('gt_', (S, S, S), ((1,),), 'broadcast_rhs'),
        ('gt_', (), ((),), 'scalar'),
        ('gt_', (S, S, S), ((),), 'scalar_broadcast_rhs'),
        ('ge_', (S, S, S), ((S, S, S),)),
        ('ge_', (S, S, S), ((1,),), 'broadcast_rhs'),
        ('ge_', (), ((),), 'scalar'),
        ('ge_', (S, S, S), ((),), 'scalar_broadcast_rhs'),
        ('lt_', (S, S, S), ((S, S, S),)),
        ('lt_', (S, S, S), ((1,),), 'broadcast_rhs'),
        ('lt_', (), ((),), 'scalar'),
        ('lt_', (S, S, S), ((),), 'scalar_broadcast_rhs'),
        ('le_', (S, S, S), ((S, S, S),)),
        ('le_', (S, S, S), ((1,),), 'broadcast_rhs'),
        ('le_', (), ((),), 'scalar'),
        ('le_', (S, S, S), ((),), 'scalar_broadcast_rhs'),
        ('eq_', (S, S, S), (0,), 'pyscalar'),
        ('ne_', (S, S, S), (0,), 'pyscalar'),
        ('gt_', (S, S, S), (0,), 'pyscalar'),
        ('ge_', (S, S, S), (0,), 'pyscalar'),
        ('le_', (S, S, S), (0,), 'pyscalar'),
        ('lt_', (), (0,), 'pyscalar'),
        ('eq_', (), (0,), 'pyscalar_scalar'),
        ('ne_', (), (0,), 'pyscalar_scalar'),
        ('gt_', (), (0,), 'pyscalar_scalar'),
        ('ge_', (), (0,), 'pyscalar_scalar'),
        ('lt_', (), (0,), 'pyscalar_scalar'),
        ('le_', (), (0,), 'pyscalar_scalar'),
        ('permute', (1, 2, 3, 4), (0, 2, 3, 1), '', (True,)),
        ('permute', (1, 2, 3, 4), (0, -2, -1, 1), 'neg_dim', (True,)),
        ('permute', (), (dont_convert(()),), 'scalar', (True,)),
        ('select', (S, S, S), (1, 2), 'dim', (), [0]),
        ('select', (S, S, S), (1, -1), 'wrap_dim', (), [0]),
        ('select', (S,), (0, 2), '1d'),
        ('narrow', (S, S, S), (1, 2, 2), 'dim', (), [0]),
        ('narrow', (S, S, S), (1, 0, 0), 'empty_dim', (), [0]),
        ('squeeze', (S, 1, S, 1), NO_ARGS, '', (True,)),
        ('squeeze', (1, 1, 1, 1), NO_ARGS, 'input_sizes_are_ones', (True,)),
        ('squeeze', (S, 1, S, 1), (1,), '1_dim', (True,), [0]),
        ('squeeze', (S, 1, S, 1), (2,), 'not_1_dim', (True,), [0]),
        ('squeeze', (), (0,), 'scalar', (True,), [0]),
        ('unsqueeze', (S, S, S), (0,), 'first', (True,), [0]),
        ('unsqueeze', (S, S, S), (1,), 'middle', (True,), [0]),
        ('unsqueeze', (S, S, S), (3,), 'last', (True,), [0]),
        ('unsqueeze', (), (0,), 'scalar', (True,), [0]),
        ('chunk', (S, S, S), (2,), '', (True, 'prim::ConstantChunk')),
        ('chunk', (S, S, S), (S, 1), 'dim', (True, 'prim::ConstantChunk'), [1]),
        ('split', (S, S, S), (2,), '', (True,)),
        ('split', (S, S, S), (S, 1), 'dim', (True,), [1]),
        ('split', (S, S, S), ([int(S / 3), S - int(S / 3) * 2, int(S / 3)],), 'size_list',
            (True, 'aten::split_with_sizes')),
        ('split', (S, S, S), ([int(S / 2), S - int(S / 2) * 2, int(S / 2)], 2), 'size_list_dim',
            (True, 'aten::split_with_sizes'), [1]),
        ('split_with_sizes', (S, S, S), ([int(S / 3), S - int(S / 3) * 2, int(S / 3)],), '', (True,)),
        ('split_with_sizes', (S, S, S), ([int(S / 3), S - int(S / 3), 0],), 'size_0', (True, )),
        ('split_with_sizes', (S, S, S), ([int(S / 3), S - int(S / 3) * 2, int(S / 3)],), 'dim', (True, ), [1]),
        ('tensor_split', (S, S, S), (3,), 'sections', (False,)),
        ('tensor_split', (S, S, S), (3, 1), 'sections_dim', (False,), [1]),
        ('tensor_split', (S, S, S), ([2, 4],), 'indices', (False,)),
        ('tensor_split', (S, S, S), ([2, 4], 1), 'indices_dim', (False,), [1]),
        ('scatter', (M, S), (0, gather_variable((S, S), 1, M), (S, S)), 'dim0', (), [0]),
        ('scatter', (M, S), (1, gather_variable((M, S // 2), 0, S), (M, S // 2)), 'dim1', (), [0]),
        ('scatter', (), (0, torch.tensor(0, dtype=torch.int64), ()), 'scalartensor_all_dim0', (), [0]),
        ('scatter', (), (0, torch.tensor(0, dtype=torch.int64), 2.5), 'scalar_all_dim0', (), [0]),
        ('scatter_add', (M, S), (0, gather_variable((S, S), 1, M), (S, S)), 'dim0', (), [0]),
        ('scatter_add', (M, S), (1, gather_variable((M, S // 2), 0, S), (M, S // 2)), 'dim1', (), [0]),
        ('scatter_add', (), (0, torch.tensor(0, dtype=torch.int64), ()), 'scalar_all_dim0', (), [0]),
        ('scatter_add', (M, S), (0, gather_variable((S, S), 1, M), (S, S)), 'alert_nondeterministic', (), [0],
            [expectedAlertNondeterministic('scatter_add_cuda_kernel', 'cuda')]),
        ('masked_fill', (M, M), (torch.BoolTensor(M, M).bernoulli_(), 10)),
        ('masked_fill', (M, M), (torch.BoolTensor(M, M).bernoulli_(), ()), 'tensor'),
        ('masked_fill', (M,), (torch.BoolTensor(M, M).bernoulli_(), 10), 'broadcast_lhs'),
        ('masked_fill', (M, M), (torch.BoolTensor(M,).bernoulli_(), 10), 'broadcast_rhs'),
        ('masked_fill', (), (torch.tensor(0, dtype=torch.bool).bernoulli_(), 10), 'scalar'),
        ('masked_fill', (), (torch.tensor(0, dtype=torch.bool).bernoulli_(), ()),
         'scalar_variable'),
        ('masked_fill', (M, M), (torch.tensor(0, dtype=torch.bool).bernoulli_(), 10),
         'scalar_broadcast_rhs'),
        ('masked_scatter', (M,), (torch.BoolTensor(M, M).bernoulli_(), (M, M)),
         'broadcast_lhs'),
        ('maximum', (S, S), ((S, S),)),
        ('minimum', (S, S), ((S, S),)),
        ('fmax', (S, S), ((S, S),)),
        ('fmin', (S, S), ((S, S),)),
        ('resize_', (S, S, S), (torch.Size([S * S, S])), 'fewer_dims'),
        ('resize_', (), (dont_convert(()),), 'scalar'),
        ('resize_', (), (torch.Size([1, 1, 1])), 'scalar_to_dims'),
        ('resize_as_', (), (non_differentiable(torch.tensor(5.)),), 'scalar'),
        ('resize_as_', (), (non_differentiable(torch.randn((1, 1, 1))),), 'scalar_to_dims'),
        ('resize_as_', (S, S, S), (non_differentiable(torch.randn(S * S, S)),)),
        ('sort', (S, M, S), NO_ARGS),
        ('sort', (S, M, S), (1,), 'dim'),
        ('sort', (S, M, S), (1, True), 'dim_desc'),
        ('sort', (), NO_ARGS, 'scalar'),
        ('sort', (), (0,), 'dim_scalar'),
        ('sort', (), (0, True), 'dim_desc_scalar'),
        ('msort', (S, M, S), NO_ARGS),
        ('topk', (S, M, S), (3,)),
        ('topk', (S, M, S), (3, 1), 'dim', (), [1]),
        ('topk', (S, M, S), (3, 1, True), 'dim_desc', (), [1]),
        ('topk', (S, M, S), (3, 1, True, True), 'dim_desc_sort', (), [1]),
        ('topk', (), (1,), 'scalar'),
        ('topk', (), (1, 0), 'dim_scalar', (), [1]),
        ('topk', (), (1, 0, True), 'dim_desc_scalar', (), [1]),
        ('topk', (), (1, 0, True, True), 'dim_desc_sort_scalar', (), [1]),
        ('take', (S, S, S), (torch.LongTensor([[-3, 2], [20, 2]]),)),
        ('take', (S, S, S), (torch.tensor(0, dtype=torch.int64),), 'scalar_index'),
        ('take', (), (torch.LongTensor([0]),), 'scalar_data'),
        ('take', (), (torch.tensor(0, dtype=torch.int64),), 'scalar_both'),
        ('where', (M, M), (mask_not_all_zeros((M, M)), (M, M)), '', (True,)),
        ('where', (M, 1, M), (mask_not_all_zeros((M, M)), (M, M, 1)), 'broadcast_all', (True,)),
        ('where', (), (bernoulli_scalar(), ()), 'scalar', (True,)),
        ('where', (M, 1, M), (bernoulli_scalar(), (M, M, 1)), 'scalar_broadcast_mask', (True,)),
        ('where', (), (mask_not_all_zeros((M, M)), ()), 'scalar_broadcast_non_mask', (True,)),
        ('__getitem__', torch.randn(S, S, S), (dont_convert([1, 2]),)),
        ('__getitem__', torch.randn(S, S, S), (slice(0, 3),), 'slice'),
        ('__getitem__', torch.randn(S, S, S), (dont_convert([slice(0, 3), 1]),), 'slice_index'),
        ('__getitem__', torch.randn(S, S, S), (dont_convert([[0, 2, 3], [1, 3, 3], [0, 0, 2]]),), 'adv_index'),
        ('__getitem__', torch.randn(S, S, S), (dont_convert([[0, 0, 3], [1, 1, 3], [0, 0, 2]]),), 'adv_index_dup'),
        ('__getitem__', torch.randn(S, S, S), (dont_convert([slice(None), slice(None), [0, 3]]),), 'adv_index_end'),
        ('__getitem__', torch.randn(S, S, S), (dont_convert([slice(None), [0, 3], slice(None)]),), 'adv_index_mid'),
        ('__getitem__', torch.randn(S, S, S), (dont_convert([[0, 3], slice(None), slice(None)]),), 'adv_index_beg'),
        ('__getitem__', torch.randn(S, S, S), (dont_convert([[0, 3], [1, 2], slice(None)]),), 'adv_index_comb'),
        ('__getitem__', torch.randn(S, S, S), (dont_convert([[0, 3], ]),), 'adv_index_sub'),
        ('__getitem__', torch.randn(S, S, S), (dont_convert([[0, 3], slice(None)]),), 'adv_index_sub_2'),
        ('__getitem__', torch.randn(S, S, S), (dont_convert([[0, 3], Ellipsis]),), 'adv_index_sub_3'),
        ('__getitem__', torch.randn(S, S, S), (dont_convert([[0, 2, 3], [1, 3, 3],
                                                             torch.LongTensor([0, 0, 2])]),), 'adv_index_var'),
        ('to_sparse', (S, S), (), '', (), (), [], lambda x: x.to_dense()),
        ('kron', (S, S), ((M, L),))
    ]

def create_input(call_args, requires_grad=True, non_contiguous=False, call_kwargs=None, dtype=torch.double, device=None):
    if not isinstance(call_args, tuple):
        call_args = (call_args,)

    def map_arg(arg):
        def maybe_non_contig(tensor):
            return tensor if not non_contiguous else make_non_contiguous(tensor)

        if isinstance(arg, torch.Size) or isinstance(arg, dont_convert):
            return arg
        elif isinstance(arg, tuple) and len(arg) == 0:
            var = torch.randn((), dtype=dtype, device=device)
            var.requires_grad = requires_grad
            return var
        elif isinstance(arg, tuple) and not isinstance(arg[0], torch.Tensor):
            return Variable(maybe_non_contig(torch.randn(*arg, dtype=dtype, device=device)), requires_grad=requires_grad)
        # double check casting
        elif isinstance(arg, non_differentiable):
            if isinstance(arg.tensor, torch.Tensor):
                return maybe_non_contig(arg.tensor.to(device=device))
            return maybe_non_contig(arg.tensor.to(device=device))
        elif isinstance(arg, torch.Tensor):
            if arg.dtype == torch.float:
                arg = arg.double()
            if arg.dtype == torch.cfloat:
                arg = arg.to(torch.cdouble)
            if arg.is_complex() != dtype.is_complex:
                raise RuntimeError("User provided tensor is real for a test that runs with complex dtype, ",
                                   "which is not supported for now")
            # NOTE: We do clone() after detach() here because we need to be able to change size/storage of v afterwards
            v = maybe_non_contig(arg).detach().to(device=device).clone()
            v.requires_grad = requires_grad and (v.is_floating_point() or v.is_complex())
            return v
        elif callable(arg):
            return map_arg(arg(dtype=dtype, device=device))
        else:
            return arg
    args_out = tuple(map_arg(arg) for arg in call_args)
    kwargs_out = {k: map_arg(v) for k, v in call_kwargs.items()} if call_kwargs else {}
    return args_out, kwargs_out


def _compare_trilu_indices(
        self, row, col, offset=0, dtype=torch.long, device='cpu'):
    if row == 0 or col == 0:
        # have to handle this separately as tril and triu does not take
        # empty matrix as input
        self.assertEqual(
            torch.empty(0, 2, dtype=dtype, device=device).transpose(0, 1),
            torch.tril_indices(row, col, offset, dtype=dtype, device=device))

        self.assertEqual(
            torch.empty(0, 2, dtype=dtype, device=device).transpose(0, 1),
            torch.triu_indices(row, col, offset, dtype=dtype, device=device))

    else:
        # TODO(#38095): Replace assertEqualIgnoreType. See issue #38095
        self.assertEqualIgnoreType(
            torch.ones(row, col, device='cpu')
                 .tril(offset).nonzero().to(dtype).transpose(0, 1),
            torch.tril_indices(row, col, offset, dtype=dtype, device=device))

        # TODO(#38095): Replace assertEqualIgnoreType. See issue #38095
        self.assertEqualIgnoreType(
            torch.ones(row, col, device='cpu')
                 .tril(offset).nonzero().to(dtype).transpose(0, 1),
            torch.tril_indices(row, col, offset, dtype=dtype, device=device))


def _compare_large_trilu_indices(
        self, row, col, offset=0, dtype=torch.long, device='cpu'):
    l = torch.ones(row, col, dtype=dtype, device='cpu').tril(offset) \
             .nonzero()[-100:-1, :].transpose(0, 1).to(device)
    torch.cuda.empty_cache()

    r = torch.tril_indices(
        row, col, offset, dtype=dtype, device=device)[:, -100:-1]
    self.assertEqual(l, r)
    torch.cuda.empty_cache()

    l = torch.ones(row, col, dtype=dtype, device='cpu').triu(offset) \
             .nonzero()[-100:-1, :].transpose(0, 1).to(device)
    torch.cuda.empty_cache()

    r = torch.triu_indices(
        row, col, offset, dtype=dtype, device=device)[:, -100:-1]
    self.assertEqual(l, r)
    torch.cuda.empty_cache()

# (
#   row
#   col
#   offset (optional)
#   dtype (optional)
# )
tri_tests_args = [
    (1, 1),
    (3, 3),
    (3, 3, 1),
    (3, 3, 2),
    (3, 3, 200),
    (3, 3, -1),
    (3, 3, -2),
    (3, 3, -200),
    (0, 3, 0),
    (0, 3, 1),
    (0, 3, -1),
    (3, 0, 0),
    (3, 0, 1),
    (3, 0, -1),
    (0, 0, 0),
    (0, 0, 1),
    (0, 0, -1),
    (3, 6, 0),
    (3, 6, 1),
    (3, 6, 3),
    (3, 6, 9),
    (3, 6, -1),
    (3, 6, -3),
    (3, 6, -9),
    (6, 3, 0),
    (6, 3, 1),
    (6, 3, 3),
    (6, 3, 9),
    (6, 3, -1),
    (6, 3, -3),
    (6, 3, -9),
    (258, 253, 1, torch.float32),
    (257, 258, 1, torch.float64),
    (258, 258, 1, torch.short),
    (3, 513, 1, torch.long),
    (513, 3, 1, torch.int),
    (513, 0, 1, torch.double),
    (1024, 1024),
    (1024, 1024, 500, torch.float32),
    (1024, 1024, 1023),
    (1024, 1024, -500),
    (1023, 1025),
    (1025, 1023, 1022),
    (1024, 1024, -500),
    (3, 2028),
    (3, 2028, 1),
    (3, 2028, -1),
    (2028, 3),
    (2028, 1),
    (2028, 1, -1)
]

tri_large_tests_args: List[Tuple[int, ...]] = [
    # Large test cases below are deliberately commented out to speed up CI
    # tests and to avoid OOM error. When modifying implementations of
    # tril_indices and triu_indices, please enable these tests and make sure
    # they pass.
    #
    # (1, 268435455),
    # (5000, 5000),
    # (10000, 10000),
    # (268435455, 1),
    # (134217727, 2, 1),
    # (2, 134217727, 1),
    # (536870901, 1),
    # (1, 536870901),
    # (268435455, 2, 1),
    # (2, 268435455, 1)
]


def run_additional_tri_tests(self, device):
    x = torch.ones(
        3, 3, dtype=torch.long, device=device, layout=torch.strided)
    l = x.tril(0).nonzero().transpose(0, 1)
    u = x.triu(0).nonzero().transpose(0, 1)
    self.assertEqual(l, torch.tril_indices(3, 3, device=device))
    self.assertEqual(
        l, torch.tril_indices(3, 3, device=device, layout=torch.strided))

    self.assertEqual(u, torch.triu_indices(3, 3, device=device))
    self.assertEqual(
        u, torch.triu_indices(3, 3, device=device, layout=torch.strided))

    self.assertRaises(
        RuntimeError,
        lambda: torch.triu_indices(
            1, 1, device=device, layout=torch.sparse_coo))

    self.assertRaises(
        RuntimeError,
        lambda: torch.tril_indices(
            1, 1, device=device, layout=torch.sparse_coo))


def unpack_variables(args):
    if isinstance(args, tuple):
        return tuple(unpack_variables(elem) for elem in args)
    else:
        return args


EXCLUDE_FUNCTIONAL = {
    'addmm',
    'addmm_',
    'addbmm',
    'baddbmm',
    'addmv',
    'addmv_',
    'addr',
    'addr_',
    'reshape',
    'where'  # argument order
}
EXCLUDE_GRADCHECK: Dict[str, Any] = {
}
EXCLUDE_GRADGRADCHECK: Dict[str, Any] = {
}
EXCLUDE_GRADGRADCHECK_BY_TEST_NAME = {
    # *det methods uses svd in backward when matrix is not invertible. However,
    # svd backward is unstable unless the matrix has positive distinct singular
    # values. Generated random matrices satisfy this with high probability, but
    # we can't rely on it. So only test gradgrad on invertible test cases and
    # _distinct_singular_values.
    'test_det',
    'test_det_1x1',
    'test_det_symmetric',
    'test_det_symmetric_psd',
    'test_det_dim2_null',
    'test_det_rank1',
    'test_det_rank2',
    'test_det_batched',
    'test_det_batched_1x1',
    'test_det_batched_symmetric',
    'test_det_batched_symmetric_psd',
    # `other` expand_as(self, other) is not used in autograd.
    'test_expand_as',
    'test_logdet',
    'test_logdet_1x1',
    'test_logdet_symmetric',
    'test_logdet_batched',
    'test_logdet_batched_1x1',
    'test_logdet_batched_symmetric',
    'test_cdist',
}


def exclude_tensor_method(name, test_name):
    # there are no tensor equivalents for these (inplace or out)
    exclude_all_tensor_method_by_test_name = {
        'test_slice',
        'test_where',
        'test_where_broadcast_all',
        'test_where_scalar',
        'test_where_scalar_broadcast_mask',
        'test_where_scalar_broadcast_non_mask',
        'test_var_mean_keepdim_dim_1d',
        'test_var_mean_keepdim_dim',
        'test_var_mean_dim_1d',
        'test_var_mean_dim',
        'test_var_mean',
        'test_std_mean_keepdim_dim_1d',
        'test_std_mean_keepdim_dim',
        'test_std_mean_dim_1d',
        'test_std_mean_dim',
        'test_std_mean',
        'test_view_as_complex',
        'test_view_as_real_complex',
        'test_real_complex',
        'test_imag_complex',
        'test_complex'
    }
    # there are no out-of-place tensor equivalents for these
    exclude_outplace_tensor_method = {
        'index_add',
        'index_copy',
        'index_fill',
        'masked_fill',
        'masked_scatter',
        'scatter',
        'scatter_add',
        'det',
    }
    if test_name in exclude_all_tensor_method_by_test_name:
        return True
    is_magic_method = name[:2] == '__' and name[-2:] == '__'
    is_inplace = name[-1] == "_" and not is_magic_method
    if not is_inplace and name in exclude_outplace_tensor_method:
        return True
    if 'fft.' in name:
        return True
    return False<|MERGE_RESOLUTION|>--- conflicted
+++ resolved
@@ -2670,13 +2670,6 @@
         ('sign', (), NO_ARGS, 'scalar'),
         ('sgn', (S, S, S), NO_ARGS),
         ('sgn', (), NO_ARGS, 'scalar'),
-<<<<<<< HEAD
-        ('trunc', (S, S, S), NO_ARGS, '', (True,)),
-        ('trunc', (), NO_ARGS, 'scalar', (True,)),
-=======
-        ('rad2deg', (S, S, S), NO_ARGS),
-        ('deg2rad', (S, S, S), NO_ARGS),
->>>>>>> c1b7ca80
         # Removing the 'rsqrt' entries leads to failure in
         # test_index_fill_variable_dim_*
         # TODO: Remove when fixed.
