--- conflicted
+++ resolved
@@ -1910,12 +1910,7 @@
 
     return samples
 
-<<<<<<< HEAD
-
 def sample_inputs_cumulative_ops(op_info, device, dtype, requires_grad, supports_dtype_kwargs=True):
-=======
-def sample_inputs_cumsum(op_info, device, dtype, requires_grad):
->>>>>>> 9e6877c5
     def _make_tensor_helper(shape, low=None, high=None):
         return make_tensor(shape, device, dtype, low=low, high=high, requires_grad=requires_grad)
 
@@ -1932,8 +1927,6 @@
 
     return samples
 
-<<<<<<< HEAD
-=======
 def sample_inputs_unfold(op_info, device, dtype, requires_grad):
     test_cases = (
         ((), (0, 1, 1)),
@@ -1967,7 +1960,6 @@
                                       requires_grad=requires_grad),
                                       args=arguments)]
     return sample_inputs
->>>>>>> 9e6877c5
 
 def sample_inputs_lerp(op_info, device, dtype, requires_grad):
     def _make_tensor_helper(shape, low=None, high=None):
