from functools import reduce, wraps, partial
from itertools import product, chain
from operator import mul
import collections
import operator
import random

import torch
import numpy as np
from torch._six import inf
from torch.autograd import Variable
import collections.abc

from typing import List, Sequence, Tuple, Dict, Any, Union

from torch.testing import \
    (make_non_contiguous, floating_types, floating_types_and, complex_types,
     floating_and_complex_types, floating_and_complex_types_and,
     all_types_and_complex_and, all_types_and, all_types_and_complex,
     integral_types_and, all_types)
from .._core import _dispatch_dtypes
from torch.testing._internal.common_device_type import \
    (skipIf, skipCUDAIfNoMagma, skipCUDAIfNoMagmaAndNoCusolver, skipCUDAIfNoCusolver,
     skipCPUIfNoLapack, skipCPUIfNoMkl, skipCUDAIfRocm, precisionOverride,)
from torch.testing._internal.common_cuda import CUDA11OrLater, SM53OrLater
from torch.testing._internal.common_utils import \
    (is_iterable_of_tensors,
     random_symmetric_matrix, random_symmetric_psd_matrix,
     make_fullrank_matrices_with_distinct_singular_values,
     random_symmetric_pd_matrix, make_symmetric_matrices,
     make_symmetric_pd_matrices,
     random_fullrank_matrix_distinct_singular_value, set_rng_seed, SEED,
     TEST_WITH_ROCM, IS_WINDOWS, IS_MACOS, make_tensor, TEST_SCIPY,
     torch_to_numpy_dtype_dict, slowTest, TEST_WITH_ASAN,
     GRADCHECK_NONDET_TOL,)

from setuptools import distutils

if TEST_SCIPY:
    import scipy.special


class DecorateInfo(object):
    """Describes which test, or type of tests, should be wrapped in the given
       decorators when testing an operator. Any test that matches all provided
       arguments will be decorated. The decorators will only be applied if the
       active_if argument is True."""

    __slots__ = ['decorators', 'cls_name', 'test_name', 'device_type', 'dtypes', 'active_if']

    def __init__(self, decorators, cls_name=None, test_name=None, *,
                 device_type=None, dtypes=None, active_if=True):
        self.decorators = list(decorators) if isinstance(decorators, collections.abc.Sequence) else [decorators]
        self.cls_name = cls_name
        self.test_name = test_name
        self.device_type = device_type
        self.dtypes = dtypes
        self.active_if = active_if

    def is_active(self, cls_name, test_name, device_type, dtype):
        return (
            self.active_if and
            (self.cls_name is None or self.cls_name == cls_name) and
            (self.test_name is None or self.test_name == test_name) and
            (self.device_type is None or self.device_type == device_type) and
            (self.dtypes is None or dtype in self.dtypes)
        )


class SkipInfo(DecorateInfo):
    """Describes which test, or type of tests, should be skipped when testing
       an operator. Any test that matches all provided arguments will be skipped.
       The skip will only be checked if the active_if argument is True."""

    def __init__(self, cls_name=None, test_name=None, *,
                 device_type=None, dtypes=None, active_if=True):
        super().__init__(decorators=skipIf(True, "Skipped!"), cls_name=cls_name,
                         test_name=test_name, device_type=device_type, dtypes=dtypes,
                         active_if=active_if)

class SampleInput(object):
    """Represents sample inputs to a function."""

    __slots__ = ['input', 'args', 'kwargs', 'output_process_fn_grad', 'broadcasts_input', 'name']

    def __init__(self, input, *, args=tuple(), kwargs=None, output_process_fn_grad=None, broadcasts_input=False, name=""):
        # input is the first input to the op and must be either a Tensor or TensorList (Sequence[Tensor]).
        # This follows the typical pattern where for Tensor inputs op(t, ...) = t.op(...).
        # op with TensorList inputs do not support method or inplace variants.
        assert isinstance(input, torch.Tensor) or is_iterable_of_tensors(input)
        self.input: Union[torch.Tensor, Sequence[torch.Tensor]] = input
        self.args = args
        self.kwargs = kwargs if kwargs is not None else {}
        self.output_process_fn_grad = output_process_fn_grad
        self.name = name

        # Specifies if `self.input` is broadcasted or not,
        # given that the operator supports broadcasting.
        # This field is used to verify the behavior for inplace variant.
        #
        # If a SampleInput is marked with `broadcasts_input=True`,
        # it is verified that we get a `RuntimerError` with this sample,
        # and inplace variant. Also inplace grad{grad} tests are skipped,
        # for such inputs (as they will error out otherwise).
        self.broadcasts_input = broadcasts_input

    def _repr_helper(self, formatter):
        # Helper function to return the details of the SampleInput as `str`
        # It consolidates all the fields of SampleInput and allows,
        # formatting the fields like `input`, `args`, etc with `formatter`
        # callable to customize the representation.
        # Look at `summary` method for example.
        arguments = [
            f'input={formatter(self.input)}',
            f'args={formatter(self.args)}',
            f'kwargs={formatter(self.kwargs)}',
            f'output_process_fn_grad={self.output_process_fn_grad}',
            f'broadcasts_input={self.broadcasts_input}',
            f'name={repr(self.name)}']

        return f'SampleInput({", ".join(a for a in arguments if a is not None)})'

    def __repr__(self):
        return self._repr_helper(lambda x: x)

    def summary(self):
        # Returns the SampleInput details in a more
        # friendly format.
        # It formats `Tensor` and `TensorList`
        # in a more condensed representation.
        def is_iter(arg):
            try:
                iter(arg)
                return True
            except TypeError as te:
                return False

        def formatter(arg):
            # Format any instance of `Tensor` (standalone, in list, or in dict)
            # by Tensor[TensorShape]
            # Eg. Tensor with shape (3, 4) is formatted as Tensor[3, 4]
            if isinstance(arg, torch.Tensor):
                shape = str(tuple(arg.shape)).replace('(', '').replace(')', '')
                return f"Tensor[{shape}]"
            elif isinstance(arg, dict):
                return {k: formatter(v) for k, v in arg.items()}
            elif is_iterable_of_tensors(arg):
                return "TensorList[" + ", ".join(map(formatter, arg)) + "]"
            elif is_iter(arg) and not isinstance(arg, str):  # Handle list, tuple or any iterable type
                return "(" + ",".join(map(formatter, arg)) + ")"

            return repr(arg)

        return self._repr_helper(formatter)


class AliasInfo(object):
    """Class holds alias information. For example, torch.abs ->
    torch.absolute, torch.Tensor.absolute, torch.Tensor.absolute_
    """

    def __init__(self, alias_name):
        self.name = alias_name
        self.op = _getattr_qual(torch, alias_name)
        self.method_variant = getattr(torch.Tensor, alias_name, None)
        self.inplace_variant = getattr(torch.Tensor, alias_name + "_", None)

    def __call__(self, *args, **kwargs):
        return self.op(*args, **kwargs)


_NOTHING = object()  # Unique value to distinguish default from anything else


# Extension of getattr to support qualified names
# e.g. _getattr_qual(torch, 'linalg.norm') -> torch.linalg.norm
def _getattr_qual(obj, name, default=_NOTHING):
    try:
        for path in name.split('.'):
            obj = getattr(obj, path)
        return obj
    except AttributeError:
        if default is not _NOTHING:
            return default
        else:
            raise

# Classes and methods for the operator database
class OpInfo(object):
    """Operator information and helper functions for acquiring it."""

    def __init__(self,
                 name,  # the string name of the function
                 *,
                 op=None,  # the function variant of the operation, populated as torch.<name> if None
                 dtypes=floating_types(),  # dtypes this function is expected to work with
                 dtypesIfCPU=None,  # dtypes this function is expected to work with on CPU
                 dtypesIfCUDA=None,  # dtypes this function is expected to work with on CUDA
                 dtypesIfROCM=None,  # dtypes this function is expected to work with on ROCM
                 backward_dtypes=None,  # backward dtypes this function is expected to work with
                 backward_dtypesIfCPU=None,  # backward dtypes this function is expected to work with on CPU
                 backward_dtypesIfCUDA=None,  # backward dtypes this function is expected to work with on CUDA
                 backward_dtypesIfROCM=None,  # backward dtypes this function is expected to work with on ROCM
                 default_test_dtypes=None,  # dtypes to test with by default. Gets intersected
                                            # with the dtypes support on the tested device
                 assert_autodiffed=False,  # if a op's aten::node is expected to be symbolically autodiffed
                 autodiff_nonfusible_nodes=None,  # a list of strings with node names that are expected to be in a
                                                  # DifferentiableGraph when autodiffed. Ex: ['aten::add', 'aten::mm'],
                                                  # default is populated to be ['aten::(name of Python operator)']
                 autodiff_fusible_nodes=None,  # a list of strings with node names that are expected to be in FusionGroups
                                               # inside of DifferentiableGraphs when this operation is autodiffed.
                                               # Ex: ['aten::add', 'aten::mm'], defaults to an empty list
                                               # Note: currently no ops use fusible nodes
                 supports_out=True,  # whether the op supports the out kwarg
                 skips=tuple(),  # information about which tests to skip
                 decorators=None,  # decorators to apply to generated tests
                 safe_casts_outputs=False,  # whether op allows safe casting when writing to out arguments
                 sample_inputs_func=None,  # function to generate sample inputs
                 aten_name=None,  # name of the corresponding aten:: operator
                 aliases=None,  # iterable of aliases, e.g. ("absolute",) for torch.abs
                 variant_test_name='',  # additional string to include in the test name
                 supports_autograd=True,  # support for autograd
                 supports_gradgrad=True,  # support second order gradients (this value is ignored if supports_autograd=False)
                 supports_inplace_autograd=None,  # whether the operation supports inplace autograd
                                                  # defaults to supports_autograd's value
                 supports_forward_ad=False,  # Whether the operation support forward mode AD
                                             # If the value is True, we check that the gradients are correct
                                             # If the value is False, we test that forward grad is not implemented
                 supports_sparse=False,  # whether the op supports sparse inputs
                 gradcheck_wrapper=lambda op, *args, **kwargs: op(*args, **kwargs),  # wrapper function for gradcheck
                 check_batched_grad=True,  # check batched grad when doing gradcheck
                 check_batched_gradgrad=True,  # check batched grad grad when doing gradgradcheck
                 gradcheck_nondet_tol=0.0,  # tolerance for nondeterminism while performing gradcheck
                 gradcheck_fast_mode=None,  # Whether to use the fast implmentation for gradcheck/gradgradcheck.
                                            # When set to None, defers to the default value provided by the wrapper
                                            # function around gradcheck (testing._internal.common_utils.gradcheck)
                 inplace_variant=_NOTHING,  # explicitly pass the inplace variant of the operator if required
                 method_variant=_NOTHING,  # explicitly pass the method variant of the operator if required
                 ):

        # Validates the dtypes are generated from the dispatch-related functions
        for dtype_list in (dtypes, dtypesIfCPU, dtypesIfCUDA, dtypesIfROCM):
            assert isinstance(dtype_list, (_dispatch_dtypes, type(None)))

        self.name = name
        self.aten_name = aten_name if aten_name is not None else name
        self.variant_test_name = variant_test_name

        self.dtypes = set(dtypes)
        self.dtypesIfCPU = set(dtypesIfCPU) if dtypesIfCPU is not None else self.dtypes
        self.dtypesIfCUDA = set(dtypesIfCUDA) if dtypesIfCUDA is not None else self.dtypes
        self.dtypesIfROCM = set(dtypesIfROCM) if dtypesIfROCM is not None else self.dtypesIfCUDA

        self.backward_dtypes = set(backward_dtypes) if backward_dtypes is not None else self.dtypes
        self.backward_dtypesIfCPU = set(backward_dtypesIfCPU) if backward_dtypesIfCPU is not None else (
            self.dtypesIfCPU if dtypesIfCPU is not None else self.backward_dtypes)
        self.backward_dtypesIfCUDA = set(backward_dtypesIfCUDA) if backward_dtypesIfCUDA is not None else (
            self.dtypesIfCUDA if dtypesIfCUDA is not None else self.backward_dtypes)
        self.backward_dtypesIfROCM = set(backward_dtypesIfROCM) if backward_dtypesIfROCM is not None else (
            self.dtypesIfROCM if dtypesIfROCM is not None else self.backward_dtypesIfCUDA)

        self._default_test_dtypes = set(default_test_dtypes) if default_test_dtypes is not None else None

        # NOTE: if the op is unspecified it is assumed to be under the torch namespace
        self.op = op if op else _getattr_qual(torch, self.name)
        method_variant = getattr(torch.Tensor, name, None) if method_variant is _NOTHING else method_variant
        # attributes like real, imag are not callable
        self.method_variant = method_variant if callable(method_variant) else None
        inplace_name = name + "_"
        self.inplace_variant = getattr(torch.Tensor, inplace_name, None) \
            if inplace_variant is _NOTHING else inplace_variant
        self.operator_variant = getattr(operator, name, None)

        self.supports_out = supports_out
        self.safe_casts_outputs = safe_casts_outputs

        self.skips = skips
        self.decorators = decorators
        self.sample_inputs_func = sample_inputs_func

        self.assert_autodiffed = assert_autodiffed
        self.autodiff_fusible_nodes = autodiff_fusible_nodes if autodiff_fusible_nodes else []
        if autodiff_nonfusible_nodes is None:
            self.autodiff_nonfusible_nodes = ['aten::' + self.name]
        else:
            self.autodiff_nonfusible_nodes = autodiff_nonfusible_nodes

        # autograd support
        self.supports_autograd = supports_autograd
        self.supports_inplace_autograd = supports_inplace_autograd
        if self.supports_inplace_autograd is None:
            self.supports_inplace_autograd = supports_autograd

        self.gradcheck_wrapper = gradcheck_wrapper
        self.supports_gradgrad = supports_gradgrad
        self.supports_forward_ad = supports_forward_ad
        self.check_batched_grad = check_batched_grad
        self.check_batched_gradgrad = check_batched_gradgrad
        self.gradcheck_nondet_tol = gradcheck_nondet_tol
        self.gradcheck_fast_mode = gradcheck_fast_mode

        self.supports_sparse = supports_sparse

        self.aliases = ()
        if aliases is not None:
            self.aliases = tuple(AliasInfo(a) for a in aliases)  # type: ignore[assignment]

    def __call__(self, *args, **kwargs):
        """Calls the function variant of the operator."""
        return self.op(*args, **kwargs)

    def get_op(self):
        """Returns the function variant of the operator, torch.<op_name>."""
        return self.op

    def get_method(self):
        """Returns the method variant of the operator, torch.Tensor.<op_name>.
        Returns None if the operator has no method variant.
        """
        return self.method_variant

    def get_inplace(self):
        """Returns the inplace variant of the operator, torch.Tensor.<op_name>_.
        Returns None if the operator has no inplace variant.
        """
        return self.inplace_variant

    def get_operator_variant(self):
        """Returns operator variant of the operator, e.g. operator.neg
        Returns None if the operator has no operator variant.
        """
        return self.operator_variant

    def sample_inputs(self, device, dtype, requires_grad=False, **kwargs):
        """Returns an iterable of SampleInputs.

        These samples should be sufficient to test the function works correctly
        with autograd, TorchScript, etc.
        """

        # TODO: Remove the try/except once all operators have sample_inputs_func with
        #       **kwargs in their signature.
        try:
            samples = self.sample_inputs_func(self, device, dtype, requires_grad, **kwargs)
        except TypeError:
            samples = self.sample_inputs_func(self, device, dtype, requires_grad)
        return samples

    # Returns True if the test should be skipped and False otherwise
    def should_skip(self, cls_name, test_name, device_type, dtype):
        return any(si.is_active(cls_name, test_name, device_type, dtype)
                   for si in self.skips)

    def supported_dtypes(self, device_type):
        if device_type == 'cpu':
            return self.dtypesIfCPU
        if device_type == 'cuda':
            return self.dtypesIfROCM if TEST_WITH_ROCM else self.dtypesIfCUDA
        else:
            return self.dtypes

    def supported_backward_dtypes(self, device_type):
        if device_type == 'cpu':
            return self.backward_dtypesIfCPU
        if device_type == 'cuda':
            return self.backward_dtypesIfROCM if TEST_WITH_ROCM else self.backward_dtypesIfCUDA
        else:
            return self.backward_dtypes

    def supports_complex_autograd(self, device_type):
        if device_type == 'cpu':
            return any(dtype.is_complex for dtype in self.backward_dtypesIfCPU)
        if device_type == 'cuda':
            if TEST_WITH_ROCM:
                return any(dtype.is_complex for dtype in self.backward_dtypesIfROCM)
            else:
                return any(dtype.is_complex for dtype in self.backward_dtypesIfCUDA)
        else:
            return any(dtype.is_complex for dtype in self.backward_dtypes)

    def supports_dtype(self, dtype, device_type):
        return dtype in self.supported_dtypes(device_type)

    def default_test_dtypes(self, device_type):
        """Returns the default dtypes used to test this operator on the device.

        Equal to the operator's default_test_dtypes filtered to remove dtypes
        not supported by the device.
        """
        supported = self.supported_dtypes(device_type)
        return (supported if self._default_test_dtypes is None
                else supported.intersection(self._default_test_dtypes))


L = 20
M = 10
S = 5


def sample_inputs_unary(op_info, device, dtype, requires_grad, **kwargs):
    low, high = op_info.domain
    low = low if low is None else low + op_info._domain_eps
    high = high if high is None else high - op_info._domain_eps

    return (SampleInput(make_tensor((L,), device=device, dtype=dtype,
                                    low=low, high=high,
                                    requires_grad=requires_grad)),
            SampleInput(make_tensor((), device=device, dtype=dtype,
                                    low=low, high=high,
                                    requires_grad=requires_grad)))

# Metadata class for unary "universal functions (ufuncs)" that accept a single
# tensor and have common properties like:
class UnaryUfuncInfo(OpInfo):
    """Operator information for 'universal unary functions (unary ufuncs).'
    These are functions of a single tensor with common properties like:
      - they are elementwise functions
      - the input shape is the output shape
      - they typically have method and inplace variants
      - they typically support the out kwarg
      - they typically have NumPy or SciPy references
    See NumPy's universal function documentation
    (https://numpy.org/doc/1.18/reference/ufuncs.html) for more details
    about the concept of ufuncs.
    """

    def __init__(self,
                 name,  # the string name of the function
                 *,
                 ref,  # a reference function
                 dtypes=floating_types(),
                 dtypesIfCPU=None,
                 dtypesIfCUDA=None,
                 dtypesIfROCM=None,
                 default_test_dtypes=(
                     torch.uint8, torch.long, torch.half, torch.bfloat16,
                     torch.float32, torch.cfloat),  # dtypes which tests check by default
                 domain=(None, None),  # the [low, high) domain of the function
                 handles_large_floats=True,  # whether the op correctly handles large float values (like 1e20)
                 handles_extremals=True,  # whether the op correctly handles extremal values (like inf)
                 handles_complex_extremals=True,  # whether the op correct handles complex extremals (like inf -infj)
                 supports_complex_to_float=False,  # op supports casting from complex input to real output safely eg. angle
                 sample_inputs_func=sample_inputs_unary,
                 sample_kwargs=lambda device, dtype, input: ({}, {}),
                 supports_sparse=False,
                 **kwargs):
        super(UnaryUfuncInfo, self).__init__(name,
                                             dtypes=dtypes,
                                             dtypesIfCPU=dtypesIfCPU,
                                             dtypesIfCUDA=dtypesIfCUDA,
                                             dtypesIfROCM=dtypesIfROCM,
                                             default_test_dtypes=default_test_dtypes,
                                             sample_inputs_func=sample_inputs_func,
                                             supports_sparse=supports_sparse,
                                             **kwargs)
        self.ref = ref
        self.domain = domain
        self.handles_large_floats = handles_large_floats
        self.handles_extremals = handles_extremals
        self.handles_complex_extremals = handles_complex_extremals
        self.supports_complex_to_float = supports_complex_to_float

        # test_unary_ufuncs.py generates its own inputs to test the consistency
        # of the operator on sliced tensors, non-contig tensors, etc.
        # `sample_kwargs` is a utility function to provide kwargs
        # along with those inputs if required (eg. clamp).
        # It should return two dictionaries, first holding kwarg for
        # torch operator and second one for reference NumPy operator.
        self.sample_kwargs = sample_kwargs

        # Epsilon to ensure grad and gradgrad checks don't test values
        #   outside a function's domain.
        self._domain_eps = 1e-5

def sample_inputs_tensor_split(op_info, device, dtype, requires_grad, **kwargs):
    make_input = partial(make_tensor, device=device, dtype=dtype,
                         low=None, high=None, requires_grad=requires_grad)

    args_cases = (
        # Cases with tensor indices.
        (torch.tensor([1, 2, 3]),),
        (torch.tensor(1),),
        (torch.tensor([1, 2, 3]), 1),
        # Cases with list of indices.
        ((2, 4),),
        ((2, 4), 1),
        ((2, 4), -1),
        # Cases with integer section.
        (3,),
        (3, 1),
        (3, -1),
    )

    def generator():
        for args in args_cases:
            yield SampleInput(make_input((S, S, S)), args=args)

    return list(generator())


def sample_inputs_linalg_det(op_info, device, dtype, requires_grad):
    kw = dict(device=device, dtype=dtype)
    inputs = [
        make_tensor((S, S), **kw),
        make_tensor((1, 1), **kw),  # 1x1
        random_symmetric_matrix(S, **kw),  # symmetric
        random_symmetric_psd_matrix(S, **kw),  # symmetric_psd
        random_symmetric_pd_matrix(S, **kw),  # symmetric_pd

        # dim2_null, rank1 and rank2 are disabled because of
        # https://github.com/pytorch/pytorch/issues/53364
        # we should re-enable them once the issue is solved
        # random_square_matrix_of_rank(S, S - 2, **kw),  # dim2_null
        # random_square_matrix_of_rank(S, 1, **kw),  # rank1
        # random_square_matrix_of_rank(S, 2, **kw),  # rank2

        random_fullrank_matrix_distinct_singular_value(S, **kw),  # distinct_singular_value
        make_tensor((3, 3, S, S), **kw),  # batched
        make_tensor((3, 3, 1, 1), **kw),  # batched_1x1
        random_symmetric_matrix(S, 3, **kw),  # batched_symmetric
        random_symmetric_psd_matrix(S, 3, **kw),  # batched_symmetric_psd
        random_symmetric_pd_matrix(S, 3, **kw),  # batched_symmetric_pd
        random_fullrank_matrix_distinct_singular_value(S, 3, 3, **kw),  # batched_distinct_singular_values
        make_tensor((0, 0), **kw),
        make_tensor((0, S, S), **kw),
    ]
    for t in inputs:
        t.requires_grad = requires_grad
    return [SampleInput(t) for t in inputs]

def sample_inputs_linalg_matrix_power(op_info, device, dtype, requires_grad):
    # (<matrix_size>, (<batch_sizes, ...>))
    test_sizes = [
        (1, ()),
        (2, (0,)),
        (2, (2,)),
    ]

    inputs = []
    for matrix_size, batch_sizes in test_sizes:
        size = batch_sizes + (matrix_size, matrix_size)
        for n in (0, 3, 5):
            t = make_tensor(size, device, dtype, requires_grad=requires_grad)
            inputs.append(SampleInput(t, args=(n,)))
        for n in [-4, -2, -1]:
            t = random_fullrank_matrix_distinct_singular_value(matrix_size, *batch_sizes, device=device, dtype=dtype)
            t.requires_grad = requires_grad
            inputs.append(SampleInput(t, args=(n,)))

    return inputs

def sample_inputs_hsplit(op_info, device, dtype, requires_grad):
    return (SampleInput(make_tensor((6,), device, dtype,
                                    low=None, high=None,
                                    requires_grad=requires_grad),
                        args=(2,),),
            SampleInput(make_tensor((S, S, S), device, dtype,
                                    low=None, high=None,
                                    requires_grad=requires_grad),
                        args=([1, 2, 3],),),)

def sample_inputs_vsplit(op_info, device, dtype, requires_grad):
    return (SampleInput(make_tensor((6, S), device, dtype,
                                    low=None, high=None,
                                    requires_grad=requires_grad),
                        args=(2,),),
            SampleInput(make_tensor((S, S, S), device, dtype,
                                    low=None, high=None,
                                    requires_grad=requires_grad),
                        args=([1, 2, 3],),),)

def sample_inputs_dsplit(op_info, device, dtype, requires_grad):
    return (SampleInput(make_tensor((S, S, S), device, dtype,
                                    low=None, high=None,
                                    requires_grad=requires_grad),
                        args=([1, 2, 3],),),
            SampleInput(make_tensor((S, S, 6), device, dtype,
                                    low=None, high=None,
                                    requires_grad=requires_grad),
                        args=(2,),),)

def sample_inputs_linalg_multi_dot(op_info, device, dtype, requires_grad):
    # Each test case consists of the sizes in the chain of multiplications
    # e.g. [2, 3, 4, 5] generates matrices (2, 3) @ (3, 4) @ (4, 5)
    test_cases = [
        [1, 2, 1],
        [2, 0, 2],
        [0, 2, 2],
        [2, 2, 2, 2],
        [2, 3, 4, 5],
        [5, 4, 0, 2],
        [2, 4, 3, 5, 3, 2]
    ]

    result = []
    for sizes in test_cases:
        tensors = []
        for size in zip(sizes[:-1], sizes[1:]):
            t = make_tensor(size, device, dtype, requires_grad=requires_grad)
            tensors.append(t)
        result.append(SampleInput(tensors))

    return result

def sample_inputs_linalg_matrix_norm(op_info, device, dtype, requires_grad, **kwargs):
    sizes = ((2, 2), (2, 3, 2))
    ords = ('fro', 'nuc', inf, -inf, 1, -1, 2, -2)
    dims = ((-2, -1), (-1, 0))

    inputs: List[SampleInput] = []
    for size, ord, dim, keepdim in product(sizes, ords, dims, [True, False]):
        t = make_tensor(size, device, dtype, requires_grad=requires_grad)
        inputs.append(SampleInput(t, args=(ord, dim, keepdim)))

    return inputs

def sample_inputs_linalg_norm(op_info, device, dtype, requires_grad):
    test_sizes = [
        (S,),
        (0,),
        (S, S),
        (0, 0),
        (S, 0),
        (0, S),
        (S, S, S),
        (0, S, S),
        (S, 0, S),
        (0, 0, 0),
    ]

    vector_ords = (None, 0, 0.5, 1, 2, 3.5, inf, -0.5, -1, -2, -3.5, -inf)
    matrix_ords = (None, 'fro', 'nuc', 1, 2, inf, -1, -2, -inf)

    inputs = []

    for test_size in test_sizes:
        is_vector_norm = len(test_size) == 1
        is_matrix_norm = len(test_size) == 2

        for keepdim in [False, True]:
            inputs.append(SampleInput(
                make_tensor(
                    test_size, device, dtype, low=None, high=None,
                    requires_grad=requires_grad),
                kwargs=dict(
                    keepdim=keepdim)))

            if not (is_vector_norm or is_matrix_norm):
                continue

            ords = vector_ords if is_vector_norm else matrix_ords

            for ord in ords:

                inputs.append(SampleInput(
                    make_tensor(
                        test_size, device, dtype,
                        low=None, high=None,
                        requires_grad=requires_grad),
                    args=(ord,),
                    kwargs=dict(
                        keepdim=keepdim)))

                if ord in ['nuc', 'fro']:
                    inputs.append(SampleInput(
                        make_tensor(
                            test_size, device, dtype,
                            low=None, high=None,
                            requires_grad=requires_grad),
                        kwargs=dict(
                            ord=ord,
                            keepdim=keepdim,
                            dim=(0, 1))))
        return inputs

def sample_inputs_linalg_vector_norm(op_info, device, dtype, requires_grad, **kwargs):
    size_1D = (S,)
    size_2D = (2, 2)

    test_cases = [
        # input size, ord, dim args
        (size_1D, 2, None),
        (size_1D, 2, (0,)),
        (size_1D, 0, None),
        (size_1D, 0, (0,)),
        (size_1D, 0.9, None),
        (size_1D, 0.9, (0,)),
        (size_1D, 1, None),
        (size_1D, 1, (0,)),
        (size_1D, -2.1, None),
        (size_1D, -2.1, (0,)),
        (size_1D, inf, None),
        (size_1D, inf, (0,)),
        (size_1D, -inf, None),
        (size_1D, -inf, (0,)),

        (size_2D, 2, None),
        (size_2D, 2, (0,)),
        (size_2D, 2, (-1, 0)),
        (size_2D, 0, None),
        (size_2D, 0, (0,)),
        (size_2D, 0, (-1, 0)),
        (size_2D, 0.9, None),
        (size_2D, 0.9, (0,)),
        (size_2D, 0.9, (-1, 0)),
        (size_2D, 1, None),
        (size_2D, 1, (0,)),
        (size_2D, 1, (-1, 0)),
        (size_2D, -2.1, None),
        (size_2D, -2.1, (0,)),
        (size_2D, -2.1, (-1, 0)),
        (size_2D, inf, None),
        (size_2D, inf, (0,)),
        (size_2D, inf, (-1, 0)),
        (size_2D, -inf, None),
        (size_2D, -inf, (0,)),
        (size_2D, -inf, (-1, 0)),
    ]
    inputs = []

    for test_size, ord, dim in test_cases:
        for keepdim in [False, True]:
            inputs.append(SampleInput(
                make_tensor(
                    test_size, device, dtype,
                    low=None, high=None,
                    requires_grad=requires_grad),
                args=(ord,),
                kwargs=dict(
                    keepdim=keepdim,
                    dim=dim)))

    return inputs

# In order to use the kwarg alpha, partials should be used in an OpInfo's sample_inputs_func
# eg. sample_inputs_func=partial(sample_inputs_binary_pwise, alpha=2)
# Then one sample input would also be generated corresponding to the value of alpha provided.
# In the future, kwargs 'alpha_floating', 'alpha_integral' & 'alpha_complex' can be used to
# specify scalars of floating, integral & complex types as values for "alpha".
# Keyword argument `rhs_exclude_zero` is used to exclude zero values from rhs tensor argument
# This is necessary for operations like `true_divide`, where divide by zero throws an exception.
<<<<<<< HEAD
# Keyword argument `rounding_mode` is specifically used for the same kwarg supported by `torch.div`.
=======
>>>>>>> 6d45d7a6
def sample_inputs_binary_pwise(op_info, device, dtype, requires_grad, **kwargs):
    scalar = 3.14 + 3.14j if dtype.is_complex else (3.14 if dtype.is_floating_point else 3)
    scalar = 1 if dtype is torch.bool else scalar
    tests_list = [
        ((S, S, S), (S, S, S), False),
        ((S, S, S), (S, S), False),
        ((), (), False),
        ((S, S, S), (), False),
        ((S, S, S), scalar, False),
        ((), scalar, False)
    ]
    tests_with_lhs_broadcasting = [
        ((S, S), (S, S, S), True),
        ((), (S, S, S), True),
        ((S, 1, S), (M, S), True),
    ]
    test_cases = tests_list + tests_with_lhs_broadcasting  # type: ignore[operator]
    samples = []
    for first_shape, shape_or_scalar, broadcasts_input in test_cases:
        arg = shape_or_scalar

        sample_kwargs = None  # type: ignore[assignment]
        rounding_mode = kwargs.get('rounding_mode', None)
        if rounding_mode is not None:
            sample_kwargs = dict(rounding_mode=rounding_mode)
        if isinstance(shape_or_scalar, tuple):
            exclude_zero = kwargs.get('rhs_exclude_zero', False)
            arg = make_tensor(shape_or_scalar, device=device, dtype=dtype,
                              requires_grad=requires_grad, exclude_zero=exclude_zero)
        samples.append(SampleInput(make_tensor(first_shape, device=device, dtype=dtype,
                                               requires_grad=requires_grad),
                                   args=(arg,), kwargs=sample_kwargs,
                                   broadcasts_input=broadcasts_input))
    # Adds an extra sample using "alpha" if it's passed in kwargs
    if 'alpha' in kwargs:
        a = make_tensor((S, S, S), device=device, dtype=dtype, requires_grad=requires_grad)
        b = make_tensor((S, S, S), device=device, dtype=dtype, requires_grad=requires_grad)
        sample = SampleInput(a, args=(b,), kwargs={'alpha': kwargs['alpha']})
        samples.append(sample)
    return tuple(samples)

def sample_inputs_mm(op_info, device, dtype, requires_grad, **kwargs):
    args_list = (
        ((S, M), (M, S)),
    )
    inputs = tuple(SampleInput(make_tensor(first_shape, device, dtype,
                                           requires_grad=requires_grad),
                               args=(make_tensor(second_shape, device, dtype,
                                     requires_grad=requires_grad),))
                   for first_shape, second_shape in args_list)
    return inputs

def sample_inputs_addmm(op_info, device, dtype, requires_grad, **kwargs):
    alpha_val = kwargs.get('alpha', 2 + 3j if dtype.is_complex else 0.6)
    beta_val = kwargs.get('beta', 1 + 2j if dtype.is_complex else 0.2)
    tests_list = [
        ((2, 3), (2, 2), (2, 3), False)
    ]
    tests_with_lhs_broadcasting = [
        ((1,), (2, 2), (2, 3), True),
        ((), (2, 2), (2, 3), True)
    ]
    test_cases = tests_list + tests_with_lhs_broadcasting  # type: ignore[operator]
    inputs = tuple(SampleInput(make_tensor(shape_a, device, dtype, requires_grad=requires_grad),
                               args=(make_tensor(shape_b, device, dtype,
                                                 requires_grad=requires_grad),
                                     make_tensor(shape_c, device, dtype,
                                                 requires_grad=requires_grad)),
                               kwargs={'alpha': alpha_val, 'beta': beta_val},
                               broadcasts_input=broadcasts_input)
                   for shape_a, shape_b, shape_c, broadcasts_input in test_cases)
    return inputs

def sample_inputs_mv(self, device, dtype, requires_grad, **kwargs):
    return (
        SampleInput(
            make_tensor((S, M, ), device, dtype, low=None, high=None, requires_grad=requires_grad),
            args=(
                make_tensor((M, ), device, dtype, low=None, high=None, requires_grad=requires_grad),
            )
        ),
    )

def sample_inputs_bmm(self, device, dtype, requires_grad, **kwargs):
    return (
        SampleInput(
            make_tensor((M, S, M, ), device, dtype, low=None, high=None, requires_grad=requires_grad),
            args=(
                make_tensor((M, M, S, ), device, dtype, low=None, high=None, requires_grad=requires_grad),
            )
        ),
    )

def sample_inputs_dot_vdot(self, device, dtype, requires_grad, **kwargs):
    return (
        SampleInput(
            make_tensor((S, ), device, dtype, low=None, high=None, requires_grad=requires_grad),
            args=(
                make_tensor((S, ), device, dtype, low=None, high=None, requires_grad=requires_grad),
            )
        ),
    )

def sample_inputs_addmv(op_info, device, dtype, requires_grad, **kwargs):
    test_cases = (((S,), (S, M), (M,), 1, 1, False),
                  ((S,), (S, M), (M,), 0.2, 0.6, False),
                  )

    test_cases_with_broadcast = (((1,), (S, M), (M,), 1, 1, True),
                                 ((1,), (S, M), (M,), 0.2, 0.6, True),
                                 ((), (S, M), (M,), 1, 1, True),
                                 ((), (S, M), (M,), 0.2, 0.6, True),
                                 )

    cases = test_cases + test_cases_with_broadcast
    sample_inputs = []
    for input_args in cases:
        args = (make_tensor(input_args[0], device, dtype,
                            low=None, high=None,
                            requires_grad=requires_grad),
                make_tensor(input_args[1], device, dtype,
                            low=None, high=None,
                            requires_grad=requires_grad),
                make_tensor(input_args[2], device, dtype,
                            low=None, high=None,
                            requires_grad=requires_grad))
        alpha, beta = input_args[3], input_args[4]
        broadcasts_input = input_args[5]
        sample_inputs.append(SampleInput(args[0], args=(args[1], args[2]), kwargs=dict(beta=beta, alpha=alpha),
                                         broadcasts_input=broadcasts_input))
    return tuple(sample_inputs)

def sample_inputs_addbmm(op_info, device, dtype, requires_grad, **kwargs):
    test_cases = [((S, M), (S, S, S), (S, S, M), 1, 1),
                  ((1,), (S, S, S), (S, S, M), 1, 1),
                  ((S, M), (S, S, S), (S, S, M), 0.6, 0.2),
                  ((1,), (S, S, S), (S, S, M), 0.6, 0.2),
                  ((), (S, S, S), (S, S, M), 1, 1),
                  ((), (S, S, S), (S, S, M), 0.6, 0.2),
                  ]
    sample_inputs = []
    for input_args in test_cases:
        args = (make_tensor(input_args[0], device, dtype,
                            low=None, high=None,
                            requires_grad=requires_grad),
                make_tensor(input_args[1], device, dtype,
                            low=None, high=None,
                            requires_grad=requires_grad),
                make_tensor(input_args[2], device, dtype,
                            low=None, high=None,
                            requires_grad=requires_grad))
        alpha, beta = input_args[3], input_args[4]
        sample_inputs.append(SampleInput(args[0], args=(args[1], args[2]), kwargs=dict(beta=beta, alpha=alpha)))
        if dtype.is_complex:
            sample_inputs.append(SampleInput(args[0], args=(args[1], args[2]),
                                             kwargs=dict(beta=beta * (1 + 2j), alpha=alpha * (2 + 3j))))

    return tuple(sample_inputs)

def sample_inputs_addcmul_addcdiv(op_info, device, dtype, requires_grad, **kwargs):
    test_cases = [((S, S), (S, S), (S, S)),
                  ((S, S), (S, 1), (1, S)),
                  ((1,), (S, S, 1), (1, S)),
                  ((), (), ()),
                  ((S, S), (), ()),
                  ((), (S, S, 1), (1, S)),
                  ]

    sample_inputs = []
    for input_args in test_cases:
        args = tuple(make_tensor(arg, device, dtype, requires_grad=requires_grad) if isinstance(arg, tuple) else arg
                     for arg in input_args)
        sample_inputs.append(SampleInput(args[0], args=args[1:]))

        sample_inputs.append(SampleInput(args[0], args=args[1:], kwargs=dict(value=3.14)))

    return tuple(sample_inputs)

def sample_inputs_baddbmm(op_info, device, dtype, requires_grad, **kwargs):
    test_cases = [((S, S, M), (S, S, S), (S, S, M), 1, 1, False),
                  ((1,), (S, S, S), (S, S, M), 1, 1, True),
                  ((S, S, M), (S, S, S), (S, S, M), 0.6, 0.2, False),
                  ((1,), (S, S, S), (S, S, M), 0.6, 0.2, True),
                  ((), (S, S, S), (S, S, M), 1, 1, True),
                  ((), (S, S, S), (S, S, M), 0.6, 0.2, True),
                  ]
    sample_inputs = []
    for (input_shape, batch1_shape, batch2_shape, alpha, beta, broadcasts_input) in test_cases:
        args = (make_tensor(input_shape, device, dtype,
                            low=None, high=None,
                            requires_grad=requires_grad),
                make_tensor(batch1_shape, device, dtype,
                            low=None, high=None,
                            requires_grad=requires_grad),
                make_tensor(batch2_shape, device, dtype,
                            low=None, high=None,
                            requires_grad=requires_grad))
        sample_inputs.append(SampleInput(args[0], args=(args[1], args[2]),
                             kwargs=dict(beta=beta, alpha=alpha), broadcasts_input=broadcasts_input))
        if dtype.is_complex:
            sample_inputs.append(SampleInput(args[0], args=(args[1], args[2]),
                                             kwargs=dict(beta=beta * (1 + 2j), alpha=alpha * (2 + 3j)),
                                             broadcasts_input=broadcasts_input))
    return tuple(sample_inputs)

def sample_inputs_addr(op_info, device, dtype, requires_grad, **kwargs):
    input1 = SampleInput(
        make_tensor((S, M), device, dtype, low=None, high=None, requires_grad=requires_grad),
        args=(
            make_tensor((S, ), device, dtype, low=None, high=None, requires_grad=requires_grad),
            make_tensor((M, ), device, dtype, low=None, high=None, requires_grad=requires_grad)))

    input2 = SampleInput(
        make_tensor((), device, dtype, low=None, high=None, requires_grad=requires_grad),
        args=(
            make_tensor((S, ), device, dtype, low=None, high=None, requires_grad=requires_grad),
            make_tensor((M, ), device, dtype, low=None, high=None, requires_grad=requires_grad)))

    if dtype.is_complex:
        alpha, beta = 0.1 + 0.3j, 0.4 + 0.6j
    elif dtype.is_floating_point:
        alpha, beta = 0.2, 0.6
    else:
        alpha, beta = 2, 3

    input3 = SampleInput(
        make_tensor((S, M), device, dtype, low=None, high=None, requires_grad=requires_grad),
        args=(
            make_tensor((S, ), device, dtype, low=None, high=None, requires_grad=requires_grad),
            make_tensor((M, ), device, dtype, low=None, high=None, requires_grad=requires_grad)),
        kwargs=dict(beta=beta, alpha=alpha))

    input4 = SampleInput(
        make_tensor((), device, dtype, low=None, high=None, requires_grad=requires_grad),
        args=(
            make_tensor((S, ), device, dtype, low=None, high=None, requires_grad=requires_grad),
            make_tensor((M, ), device, dtype, low=None, high=None, requires_grad=requires_grad)),
        kwargs=dict(beta=beta, alpha=alpha))

    return (input1, input2, input3, input4)

def sample_inputs_xlogy(self, device, dtype, requires_grad, **kwargs):
    return (
        SampleInput(
            make_tensor((S, S), device, dtype, low=None, high=None, requires_grad=requires_grad),
            args=(
                make_tensor((S, S), device, dtype, low=0, high=None, requires_grad=requires_grad),
            )
        ),
    )


def sample_inputs_xlog1py(self, device, dtype, requires_grad):
    make_arg = partial(make_tensor, device=device, dtype=dtype, requires_grad=requires_grad)

    def generator():
        # same shape
        yield SampleInput(make_arg((S, S)), args=(make_arg((S, S), low=-1),))
        # rhs broadcast
        yield SampleInput(make_arg((S, S)), args=(make_arg((S,), low=-1),))
        # all zero `x`
        with torch.no_grad():
            x = make_arg((S, S))
            x.fill_(0)
        yield SampleInput(x, args=(make_arg((S, S), low=-1),))

        # randomly zero-masked `x`
        x = make_arg((S, S))
        y = make_arg((S, S), low=-1)
        with torch.no_grad():
            x[torch.rand(x.shape) > 0.5] = 0
        yield SampleInput(x, args=(y,))

        # Scalar x
        # `input` has to be a tensor
        # yield SampleInput(0, args=(make_arg((S, S), low=-1),))
        # yield SampleInput(2.1, args=(make_arg((S, S), low=-1),))

        # Scalar y
        yield SampleInput(make_arg((S, S)), args=(-0.5,))
        yield SampleInput(make_arg((S, S)), args=(1.2,))

    return list(generator())

def sample_inputs_zero_(op_info, device, dtype, requires_grad, **kwargs):
    make_arg = partial(make_tensor, device=device, dtype=dtype, requires_grad=requires_grad)

    cases = ((), (S, S, S), (S,))

    def generator():
        for shape in cases:
            yield(SampleInput(make_arg(shape)))

    return list(generator())

def sample_inputs_logsumexp(self, device, dtype, requires_grad):
    inputs = (
        ((), (0,), True),
        ((S, S), (1,), True),
        ((S, S), (1,), False)
    )
    samples = []

    for shape, dim, keepdim in inputs:
        t = make_tensor(shape, device, dtype,
                        low=None, high=None,
                        requires_grad=requires_grad)
        samples.append(SampleInput(t, args=(dim, keepdim)))

    return tuple(samples)

def sample_inputs_logcumsumexp(self, device, dtype, requires_grad):
    inputs = (
        ((S, S, S), 0),
        ((S, S, S), 1),
        ((), 0),
    )
    samples = []

    for shape, dim in inputs:
        t = make_tensor(shape, device, dtype,
                        low=None, high=None,
                        requires_grad=requires_grad)
        samples.append(SampleInput(t, args=(dim,)))

    return tuple(samples)

def sample_inputs_trace(self, device, dtype, requires_grad, **kwargs):
    return (SampleInput((make_tensor((S, S), device, dtype,
                                     low=None, high=None,
                                     requires_grad=requires_grad))),)


def sample_inputs_renorm(self, device, dtype, requires_grad, **kwargs):
    make_arg = partial(make_tensor, dtype=dtype, device=device, requires_grad=requires_grad)
    cases = (((S, S, S), (2, 1, 0.5)),
             ((S, S, S), (2, -1, 0.5)),
             ((S, S, S), (1, 2, 3)),
             ((S, S, S), (float('inf'), 2, 0.5)),
             )

    def generator():
        for shape, args in cases:
            yield SampleInput(make_arg(shape), args=args)

    return list(generator())


def sample_inputs_transpose_swapdims(self, device, dtype, requires_grad, **kwargs):
    make_arg = partial(make_tensor, dtype=dtype, device=device, requires_grad=requires_grad)

    cases = (((1, 2, 3), (-1, -2)),
             ((1, 2, 3), (-1, 2)),
             ((1, 2, 3), (1, -2)),
             ((1, 2, 3), (1, 2)),
             ((), (0, 0)),
             ((1, ), (0, 0)),
             ((M, M), (0, 1)),
             ((S, S, S), (2, 0)), )

    def generator():
        for shape, args in cases:
            yield SampleInput(make_arg(shape), args=args)

    return list(generator())


def sample_inputs_linalg_invertible(op_info, device, dtype, requires_grad=False, **kwargs):
    """
    This function generates always invertible input for linear algebra ops using
    random_fullrank_matrix_distinct_singular_value.
    The input is generated as the itertools.product of 'batches' and 'ns'.
    In total this function generates 8 SampleInputs
    'batches' cases include:
        () - single input,
        (0,) - zero batched dimension,
        (2,) - batch of two matrices,
        (1, 1) - 1x1 batch of matrices
    'ns' gives 0x0 and 5x5 matrices.
    Zeros in dimensions are edge cases in the implementation and important to test for in order to avoid unexpected crashes.
    """
    from torch.testing._internal.common_utils import random_fullrank_matrix_distinct_singular_value

    batches = [(), (0, ), (2, ), (1, 1)]
    ns = [5, 0]
    out = []
    for batch, n in product(batches, ns):
        a = random_fullrank_matrix_distinct_singular_value(n, *batch, dtype=dtype, device=device)
        a.requires_grad = requires_grad
        out.append(SampleInput(a))
    return out

def sample_inputs_linalg_cond(op_info, device, dtype, requires_grad=False, **kwargs):
    make_arg = partial(make_tensor, dtype=dtype, device=device, requires_grad=requires_grad)

    # autograd is not supported for inputs with zero number of elements
    shapes = ((S, S),
              (2, S, S),
              (2, 1, S, S), )

    def generator():
        for shape in shapes:
            yield SampleInput(make_arg(shape))

    return list(generator())

def np_sinc_with_fp16_as_fp32(x):
    # Wraps numpy's sinc function so that fp16 values are promoted to fp32
    # before sinc is invoked. Context: numpy's sinc returns NaN when evaluated
    # at 0 for fp16.
    if x.dtype == np.float16:
        return np.sinc(x.astype(np.float32))
    else:
        return np.sinc(x)

def sample_inputs_broadcast_to(op_info, device, dtype, requires_grad, **kwargs):
    test_cases = (
        ((S, 1, 1), (S, S, S)),
        ((S, 1, S), (S, S, S)),
        ((S, 1), (S, S, S)),
        ((1,), (S, S, S)),
        ((1, S), (1, 1, S)),
        ((), ()),
        ((), (1, 3, 2)),
    )

    return tuple(
        SampleInput(
            make_tensor(size, device, dtype, low=None, high=None, requires_grad=requires_grad),
            args=(shape,)) for size, shape in test_cases)

def sample_inputs_cdist(op_info, device, dtype, requires_grad, **kwargs):
    small_S = 2
    test_cases = (
        ((S, S, 2), (S, S + 1, 2)),
        ((S, S), (S, S)),
        ((S, S, S), (S, S, S)),
        ((3, 5), (3, 5)),
        ((2, 3, 5), (2, 3, 5)),
        ((1, 2, 3), (1, 2, 3)),
        ((1, 1), (S, 1)),
        ((0, 5), (4, 5)),
        ((4, 5), (0, 5)),
        ((0, 4, 5), (3, 5)),
        ((4, 5), (0, 3, 5)),
        ((0, 4, 5), (1, 3, 5)),
        ((1, 4, 5), (0, 3, 5)),
        # Using S here would make this one test take 9s
        ((small_S, small_S, small_S + 1, 2), (small_S, small_S, small_S + 2, 2)),
        ((small_S, 1, 1, small_S), (1, small_S, small_S)),
        ((1, 1, small_S), (small_S, 1, small_S, small_S)),
    )

    samples = []
    for cm in ['use_mm_for_euclid_dist', 'donot_use_mm_for_euclid_dist']:
        # FIXME add an override for JIT and revert 0. back to 0
        # since it's accepted by eager
        for p in [0., 1., 2., 3., 0.5, 1.5, 2.5, float("inf")]:
            for t1_size, t2_size in test_cases:
                # The args should never be non-contiguous as this is not supported in the backward
                samples.append(SampleInput(
                    make_tensor(t1_size, device, dtype, requires_grad=requires_grad, noncontiguous=False),
                    args=(make_tensor(t2_size, device, dtype, requires_grad=requires_grad, noncontiguous=False), p, cm)))

    return samples


def sample_inputs_fill_(op_info, device, dtype, requires_grad, **kwargs):
    make_arg = partial(make_tensor, device=device, dtype=dtype,
                       low=None, high=None, requires_grad=requires_grad)

    cases = (((S, S, S), (1,)),
             ((), (1,)),
             # For requires_grad=False below,
             # check https://github.com/pytorch/pytorch/issues/59137
             ((S, S, S), (make_arg((), requires_grad=False),)))

    def generator():
        for shape, args in cases:
            yield SampleInput(make_arg(shape), args=args)

    return list(generator())


def sample_inputs_comparison_ops(self, device, dtype, requires_grad, **kwargs):
    test_cases = (
        ((S, S, S), (S, S, S), False),
        ((S, S, S), (), False),
        ((S, S, S), (1,), False),
        ((S,), (1,), False),
        ((), (), False),
    )
    test_cases_lhs_broadcasting = (
        ((S, 1, S), (S, S, S), True),
        ((1,), (S, S, S), True),
        ((1, S), (1, 1, S), True),
        ((), (0,), True),
        ((), (S, S, S), True),
    )
    cases = test_cases + test_cases_lhs_broadcasting
    sample_inputs = list(SampleInput(make_tensor(first_shape, device, dtype,
                                                 requires_grad=requires_grad),
                                     args=(make_tensor(second_shape, device, dtype,
                                                       requires_grad=requires_grad),),
                                     broadcasts_input=broadcasts_input)
                         for first_shape, second_shape, broadcasts_input in cases)
    equal_tensors_non_bool = (
        ([[[-8, 6], [9, 0]], [[0, 5], [5, 7]]]),
        ([[[6, 5]], [[1, -5]]]),
        ([[2], [-1]]),
        ([0, -6]),
        ([3],),
    )
    equal_tensors_bool = (
        ([[[1, 0], [0, 0]], [[0, 1], [1, 0]]]),
        ([[[1, 1]], [[1, 0]]]),
        ([[1], [0]]),
        ([0, 1]),
        ([1],),
    )
    more_cases = equal_tensors_bool if dtype is torch.bool else equal_tensors_non_bool
    more_inputs = list(SampleInput(torch.tensor(elements, device=device, dtype=dtype,
                                                requires_grad=requires_grad),
                                   args=(torch.tensor(elements, device=device, dtype=dtype,
                                                      requires_grad=requires_grad),))
                       for elements in more_cases)
    sample_inputs = [*sample_inputs, *more_inputs]
    return tuple(sample_inputs)


def sample_inputs_stack(op_info, device, dtype, requires_grad, **kwargs):
    tensors = [
        make_tensor((S, S), device, dtype, requires_grad=requires_grad),
        make_tensor((S, S), device, dtype, requires_grad=requires_grad),
        make_tensor((S, S), device, dtype, requires_grad=requires_grad),
    ]

    return (SampleInput(tensors, args=(0,)),)

def sample_inputs_hstack_dstack_vstack(op_info, device, dtype, requires_grad, **kwargs):
    tensors = [
        make_tensor((S, S), device, dtype, requires_grad=requires_grad),
        make_tensor((S, S), device, dtype, requires_grad=requires_grad),
        make_tensor((S, S), device, dtype, requires_grad=requires_grad),
    ]

    return (SampleInput(tensors),)

def sample_inputs_hypot(op_info, device, dtype, requires_grad):
    input = make_tensor((S, S), device, dtype, requires_grad=requires_grad)
    args = make_tensor((S, S), device, dtype, requires_grad=requires_grad)

    return (
        SampleInput(input, args=(args,)),
    )

def sample_inputs_gather(op_info, device, dtype, requires_grad, **kwargs):
    return (
        SampleInput(
            make_tensor((M, S), device, dtype, low=None, high=None, requires_grad=requires_grad),
            args=(0, gather_variable((S, S), 1, M, True, device=device))),
        SampleInput(
            make_tensor((M, S), device, dtype, low=None, high=None, requires_grad=requires_grad),
            args=(1, gather_variable((M, S // 2), 0, S, True, device=device))),
        SampleInput(
            make_tensor((), device, dtype, low=None, high=None, requires_grad=requires_grad),
            args=(0, torch.tensor([0], dtype=torch.int64, device=device))),
        SampleInput(
            make_tensor((S,), device, dtype, low=None, high=None, requires_grad=requires_grad),
            args=(0, torch.tensor(0, dtype=torch.int64, device=device))),
        SampleInput(
            make_tensor((), device, dtype, low=None, high=None, requires_grad=requires_grad),
            args=(0, torch.tensor(0, dtype=torch.int64, device=device))),
    )


def sample_inputs_take_along_dim(op_info, device, dtype, requires_grad, **kwargs):
    return (SampleInput(make_tensor((S, S), device, dtype,
                                    low=None, high=None,
                                    requires_grad=requires_grad),
                        args=(gather_variable((S, S), 1, S, True, device=device), 0)),

            # `indices` broadcast
            SampleInput(make_tensor((S, S), device, dtype,
                                    low=None, high=None,
                                    requires_grad=requires_grad),
                        args=(gather_variable((1, S // 2), 0, S, True, device=device), 1)),

            # `self` broadcast
            SampleInput(make_tensor((1, S), device, dtype,
                                    low=None, high=None,
                                    requires_grad=requires_grad),
                        args=(gather_variable((S, S // 2), 0, S, True, device=device), 1)),

            # without `dim` arg
            SampleInput(make_tensor((S, S), device, dtype,
                                    low=None, high=None,
                                    requires_grad=requires_grad),
                        args=(gather_variable((S, S // 2), 0, S, True, device=device), )),
            SampleInput(make_tensor((S, S), device, dtype,
                                    low=None, high=None,
                                    requires_grad=requires_grad),
                        args=(gather_variable((S, S // 2), 0, S, True, device=device),)),
            )

def sample_inputs_amax_amin(op_info, device, dtype, requires_grad, **kwargs):
    test_cases = (
        ((S, S, S), ()),
        ((S, S, S), (1,)),
        ((S, S, S), ((1, 2,),)),
        ((S, S, S), (1, True,)),
        ((), (0,)),
        ((), ()),
        ((), (0, True,)),
    )
    return tuple(SampleInput((make_tensor(size, device, dtype,
                                          low=None, high=None,
                                          requires_grad=requires_grad)),
                             args=args)
                 for size, args in test_cases)

def sample_inputs_argmax_argmin(op_info, device, dtype, requires_grad, **kwargs):
    test_cases = (
        ((2, 2, 2), ()),
        ((2, 2, 2), (0,)),
        ((2, 2, 2), (1,)),
        ((2, 2, 2), (2,)),
        ((2, 2, 2), (2, True,)),
        ((2, 2, 2), (None,)),
        ((), (0,)),
        ((), ()),
        ((), (None, True,)),
        ((1,), ()),
        ((1,), (0,)),
        ((1,), (0, True)),
        ((2,), ()),
        ((2,), (0,)),
        ((2,), (0, True)),
        ((2, 2, 3), ()),
        ((2, 2, 3), (0,)),
        ((2, 2, 3), (1,)),
        ((2, 2, 3), (None, True)),
    )
    return tuple(SampleInput((make_tensor(size, device, dtype,
                                          requires_grad=requires_grad)),
                             args=args)
                 for size, args in test_cases)

def sample_inputs_diff(op_info, device, dtype, requires_grad, **kwargs):
    test_cases = (
        ((1,), 0, None, None),
        ((S,), 0, None, None),
        ((S, 1), 0, None, None),
        ((S, 1), 1, None, None),
        ((S, S), 0, None, None),
        ((S, S), 1, None, None),
        ((S, S), 0, (1, S), (2, S)),
        ((S, S), 0, None, (2, S)),
        ((S, S, S), 1, None, None),
        ((S, S, S), 1, (S, 1, S), (S, 1, S)),)

    sample_inputs = []
    for size, dim, size_prepend, size_append in test_cases:
        args = (make_tensor(size, device, dtype,
                            low=None, high=None,
                            requires_grad=requires_grad), 1, dim,
                make_tensor(size_prepend, device, dtype,
                            low=None, high=None,
                            requires_grad=requires_grad) if size_prepend else None,
                make_tensor(size_append, device, dtype,
                            low=None, high=None,
                            requires_grad=requires_grad) if size_append else None)
        sample_inputs.append(SampleInput(args[0], args=(args[1], args[2])))

    return tuple(sample_inputs)

def sample_inputs_gradient(op_info, device, dtype, requires_grad):
    sample_inputs = []
    test_cases_float = (
        ((S,), None, None),
        ((S,), 2., None),
        ((S, S), None, None),
        ((S, S), [2.0, 2.1], None),
        ((S, S), [2.0, 2.1], (0, 1)),
        ((4, 4, 4), [2., 1.], (0, 1)),
    )
    for size, spacing, dim in test_cases_float:
        t = make_tensor(size, device, dtype, low=None, high=None, requires_grad=requires_grad)
        sample_inputs.append(SampleInput(t, kwargs=dict(dim=dim, spacing=spacing)))

    test_cases_tensor = (
        ((3, 3, 3), ((1.1, 2.0, 3.5), (4.0, 2, 6.0)), (0, -1)),
        ((3, 3, 3), ((1.0, 3.0, 2.0), (8.0, 6.0, 1.0)), (0, 1)),
    )
    for size, coordinates, dim in test_cases_tensor:
        t = make_tensor(size, device, dtype, low=None, high=None, requires_grad=requires_grad)
        coordinates_tensor_list = []
        for coords in coordinates:
            a = torch.tensor(coords, dtype=dtype, device=device)
            coordinates_tensor_list.append(a)
        sample_inputs.append(SampleInput(t, kwargs=dict(dim=dim, spacing=coordinates_tensor_list)))

    return tuple(sample_inputs)

def sample_inputs_index_select(op_info, device, dtype, requires_grad):
    return (
        SampleInput(
            make_tensor((S, S, S), device, dtype, low=None, high=None, requires_grad=requires_grad),
            args=(0, index_variable(2, S, device=device))),
        SampleInput(
            make_tensor((), device, dtype, low=None, high=None, requires_grad=requires_grad),
            args=(0, torch.tensor([0], dtype=torch.int64, device=device))),
        SampleInput(
            make_tensor((), device, dtype, low=None, high=None, requires_grad=requires_grad),
            args=(0, torch.tensor(0, dtype=torch.int64, device=device))),
    )

def sample_inputs_getitem(op_info, device, dtype, requires_grad, **kwargs):
    test_args = [
        (dont_convert([1, 2]),),
        (slice(0, 3),),
        (dont_convert([slice(0, 3), 1]),),
        (dont_convert([[0, 2, 3], [1, 3, 3], [0, 0, 2]]),),
        (dont_convert([[0, 0, 3], [1, 1, 3], [0, 0, 2]]),),
        (dont_convert([slice(None), slice(None), [0, 3]]),),
        (dont_convert([slice(None), [0, 3], slice(None)]),),
        (dont_convert([[0, 3], slice(None), slice(None)]),),
        (dont_convert([[0, 3], [1, 2], slice(None)]),),
        (dont_convert([[0, 3], ]),),
        (dont_convert([[0, 3], slice(None)]),),
        (dont_convert([[0, 3], Ellipsis]),),
        (dont_convert([[0, 2, 3], [1, 3, 3], torch.LongTensor([0, 0, 2])]),),
        (index_variable(2, S, device=device),),
        (mask_not_all_zeros((S,)),),
    ]

    return tuple(SampleInput(
        make_tensor((S, S, S), device, dtype, low=None, high=None, requires_grad=requires_grad),
        args=args)
        for args in test_args)

def sample_inputs_index_put(op_info, device, dtype, requires_grad, **kwargs):
    inputs = []
    for accumulate in [False, True]:
        # Test with indices arg
        inputs.append(SampleInput(
            make_tensor((S, S,), device, dtype, low=None, high=None, requires_grad=requires_grad),
            args=(
                (index_variable(2, S, device=device), ),
                make_tensor((2, S), device, dtype, low=None, high=None)),
            kwargs=dict(accumulate=accumulate)))

        # Test with mask arg
        mask = torch.zeros(S, dtype=torch.bool) if accumulate else mask_not_all_zeros((S,))
        inputs.append(SampleInput(
            make_tensor((S, S), device, dtype, low=None, high=None, requires_grad=requires_grad),
            args=(
                (mask, ),
                make_tensor((S,), device, dtype, low=None, high=None),),
            kwargs=dict(accumulate=accumulate)))

    return inputs

# Missing to test the nondeterminism of the operation
# https://github.com/pytorch/pytorch/issues/53352
def sample_inputs_index_add(op_info, device, dtype, requires_grad, **kwargs):
    # These testa are pretty much the same as those from index_copy.
    # Perhaps merge?
    make_arg = partial(make_tensor, dtype=dtype, device=device, requires_grad=requires_grad)

    t = make_arg((S, S))
    s = make_arg((S, S))
    # non-contiguous target
    t_nonctg = t.transpose(0, 1)
    # non-contiguous source
    s_nonctg = s.transpose(0, 1)

    idx = make_arg((S,), dtype=torch.int64, low=0, high=S)
    idx_nonctg = make_arg((S,), dtype=torch.int64, low=0, high=S, noncontiguous=True)
    samples = [SampleInput(tensor, args=(1, idx, source))
               for tensor, idx, source in product([t, t_nonctg], [idx, idx_nonctg], [s, s_nonctg])]
    samples.extend(SampleInput(tensor, args=(1, idx, source), kwargs=dict(alpha=a))
                   for tensor, idx, source, a in product([t, t_nonctg], [idx, idx_nonctg], [s, s_nonctg], [-1, 0, 2]))

    # Add scalar cases
    scalar_sizes = [(), (1,)]
    ts = (make_arg(size) for size in scalar_sizes)
    idxs = (make_arg(size, dtype=torch.int64, low=0, high=1) for size in scalar_sizes)
    ss = (make_arg(size) for size in scalar_sizes)

    samples.extend(SampleInput(t, args=(0, idx, s)) for t, idx, s in product(ts, idxs, ss))
    samples.extend(SampleInput(t, args=(0, idx, s), kwargs=dict(alpha=a)) for t, idx, s, a in product(ts, idxs, ss, [-1, 0, 2]))
    return samples

def sample_inputs_sort(op_info, device, dtype, requires_grad, **kwargs):
    def apply_grad(t):
        if dtype in floating_types_and(torch.float16, torch.bfloat16):
            t.requires_grad_(requires_grad)

    def small_3d_unique(dtype, device):
        res = torch.randperm(S * S * S, dtype=torch.int64, device=device).view(S, S, S)
        res = res.to(dtype)
        apply_grad(res)
        return res

    def large_1d_unique(dtype, device):
        res = torch.randperm(L * L * L, dtype=torch.int64, device=device)
        res = res.to(dtype)
        apply_grad(res)
        return res

    samples = []
    # Test case for large tensor.
    largesample = SampleInput(large_1d_unique(dtype, device))
    samples.append(largesample)

    # Test cases for small 3d tensors.
    # Imitates legacy tests from test/test_torch.py
    t = small_3d_unique(dtype, device)
    dims = range(-3, 3)
    flag = [True, False]
    for dim, descending, stable in product(dims, flag, flag):
        # default schema without stable sort
        samples.append(SampleInput(t, args=(dim, descending)))
        # schema with stable sort, no CUDA support yet
        if torch.device(device).type == 'cpu':
            samples.append(
                SampleInput(t, kwargs=dict(dim=dim, descending=descending, stable=stable))
            )

    # Test cases for scalar tensor
    scalar = torch.tensor(1, dtype=dtype, device=device)
    apply_grad(scalar)
    samples.append(SampleInput(scalar))
    samples.append(SampleInput(scalar, args=(0,)))
    samples.append(SampleInput(scalar, args=(0, True)))
    # no CUDA support for stable sort yet
    if not device.startswith('cuda'):
        samples.append(SampleInput(scalar, kwargs=dict(stable=True)))
        samples.append(SampleInput(scalar, kwargs=dict(dim=0, stable=True)))
        samples.append(SampleInput(scalar, kwargs=dict(dim=0, descending=True, stable=True)))
    return samples

def sample_inputs_index_fill(op_info, device, dtype, requires_grad, **kwargs):
    samples = []
    t = make_tensor((S, S, S), device, dtype,
                    low=None, high=None,
                    requires_grad=requires_grad)
    fill_val = torch.tensor(-1 + 1j if t.is_complex() else -1)
    # non-contiguous input
    t01 = t.transpose(0, 1)
    t02 = t.transpose(0, 2)
    t12 = t.transpose(1, 2)
    idx = index_variable(1, S, device=device)
    # non-contiguous index
    idx_nonctg = torch.empty_strided((S,), (2,), device=device, dtype=torch.int64)
    idx_nonctg.copy_(idx)
    for d in range(t.dim()):
        for tensor in [t, t01, t02, t12]:
            samples.append(SampleInput(tensor, args=(d, idx, fill_val)))
            samples.append(SampleInput(tensor, args=(d, -idx - 1, fill_val)))
            samples.append(SampleInput(tensor, args=(d, idx_nonctg, fill_val)))

    make_arg = partial(make_tensor, device=device, dtype=dtype, requires_grad=requires_grad)
    index_tensor = partial(torch.tensor, device=device, dtype=torch.long)

    def unique_idx(numel, max_idx):
        # Generate unique random indices vector of `numel`
        # elements in range [0, max_idx).
        indices = random.sample(range(max_idx), numel)
        return index_tensor(indices)

    samples.append(SampleInput(make_arg((S, S)), args=(0, unique_idx(2, S), 2)))
    samples.append(SampleInput(make_arg((S, S)), args=(0, unique_idx(2, S), make_arg(()))))
    samples.append(SampleInput(make_arg((S, S)), args=(0, index_tensor(0), 2)))
    samples.append(SampleInput(make_arg(()), args=(0, index_tensor([0]), 2)))
    samples.append(SampleInput(make_arg(()), args=(0, index_tensor(0), 2)))

    # Duplicate indices
    samples.append(SampleInput(make_arg((S, S)), args=(0, index_tensor([0, 0]), 2)))
    samples.append(SampleInput(make_arg((S, S)), args=(0, index_tensor([0, 0, 2]), make_arg(()))))

    return samples

def sample_inputs_max_min_binary(op_info, device, dtype, requires_grad, **kwargs):
    inputs = []
    args_for_binary_op = (
        ((S, S, S), (S, S, S),),
        ((S, S, S), (S,),),
        ((S,), (S, S, S),),
        ((S, 1, S), (S, S),),
        ((S, S), (S, S),),
        ((), (),),
        ((S, S, S), (),),
        ((), (S, S, S),),
    )
    inputs = list((SampleInput(make_tensor(input_tensor, device, dtype,
                                           low=None, high=None,
                                           requires_grad=requires_grad),
                               args=(make_tensor(other_tensor, device, dtype,
                                                 low=None, high=None,
                                                 requires_grad=requires_grad),),))
                  for input_tensor, other_tensor in args_for_binary_op)
    return inputs

def sample_inputs_hardswish(self, device, dtype, requires_grad):
    N = 5
    # make sure we are testing -3 -> 3 range. default is -10 -> 10 so maybe unnecessary ?
    tensors = [SampleInput(make_tensor((N * 2, N * 2), device=device, dtype=dtype,
               requires_grad=requires_grad, low=-5, high=5)) for _ in range(1, N)]
    return tensors

def sample_inputs_gelu(self, device, dtype, requires_grad):
    N = 5
    tensors = [SampleInput(make_tensor((N * 2, N * 2), device=device, dtype=dtype,
               requires_grad=requires_grad, low=-3, high=3)) for _ in range(1, N)]
    return tensors

def sample_inputs_max_min_reduction_with_dim(op_info, device, dtype, requires_grad, **kwargs):
    inputs = []
    args_for_reduction_with_dim = (
        ((S, S, S), (1,),),
        ((S, S, S), (1, True, ),),
        ((), (0,),),
        ((), (0, True,),),
    )
    inputs = list((SampleInput(make_tensor(input_tensor, device, dtype,
                                           low=None, high=None,
                                           requires_grad=requires_grad),
                               args=args,))
                  for input_tensor, args in args_for_reduction_with_dim)
    return inputs

def sample_inputs_max_min_reduction_no_dim(op_info, device, dtype, requires_grad, **kwargs):
    inputs = []
    inputs.append(SampleInput(make_tensor((S, S, S), device, dtype,
                                          low=None, high=None,
                                          requires_grad=requires_grad),))
    inputs.append(SampleInput(make_tensor((), device, dtype,
                                          low=None, high=None,
                                          requires_grad=requires_grad),))
    return inputs

# Generates input tensors for testing reduction ops
def _generate_reduction_inputs(device, dtype, requires_grad):
    yield make_tensor((), device, dtype, requires_grad=requires_grad)
    yield make_tensor((2,), device, dtype, requires_grad=requires_grad)
    yield make_tensor((2, 3), device, dtype, requires_grad=requires_grad, noncontiguous=True)
    yield make_tensor((3, 2, 1, 2, 2), device, dtype, requires_grad=requires_grad)

# Generates a subset of possible dim and keepdim kwargs for a tensor
# with ndim dims appropriate for testing. If supports_multiple_dims
# is True (default) then dim kwarg can be a list of dims.
def _generate_reduction_kwargs(ndim, supports_multiple_dims=True):
    for keepdim in [True, False]:
        # Always test reducing inner and outer most dimensions
        yield {'dim': 0, 'keepdim': keepdim}
        yield {'dim': -1, 'keepdim': keepdim}

        # Also reduce middle dimension
        if ndim > 2:
            yield {'dim': ndim // 2, 'keepdim': keepdim}

        if supports_multiple_dims:
            # Always test reducing all dims
            yield {'dim': tuple(range(ndim)), 'keepdim': keepdim}

            # Test reducing both first and last dimensions
            if ndim > 1:
                yield {'dim': (0, ndim - 1), 'keepdim': keepdim}

            # Test reducing every other dimension starting with the second
            if ndim > 3:
                yield {'dim': tuple(range(1, ndim, 2)), 'keepdim': keepdim}

# Wraps sample_inputs_reduction function to provide the additional supports_multiple_dims args
def sample_inputs_reduction_wrapper(supports_multiple_dims):
    # Generates sample inputs for reduction ops that contain the input tensor
    # and dim and keepdim kwargs. If a reduction op needs to test additional
    # args/kwargs then create a separate sample_inputs function
    def fn(op_info, device, dtype, requires_grad):
        inputs = []

        for t in _generate_reduction_inputs(device, dtype, requires_grad):
            # Add case without dim and keepdim kwargs
            inputs.append(SampleInput(t))
            for kwargs in _generate_reduction_kwargs(t.ndim, supports_multiple_dims):
                inputs.append(SampleInput(t, kwargs=kwargs))

        return inputs

    return fn

def sample_inputs_reduction_quantile(op_info, device, dtype, requires_grad):
    test_quantiles = (0.5, make_tensor((2,), device, dtype, low=0, high=1))
    test_interpolations = ['linear', 'midpoint']

    inputs = []
    for quantiles in test_quantiles:
        for t in _generate_reduction_inputs(device, dtype, requires_grad):
            # Add case without dim and keepdim kwargs
            inputs.append(SampleInput(t, args=(quantiles,)))
            for kwargs in _generate_reduction_kwargs(t.ndim, supports_multiple_dims=False):
                # Interpolation kwarg for now is only supported when providing both dim and keepdim
                for interpolation in test_interpolations:
                    kwargs['interpolation'] = interpolation
                    inputs.append(SampleInput(t, args=(quantiles,), kwargs=kwargs))

    return inputs

def sample_inputs_leaky_relu(op_info, device, dtype, requires_grad):
    N = 10
    tensors = [SampleInput(make_tensor((N, N), device=device, dtype=dtype,
               requires_grad=requires_grad)) for _ in range(1, N)]
    return tensors

def sample_inputs_topk(op_info, device, dtype, requires_grad, **kwargs):
    def get_tensor_input(size):
        return make_tensor(size, device, dtype, requires_grad=requires_grad)

    inputs = []
    inputs.append(SampleInput(get_tensor_input((S, M, S)), args=(3,)))
    inputs.append(SampleInput(get_tensor_input((S, M, S)), args=(3, 1)))
    inputs.append(SampleInput(get_tensor_input((S, M, S)), args=(3, -2)))
    inputs.append(SampleInput(get_tensor_input((S, M, S)), args=(3, 1, True)))
    inputs.append(SampleInput(get_tensor_input((S, M, S)), args=(3, -2, True)))
    inputs.append(SampleInput(get_tensor_input((S, M, S)), args=(3, 1, True, True)))
    inputs.append(SampleInput(get_tensor_input((S, M, S)), args=(3, -2, True, True)))

    inputs.append(SampleInput(get_tensor_input(()), args=(1,)))
    inputs.append(SampleInput(get_tensor_input(()), args=(1, 0)))
    inputs.append(SampleInput(get_tensor_input(()), args=(1, -1)))
    inputs.append(SampleInput(get_tensor_input(()), args=(1, 0, True)))
    inputs.append(SampleInput(get_tensor_input(()), args=(1, -1, True)))
    inputs.append(SampleInput(get_tensor_input(()), args=(1, 0, True, True)))
    inputs.append(SampleInput(get_tensor_input(()), args=(1, -1, True, True)))

    return inputs

def sample_inputs_outer(op_info, device, dtype, requires_grad, **kwargs):
    inputs = []
    arg_a = make_tensor((S,), device, dtype, requires_grad=requires_grad)
    arg_b = make_tensor((M,), device, dtype, requires_grad=requires_grad)
    inputs.append(SampleInput(arg_a, args=(arg_b,)))
    return inputs

def sample_inputs_dist(op_info, device, dtype, requires_grad):
    make_arg = partial(make_tensor, device=device, dtype=dtype, requires_grad=requires_grad)
    sizes = ((S, S, S), (S,), (S, 1, S), (), (S, S))
    ps = (2, 4)

    def generate_samples():
        for size_x, size_y, p in product(sizes, sizes, ps):
            yield SampleInput(make_arg(size_x), args=(make_arg(size_y), p))

    return list(generate_samples())

# Missing to test the nondeterminism of the operation
# https://github.com/pytorch/pytorch/issues/53352
def sample_inputs_index_copy(op_info, device, dtype, requires_grad, **kwargs):
    def make_arg(shape, low=None, high=None, dtype=dtype):
        return make_tensor(shape, device=device, dtype=dtype,
                           low=low, high=high,
                           requires_grad=requires_grad)

    t = make_arg((S, S))
    s = make_arg((S, S))
    # non-contiguous input
    t01 = t.transpose(0, 1)
    # non-contiguous input
    s01 = s.transpose(0, 1)

    # idx is a permutation of 0...S-1 for this function to be deterministic
    idx = torch.randperm(S, device=device, dtype=torch.int64)
    # non-contiguous index
    idx_nonctg = torch.repeat_interleave(idx, 2, dim=-1)[::2]
    # index_copy_ does not support negative indices
    # idx_neg = -idx - 1
    samples = [SampleInput(tensor, args=(1, idx, source))
               for tensor, idx, source in product([t, t01], [idx, idx_nonctg], [s, s01])]

    # Add scalar cases
    scalar_sizes = [(), (1,)]
    ts = (make_arg(size) for size in scalar_sizes)
    idxs = (make_arg(size, dtype=torch.int64, low=0, high=1) for size in scalar_sizes)
    ss = (make_arg(size) for size in scalar_sizes)

    samples.extend(SampleInput(t, args=(0, idx, s)) for t, idx, s in product(ts, idxs, ss))
    return samples

def sample_inputs_mode(op_info, device, dtype, requires_grad):
    inputs = []
    args = (
        ((S, S, S), (),),
        ((S, S, S), (1, ),),
        ((S, S, S), (1, True, ),),
        ((), (),),
        ((), (0,),),
        ((), (0, True,),),
    )
    inputs = list((SampleInput(make_tensor(input_tensor, device, dtype,
                                           low=None, high=None,
                                           requires_grad=requires_grad),
                               args=args,))
                  for input_tensor, args in args)
    return inputs

# Missing to test the nondeterminism of the operation
# https://github.com/pytorch/pytorch/issues/53352
def sample_inputs_put(op_info, device, dtype, requires_grad):
    make_arg = partial(make_tensor, dtype=dtype, device=device, requires_grad=requires_grad)
    make_idx = partial(make_tensor, low=0, dtype=torch.int64, device=device, requires_grad=False)

    S = 3

    def gen_inputs():
        # Generic inputs
        tgt_gen = (make_arg((S, S), noncontiguous=not ctg) for ctg in (True, False))
        src_gen = (make_arg((S,), noncontiguous=not ctg) for ctg in (True, False))
        idx = torch.randperm(S * S, device=device, dtype=torch.int64)[:S]
        idx_nonctg = torch.repeat_interleave(idx, 2, dim=-1)[::2]
        idx_neg = -idx - 1
        idx_list = [idx, idx_nonctg, idx_neg]
        for tgt, idx, src, acc in product(tgt_gen, idx_list, src_gen, (True, False)):
            yield SampleInput(input=tgt, args=(idx, src, acc))

        # Scalar cases
        scalar_sizes = [(), (1,)]
        tgt_gen = (make_arg(size) for size in scalar_sizes)
        idx_gen = (make_idx(size, high=1) for size in scalar_sizes)
        src_gen = (make_arg(size) for size in scalar_sizes)
        for tgt, idx, src, acc in product(tgt_gen, idx_gen, src_gen, (True, False)):
            yield SampleInput(input=tgt, args=(idx, src, acc))

        # Empty cases
        tgt_sizes = [(0,), (), (1,), (3, 2)]
        tgt_gen = (make_arg(size) for size in tgt_sizes)
        idx = make_idx((0,), high=1)
        src = make_arg((0,))
        for tgt, acc in product(tgt, (True, False)):
            yield SampleInput(input=tgt, args=(idx, src, acc))

    return list(gen_inputs())

def sample_inputs_take(op_info, device, dtype, requires_grad):
    make_arg = partial(make_tensor, dtype=dtype, device=device, requires_grad=requires_grad)
    make_idx = partial(make_tensor, low=0, dtype=torch.int64, device=device, requires_grad=False)

    S = 3

    def gen_inputs():
        # Generic inputs: take S elements out of S * S
        src_gen = (make_arg((S, S), noncontiguous=not ctg) for ctg in (True, False))
        idx = make_idx((S,), high=S * S)
        idx_nonctg = make_idx((S,), high=S * S, noncontiguous=True)
        idx_neg = -idx - 1
        idx_list = [idx, idx_nonctg, idx_neg]
        for src, idx in product(src_gen, idx_list):
            yield SampleInput(input=src, args=(idx,))

        # Scalar cases
        scalar_sizes = [(), (1,)]
        src_gen = (make_arg(size) for size in scalar_sizes)
        idx_gen = (make_idx(size, high=1) for size in scalar_sizes)
        for src, idx in product(src_gen, idx_gen):
            yield SampleInput(input=src, args=(idx,))

        # Empty cases
        src_sizes = [(0,), (), (1,), (3, 2)]
        src_gen = (make_arg(size) for size in src_sizes)
        idx = make_idx((0,), high=1)
        for src in src_gen:
            yield SampleInput(input=src, args=(idx,))

    return list(gen_inputs())

def sample_movedim_moveaxis(op_info, device, dtype, requires_grad):
    return (
        SampleInput(
            make_tensor((4, 3, 2, 1), device, dtype, low=None, high=None, requires_grad=requires_grad),
            args=((0, 1, 2, 3), (3, 2, 1, 0))),
        SampleInput(
            make_tensor((4, 3, 2, 1), device, dtype, low=None, high=None, requires_grad=requires_grad),
            args=((0, -1, -2, -3), (-3, -2, -1, -0)))
    )


def sample_repeat_tile(op_info, device, dtype, requires_grad, **kwargs):
    rep_dims = ((), (0, ), (1, ), (0, 2), (1, 1), (2, 3), (2, 3, 2), (0, 2, 3), (2, 1, 1, 1),)
    shapes = ((), (0,), (2,), (3, 0), (3, 2), (3, 0, 1))

    if requires_grad:
        # Tests for variant_consistency_jit, grad, gradgrad
        # are slower. Use smaller bags of `rep_dims` and `shapes`
        # in this case.
        rep_dims = ((), (0, ), (0, 2), (1, 1), (2, 3), (1, 3, 2), (3, 1, 1))  # type: ignore[assignment]
        shapes = ((), (0,), (2,), (3, 2))  # type: ignore[assignment]

    tensors = [make_tensor(shape, device, dtype,
                           low=None, high=None,
                           requires_grad=requires_grad) for shape in shapes]

    samples = []
    for rep_dim, tensor in product(rep_dims, tensors):
        for t in (tensor, tensor.T):
            if op_info.name == 'repeat' and len(rep_dim) >= t.dim():
                # `torch.repeat` errors for `len(rep_dims) < t.dim()`,
                # so we filter such combinations.
                samples.append(SampleInput(t, args=(rep_dim,),))
            elif op_info.name == 'tile':
                samples.append(SampleInput(t, args=(rep_dim,),))

    return samples


def sample_inputs_narrow(op_info, device, dtype, requires_grad, **kwargs):
    shapes_and_args = (
        ((S, S, S), (1, 2, 2)),
        ((S, S, S), (-1, 2, 2)),
        ((S, S, S), (1, 0, 0)),
        ((S, S, S), (-1, 0, 0)),
    )

    def generator():
        for shape, args in shapes_and_args:
            tensor = make_tensor(shape, device, dtype, low=None, high=None,
                                 requires_grad=requires_grad)
            yield SampleInput(tensor, args=args)

    return list(generator())


def sample_unsqueeze(op_info, device, dtype, requires_grad, **kwargs):
    shapes_and_axes = [
        ((3, 4, 5), 0),
        ((3, 4, 5), 1),
        ((3, 4, 5), 3),
        ((3, 4, 5), -1),
        ((3, 4, 5), -3),
        ((), 0)
    ]

    samples = []
    for shape, axis in shapes_and_axes:
        tensor = make_tensor(shape, device, dtype, low=None, high=None,
                             requires_grad=requires_grad)
        samples.append(SampleInput(tensor, args=(axis,),))

    return samples


def sample_inputs_squeeze(op_info, device, dtype, requires_grad, **kwargs):
    shapes_and_args = (
        ((S, 1, S, 1), ()),
        ((1, 1, 1, 1), ()),
        ((S, 1, S, 1), (1,)),
        ((S, 1, S, 1), (-1,)),
        ((S, 1, S, 1), (2,)),
        ((S, 1, S, 1), (-2,)),
        ((), (0, )),
    )

    def generator():
        for shape, args in shapes_and_args:
            tensor = make_tensor(shape, device, dtype, low=None, high=None,
                                 requires_grad=requires_grad)

            yield SampleInput(tensor, args=args)

    return list(generator())


# TODO: reconcile with torch.linalg.det and torch.linalg.slogdet
# Creates matrices with a positive nonzero determinant
def sample_inputs_logdet(op_info, device, dtype, requires_grad, **kwargs):
    def make_nonzero_det(A, *, sign=1, min_singular_value=0.1, **kwargs):
        u, s, vh = torch.linalg.svd(A, full_matrices=False)
        s.clamp_(min=min_singular_value)
        A = (u * s.unsqueeze(-2)) @ vh
        det = A.det()
        if sign is not None:
            if A.dim() == 2:
                if (det < 0) ^ (sign < 0):
                    A[0, :].neg_()
            else:
                cond = ((det < 0) ^ (sign < 0)).nonzero()
                if cond.size(0) > 0:
                    for i in range(cond.size(0)):
                        A[list(cond[i])][0, :].neg_()
        return A

    samples = []

    # cases constructed using make_tensor()
    tensor_shapes = (
        (S, S),
        (1, 1),
        (3, 3, S, S),
        (3, 3, 1, 1)
    )

    for shape in tensor_shapes:
        t = make_tensor(shape, device=device, dtype=dtype)
        d = make_nonzero_det(t).requires_grad_(requires_grad)
        samples.append(SampleInput(d))

    # cases constructed using:
    #  1) make_symmetric_matrices
    #  2) make_symmetric_pd_matrices
    #  3) make_fullrank_matrices_with_distinct_singular_values
    symmetric_shapes = (
        (S, S),
        (3, S, S),
    )


    def _helper(constructor, *shape, **kwargs):
        t = constructor(*shape, device=device, dtype=dtype)
        d = make_nonzero_det(t, **kwargs).requires_grad_(requires_grad)
        samples.append(SampleInput(d))

    for shape in symmetric_shapes:
        _helper(make_symmetric_matrices, *shape)
        _helper(make_symmetric_pd_matrices, *shape)
        _helper(make_fullrank_matrices_with_distinct_singular_values, *shape, min_singular_value=0)

    return tuple(samples)

def np_unary_ufunc_integer_promotion_wrapper(fn):
    # Wrapper that passes PyTorch's default scalar
    #   type as an argument to the wrapped NumPy
    #   unary ufunc when given an integer input.
    #   This mimicks PyTorch's integer->floating point
    #   type promotion.
    #
    # This is necessary when NumPy promotes
    #   integer types to double, since PyTorch promotes
    #   integer types to the default scalar type.

    # Helper to determine if promotion is needed
    def is_integral(dtype):
        return dtype in [np.bool_, bool, np.uint8, np.int8, np.int16, np.int32, np.int64]

    @wraps(fn)
    def wrapped_fn(x):
        # As the default dtype can change, acquire it when function is called.
        # NOTE: Promotion in PyTorch is from integer types to the default dtype
        np_dtype = torch_to_numpy_dtype_dict[torch.get_default_dtype()]

        if is_integral(x.dtype):
            return fn(x.astype(np_dtype))
        return fn(x)

    return wrapped_fn


# Metadata class for Fast Fourier Transforms in torch.fft.
class SpectralFuncInfo(OpInfo):
    """Operator information for torch.fft transforms. """

    def __init__(self,
                 name,  # the string name of the function
                 *,
                 ref=None,  # Reference implementation (probably in np.fft namespace)
                 dtypes=floating_and_complex_types(),
                 ndimensional: bool,  # Whether dim argument can be a tuple
                 decorators=None,
                 **kwargs):
        decorators = list(decorators) if decorators is not None else []
        decorators += [
            skipCPUIfNoMkl,
            skipCUDAIfRocm,
            # gradgrad is quite slow
            DecorateInfo(slowTest, 'TestGradients', 'test_fn_gradgrad'),
        ]

        super().__init__(name=name,
                         dtypes=dtypes,
                         decorators=decorators,
                         **kwargs)
        self.ref = ref if ref is not None else _getattr_qual(np, name)
        self.ndimensional = ndimensional


    def sample_inputs(self, device, dtype, requires_grad=False, **kwargs):
        nd_tensor = make_tensor((S, S + 1, S + 2), device, dtype, low=None, high=None,
                                requires_grad=requires_grad)
        tensor = make_tensor((31,), device, dtype, low=None, high=None,
                             requires_grad=requires_grad)

        if self.ndimensional:
            return [
                SampleInput(nd_tensor, kwargs=dict(s=(3, 10), dim=(1, 2), norm='ortho')),
                SampleInput(nd_tensor, kwargs=dict(norm='ortho')),
                SampleInput(nd_tensor, kwargs=dict(s=(8,))),
                SampleInput(tensor),

                *(SampleInput(nd_tensor, kwargs=dict(dim=dim))
                  for dim in [-1, -2, -3, (0, -1)]),
            ]
        else:
            return [
                SampleInput(nd_tensor, kwargs=dict(n=10, dim=1, norm='ortho')),
                SampleInput(nd_tensor, kwargs=dict(norm='ortho')),
                SampleInput(nd_tensor, kwargs=dict(n=7)),
                SampleInput(tensor),

                *(SampleInput(nd_tensor, kwargs=dict(dim=dim))
                  for dim in [-1, -2, -3]),
            ]


class ShapeFuncInfo(OpInfo):
    """Early version of a specialized OpInfo for Shape manipulating operations like tile and roll"""
    def __init__(self,
                 name,  # the string name of the function
                 *,
                 ref,  # a reference function
                 dtypes=floating_types(),
                 dtypesIfCPU=None,
                 dtypesIfCUDA=None,
                 dtypesIfROCM=None,
                 sample_inputs_func=None,
                 **kwargs):
        super(ShapeFuncInfo, self).__init__(name,
                                            dtypes=dtypes,
                                            dtypesIfCPU=dtypesIfCPU,
                                            dtypesIfCUDA=dtypesIfCUDA,
                                            dtypesIfROCM=dtypesIfROCM,
                                            sample_inputs_func=sample_inputs_func,
                                            **kwargs)
        self.ref = ref

def sample_inputs_foreach(self, device, dtype, N):
    tensors = [make_tensor((N, N), device, dtype) for _ in range(N)]
    return tensors


def get_foreach_method_names(name):
    # get torch inplace reference function
    method_name = "_foreach_" + name
    method_name_inplace = "_foreach_" + name + "_"

    method = getattr(torch, method_name, None)
    method_inplace = getattr(torch, method_name_inplace, None)

    ref = getattr(torch.Tensor, name, None)

    return method, method_inplace, ref

class ForeachUnaryFuncInfo(OpInfo):
    """Early version of a specialized OpInfo for foreach unary functions"""
    def __init__(self,
                 name,
                 dtypes=floating_and_complex_types(),
                 dtypesIfCPU=all_types_and_complex(),
                 dtypesIfCUDA=floating_and_complex_types_and(torch.half),
                 dtypesIfROCM=None,
                 safe_casts_outputs=True,
                 sample_inputs_func=sample_inputs_foreach,
                 **kwargs):
        super(ForeachUnaryFuncInfo, self).__init__("_foreach_" + name,
                                                   dtypes=dtypes,
                                                   dtypesIfCPU=dtypesIfCPU,
                                                   dtypesIfCUDA=dtypesIfCUDA,
                                                   dtypesIfROCM=dtypesIfROCM,
                                                   safe_casts_outputs=safe_casts_outputs,
                                                   sample_inputs_func=sample_inputs_func,
                                                   **kwargs)

        foreach_method, foreach_method_inplace, torch_ref_method = get_foreach_method_names(name)
        self.method_variant = foreach_method
        self.inplace_variant = foreach_method_inplace
        self.ref = torch_ref_method


def sample_inputs_linalg_cholesky_inverse(op_info, device, dtype, requires_grad=False):
    # Generate Cholesky factors of positive-definite (non-singular) Hermitian (symmetric) matrices
    from torch.testing._internal.common_utils import random_hermitian_pd_matrix
    inputs = (
        torch.zeros(0, 0, dtype=dtype, device=device),  # 0x0 matrix
        torch.zeros(0, 2, 2, dtype=dtype, device=device),  # zero batch of matrices
        random_hermitian_pd_matrix(S, dtype=dtype, device=device),  # single matrix
        random_hermitian_pd_matrix(S, 2, dtype=dtype, device=device),  # batch of matrices
    )
    test_cases = (torch.linalg.cholesky(a) for a in inputs)
    out = []
    for a in test_cases:
        a.requires_grad = requires_grad
        out.append(SampleInput(a))
        out.append(SampleInput(a, kwargs=dict(upper=True)))
    return out

def sample_inputs_linalg_lstsq(op_info, device, dtype, requires_grad=False, **kwargs):
    from torch.testing._internal.common_utils import random_well_conditioned_matrix
    out = []
    for batch in ((), (3,), (3, 3)):
        shape = batch + (3, 3)
        # NOTE: inputs are not marked with `requires_grad` since
        # linalg_lstsq is not differentiable
        a = random_well_conditioned_matrix(*shape, dtype=dtype, device=device)
        b = make_tensor(shape, device, dtype, low=None, high=None)
        out.append(SampleInput(a, args=(b,)))
    return out

def sample_inputs_householder_product(op_info, device, dtype, requires_grad, **kwargs):
    """
    This function generates input for torch.linalg.householder_product (torch.orgqr).
    The first argument should be a square matrix or batch of square matrices, the second argument is a vector or batch of vectors.
    Empty, square, rectangular, batched square and batched rectangular input is generated.
    """
    # Each column of the matrix is getting multiplied many times leading to very large values for
    # the Jacobian matrix entries and making the finite-difference result of grad check less accurate.
    # That's why gradcheck with the default range [-9, 9] fails and [-2, 2] is used here.
    samples = (
        SampleInput(make_tensor((S, S), device, dtype, low=-2, high=2, requires_grad=requires_grad),
                    args=(make_tensor((S,), device, dtype, low=-2, high=2, requires_grad=requires_grad),)),

        SampleInput(make_tensor((S + 1, S), device, dtype, low=-2, high=2, requires_grad=requires_grad),
                    args=(make_tensor((S,), device, dtype, low=-2, high=2, requires_grad=requires_grad),)),

        SampleInput(make_tensor((2, 1, S, S), device, dtype, low=-2, high=2, requires_grad=requires_grad),
                    args=(make_tensor((2, 1, S,), device, dtype, low=-2, high=2, requires_grad=requires_grad),)),

        SampleInput(make_tensor((2, 1, S + 1, S), device, dtype, low=-2, high=2, requires_grad=requires_grad),
                    args=(make_tensor((2, 1, S,), device, dtype, low=-2, high=2, requires_grad=requires_grad),)),

        SampleInput(make_tensor((0, 0), device, dtype, low=None, high=None, requires_grad=requires_grad),
                    args=(make_tensor((0,), device, dtype, low=None, high=None, requires_grad=requires_grad),)),

        SampleInput(make_tensor((S, S), device, dtype, low=-2, high=2, requires_grad=requires_grad),
                    args=(make_tensor((0,), device, dtype, low=None, high=None, requires_grad=requires_grad),)),
    )

    return samples

def sample_inputs_ormqr(op_info, device, dtype, requires_grad):
    # create a helper function wrapping `make_tensor`
    make_input = partial(make_tensor, dtype=dtype, device=device, requires_grad=requires_grad)

    def gen_inputs():
        batches = [(), (0, ), (2, ), (2, 1)]
        ns = [5, 2, 0]
        tf = [True, False]
        for batch, (m, n), left, transpose in product(batches, product(ns, ns), tf, tf):
            reflectors = make_input((*batch, m, n))
            tau = make_input((*batch, min(m, n)))
            other_matrix_shape = (m, n) if left else (n, m)
            other = make_input((*batch, *other_matrix_shape))
            kwargs = {"left": left, "transpose": transpose}
            yield SampleInput(reflectors, args=(tau, other,), kwargs=kwargs)

    return tuple(gen_inputs())

def sample_inputs_linalg_cholesky(op_info, device, dtype, requires_grad=False, **kwargs):
    """
    This function generates always positive-definite input for torch.linalg.cholesky using
    random_hermitian_pd_matrix.
    The input is generated as the itertools.product of 'batches' and 'ns'.
    In total this function generates 8 SampleInputs
    'batches' cases include:
        () - single input,
        (0,) - zero batched dimension,
        (2,) - batch of two matrices,
        (1, 1) - 1x1 batch of matrices
    'ns' gives 0x0 and 5x5 matrices.
    Zeros in dimensions are edge cases in the implementation and important to test for in order to avoid unexpected crashes.
    """
    from torch.testing._internal.common_utils import random_hermitian_pd_matrix

    batches = [(), (0, ), (2, ), (1, 1)]
    ns = [5, 0]
    out = []
    for batch, n in product(batches, ns):
        a = random_hermitian_pd_matrix(n, *batch, dtype=dtype, device=device)
        a.requires_grad = requires_grad
        out.append(SampleInput(a))
    return out

def sample_inputs_symeig(op_info, device, dtype, requires_grad=False):
    out = sample_inputs_linalg_invertible(op_info, device, dtype, requires_grad)

    for o in out:
        o.kwargs = {"upper": bool(np.random.choice([True, False])),
                    "eigenvectors": True}
        # A gauge-invariant function
        o.output_process_fn_grad = lambda output: (output[0], abs(output[1]))
    return out

def sample_inputs_linalg_eig(op_info, device, dtype, requires_grad=False):
    """
    This function generates input for torch.linalg.eigh with UPLO="U" or "L" keyword argument.
    """
    def out_fn(output):
        return output[0], abs(output[1])

    samples = sample_inputs_linalg_invertible(op_info, device, dtype, requires_grad)
    for sample in samples:
        sample.output_process_fn_grad = out_fn

    return samples

def sample_inputs_linalg_eigh(op_info, device, dtype, requires_grad=False, **kwargs):
    """
    This function generates input for torch.linalg.eigh/eigvalsh with UPLO="U" or "L" keyword argument.
    """
    def out_fn(output):
        if isinstance(output, tuple):
            # eigh function
            return output[0], abs(output[1])
        else:
            # eigvalsh function
            return output

    samples = sample_inputs_linalg_invertible(op_info, device, dtype, requires_grad)
    for sample in samples:
        sample.kwargs = {"UPLO": np.random.choice(["L", "U"])}
        sample.output_process_fn_grad = out_fn

    return samples


def sample_inputs_linalg_slogdet(op_info, device, dtype, requires_grad=False):
    def out_fn(output):
        return output[1]

    samples = sample_inputs_linalg_invertible(op_info, device, dtype, requires_grad)
    for sample in samples:
        sample.output_process_fn_grad = out_fn

    return samples


def sample_inputs_linalg_pinv_hermitian(op_info, device, dtype, requires_grad=False, **kwargs):
    """
    This function generates input for torch.linalg.pinv with hermitian=True keyword argument.
    """
    out = sample_inputs_linalg_invertible(op_info, device, dtype, requires_grad, **kwargs)
    for o in out:
        o.kwargs = {"hermitian": True}
    return out

def sample_inputs_linalg_solve(op_info, device, dtype, requires_grad=False, vector_rhs_allowed=True, **kwargs):
    """
    This function generates always solvable input for torch.linalg.solve
    Using random_fullrank_matrix_distinct_singular_value gives a non-singular (=invertible, =solvable) matrices 'a'.
    The first input to torch.linalg.solve is generated as the itertools.product of 'batches' and 'ns'.
    The second input is generated as the product of 'batches', 'ns' and 'nrhs'.
    In total this function generates 18 SampleInputs
    'batches' cases include:
        () - single input,
        (0,) - zero batched dimension,
        (2,) - batch of two matrices.
    'ns' gives 0x0 and 5x5 matrices.
    and 'nrhs' controls the number of vectors to solve for:
        () - using 1 as the number of vectors implicitly
        (1,) - same as () but explicit
        (3,) - solve for 3 vectors.
    Zeros in dimensions are edge cases in the implementation and important to test for in order to avoid unexpected crashes.
    'vector_rhs_allowed' controls whether to include nrhs = () to the list of SampleInputs.
    torch.solve / triangular_solve / cholesky_solve (opposed to torch.linalg.solve) do not allow
    1D tensors (vectors) as the right-hand-side.
    Once torch.solve / triangular_solve / cholesky_solve and its testing are removed,
    'vector_rhs_allowed' may be removed here as well.
    """
    from torch.testing._internal.common_utils import random_fullrank_matrix_distinct_singular_value

    batches = [(), (0, ), (2, )]
    ns = [5, 0]
    if vector_rhs_allowed:
        nrhs = [(), (1,), (3,)]
    else:
        nrhs = [(1,), (3,)]
    out = []
    for n, batch, rhs in product(ns, batches, nrhs):
        a = random_fullrank_matrix_distinct_singular_value(n, *batch, dtype=dtype, device=device)
        a.requires_grad = requires_grad
        b = torch.randn(*batch, n, *rhs, dtype=dtype, device=device)
        b.requires_grad = requires_grad
        out.append(SampleInput(a, args=(b,)))
    return out


def sample_inputs_legacy_solve(op_info, device, dtype, requires_grad=False, **kwargs):
    """
    This function generates always solvable input for legacy solve functions
    (the ones that are not in torch.linalg module).
    The difference from sample_inputs_linalg_solve is that here the right-hand-side of A x = b equation
    should have b.ndim >= 2, vectors are not allowed.
    Also the arguments order is swapped.
    """
    out = sample_inputs_linalg_solve(
        op_info, device, dtype, requires_grad=requires_grad, vector_rhs_allowed=False
    )

    # Reverses tensor order
    for sample in out:
        sample.input, sample.args = sample.args[0], (sample.input,)

    return out


def sample_inputs_lu(op_info, device, dtype, requires_grad=False, **kwargs):
    # not needed once OpInfo tests support Iterables
    def generate_samples():
        batch_shapes = ((), (3,), (3, 3))
        for batch_shape, get_infos in product(batch_shapes, (True, False)):
            shape = batch_shape + (S, S)
            input = make_tensor(shape, device, dtype, requires_grad=requires_grad, low=None, high=None)
            yield SampleInput(input, args=(True, get_infos))

    return list(generate_samples())


def sample_inputs_lu_unpack(op_info, device, dtype, requires_grad=False, **kwargs):
    # not needed once OpInfo tests support Iterables
    def generate_samples():
        for lu_sample in sample_inputs_lu(op_info, device, dtype, requires_grad, **kwargs):
            lu_data, pivots = lu_sample.input.lu()
            yield SampleInput(lu_data, args=(pivots,))

            # generate rectangular inputs
            lu_data_shape = lu_data.shape
            batch_shape = lu_data_shape[:-2]
            n = lu_data_shape[-2]

            for shape_inc in ((1, 0), (0, 1)):
                lu_data, pivots = make_tensor(
                    batch_shape + (n + shape_inc[0], n + shape_inc[1]),
                    device, dtype,
                    requires_grad=False,
                    low=None, high=None
                ).lu()
                lu_data.requires_grad_(requires_grad)
                yield SampleInput(lu_data, args=(pivots,))

    return list(generate_samples())


def sample_inputs_roll(op_info, device, dtype, requires_grad=False, **kwargs):
    make_arg = partial(make_tensor, device=device, dtype=dtype, requires_grad=requires_grad)

    args = ((0, 0), (1, 2), (0, 2), (2, 0), (-1, 0), (10000, 1), (2,), ((1, 2, -1), (0, 1, 2)))

    def generator():
        for arg in args:
            yield SampleInput(make_arg((S, S, S)), args=arg)

    return list(generator())


def sample_inputs_rot90(op_info, device, dtype, requires_grad=False, **kwargs):
    make_arg = partial(make_tensor, device=device, dtype=dtype, requires_grad=requires_grad)

    args = ((1, (0, 1),),
            (1, (1, 2),),
            (1, (1, -1),),
            ())

    def generator():
        for arg in args:
            yield SampleInput(make_arg((S, S, S)), args=arg)

    return list(generator())


def sample_inputs_std_var(op_info, device, dtype, requires_grad, **kwargs):
    tensor_nd = make_tensor((S, S, S), device=device, dtype=dtype,
                            low=None, high=None, requires_grad=requires_grad)
    tensor_1d = make_tensor((S,), device=device, dtype=dtype,
                            low=None, high=None, requires_grad=requires_grad)

    return [
        SampleInput(tensor_nd),
        SampleInput(tensor_nd, kwargs=dict(dim=1)),
        SampleInput(tensor_nd, kwargs=dict(dim=1, unbiased=True, keepdim=True)),
        SampleInput(tensor_1d, kwargs=dict(dim=0, unbiased=True, keepdim=True)),
        SampleInput(tensor_1d, kwargs=dict(dim=0, unbiased=False, keepdim=False)),

        SampleInput(tensor_nd, kwargs=dict(dim=(1,), correction=S // 2)),
        SampleInput(tensor_nd, kwargs=dict(dim=None, correction=0, keepdim=True)),
    ]


def _sample_inputs_svd(op_info, device, dtype, requires_grad=False, is_linalg_svd=False):
    """
    This function generates input for torch.svd with distinct singular values so that autograd is always stable.
    Matrices of different size:
        square matrix - S x S size
        tall marix - S x (S-2)
        wide matrix - (S-2) x S
    and batched variants of above are generated.
    Each SampleInput has a function 'output_process_fn_grad' attached to it that is applied on the output of torch.svd
    It is needed for autograd checks, because backward of svd doesn't work for an arbitrary loss function.
    """
    from torch.testing._internal.common_utils import random_fullrank_matrix_distinct_singular_value

    # svd and linalg.svd returns V and V.conj().T, respectively. So we need to slice
    # along different dimensions when needed (this is used by
    # test_cases2:wide_all and wide_all_batched below)
    if is_linalg_svd:
        def slice_V(v):
            return v[..., :(S - 2), :]

        def uv_loss(usv):
            u00 = usv[0][0, 0]
            v00_conj = usv[2][0, 0]
            return u00 * v00_conj
    else:
        def slice_V(v):
            return v[..., :, :(S - 2)]

        def uv_loss(usv):
            u00 = usv[0][0, 0]
            v00_conj = usv[2][0, 0].conj()
            return u00 * v00_conj

    test_cases1 = (  # some=True (default)
        # loss functions for complex-valued svd have to be "gauge invariant",
        # i.e. loss functions shouldn't change when sigh of the singular vectors change.
        # the simplest choice to satisfy this requirement is to apply 'abs'.
        (random_fullrank_matrix_distinct_singular_value(S, dtype=dtype).to(device),
            lambda usv: usv[1]),  # 'check_grad_s'
        (random_fullrank_matrix_distinct_singular_value(S, dtype=dtype).to(device),
            lambda usv: abs(usv[0])),  # 'check_grad_u'
        (random_fullrank_matrix_distinct_singular_value(S, dtype=dtype).to(device),
            lambda usv: abs(usv[2])),  # 'check_grad_v'
        # this test is important as it checks the additional term that is non-zero only for complex-valued inputs
        # and when the loss function depends both on 'u' and 'v'
        (random_fullrank_matrix_distinct_singular_value(S, dtype=dtype).to(device),
            uv_loss),  # 'check_grad_uv'
        (random_fullrank_matrix_distinct_singular_value(S, dtype=dtype).to(device)[:(S - 2)],
            lambda usv: (abs(usv[0]), usv[1], abs(usv[2][..., :, :(S - 2)]))),  # 'wide'
        (random_fullrank_matrix_distinct_singular_value(S, dtype=dtype).to(device)[:, :(S - 2)],
            lambda usv: (abs(usv[0]), usv[1], abs(usv[2]))),  # 'tall'
        (random_fullrank_matrix_distinct_singular_value(S, 2, dtype=dtype).to(device),
            lambda usv: (abs(usv[0]), usv[1], abs(usv[2]))),  # 'batched'
        (random_fullrank_matrix_distinct_singular_value(S, 2, dtype=dtype).to(device)[..., :(S - 2), :],
            lambda usv: (abs(usv[0]), usv[1], abs(usv[2]))),  # 'wide_batched'
        (random_fullrank_matrix_distinct_singular_value(S, 2, dtype=dtype).to(device)[..., :, :(S - 2)],
            lambda usv: (abs(usv[0]), usv[1], abs(usv[2]))),  # 'tall_batched'
    )
    test_cases2 = (  # some=False
        (random_fullrank_matrix_distinct_singular_value(S, dtype=dtype).to(device)[:(S - 2)],
            lambda usv: (abs(usv[0]), usv[1], abs(slice_V(usv[2])))),  # 'wide_all'
        (random_fullrank_matrix_distinct_singular_value(S, dtype=dtype).to(device)[:, :(S - 2)],
            lambda usv: (abs(usv[0][:, :(S - 2)]), usv[1], abs(usv[2]))),  # 'tall_all'
        (random_fullrank_matrix_distinct_singular_value(S, 2, dtype=dtype).to(device)[..., :(S - 2), :],
            lambda usv: (abs(usv[0]), usv[1], abs(slice_V(usv[2])))),  # 'wide_all_batched'
        (random_fullrank_matrix_distinct_singular_value(S, 2, dtype=dtype).to(device)[..., :, :(S - 2)],
            lambda usv: (abs(usv[0][..., :, :(S - 2)]), usv[1], abs(usv[2]))),  # 'tall_all_batched'
    )

    out = []
    for a, out_fn in test_cases1:
        a.requires_grad = requires_grad
        if is_linalg_svd:
            kwargs = {'full_matrices': False}
        else:
            kwargs = {'some': True}
        out.append(SampleInput(a, kwargs=kwargs, output_process_fn_grad=out_fn))

    for a, out_fn in test_cases2:
        a.requires_grad = requires_grad
        if is_linalg_svd:
            kwargs = {'full_matrices': True}
        else:
            kwargs = {'some': False}
        out.append(SampleInput(a, kwargs=kwargs, output_process_fn_grad=out_fn))

    return out


def sample_inputs_permute(op_info, device, dtype, requires_grad, **kwargs):
    make_arg = partial(make_tensor, device=device, dtype=dtype, requires_grad=requires_grad)

    cases = [((1, 2, 3, 4), (0, 2, 3, 1)),
             ((1, 2, 3, 4), (0, -2, -1, 1)),
             ((), ()),
             ((1, 2, 3, 4), (2, 1, 3, 0))]

    def generator():
        for shape, args in cases:
            yield SampleInput(make_arg(shape), args=(args,))

    return list(generator())


# Based on erstwhile method_tests tests & some tensor_op_tests for pow
def sample_inputs_pow(op_info, device, dtype, requires_grad, **kwargs):
    samples = []

    if dtype in [torch.float16, torch.bfloat16, torch.float32, torch.float64]:
        test_cases = (
            ((2, 2), 0, 5, 1e-3, requires_grad, (2, 2), 0, 1, 0.1, requires_grad, False),
            ((2, 2), 0, 5, 1e-3, requires_grad, (1,), 0, 1, 0.1, requires_grad, False),
            ((), 1e-3, 1e-3 + 1, 0, True, (), 0.1, 1.1, 0, False, False),
            ((2, 2), 0, 5, 1e-3, requires_grad, (), 0.1, 1.1, 1, False, False),
        )
        tests_require_resizing = (
            ((1,), 0, 5, 1e-3, requires_grad, (2, 2), 0, 1, 0.1, requires_grad, True),
            ((2, 1, 2), 0, 5, 1e-3, requires_grad, (1, 2, 1), 0, 1, 0.1, requires_grad, True),
            ((), 1e-3, 1e-3 + 1, 0, True, (1, S, 1), 0, 1, 0.1, requires_grad, True),
        )
        cases = test_cases + tests_require_resizing
        samples = list(SampleInput(make_tensor(shape_b, low=low_b, high=high_b,
                                               requires_grad=b_grad, device=device,
                                               dtype=dtype) + additive_b,
                                   args=(make_tensor(shape_e, low=low_e, high=high_e,
                                                     requires_grad=e_grad, device=device,
                                                     dtype=dtype) + additive_e,),
                                   broadcasts_input=broadcasts_input)
                       for shape_b, low_b, high_b, additive_b, b_grad, shape_e, low_e,
                       high_e, additive_e, e_grad, broadcasts_input in cases)
        tensor_scalar_inputs = (
            ((2, 2), 0, 5, 1e-3, requires_grad, (3.14,)),
            ((), 1e-3, 1e-3 + 1, 0, True, (3.14,))
        )
        more_samples = list(SampleInput(make_tensor(shape, dtype=dtype, device=device,
                                                    high=high, low=low,
                                                    requires_grad=b_grad) + additive,
                                        args=exp)
                            for shape, low, high, additive, b_grad, exp in tensor_scalar_inputs)
        samples = [*samples, *more_samples]
    elif dtype in [torch.complex64, torch.complex128]:
        args_tuple = (
            ((2, 2), 0, 5, requires_grad, (3.14,)),
            ((), 0, 1, True, (3.14,)),
            ((), 0, 1, True, (3.14j,))
        )
        samples = list(SampleInput(make_tensor(shape, dtype=dtype, device=device,
                                               high=high, low=low,
                                               requires_grad=b_grad) + 1e-3 * (1 + 1j),
                                   args=arg)
                       for shape, low, high, b_grad, arg in args_tuple)
    elif dtype == torch.bool:
        arg_tuple = (0, 1, 1., 2.3)
        samples = list(SampleInput(make_tensor((2, 2), device=device, dtype=dtype,
                                               requires_grad=requires_grad),
                                   args=(arg,))
                       for arg in arg_tuple)
        dtypes_list = [torch.float64, torch.float32, torch.int64, torch.int32]
        more_samples = list(SampleInput(make_tensor((2, 2), device, dtype=torch.bool,
                                                    requires_grad=requires_grad),
                                        args=(make_tensor((2, 2), device, dtype=dtype,
                                                          requires_grad=requires_grad),))
                            for dtype in dtypes_list)
        samples = [*samples, *more_samples]
        samples.append(SampleInput(make_tensor((2, 2, 2), device, dtype=torch.bool,
                                               requires_grad=requires_grad),
                                   args=(make_tensor((2, 1), device, dtype=torch.float64,
                                                     requires_grad=requires_grad),)))
    else:
        exp_tuple = (1, 2, 3)
        samples = list(SampleInput(make_tensor((2, 2), device, dtype,
                                               requires_grad=requires_grad),
                                   args=(arg,))
                       for arg in exp_tuple)
        samples.append(SampleInput(make_tensor((2, 2), device, dtype,
                                               requires_grad=requires_grad),
                                   args=(make_tensor((2, 2), device, dtype,
                                                     requires_grad=requires_grad),)))
    return tuple(samples)

def sample_inputs_svd(op_info, device, dtype, requires_grad=False, **kwargs):
    return _sample_inputs_svd(op_info, device, dtype, requires_grad, is_linalg_svd=False)

def sample_inputs_linalg_svd(op_info, device, dtype, requires_grad=False, **kwargs):
    return _sample_inputs_svd(op_info, device, dtype, requires_grad, is_linalg_svd=True)

def sample_inputs_linalg_svdvals(op_info, device, dtype, requires_grad=False, **kwargs):
    batches = [(), (0, ), (2, ), (1, 1)]
    ns = [5, 2, 0]
    samples = []
    for batch, (m, n) in product(batches, product(ns, ns)):
        a = make_tensor((*batch, m, n), device, dtype, low=None, high=None, requires_grad=requires_grad)
        samples.append(SampleInput(a))
    return samples

def sample_inputs_hardshrink_hardtanh(op_info, device, dtype, requires_grad=False, **kwargs):
    N = 10
    tensors = [SampleInput(make_tensor((N, N), device=device, dtype=dtype,
               requires_grad=requires_grad)) for _ in range(1, N)]
    return tensors

def sample_inputs_eig(op_info, device, dtype, requires_grad=False, **kwargs):
    eigvecs = make_tensor((S, S), device=device, dtype=dtype,
                          low=None, high=None)
    eigvals = make_tensor((S,), device=device, dtype=dtype,
                          low=None, high=None)
    # we produce only diagonazible inputs which do not have
    # complex eigenvalues for real inputs, as there is no
    # backward implementation for real inputs with complex
    # eigenvalues yet.
    input = (eigvecs * eigvals.unsqueeze(-2)) @ eigvecs.inverse()
    input.requires_grad_(requires_grad)

    def process_output(eigpair):
        eigvals, eigvecs = eigpair
        if dtype.is_complex:
            # eig produces eigenvectors which are normalized to 1 norm.
            # Note that if v is an eigenvector, so is v * e^{i \phi},
            # and |v| = |v * e^{i \phi}| = 1.
            # This, however, makes the eigenvector backward computation process
            # rather unstable unless the objective function is gauge-invariant,
            # that is if f(z) == f(|z|), for example.
            # Hence for complex inputs we ignore the phases and return only
            # the absolute values.
            return eigvals, eigvecs.abs()
        else:
            return eigvals, eigvecs

    return [
        SampleInput(
            input,
            kwargs=dict(eigenvectors=True),
            output_process_fn_grad=process_output
        ),
    ]


def sample_inputs_einsum(op_info, device, dtype, requires_grad=False, **kwargs):
    x = make_tensor((3,), device, dtype, requires_grad=requires_grad)
    y = make_tensor((4,), device, dtype, requires_grad=requires_grad)
    A = make_tensor((2, 3,), device, dtype, requires_grad=requires_grad, noncontiguous=True)
    B = make_tensor((1, 3,), device, dtype, requires_grad=requires_grad)
    C = make_tensor((1, 2, 3,), device, dtype, requires_grad=requires_grad)
    D = make_tensor((1, 3, 4,), device, dtype, requires_grad=requires_grad, noncontiguous=True)
    E = make_tensor((4, 4,), device, dtype, requires_grad=requires_grad)
    H = make_tensor((3, 3,), device, dtype, requires_grad=requires_grad, noncontiguous=True)
    I = make_tensor((1, 3, 1,), device, dtype, requires_grad=requires_grad)

    inputs = []

    # Vector operations
    inputs.append(SampleInput([x], args=('i->',)))                      # sum
    inputs.append(SampleInput([x, y], args=('i,j->ij',)))               # outer

    # Matrix operations
    inputs.append(SampleInput([A], args=("ij->i",)))                    # col sum
    inputs.append(SampleInput([A, B], args=("ij,kj->ik",)))             # matmul
    inputs.append(SampleInput([A, E], args=("ij,Ab->ijAb",)))           # matrix outer product

    # Tensor operations
    inputs.append(SampleInput([C, D], args=("aij,ajk->aik",)))          # batch matmul
    inputs.append(SampleInput([D, E], args=("aij,jk->aik",)))           # tensor matrix contraction
    inputs.append(SampleInput([C, B], args=("ijk,ik->j",)))             # non contiguous

    # Test diagonals
    inputs.append(SampleInput([I], args=('iji->j',)))                   # non-contiguous trace

    # Test ellipsis
    inputs.append(SampleInput([H], args=("i...->...",)))
    inputs.append(SampleInput([C, x], args=('...ik, ...j -> ij',)))

    return inputs


def sample_inputs_linalg_qr(op_info, device, dtype, requires_grad=False, **kwargs):
    """
    This function generates input for torch.linalg.qr
    The input is generated as the itertools.product of 'batches' and 'ns'.
    """
    batches = [(), (0,), (2, ), (1, 1)]
    ns = [5, 2, 0]
    out = []
    for batch, (m, n) in product(batches, product(ns, ns)):
        a = torch.randn(*batch, m, n, dtype=dtype, device=device, requires_grad=requires_grad)
        out.append(SampleInput(a))
    return out

def sample_inputs_geqrf(op_info, device, dtype, requires_grad=False):
    batches = [(), (0, ), (2, ), (1, 1)]
    ns = [5, 2, 0]
    samples = []
    for batch, (m, n) in product(batches, product(ns, ns)):
        # TODO: CUDA path doesn't work with batched or empty inputs
        if torch.device(device).type == 'cuda' and (batch != () or m == 0 or n == 0):
            continue
        a = make_tensor((*batch, m, n), device, dtype, low=None, high=None, requires_grad=requires_grad)
        samples.append(SampleInput(a))
    return samples

def sample_inputs_flip(op_info, device, dtype, requires_grad, **kwargs):
    tensors = (
        make_tensor((S, M, S), device, dtype, low=None, high=None, requires_grad=requires_grad),
        make_tensor((S, 0, M), device, dtype, low=None, high=None, requires_grad=requires_grad)
    )

    dims = ((0, 1, 2), (0,), (0, 2), (-1,), ())

    samples = [SampleInput(tensor, kwargs={'dims': dim}) for tensor, dim in product(tensors, dims)]

    return samples

def sample_inputs_fliplr_flipud(op_info, device, dtype, requires_grad, **kwargs):
    tensors = (
        make_tensor((S, M, S), device, dtype, low=None, high=None, requires_grad=requires_grad),
        make_tensor((S, 0, M), device, dtype, low=None, high=None, requires_grad=requires_grad)
    )
    return [SampleInput(tensor) for tensor in tensors]

def sample_inputs_fmod_remainder(op_info, device, dtype, requires_grad, *, autodiffed=False, **kwargs):
    make_arg = partial(make_tensor, dtype=dtype, device=device, requires_grad=requires_grad)

    if autodiffed:
        samples = (  # type: ignore[assignment]
            ((S, S, S), 1.5, False),
            ((), 1.5, False),
        )
    else:
        cases = (  # type: ignore[assignment]
            ((S, S, S), (), False),
            ((S, S, S), (S, S, S), False),
            ((S, S, S), (S,), False),
        )

        # Sample inputs with scalars as torch tensors
        cases_with_tensor_scalar = (  # type: ignore[assignment]
            ((), torch.tensor(1, dtype=dtype, device=device, requires_grad=False), False),
        )

        # Sample inputs with broadcasting
        cases_with_broadcasting = (  # type: ignore[assignment]
            ((S,), (S, S, S), True),
            ((S, 1, S), (S, S, S), True),
            ((), (S, S, S), True),
        )

        samples = cases + cases_with_tensor_scalar + cases_with_broadcasting  # type: ignore[assignment]

    def generator():
        for shape, arg_other, broadcasts_input in samples:
            if isinstance(arg_other, tuple):
                arg = make_arg(arg_other, requires_grad=False, exclude_zero=True)
            else:
                # shape_other is scalar or torch.tensor
                arg = arg_other
            yield(SampleInput(make_arg(shape), args=(arg,), broadcasts_input=broadcasts_input))

    return list(generator())

# TODO: clamp shares tensors among its sample inputs --- we should prohibit this!
def sample_inputs_clamp(op_info, device, dtype, requires_grad, **kwargs):
    x = make_tensor((S, M, S), device, dtype, low=None, high=None, requires_grad=requires_grad)
    lb = make_tensor((S, M, S), device, dtype, low=None, high=None, requires_grad=requires_grad)
    ub = make_tensor((S, M, S), device, dtype, low=None, high=None, requires_grad=requires_grad)

    def detach(tensor):
        return tensor.clone().detach_().requires_grad_(requires_grad)

    return [
        SampleInput(detach(x), args=(lb, ub)),
        SampleInput(detach(x), args=(detach(lb[0]), detach(ub[0]))),
        SampleInput(detach(x), args=(detach(lb[:, :1]),)),
    ]

def sample_inputs_clamp_scalar(op_info, device, dtype, requires_grad):
    tensors = (
        make_tensor((2, 3, 2), device, dtype, low=None, high=None, requires_grad=requires_grad),
        make_tensor((2, 0, 3), device, dtype, low=None, high=None, requires_grad=requires_grad),
    )
    if dtype is torch.uint8:
        min_max_vals = ((2, 5), (3, 7))
    else:
        min_max_vals = ((0, 1), (-1, 1))
    output = [SampleInput(tensor, args=vals) for tensor, vals in product(tensors, min_max_vals)]
    output += [SampleInput(tensors[0], args=(0.5, None)), SampleInput(tensors[0], args=(None, 0.5))]
    empty_tensor = make_tensor((), device=device, dtype=dtype, low=None, high=None, requires_grad=requires_grad)
    output += [SampleInput(empty_tensor, args=(0.0, 1.0)), ]
    return output

def sample_kwargs_clamp_scalar(device, dtype, input):
    if dtype is torch.uint8:
        min_val, max_val = (random.randint(1, 3), random.randint(4, 8))
    elif dtype.is_floating_point:
        min_val, max_val = (random.uniform(-8, 0), random.uniform(1, 8))  # type: ignore[assignment]
    else:
        min_val, max_val = (random.randint(-8, 0), random.randint(1, 8))
    return {'min': min_val, 'max': max_val}, {'a_min': min_val, 'a_max': max_val}

def sample_inputs_cumprod(op_info, device, dtype, requires_grad, **kwargs):
    def make_arg(shape):
        # shrink values to be in the interval [-1, +1] for better precision in gradgradcheck
        return make_tensor(shape, device, dtype, low=-1, high=+1, requires_grad=requires_grad)

    def prod_zeros(dim_select):
        assert len(dim_select) == 2
        result = make_arg(3 * (S,))
        with torch.no_grad():
            result.narrow(dim_select[0], 0, 1).narrow(dim_select[1], 1, 1).zero_()
            result.narrow(dim_select[0], 2, 1).narrow(dim_select[1], 3, 1).zero_()
            result.narrow(dim_select[0], 4, 1).narrow(dim_select[1], 3, 1).zero_()
        return result

    # will not be needed once OpInfo tests suport Iterables
    def sample_generator():
        for dim in range(3):
            yield SampleInput(make_arg((S, S, S)), args=(dim,))
        # Scalar tensors and empty tensor
        for size in [(), (1,), (0,)]:
            yield SampleInput(make_arg(size), args=(0,))

        yield SampleInput(prod_zeros([0, 1]), args=(1,))
        yield SampleInput(prod_zeros([0, 2]), args=(1,))
        yield SampleInput(prod_zeros([1, 2]), args=(1,))

        # test dtype kwarg
        yield SampleInput(prod_zeros([1, 2]), args=(1,), kwargs={'dtype': dtype})

    return list(sample_generator())

def sample_inputs_view_as_complex(op_info, device, dtype, requires_grad, **kwargs):
    return [SampleInput(make_tensor((S, 2), device, dtype, requires_grad=requires_grad),)]

def sample_inputs_view_as_real(op_info, device, dtype, requires_grad, **kwargs):
    tensors = (
        make_tensor((S, S), device, dtype, requires_grad=requires_grad),
        make_tensor((), device, dtype, requires_grad=requires_grad)
    )
    return [SampleInput(tensor) for tensor in tensors]

def sample_inputs_copysign(op_info, device, dtype, requires_grad, **kwargs):
    def _make_tensor(*shape, low=None, high=None):
        return make_tensor(shape, device, dtype, low=low, high=high, requires_grad=requires_grad)

    cases = [
        # no broadcast
        ((S, S, S), (S, S, S), False),
        # broadcast rhs
        ((S, S, S), (S, S), False),

        # scalar
        ((S, S), 3.14, False),
        # scalar positive zero
        ((S, S), 0.0, False),
        # scalar negative zero
        ((S, S), -0.0, False),
    ]

    # broadcast lhs
    cases.append(((S, S), (S, S, S), True))
    # broadcast all
    cases.append(((S, 1, S), (M, S), True))

    def generator():
        for input_shape, arg_val, broadcasts_input in cases:
            if isinstance(arg_val, tuple):
                arg = _make_tensor(*arg_val)
            else:
                # arg_val is scalar
                arg = arg_val

            yield SampleInput(_make_tensor(*input_shape), args=(arg, ), broadcasts_input=broadcasts_input)

    return list(generator())

def sample_inputs_prod(op_info, device, dtype, requires_grad):
    def make_arg(shape):
        # shrink values to be in the interval [-1, +1] for better precision in gradgradcheck
        return make_tensor(shape, device, dtype, low=-1, high=+1, requires_grad=requires_grad)

    def prod_single_zero():
        result = make_arg(2 * (S,))
        with torch.no_grad():
            result[0, 1] = 0
        return result

    # will not be needed once OpInfo tests support Iterables
    def sample_generator():
        for sample in sample_inputs_cumprod(op_info, device, dtype, requires_grad):
            yield SampleInput(sample.input)  # only Tensor, ignore other inputs
            yield sample
            sample.kwargs['keepdim'] = True
            yield sample
        yield SampleInput(prod_single_zero())
        yield SampleInput(make_arg((3, 3, 3)), args=(1,))
        yield SampleInput(make_arg((3, 3, 3)), args=(1,), kwargs={'keepdim': True})

        # test zero scalar tensor
        zero = make_arg(())
        with torch.no_grad():
            zero.zero_()
        yield SampleInput(zero)
        yield SampleInput(zero, args=(0,))
        yield SampleInput(zero, args=(0,), kwargs={'keepdim': True})

    return list(sample_generator())

def sample_inputs_diag(op_info, device, dtype, requires_grad, **kwargs):
    vec_sample = SampleInput(make_tensor((M, ), device, dtype, low=None, high=None, requires_grad=requires_grad))

    tensors = (
        make_tensor((M, M), device, dtype, low=None, high=None, requires_grad=requires_grad),
        make_tensor((3, 5), device, dtype, low=None, high=None, requires_grad=requires_grad),
        make_tensor((5, 3), device, dtype, low=None, high=None, requires_grad=requires_grad),
    )

    args = ((), (2,), (-2,), (1,), (2,))

    samples = []
    for tensor, arg in product(tensors, args):
        samples.append(SampleInput(tensor, args=arg))

    return samples + [vec_sample]

def sample_inputs_diagonal_diag_embed(op_info, device, dtype, requires_grad, **kwargs):
    make_arg = partial(make_tensor, dtype=dtype, device=device, requires_grad=requires_grad)

    # Shapes for 2D Tensors
    shapes_2d = ((M, M), (3, 5), (5, 3))

    # Shapes for 3D Tensors
    shapes_3d = ((M, M, M),)

    args_2d = ((), (2,), (-2,), (1,))
    args_3d = ((1, 1, 2), (2, 0, 1), (-2, 0, 1))

    def generator():
        for shape, arg in chain(product(shapes_2d, args_2d), product(shapes_3d, args_3d)):
            yield SampleInput(make_arg(shape), args=arg)

    return list(generator())

def sample_inputs_logit(op_info, device, dtype, requires_grad, **kwargs):
    low, high = op_info.domain

    # Note: Operator is very sensitive at points near the
    # start and end of domain and leads to NaN for float16
    # if domain_eps is 1e-5.
    domain_eps = op_info._domain_eps if dtype != torch.float16 else 3e-2

    low = low + domain_eps
    high = high - domain_eps

    samples = (
        SampleInput(make_tensor((S, S, S), device, dtype, low=low, high=high, requires_grad=requires_grad)),
        SampleInput(make_tensor((S, S, S), device, dtype, low=low,
                                high=high, requires_grad=requires_grad), args=(0.2,)),
        SampleInput(make_tensor((), device, dtype, low=low, high=high, requires_grad=requires_grad)),
        SampleInput(make_tensor((), device, dtype, low=low,
                                high=high, requires_grad=requires_grad), args=(0.2,)),
    )

    return samples

def sample_inputs_floor_divide(op_info, device, dtype, requires_grad, **kwargs):
    lhs = make_tensor((S, S, S), device, dtype, low=None, high=None, requires_grad=requires_grad)
    rhs = make_tensor((S, S, S), device, dtype, low=None, high=None, requires_grad=requires_grad)
    # Avoid integer divide by 0
    if not (dtype.is_floating_point or dtype.is_complex):
        rhs[rhs == 0] = 1

    return [
        SampleInput(lhs, args=(rhs,)),
        SampleInput(lhs, args=(rhs[0],)),
        SampleInput(lhs, args=(3.14,)),
    ]


def sample_inputs_masked_scatter(op_info, device, dtype, requires_grad, **kwargs):
    make_arg = partial(make_tensor, device=device, dtype=dtype, requires_grad=requires_grad)

    def samples_generator():
        yield SampleInput(make_arg((S, S)), args=(torch.randn(S, S, device=device) > 0, make_arg((S, S))))
        yield SampleInput(make_arg((S, S)), args=(torch.randn((S,), device=device) > 0, make_arg((S, S))))
        yield SampleInput(make_arg((S, S)), args=(bernoulli_scalar().to(device), make_arg((S, S))))
        yield SampleInput(make_arg((S,)),
                          args=(torch.randn(S, S, device=device) > 0, make_arg((S, S))),
                          broadcasts_input=True)

    samples = tuple(samples_generator())
    return samples


def sample_inputs_masked_fill(op_info, device, dtype, requires_grad, **kwargs):
    make_arg = partial(make_tensor, device=device, dtype=dtype, requires_grad=requires_grad)

    def sample_generator():
        yield SampleInput(make_arg((S, S)), args=(torch.randn(S, S, device=device) > 0, 10))
        yield SampleInput(make_arg((S, S)), args=(torch.randn(S, S, device=device) > 0, make_arg(())))
        yield SampleInput(make_arg((S, S)), args=(torch.randn(S, device=device) > 0, 10))
        yield SampleInput(make_arg(()), args=(torch.randn((), device=device) > 0, 10))
        yield SampleInput(make_arg(()), args=(torch.randn((), device=device) > 0, make_arg(())))
        yield SampleInput(make_arg((S, S)), args=(torch.randn((), device=device) > 0, 10))

        yield SampleInput(make_arg((S,)),
                          args=(torch.randn(S, S, device=device) > 0, make_arg(())),
                          broadcasts_input=True)
        yield SampleInput(make_arg((S,)),
                          args=(torch.randn(S, S, device=device) > 0, 10),
                          broadcasts_input=True)

    samples = tuple(sample_generator())
    return samples

def sample_inputs_masked_select(op_info, device, dtype, requires_grad, **kwargs):
    samples = (
        SampleInput(make_tensor((M, M), device, dtype, low=None, high=None, requires_grad=requires_grad),
                    args=(torch.randn(M, M, device=device) > 0,)),

        SampleInput(make_tensor((M, M), device, dtype, low=None, high=None, requires_grad=requires_grad),
                    args=(torch.randn((M,), device=device) > 0,)),

        SampleInput(make_tensor((M,), device, dtype, low=None, high=None, requires_grad=requires_grad),
                    args=(torch.randn((M, M), device=device) > 0,)),

        SampleInput(make_tensor((M, 1, M), device, dtype, low=None, high=None, requires_grad=requires_grad),
                    args=(torch.randn((M, M), device=device) > 0,)),

        SampleInput(make_tensor((), device, dtype, low=None, high=None, requires_grad=requires_grad),
                    args=(torch.tensor(1, device=device, dtype=torch.bool),)),

        SampleInput(make_tensor((M, M), device, dtype, low=None, high=None, requires_grad=requires_grad),
                    args=(torch.tensor(1, device=device, dtype=torch.bool),)),

        SampleInput(make_tensor((), device, dtype, low=None, high=None, requires_grad=requires_grad),
                    args=(torch.randn((M, M), device=device) > 0,)),
    )

    return samples

def sample_inputs_matrix_exp(op_info, device, dtype, requires_grad, **kwargs):
    samples = (
        SampleInput(make_tensor((S, S), device, dtype, requires_grad=requires_grad)),
        SampleInput(make_tensor((S, S, S), device, dtype, requires_grad=requires_grad)),
    )

    return samples

def sample_inputs_matmul(op_info, device, dtype, requires_grad):
    test_cases = (((L,), (L,)),
                  ((S, M), (M,)),
                  ((M,), (M, S)),
                  ((S, M), (M, S)),
                  ((S, S, M), (M,)),
                  ((S, S, M), (M, S)),
                  ((M,), (S, M, S)),
                  ((S, M), (S, M, S)),
                  ((S, S, M, M), (S, S, M, S)),
                  ((S, S, M, M), (M,)),
                  ((M,), (S, S, M, S)))
    sample_inputs = []
    for lhs_shape, rhs_shape in test_cases:
        lhs = make_tensor(lhs_shape, device, dtype, low=None, high=None, requires_grad=requires_grad)
        rhs = make_tensor(rhs_shape, device, dtype, low=None, high=None, requires_grad=requires_grad)
        if op_info.name == 'matmul':
            sample_inputs.append(SampleInput(lhs, args=(rhs,)))
        elif op_info.name == '__rmatmul__':
            sample_inputs.append(SampleInput(rhs, args=(lhs,)))
        else:
            raise RuntimeError("`op_info.name` must be 'matmul' or '__rmatmul__'")
    return tuple(sample_inputs)


def sample_inputs_polar(op_info, device, dtype, requires_grad, **kwargs):
    def _make_tensor_helper(shape, low=None, high=None):
        return make_tensor(shape, device, dtype, low=low, high=high, requires_grad=requires_grad)

    samples = (
        SampleInput(_make_tensor_helper((S, S), low=0), args=(_make_tensor_helper((S, S)),)),
        SampleInput(_make_tensor_helper((), low=0), args=(_make_tensor_helper(()),)),
    )

    return samples

def sample_inputs_complex(op_info, device, dtype, requires_grad, **kwargs):
    def _make_tensor_helper(shape):
        return make_tensor(shape, device, dtype, requires_grad=requires_grad)

    samples = (
        SampleInput(_make_tensor_helper((S, S)), args=(_make_tensor_helper((S, S)),)),
        SampleInput(_make_tensor_helper(()), args=(_make_tensor_helper(()),)),
    )

    return samples


def sample_inputs_polygamma(op_info, device, dtype, requires_grad, **kwargs):
    make_arg = partial(make_tensor, device=device, dtype=dtype, requires_grad=requires_grad)
    tensor_shapes = ((S, S), ())
    ns = (1, 2, 3, 4, 5)

    def generator():
        for shape, n in product(tensor_shapes, ns):
            yield SampleInput(make_arg(shape), args=(n,))

    return list(generator())


def sample_inputs_mvlgamma(op_info, device, dtype, requires_grad, **kwargs):
    make_arg = partial(make_tensor, device=device, dtype=dtype, requires_grad=requires_grad)
    tensor_shapes = ((S, S), ())
    ns = (1, 2, 3, 4, 5)

    # Since the accepted lower bound for input
    # to mvlgamma depends on `p` argument,
    # the following function computes the lower bound
    # which we pass to `make_tensor`.
    def compute_min_val(p):
        return (p - 1.) / 2

    def generator():
        for shape, n in product(tensor_shapes, ns):
            min_val = compute_min_val(n)
            yield SampleInput(make_arg(shape, low=min_val), args=(n,))

    return list(generator())


# Since `mvlgamma` has multiple entries,
# there are multiple common skips for the additional
# entries. Following function is a helper to that end.
def skips_mvlgamma(skip_redundant=False):
    skips = (
        # outside domain values are hard error for mvlgamma op.
        SkipInfo('TestUnaryUfuncs', 'test_float_domains'),
    )
    if not skip_redundant:
        # Redundant tests
        skips = skips + (  # type: ignore[assignment]
            SkipInfo('TestGradients'),
            SkipInfo('TestOpInfo'),
            SkipInfo('TestCommon'),
        )
    return skips


# To test reference numerics against multiple values of argument `p`,
# we make multiple OpInfo entries with each entry corresponding to different value of p.
# We run the op tests from test_ops.py only for `p=1` to avoid redundancy in testing.
# Class `MvlGammaInfo` already contains the basic information related to the operator,
# it only takes arguments like `domain`, `skips` and `sample_kwargs`, which
# differ between the entries.
class MvlGammaInfo(UnaryUfuncInfo):
    def __init__(self, variant_test_name, domain, skips, sample_kwargs):
        super(MvlGammaInfo, self).__init__(
            'mvlgamma',
            ref=reference_mvlgamma if TEST_SCIPY else _NOTHING,
            variant_test_name=variant_test_name,
            domain=domain,
            decorators=(precisionOverride({torch.float16: 5e-2}),),
            dtypes=floating_types(),
            dtypesIfCUDA=floating_types_and(torch.half),
            sample_inputs_func=sample_inputs_mvlgamma,
            supports_out=False,
            skips=skips,
            sample_kwargs=sample_kwargs)


def sample_inputs_entr(op_info, device, dtype, requires_grad, **kwargs):
    low, _ = op_info.domain

    if requires_grad:
        low = 0 + op_info._domain_eps

    return (SampleInput(make_tensor((L,), device, dtype,
                                    low=low,
                                    requires_grad=requires_grad)),
            SampleInput(make_tensor((), device, dtype,
                                    low=low,
                                    requires_grad=requires_grad)))

# TODO: Consolidate `i0e` with sample_inputs_unary when `make_tensor`,
#       supports `exclude` argument.
#       For more context: https://github.com/pytorch/pytorch/pull/56352#discussion_r633277617
def sample_inputs_i0_i1(op_info, device, dtype, requires_grad, **kwargs):

    samples = (SampleInput(make_tensor((S,), device, dtype,
                                       requires_grad=requires_grad)),
               SampleInput(make_tensor((), device, dtype,
                                       requires_grad=requires_grad)))

    if requires_grad and op_info.op == torch.special.i0e:
        # NOTE: `i0e`'s first-order gradient is not continous
        # at `0`, hence we don't test `i0e` with any input being `0`.
        # TODO: Remove this when `make_tensor` supports excluding `0`.
        with torch.no_grad():
            for sample in samples:
                t = sample.input
                t[t == 0] = torch.finfo(dtype).eps  # type: ignore[index]
    elif requires_grad and op_info.op != torch.special.i0e:
        # Special Case for gradient
        # Sample with `0` in the input
        t = make_tensor((S,), device, dtype,
                        requires_grad=requires_grad)

        with torch.no_grad():
            t[0] = 0

        samples += (SampleInput(t),)  # type: ignore[assignment]

    return samples


def sample_inputs_rsub(op_info, device, dtype, requires_grad, variant='tensor', **kwargs):
    def _make_tensor_helper(shape, low=None, high=None):
        return make_tensor(shape, device, dtype, low=low, high=high, requires_grad=requires_grad)

    def _samples_with_alpha_helper(args, alphas, filter_fn=lambda arg_alpha: True):
        filtered_product = filter(filter_fn, product(args, alphas))  # type: ignore[var-annotated]
        return (SampleInput(input, args=(arg,), kwargs=dict(alpha=alpha))
                for (input, arg), alpha in filtered_product)

    int_alpha, float_alpha, complex_alpha = 2, 0.1, 1 + 0.6j

    if variant == 'tensor':
        samples = (
            SampleInput(_make_tensor_helper((S, S)), args=(_make_tensor_helper((S, S)),)),
            SampleInput(_make_tensor_helper((S, S)), args=(_make_tensor_helper((S,)),)),
            SampleInput(_make_tensor_helper((S,)), args=(_make_tensor_helper((S, S)),)),
            SampleInput(_make_tensor_helper(()), args=(_make_tensor_helper(()),)),
            SampleInput(_make_tensor_helper(()), args=(_make_tensor_helper((S,)),)),
            SampleInput(_make_tensor_helper((S,)), args=(_make_tensor_helper(()),)),
        )

        if dtype.is_complex:
            alphas = [int_alpha, float_alpha, complex_alpha]
        elif dtype.is_floating_point:
            alphas = [int_alpha, float_alpha]
        else:
            alphas = [int_alpha]

        args = ((_make_tensor_helper((S, S)), _make_tensor_helper((S, S))),
                (_make_tensor_helper((S, S)), _make_tensor_helper((S,))),
                (_make_tensor_helper(()), _make_tensor_helper(())))
        samples += tuple(_samples_with_alpha_helper(args, alphas))  # type: ignore[assignment]
    elif variant == 'scalar':
        # Scalar Other
        samples = (SampleInput(_make_tensor_helper((S, S)), args=(0.5,)),
                   SampleInput(_make_tensor_helper(()), args=(0.5,)),
                   SampleInput(_make_tensor_helper((S, S)), args=(1.5j,)),
                   SampleInput(_make_tensor_helper(()), args=(1.5j,)),
                   SampleInput(_make_tensor_helper((S, S)), args=(0.4 + 1.2j,)),
                   SampleInput(_make_tensor_helper(()), args=(1.2 + 1.76j,)))

        scalar_args = [(_make_tensor_helper((S, S)), 0.5), (_make_tensor_helper(()), 0.5),
                       (_make_tensor_helper((S, S)), 2.7j), (_make_tensor_helper(()), 2.7j),
                       (_make_tensor_helper((S, S)), 1 - 2.7j), (_make_tensor_helper(()), 1 + 2.7j)]

        alphas = [int_alpha, float_alpha, complex_alpha]

        def filter_fn(arg_alpha):
            arg, alpha = arg_alpha
            if isinstance(alpha, complex):
                if dtype.is_complex or isinstance(arg[1], complex):
                    return True
                else:
                    # complex alpha is valid only if either `self` or `other` is complex
                    return False

            # Non-Complex Alpha
            return True

        # Samples with alpha (scalar version) covers the following cases
        # self    | other   | alpha
        # -----------------------------------------
        # real    | real    | real (int and float)
        # real    | complex | real and complex
        # complex | real    | real and complex
        # complex | complex | real and complex
        #
        # It does not cover
        # real    | real    | complex
        # x = torch.randn(2, requires_grad=True, dtype=torch.float64)
        # torch.rsub(x, 1, alpha=1. + 1.6j)
        # RuntimeError: value cannot be converted to type double without overflow: (-1,-1.6)

        samples += tuple(_samples_with_alpha_helper(scalar_args, alphas, filter_fn=filter_fn))  # type: ignore[assignment]
    else:
        raise Exception("Invalid variant!")

    return samples

def sample_inputs_cumulative_ops(op_info, device, dtype, requires_grad, supports_dtype_kwargs=True, **kwargs):
    def _make_tensor_helper(shape, low=None, high=None):
        return make_tensor(shape, device, dtype, low=low, high=high, requires_grad=requires_grad)

    samples = [
        SampleInput(_make_tensor_helper((S, S, S)), args=(0,)),
        SampleInput(_make_tensor_helper((S, S, S)), args=(1,)),
        SampleInput(_make_tensor_helper(()), args=(0,)),
    ]

    if supports_dtype_kwargs:
        # NOTE: if `dtype` is not same as input, then inplace variants fail with
        # `provided dtype must match the dtype of self tensor in cumsum`
        samples.append(SampleInput(_make_tensor_helper((S, S, S)), args=(1,), kwargs={'dtype': dtype}))

    return samples


def sample_inputs_unfold(op_info, device, dtype, requires_grad, **kwargs):
    test_cases = (
        ((), (0, 1, 1)),
        ((S, S, S, S), (0, 3, 1)),
        ((S, S, S, S), (1, 3, 1)),
        ((S, S, S, S), (2, 3, 1)),
        ((S, S, S, S), (3, 3, 1)),
        ((S, S, S, S), (0, 3, 2)),
        ((S, S, S, S), (1, 3, 2)),
        ((S, S, S, S), (2, 3, 2)),
        ((S, S, S, S), (3, 3, 2)),
        ((S, S, S, S), (0, 4, 1)),
        ((S, S, S, S), (1, 4, 1)),
        ((S, S, S, S), (2, 4, 1)),
        ((S, S, S, S), (3, 4, 1)),
        ((M,), (0, 3, 1)),
        ((M,), (0, 3, 2)),
        ((M,), (0, 3, 3)),
        ((1000,), (0, 3, 11)),
        ((1000,), (0, 2, 27)),
        ((10, 10), (0, 1, 2)),
        ((10, 10), (1, 2, 3)),
        ((10, 10), (1, 2, 2)),
        ((S, S, S), (2, 3, 2)),
    )

    sample_inputs = []
    for shape, arguments in test_cases:
        sample_inputs += [SampleInput(make_tensor(shape, device, dtype,
                                      low=None, high=None,
                                      requires_grad=requires_grad),
                                      args=arguments)]
    return sample_inputs


def sample_inputs_atan2(op_info, device, dtype, requires_grad, **kwargs):
    make_arg = partial(make_tensor, device=device, dtype=dtype, requires_grad=requires_grad)
    cases = (
        ((S, S, S), (S, S, S), False),
        ((), (), False),
        ((S, S, S), (S,), False),
        ((S,), (S, S, S), True),
        ((S, 1, S), (S, S), True),
    )

    def generator():
        for x_shape, y_shape, broadcasts_input in cases:
            yield SampleInput(make_arg(x_shape), args=(make_arg(y_shape),),
                              broadcasts_input=broadcasts_input)

    return list(generator())


def sample_inputs_split(op_info, device, dtype, requires_grad, *, list_args=False, **kwargs):
    make_arg = partial(make_tensor, device=device, dtype=dtype, requires_grad=requires_grad)

    if list_args:
        cases = (  # type: ignore[assignment]
            ((S, S, S), ([int(S / 3), S - int(S / 3) * 2, int(S / 3)],)),
            ((S, S, S), ([int(S / 2), S - int(S / 2) * 2, int(S / 2)], 2),),
            ((S, S, S), ([int(S / 2), S - int(S / 2) * 2, int(S / 2)], -2),)
        )
    else:
        cases = (  # type: ignore[assignment]
            ((S, S, S), (2,)),
            ((S, S, S), (S, 1)),
        )

    def generator():
        for shape, args in cases:
            yield SampleInput(make_arg(shape), args=args)

    return list(generator())


def sample_inputs_split_with_sizes(op_info, device, dtype, requires_grad, **kwargs):
    make_arg = partial(make_tensor, device=device, dtype=dtype, requires_grad=requires_grad)

    cases = (((S, S, S), ([int(S / 3), S - int(S / 3) * 2, int(S / 3)],)),
             ((S, S, S), ([int(S / 3), S - int(S / 3), 0],)),
             ((S, S, S), ([int(S / 3), S - int(S / 3) * 2, int(S / 3)], 2)),
             ((S, S, S), ([int(S / 3), S - int(S / 3) * 2, int(S / 3)], -2)),
             )

    def generator():
        for shape, args in cases:
            yield SampleInput(make_arg(shape), args=args)

    return list(generator())


def sample_inputs_msort(op_info, device, dtype, requires_grad):
    def apply_grad(t):
        if dtype in floating_types_and(torch.float16, torch.bfloat16):
            t.requires_grad_(requires_grad)

    def large_1d_unique(dtype, device):
        res = torch.randperm(L * L * L, dtype=torch.int64, device=device)
        res = res.to(dtype)
        apply_grad(res)
        return res

    samples = []
    # Test case for large tensor.
    largesample = SampleInput(large_1d_unique(dtype, device))

    sample = SampleInput(make_tensor((S, M, S), device, dtype,
                                     low=None, high=None,
                                     requires_grad=requires_grad))

    return [largesample, sample]

def sample_inputs_lerp(op_info, device, dtype, requires_grad, **kwargs):
    make_arg = partial(make_tensor, dtype=dtype, device=device, requires_grad=requires_grad)

    samples = (
        # no broadcast
        SampleInput(make_arg((S, S)), args=(make_arg((S, S)), 0.4)),
        # broadcast rhs
        SampleInput(make_arg((S, S)), args=(make_arg((S,)), 0.4)),
        # scalar tensor
        SampleInput(make_arg(()), args=(make_arg(()), 0.4)),
        # broadcast rhs scalar-tensor
        SampleInput(make_arg((S, S)), args=(make_arg(()), 0.4)),
        # broadcast rhs with weight tensor
        SampleInput(make_arg((S, S)), args=(make_arg((S,)), make_arg((S, S)))),
        # broadcast rhs and weight tensor
        SampleInput(make_arg((S, S)), args=(make_arg((S, 1)), make_arg((S,)))),
        # broadcast_lhs
        SampleInput(make_arg((S,)), args=(make_arg((S, S)), 0.4), broadcasts_input=True),
        # scalar broadcast_lhs
        SampleInput(make_arg(()), args=(make_arg((S, S)), 0.4), broadcasts_input=True),
        # broadcast all
        SampleInput(make_arg((S, 1)), args=(make_arg((S, S)), 0.4), broadcasts_input=True),
        # tensor broadcast all
        SampleInput(make_arg((S, 1)), args=(make_arg((S, S)), make_arg((S, 1))),
                    broadcasts_input=True),
    )

    if dtype.is_complex:
        samples = samples + (  # type: ignore[assignment]
            # no broadcast
            SampleInput(make_arg((S, S)), args=(make_arg((S, S)), 0.4j)),
            SampleInput(make_arg((S, S)), args=(make_arg((S, S)), 1.2 + 0.1j)),
            # broadcast rhs
            SampleInput(make_arg((S, S)), args=(make_arg((S,)), 0.4j)),
            SampleInput(make_arg((S, S)), args=(make_arg((S, S)), 5.4 + 9j)),
            # scalar tensor
            SampleInput(make_arg(()), args=(make_arg(()), 0.4j)),
            SampleInput(make_arg(()), args=(make_arg(()), 6.1 + 0.004j)),
            # broadcast rhs scalar-tensor
            SampleInput(make_arg((S, S)), args=(make_arg(()), 0.4j)),
            SampleInput(make_arg((S, S)), args=(make_arg(()), 1 + 2j)),
        )

    return samples

def sample_inputs_tensordot(self, device, dtype, requires_grad, **kwargs):
    cases = (
        ((2, 2, 2), (2, 2, 2), (2)),
        ((2, 2, 1), (2, 1, 2), ([0, 1], [2, 0])),
    )
    samples = []
    for first_shape, second_shape, dims in cases:
        samples.append(SampleInput(make_tensor(first_shape, device, dtype,
                                   requires_grad=requires_grad),
                       args=(make_tensor(second_shape, device, dtype,
                             requires_grad=requires_grad),),
                       kwargs=dict(dims=dims,)))
    return tuple(samples)

def sample_inputs_kron(op_info, device, dtype, requires_grad):
    test_cases = (
        ((S, S), (M, L)),
    )

    sample_inputs = []
    for input_shape, other_shape in test_cases:
        input = make_tensor(input_shape, device, dtype, low=None, high=None, requires_grad=requires_grad)
        other = make_tensor(other_shape, device, dtype, low=None, high=None, requires_grad=requires_grad)
        sample = SampleInput(input, args=(other,))
        sample_inputs.append(sample)
    return tuple(sample_inputs)

def sample_inputs_inner(self, device, dtype, requires_grad, **kwargs):
    return (
        SampleInput(
            make_tensor((S, ), device, dtype, requires_grad=requires_grad),
            args=(
                make_tensor((S, ), device, dtype, requires_grad=requires_grad),
            )
        ),
        SampleInput(
            make_tensor((), device, dtype, requires_grad=requires_grad),
            args=(
                make_tensor((S, S), device, dtype, requires_grad=requires_grad),
            )
        ),
    )

# Tests for scatter when passing the reduce argument are missing
# Reference: https://github.com/pytorch/pytorch/issues/56464
def sample_inputs_scatter(op_info, device, dtype, requires_grad):
    def _tensor(shape, dtype=dtype, low=None, high=None):
        return make_tensor(shape, device, dtype, low=low, high=high, requires_grad=requires_grad)

    def _gather(shape, index_dim, max_indices):
        return gather_variable(shape, index_dim, max_indices, device=device)

    zero = torch.tensor(0, dtype=torch.long, device=device)
    test_cases = (
        (_tensor((M, S)), (0, _gather((S, S), 1, M), _tensor((S, S)))),
        (_tensor((M, S)), (1, _gather((S, S), 0, S), _tensor((S, S)))),
        (_tensor((M, S)), (-1, _gather((S, S), 0, S), _tensor((S, S)))),
        (_tensor((M, S)), (0, _gather((M, S // 2), 1, M), _tensor((M, S // 2)))),
        (_tensor((M, S)), (1, _gather((M, S // 2), 0, S), _tensor((M, S // 2)))),
        (_tensor((M, S)), (-1, _gather((M, S // 2), 0, S), _tensor((M, S // 2)))),
        (_tensor(()), (0, zero.clone().detach(), _tensor(()))),
        (_tensor(()), (0, zero.clone().detach(), 2.5)),
    )

    return [SampleInput(tensor, args=args) for tensor, args in test_cases]

def sample_inputs_scatter_add(op_info, device, dtype, requires_grad):
    def _tensor(shape, dtype=dtype, low=None, high=None):
        return make_tensor(shape, device, dtype, low=low, high=high, requires_grad=requires_grad)

    def _gather(shape, index_dim, max_indices):
        return gather_variable(shape, index_dim, max_indices, device=device)

    zero = torch.tensor(0, dtype=torch.long, device=device)
    test_cases = (
        (_tensor((M, S)), (0, _gather((S, S), 1, M), _tensor((S, S)))),
        (_tensor((M, S)), (1, _gather((S, S), 0, S), _tensor((S, S)))),
        (_tensor((M, S)), (-1, _gather((S, S), 0, S), _tensor((S, S)))),
        (_tensor((M, S)), (0, _gather((M, S // 2), 1, M), _tensor((M, S // 2)))),
        (_tensor((M, S)), (1, _gather((M, S // 2), 0, S), _tensor((M, S // 2)))),
        (_tensor((M, S)), (-1, _gather((M, S // 2), 0, S), _tensor((M, S // 2)))),
        (_tensor(()), (0, zero.clone().detach(), _tensor(()))),
    )

    return [SampleInput(tensor, args=args) for tensor, args in test_cases]


def sample_inputs_ravel(op_info, device, dtype, requires_grad, **kwargs):
    samples = (SampleInput(make_tensor((S, S, S), device, dtype,
                                       low=None, high=None,
                                       requires_grad=requires_grad)),
               SampleInput(make_tensor((), device, dtype,
                                       low=None, high=None,
                                       requires_grad=requires_grad)),)

    return samples


def sample_inputs_tril_triu(op_info, device, dtype, requires_grad, **kwargs):
    make_arg = partial(make_tensor, dtype=dtype, device=device, requires_grad=requires_grad)
    cases = (((M, M), ()),
             ((M, M), (2,),),
             ((S, M, M), ()),
             ((S, M, M), (2,)),
             ((3, 3, S, S), ()),)

    def generator():
        for shape, args in cases:
            yield SampleInput(make_arg(shape), args=args)

    return list(generator())


def sample_inputs_clone(op_info, device, dtype, requires_grad, **kwargs):
    make_arg = partial(make_tensor, dtype=dtype, device=device, requires_grad=requires_grad)

    def generator():
        yield SampleInput(make_arg((S, M, S)))
        yield SampleInput(make_arg(()))

    return list(generator())


def sample_inputs_contiguous(op_info, device, dtype, requires_grad, **kwargs):
    make_arg = partial(make_tensor, dtype=dtype, device=device, requires_grad=requires_grad)

    def generator():
        yield SampleInput(make_arg((S, S)))
        yield SampleInput(make_arg((S, S), noncontiguous=True))

    return list(generator())


def sample_inputs_resize_ops(op_info, device, dtype, requires_grad, **kwargs):
    make_arg = partial(make_tensor, dtype=dtype, device=device)
    cases = (((S, S, S), (S * S, S)),
             ((), ()),
             ((), (1, 1, 1)),
             )

    def generator():
        for shape, args_or_shape in cases:
            # Update `args` based on operator
            if op_info.name == 'resize_':
                # resize_ takes shape/tuple of ints,
                args = (args_or_shape, )
            elif op_info.name == 'resize_as_':
                # resize_as_ takes another tensor
                args = (make_arg(shape, requires_grad=False), )  # type:ignore[assignment]
            else:
                raise ValueError("sample_inputs_resize_ops is being used with incorrect operator")

            yield(SampleInput(make_arg(shape, requires_grad=requires_grad), args=args))

    return list(generator())


def sample_inputs_view_reshape(op_info, device, dtype, requires_grad, **kwargs):
    make_arg = partial(make_tensor, dtype=dtype, device=device, requires_grad=requires_grad)

    cases = (((S, S, S), (S * S, S)),
             ((S * S, S), (S, S, S)),
             ((S,), (S,)),
             ((), ()),
             ((), (1,)))

    def generator():
        for case in cases:
            shape, args = case
            yield(SampleInput(make_arg(shape), args=(args, )))

    return list(generator())


def sample_inputs_view_as_reshape_as(op_info, device, dtype, requires_grad, **kwargs):
    make_arg = partial(make_tensor, dtype=dtype, device=device)

    cases = (((S, S, S), (S * S, S)),
             ((), ()),
             ((), (1, 1)),
             )

    def generator():
        for case in cases:
            shape, shape_other = case
            yield(SampleInput(make_arg(shape, requires_grad=requires_grad),
                              args=(make_arg(shape_other, requires_grad=False), )))

    return list(generator())


def sample_inputs_select(op_info, device, dtype, requires_grad, **kwargs):
    make_arg = partial(make_tensor, dtype=dtype, device=device, requires_grad=requires_grad)

    cases = (((S, S, S), (1, 2)),
             ((S, S, S), (-1, 2)),
             ((S, S, S), (-1, -1)),
             ((S, S, S), (1, -1)),
             ((S,), (0, 2))
             )

    def generator():
        for shape, args in cases:
            yield SampleInput(make_arg(shape), args=args)

    return list(generator())


def sample_inputs_rbinops(op_info, device, dtype, requires_grad, supports_dtype_kwargs=True, **kwargs):
    def _make_tensor_helper(shape, low=None, high=None):
        return make_tensor(shape, device, dtype, low=low, high=high, requires_grad=requires_grad)

    scalar: Union[int, float, complex] = 3

    if dtype.is_floating_point:
        scalar = 3.14
    elif dtype.is_complex:
        scalar = 3.14j

    samples = [
        SampleInput(_make_tensor_helper((S, S, S)), args=(scalar,)),
        SampleInput(_make_tensor_helper(()), args=(scalar,)),
    ]

    return samples


def sample_inputs_expand(op_info, device, dtype, requires_grad, **kwargs):
    make_arg = partial(make_tensor, dtype=dtype, device=device, requires_grad=requires_grad)

    cases = (((S, 1, 1), (S, S, S)),
             ((S, 1, S), (S, S, S)),
             ((S, 1), (S, S, S)),
             ((1,), (S, S, S)),
             ((1, S), (1, 1, S)),
             ((), ()),
             ((), (1, 3, 2)),
             )

    def generator():
        for case in cases:
            shape, args = case
            yield(SampleInput(make_arg(shape), args=(args, )))

    return list(generator())


def sample_inputs_expand_as(op_info, device, dtype, requires_grad, **kwargs):
    make_arg = partial(make_tensor, dtype=dtype, device=device)

    cases = (((S, 1, 1), (S, S, S)),
             ((), ()),
             ((), (1, 1)),
             )

    def generator():
        for shape, shape_other in cases:
            yield(SampleInput(make_arg(shape, requires_grad=requires_grad),
                              args=(make_arg(shape_other, requires_grad=False), )))

    return list(generator())


def sample_inputs_where(op_info, device, dtype, requires_grad, **kwargs):
    make_arg = partial(make_tensor, dtype=dtype, device=device, requires_grad=requires_grad)

    def make_bool_mask(shape):
        # Make sure atleast one element is nonzero,
        # except for empty tensor
        mask_t = make_tensor(shape, dtype=torch.bool, device=device, requires_grad=False)

        if mask_t.numel() == 0:
            return mask_t
        elif mask_t.numel() == 1:
            mask_t.fill_(True)
            return mask_t

        if mask_t.sum() == 0:
            def random_index(shape):
                return tuple(map(lambda max_idx: random.randint(0, max_idx), shape))

            mask_t[random_index(mask_t.shape)] = True
            return mask_t

        return mask_t

    cases = (((M, M), (M, M), (M, M), False),
             ((M, 1, M), (M, M), (M, M, 1), True),
             ((), (), (), False),
             ((M, 1, M), (), (M, M, 1), True),
             ((), (M, M), (), True),)

    def generator():
        for shape, mask_shape, other_shape, broadcasts_input in cases:
            yield SampleInput(make_arg(shape),
                              args=(make_bool_mask(mask_shape), make_arg(other_shape)),
                              broadcasts_input=broadcasts_input)

    return list(generator())


def sample_inputs_chunk(op_info, device, dtype, requires_grad, **kwargs):
    make_arg = partial(make_tensor, dtype=dtype, device=device)

    cases = (((S, S, S), (2,)),
             ((S, S, S), (S, 1)),
             ((S, S, S), (S, -1)))

    def generator():
        for case in cases:
            shape, args = case
            yield(SampleInput(make_arg(shape, requires_grad=requires_grad), args=args))

    return list(generator())

def sample_inputs_kthvalue(op_info, device, dtype, requires_grad, **kwargs):
    def _tensor(shape, dtype=dtype, low=None, high=None):
        return make_tensor(shape, device, dtype, low=low, high=high, requires_grad=requires_grad)

    test_cases = [
        (_tensor((S, S, S)), (2,)),
        (_tensor((S, S, S)), (2, 1,)),
        (_tensor((S, S, S)), (2, -1,)),
        (_tensor((S, S, S)), (2, 1, True,)),
        (_tensor((S, S, S)), (2, -1, True,)),
        (_tensor((S,)), (2, 0,)),
        (_tensor((S,)), (2, 0, True,)),
        (_tensor(()), (1,)),
        (_tensor(()), (1, 0,)),
        (_tensor(()), (1, 0, True))
    ]

    return [SampleInput(tensor, args=args) for tensor, args in test_cases]

foreach_unary_op_db: List[OpInfo] = [
    ForeachUnaryFuncInfo('exp'),
    ForeachUnaryFuncInfo('acos'),
    ForeachUnaryFuncInfo('asin'),
    ForeachUnaryFuncInfo('atan'),
    ForeachUnaryFuncInfo('cos'),
    ForeachUnaryFuncInfo('cosh'),
    ForeachUnaryFuncInfo('log'),
    ForeachUnaryFuncInfo('log10'),
    ForeachUnaryFuncInfo('log2'),
    ForeachUnaryFuncInfo('tan'),
    ForeachUnaryFuncInfo('tanh'),
    ForeachUnaryFuncInfo('sin'),
    ForeachUnaryFuncInfo('sinh'),

    ForeachUnaryFuncInfo('neg',
                         dtypes=all_types_and_complex(),
                         dtypesIfCPU=all_types_and_complex(),
                         dtypesIfCUDA=all_types_and_complex(),
                         sample_inputs_func=sample_inputs_foreach,
                         safe_casts_outputs=False),

    ForeachUnaryFuncInfo('sqrt',
                         dtypes=floating_types(),
                         dtypesIfCPU=floating_and_complex_types_and(torch.bfloat16),
                         dtypesIfCUDA=floating_and_complex_types_and(torch.half)),

    ForeachUnaryFuncInfo('ceil',
                         dtypes=floating_types(),
                         dtypesIfCPU=floating_types_and(torch.bfloat16),
                         dtypesIfCUDA=floating_types_and(torch.half, torch.bfloat16)),

    ForeachUnaryFuncInfo('erf',
                         dtypes=floating_types(),
                         dtypesIfCPU=floating_types_and(torch.bfloat16),
                         dtypesIfCUDA=floating_types_and(torch.half)),

    ForeachUnaryFuncInfo('erfc',
                         dtypes=floating_types(),
                         dtypesIfCPU=floating_types_and(torch.bfloat16),
                         dtypesIfCUDA=floating_types_and(torch.half, torch.bfloat16)),

    ForeachUnaryFuncInfo('expm1',
                         dtypes=floating_types(),
                         dtypesIfCPU=floating_types_and(torch.bfloat16),
                         dtypesIfCUDA=floating_types_and(torch.half, torch.bfloat16)),

    ForeachUnaryFuncInfo('floor',
                         dtypes=floating_types(),
                         dtypesIfCPU=floating_types_and(torch.bfloat16),
                         dtypesIfCUDA=floating_types_and(torch.half, torch.bfloat16)),

    ForeachUnaryFuncInfo('log1p',
                         dtypes=floating_types(),
                         dtypesIfCPU=floating_types_and(torch.bfloat16),
                         dtypesIfCUDA=floating_types_and(torch.half)),

    ForeachUnaryFuncInfo('round',
                         dtypes=floating_types(),
                         dtypesIfCPU=floating_types_and(torch.bfloat16),
                         dtypesIfCUDA=floating_types_and(torch.half, torch.bfloat16)),

    ForeachUnaryFuncInfo('frac',
                         dtypes=floating_types(),
                         dtypesIfCPU=floating_types_and(torch.bfloat16),
                         dtypesIfCUDA=floating_types_and(torch.half, torch.bfloat16)),

    ForeachUnaryFuncInfo('reciprocal',
                         dtypes=floating_types(),
                         dtypesIfCPU=floating_types_and(torch.bfloat16),
                         dtypesIfCUDA=floating_types_and(torch.half)),

    ForeachUnaryFuncInfo('sigmoid',
                         dtypes=floating_types(),
                         dtypesIfCPU=floating_types_and(torch.bfloat16),
                         dtypesIfCUDA=floating_types_and(torch.half)),

    ForeachUnaryFuncInfo('trunc',
                         dtypes=floating_types(),
                         dtypesIfCPU=floating_types_and(torch.bfloat16),
                         dtypesIfCUDA=floating_types_and(torch.half, torch.bfloat16)),

    ForeachUnaryFuncInfo('abs',
                         dtypes=all_types_and_complex_and(torch.bfloat16, torch.half, torch.bool),
                         dtypesIfCPU=all_types_and_complex_and(torch.bfloat16, torch.half),
                         dtypesIfCUDA=all_types_and_complex_and(torch.bfloat16, torch.half, torch.bool),
                         safe_casts_outputs=False,
                         supports_forward_ad=True)
]

def reference_sign(x):
    if x.dtype == np.bool_:
        # `np.sign` doesn't support `bool`.
        # >>> np.sign(True)
        # ufunc 'sign' did not contain a loop
        # with signature matching types dtype('bool') -> dtype('bool')
        return np.sign(x, dtype=np.uint8).astype(np.bool_)
    return np.sign(x)


def reference_sgn(x):
    # NumPy doesn't have an equivalent to `torch.sgn` when the dtype is complex.
    # For complex inputs, `np.sign` returns sign(x.real) + 0j if x.real != 0 else sign(x.imag) + 0j.
    # while `torch.sgn` returns, 0 if abs(input) == 0 else input/abs(input)
    if x.dtype not in [np.complex64, np.complex128]:
        return reference_sign(x)

    out = (x / np.abs(x))
    if out.ndim == 0:
        # Handle x == 0 case
        if (x == 0):
            # Can't assign to np.complex object
            # So make a new one.
            return np.array(complex(0, 0), dtype=x.dtype)
        return out

    # Handle x == 0 case
    mask = (x == 0)
    out[mask] = complex(0, 0)
    return out


def reference_sigmoid(x):
    # 'scipy.special.expit' not supported for the input types
    if x.dtype in [np.complex64, np.complex128]:
        return (1 / (1 + np.exp(-x)))
    return scipy.special.expit(x)


def reference_lgamma(x):
    # scipy.special.gammaln returns `-inf` when input is `-inf`.
    # While Pytorch, C and C++, all return `inf` when input is `-inf`.
    # Reference:
    # https://en.cppreference.com/w/cpp/numeric/math/lgamma
    # https://en.cppreference.com/w/c/numeric/math/lgamma

    # To handle the above discrepancy,
    # we replace -inf with inf so values
    # that were originally -inf map to inf as expected
    if x.dtype.kind == 'f':
        x = np.where(x == float('-inf'), np.array(float('inf'), dtype=x.dtype), x)

    out = scipy.special.gammaln(x)

    if x.dtype == np.float16:
        # `scipy.special.gammaln` returns output of float32 when input is float16,
        # while `torch.lgamma` preserves `float16`. But due to smaller range of float16,
        # Pytorch version outputs `inf` while SciPy returns finite values.
        out = out.astype(np.float16)

    return out

def reference_polygamma(x, n):
    # WEIRD `scipy.special.polygamma` behavior
    # >>> scipy.special.polygamma(0, np.array(501, dtype=np.float32)).dtype
    # dtype('float64')
    # >>> scipy.special.polygamma(0, np.array([501], dtype=np.float32)).dtype
    # dtype('float32')
    #
    # Thus we cast output to the default torch dtype.
    np_dtype = torch_to_numpy_dtype_dict[torch.get_default_dtype()]
    return scipy.special.polygamma(n, x).astype(np_dtype)


def reference_mvlgamma(x, d):
    if x.dtype == np.float16:
        return scipy.special.multigammaln(x, d).astype(np.float16)

    return scipy.special.multigammaln(x, d)


def gradcheck_wrapper_hermitian_input(op, input, *args, **kwargs):
    """Gradcheck wrapper for functions that take Hermitian matrices as input.

    They require a modified function because the finite-difference algorithm
    for calculating derivatives does not preserve the Hermitian property of the input.
    """
    return op(input + input.conj().transpose(-2, -1), *args, **kwargs)


def gradcheck_wrapper_triangular_input(op, input, *args, upper=False, **kwargs):
    """Gradcheck wrpper for functions that take lower or upper triangular matrices as input.

    They require a modified function because the finite-difference algorithm
    for calculating derivatives does not preserve the triangular property of the input.
    """
    return op(input.triu() if upper else input.tril(), upper)


# Operator database (sorted alphabetically)
op_db: List[OpInfo] = [
    UnaryUfuncInfo('abs',
                   aliases=('absolute', ),
                   ref=np.abs,
                   dtypes=all_types_and_complex_and(torch.half, torch.bfloat16),
                   dtypesIfCUDA=all_types_and_complex_and(torch.bool, torch.half, torch.bfloat16),
                   skips=(
                       SkipInfo('TestUnaryUfuncs', 'test_reference_numerics_extremal',
                                device_type='cpu', dtypes=[torch.cfloat, torch.cdouble]),
                       SkipInfo('TestUnaryUfuncs', 'test_reference_numerics_hard',
                                device_type='cpu', dtypes=[torch.cfloat]),
                       # Reference: https://github.com/pytorch/pytorch/issues/49224
                       SkipInfo('TestUnaryUfuncs', 'test_reference_numerics_normal',
                                dtypes=[torch.int8], active_if=TEST_WITH_ASAN),
                       # TODO: Fix test_out_arg_all_dtypes as torch.empty_like(expected_output) where expected_output=op(input)
                       # We can break the logic of the loop over all possible types but it is OK.
                       # https://github.com/pytorch/pytorch/blob/master/test/test_unary_ufuncs.py#L440-L449
                       SkipInfo('TestUnaryUfuncs', 'test_out_arg_all_dtypes',
                                dtypes=[torch.cfloat, torch.cdouble]),
                   ),
                   supports_inplace_autograd=False,
                   assert_autodiffed=True,
                   supports_forward_ad=True),
    # NOTE: CPU complex acos produces incorrect outputs (https://github.com/pytorch/pytorch/issues/42952)
    UnaryUfuncInfo('acos',
                   aliases=('arccos', ),
                   ref=np.arccos,
                   domain=(-1, 1),
                   handles_complex_extremals=False,
                   dtypes=all_types_and_complex_and(torch.bool, torch.bfloat16),
                   dtypesIfCUDA=all_types_and_complex_and(torch.bool, torch.half, torch.bfloat16),
                   # "rsqrt_cpu" not implemented for 'BFloat16'
                   backward_dtypesIfCPU=all_types_and_complex_and(torch.bool),
                   assert_autodiffed=True,
                   supports_forward_ad=True,
                   decorators=(precisionOverride({torch.float16: 1e-2,
                                                  torch.bfloat16: 1e-1,
                                                  torch.complex64: 1e-2}),),
                   safe_casts_outputs=True,
                   skips=(
                       SkipInfo('TestUnaryUfuncs', 'test_reference_numerics_hard',
                                device_type='cpu', dtypes=[torch.cfloat, torch.cdouble]),
                       SkipInfo('TestGradients', 'test_fn_grad',
                                dtypes=[torch.cdouble], active_if=IS_WINDOWS),
                       SkipInfo('TestGradients', 'test_method_grad',
                                dtypes=[torch.cdouble], active_if=IS_WINDOWS),
                       SkipInfo('TestGradients', 'test_inplace_grad',
                                dtypes=[torch.cdouble], active_if=IS_WINDOWS),
                       SkipInfo('TestGradients', 'test_forward_mode_AD',
                                dtypes=[torch.cdouble], active_if=IS_WINDOWS),
                   )),
    # NOTE: the derivative for inplace acosh is not implemented
    UnaryUfuncInfo('acosh',
                   aliases=('arccosh', ),
                   ref=np.arccosh,
                   domain=(1, float('inf')),
                   dtypes=all_types_and_complex_and(torch.bool),
                   dtypesIfCUDA=all_types_and_complex_and(torch.bool, torch.half, torch.bfloat16),
                   # "rsqrt_cuda" not implemented for 'BFloat16'
                   backward_dtypesIfCUDA=all_types_and_complex_and(torch.bool, torch.half),
                   safe_casts_outputs=True,
                   decorators=(precisionOverride({torch.bfloat16: 5e-2}),),
                   supports_inplace_autograd=False,
                   supports_forward_ad=True,
                   skips=(
                       SkipInfo('TestUnaryUfuncs', 'test_reference_numerics_extremal',
                                device_type='cpu', dtypes=[torch.cfloat, torch.cdouble]),
                       SkipInfo('TestUnaryUfuncs', 'test_reference_numerics_hard',
                                device_type='cpu', dtypes=[torch.cfloat, torch.cdouble]),
                       SkipInfo('TestUnaryUfuncs', 'test_reference_numerics_extremal',
                                device_type='cuda', dtypes=[torch.cdouble],
                                active_if=IS_WINDOWS),
                       SkipInfo('TestUnaryUfuncs', 'test_reference_numerics_hard',
                                device_type='cuda', dtypes=[torch.cdouble],
                                active_if=IS_WINDOWS),
                       SkipInfo('TestUnaryUfuncs', 'test_reference_numerics_normal',
                                device_type='cuda', dtypes=[torch.cdouble],
                                active_if=IS_WINDOWS),
                       # Reference: https://github.com/pytorch/pytorch/issues/50692
                       SkipInfo('TestGradients', 'test_fn_grad',
                                device_type='cuda', dtypes=[torch.cdouble], active_if=IS_WINDOWS),
                       SkipInfo('TestGradients', 'test_method_grad',
                                device_type='cuda', dtypes=[torch.cdouble], active_if=IS_WINDOWS),
                       SkipInfo('TestGradients', 'test_forward_mode_AD',
                                dtypes=[torch.cdouble], active_if=IS_WINDOWS),
                   )),
    OpInfo('add',
           dtypes=all_types_and_complex_and(torch.bool, torch.bfloat16, torch.float16),
           assert_autodiffed=True,
           sample_inputs_func=partial(sample_inputs_binary_pwise, alpha=2),
           supports_inplace_autograd=False,
           supports_forward_ad=True),
    OpInfo('mul',
           aliases=('multiply',),
           dtypes=all_types_and_complex_and(torch.float16, torch.bfloat16, torch.bool),
           assert_autodiffed=True,
           supports_forward_ad=True,
           sample_inputs_func=sample_inputs_binary_pwise),
    OpInfo('sub',
           aliases=('subtract',),
           dtypes=all_types_and_complex_and(torch.bfloat16, torch.float16),
           assert_autodiffed=True,
           sample_inputs_func=partial(sample_inputs_binary_pwise, alpha=2),
           supports_inplace_autograd=False),
    OpInfo('addmm',
           # This addmm OpInfo is for when alpha and beta are not both equal to 1.
           # alpha=beta=1 is tested in the following opinfo, because that special case will
           # trigger addmm being decomposed by a jit pass.
           dtypes=floating_and_complex_types_and(torch.float16),
           dtypesIfCPU=all_types_and_complex_and(torch.float16, torch.bfloat16),
           dtypesIfROCM=floating_and_complex_types_and(torch.float16, torch.bfloat16),
           dtypesIfCUDA=floating_and_complex_types_and(torch.float16, *[torch.bfloat16] if CUDA11OrLater else []),
           assert_autodiffed=True,
           supports_inplace_autograd=False,
           supports_forward_ad=True,
           gradcheck_nondet_tol=GRADCHECK_NONDET_TOL,
           sample_inputs_func=sample_inputs_addmm),
    OpInfo('addmm',
           # When alpha=beta=1 as compile-time constants, JIT will decompose addmm into mm and add.
           variant_test_name='decomposed',
           dtypes=floating_and_complex_types_and(torch.float16),
           dtypesIfCPU=all_types_and_complex_and(torch.float16, torch.bfloat16),
           dtypesIfROCM=floating_and_complex_types_and(torch.float16, torch.bfloat16),
           dtypesIfCUDA=floating_and_complex_types_and(torch.float16, *[torch.bfloat16] if CUDA11OrLater else []),
           assert_autodiffed=True,
           supports_inplace_autograd=False,
           supports_forward_ad=True,
           gradcheck_nondet_tol=GRADCHECK_NONDET_TOL,
           autodiff_nonfusible_nodes=['aten::add', 'aten::mm'],
           sample_inputs_func=partial(sample_inputs_addmm, alpha=1, beta=1)),
    OpInfo('addmv',
           dtypes=floating_types(),
           dtypesIfCPU=all_types_and_complex_and(torch.bfloat16),
           dtypesIfCUDA=floating_types_and(torch.float16, torch.complex64, torch.complex128,
                                           *[torch.bfloat16] if CUDA11OrLater else []),
           dtypesIfROCM=floating_types_and(torch.half),
           supports_inplace_autograd=False,
           supports_forward_ad=True,
           skips=(
               # issue may fix: https://github.com/pytorch/pytorch/issues/55589
               # AssertionError: UserWarning not triggered : Resized a non-empty tensor but did not warn about it.
               SkipInfo('TestCommon', 'test_out', dtypes=(torch.float32,)),
               # Reference: https://github.com/pytorch/pytorch/issues/55589
               SkipInfo('TestCommon', 'test_variant_consistency_eager'),
           ),
           sample_inputs_func=sample_inputs_addmv),
    OpInfo('addbmm',
           dtypes=floating_types(),
           dtypesIfCPU=all_types_and_complex_and(torch.float16, torch.bfloat16),
           dtypesIfCUDA=floating_and_complex_types_and(torch.float16, *[torch.bfloat16] if CUDA11OrLater else []),
           dtypesIfROCM=floating_types_and(torch.half),
           supports_forward_ad=True,
           skips=(
               # addbmm does not correctly warn when resizing out= inputs
               SkipInfo('TestCommon', 'test_out'),
               # https://github.com/pytorch/pytorch/issues/55907
               SkipInfo('TestCommon', 'test_variant_consistency_eager'),
               SkipInfo('TestOpInfo', 'test_supported_backward', dtypes=(torch.bfloat16, ),
                        device_type='cuda', active_if=not SM53OrLater)),
           sample_inputs_func=sample_inputs_addbmm),
    OpInfo('baddbmm',
           dtypes=floating_types_and(torch.half),
           dtypesIfCPU=all_types_and_complex_and(torch.float16, torch.bfloat16),
           dtypesIfCUDA=floating_types_and(torch.float16, torch.complex64, torch.complex128,
                                           *[torch.bfloat16] if CUDA11OrLater else []),
           skips=(
               # baddbmm does not correctly warn when resizing out= inputs
               SkipInfo('TestCommon', 'test_out'),
               SkipInfo('TestOpInfo', 'test_supported_backward', dtypes=(torch.bfloat16, ),
                        device_type='cuda', active_if=not SM53OrLater)),
           sample_inputs_func=sample_inputs_baddbmm),
    OpInfo('dot',
           dtypes=all_types_and_complex_and(torch.float16),
           dtypesIfCUDA=floating_and_complex_types_and(torch.float16, *[torch.bfloat16] if CUDA11OrLater else []),
           assert_autodiffed=True,
           sample_inputs_func=sample_inputs_dot_vdot),
    OpInfo('vdot',
           dtypes=all_types_and_complex_and(torch.float16),
           dtypesIfCUDA=floating_and_complex_types_and(torch.float16, *[torch.bfloat16] if CUDA11OrLater else []),
           sample_inputs_func=sample_inputs_dot_vdot),
    OpInfo('bmm',
           dtypes=all_types_and_complex_and(torch.bfloat16, torch.float16),
           dtypesIfCUDA=floating_and_complex_types_and(torch.float16, *[torch.bfloat16] if CUDA11OrLater else []),
           assert_autodiffed=True,
           skips=(
               # bmm does not correctly warn when resizing out= inputs
               SkipInfo('TestCommon', 'test_out'),
               SkipInfo('TestOpInfo', 'test_supported_backward', dtypes=(torch.bfloat16, ),
                        device_type='cuda', active_if=not SM53OrLater)),
           sample_inputs_func=sample_inputs_bmm),
    OpInfo('mv',
           dtypes=all_types_and_complex_and(torch.float16, torch.bfloat16),
           dtypesIfCUDA=floating_and_complex_types_and(torch.float16, *[torch.bfloat16] if CUDA11OrLater else []),
           skips=(
               # bmm does not correctly warn when resizing out= inputs
               SkipInfo('TestCommon', 'test_out'),
               SkipInfo('TestOpInfo', 'test_supported_backward', dtypes=(torch.float16,)),
               # mv calls into addmv which doesn't fully support float16
               # RuntimeError: "addmv_impl_cpu" not implemented for 'Half'
               SkipInfo('TestOpInfo', 'test_supported_dtypes', dtypes=(torch.float16,)),),
           assert_autodiffed=True,
           sample_inputs_func=sample_inputs_mv),
    OpInfo('addr',
           dtypes=all_types_and_complex_and(torch.bool, torch.bfloat16, torch.float16),
           backward_dtypes=all_types_and_complex_and(torch.bool, torch.bfloat16),
           backward_dtypesIfCUDA=all_types_and_complex_and(torch.bool),
           # Reference: https://github.com/pytorch/pytorch/issues/50747
           supports_inplace_autograd=False,
           supports_forward_ad=True,
           skips=(
               # Reference: https://github.com/pytorch/pytorch/issues/50747
               SkipInfo('TestCommon', 'test_variant_consistency_eager',
                        dtypes=all_types_and_complex_and(torch.bool, torch.bfloat16, torch.float16)),),
           sample_inputs_func=sample_inputs_addr,
           gradcheck_nondet_tol=GRADCHECK_NONDET_TOL),
    OpInfo('addcmul',
           dtypes=all_types_and_complex(),
           dtypesIfCUDA=all_types_and_complex_and(torch.float16, torch.bfloat16),
           assert_autodiffed=True,
           supports_forward_ad=True,
           supports_inplace_autograd=False,
           skips=(
               # TODO: update sample inputs with for_inplace_variant kwarg to support this test
               SkipInfo('TestCommon', 'test_variant_consistency_eager'),),
           sample_inputs_func=sample_inputs_addcmul_addcdiv),
    OpInfo('addcdiv',
           dtypes=floating_and_complex_types(),
           dtypesIfCUDA=floating_and_complex_types_and(torch.float16, torch.bfloat16),
           supports_inplace_autograd=False,
           supports_forward_ad=True,
           skips=(
               # TODO: update sample inputs with for_inplace_variant kwarg to support this test
               SkipInfo('TestCommon', 'test_variant_consistency_eager'),),
           sample_inputs_func=sample_inputs_addcmul_addcdiv),
    OpInfo('amax',
           dtypes=all_types_and(torch.float16, torch.bfloat16, torch.bool),
           sample_inputs_func=sample_inputs_amax_amin,),
    OpInfo('amin',
           dtypes=all_types_and(torch.float16, torch.bfloat16, torch.bool),
           sample_inputs_func=sample_inputs_amax_amin),
    OpInfo('argmax',
           dtypes=all_types_and(torch.float16, torch.bfloat16),
           supports_autograd=False,
           sample_inputs_func=sample_inputs_argmax_argmin,),
    OpInfo('argmin',
           dtypes=all_types_and(torch.float16, torch.bfloat16),
           supports_autograd=False,
           sample_inputs_func=sample_inputs_argmax_argmin,),
    UnaryUfuncInfo('asin',
                   aliases=('arcsin', ),
                   ref=np.arcsin,
                   domain=(-1, 1),
                   supports_sparse=True,
                   supports_forward_ad=True,
                   decorators=(precisionOverride({torch.bfloat16: 1e-2}),),
                   safe_casts_outputs=True,
                   dtypes=all_types_and_complex_and(torch.bool, torch.bfloat16),
                   dtypesIfCUDA=all_types_and_complex_and(torch.bool, torch.half, torch.bfloat16),
                   # "rsqrt_cpu" not implemented for 'BFloat16'
                   backward_dtypesIfCPU=all_types_and_complex_and(torch.bool),
                   assert_autodiffed=True,
                   skips=(
                       SkipInfo('TestUnaryUfuncs', 'test_reference_numerics_extremal',
                                device_type='cpu', dtypes=[torch.cfloat, torch.cdouble]),
                       SkipInfo('TestUnaryUfuncs', 'test_reference_numerics_hard',
                                device_type='cpu', dtypes=[torch.cfloat, torch.cdouble]),
                       SkipInfo('TestUnaryUfuncs', 'test_reference_numerics_extremal',
                                device_type='cuda', dtypes=[torch.cdouble],
                                active_if=IS_WINDOWS),
                       SkipInfo('TestUnaryUfuncs', 'test_reference_numerics_hard',
                                device_type='cuda', dtypes=[torch.cdouble],
                                active_if=IS_WINDOWS)
                   )),
    # NOTE: derivative for inplace asinh is not implemented
    UnaryUfuncInfo('asinh',
                   aliases=('arcsinh', ),
                   ref=np.arcsinh,
                   dtypes=all_types_and_complex_and(torch.bool),
                   dtypesIfCUDA=all_types_and_complex_and(torch.bool, torch.half, torch.bfloat16),
                   # "rsqrt_cuda" not implemented for 'BFloat16'
                   backward_dtypesIfCUDA=all_types_and_complex_and(torch.bool, torch.half),
                   safe_casts_outputs=True,
                   decorators=(precisionOverride({torch.bfloat16: 5e-2}),),
                   supports_inplace_autograd=False,
                   supports_forward_ad=True,
                   skips=(
                       SkipInfo('TestUnaryUfuncs', 'test_reference_numerics_extremal',
                                device_type='cpu', dtypes=[torch.cfloat, torch.cdouble]),
                       SkipInfo('TestUnaryUfuncs', 'test_reference_numerics_hard',
                                device_type='cpu', dtypes=[torch.cfloat, torch.cdouble]),
                       SkipInfo('TestUnaryUfuncs', 'test_reference_numerics_normal',
                                device_type='cpu', dtypes=[torch.cfloat, torch.cdouble]),
                       SkipInfo('TestUnaryUfuncs', 'test_reference_numerics_extremal',
                                device_type='cuda', dtypes=[torch.cdouble],
                                active_if=IS_WINDOWS),
                       SkipInfo('TestUnaryUfuncs', 'test_reference_numerics_hard',
                                device_type='cuda', dtypes=[torch.cdouble],
                                active_if=IS_WINDOWS),
                       # Complex gradcheck tests asinh at points 0 + ix for x > 1 which are points
                       # where asinh is not differentiable
                       SkipInfo('TestGradients', 'test_forward_mode_AD',
                                dtypes=complex_types())
                   )),
    UnaryUfuncInfo('atan',
                   aliases=('arctan', ),
                   ref=np.arctan,
                   dtypes=all_types_and_complex_and(torch.bool, torch.bfloat16),
                   dtypesIfCUDA=all_types_and_complex_and(torch.bool, torch.half, torch.bfloat16),
                   assert_autodiffed=True,
                   supports_forward_ad=True,
                   decorators=(precisionOverride({torch.bfloat16: 1e-2}),),
                   safe_casts_outputs=True,
                   skips=(
                       SkipInfo('TestUnaryUfuncs', 'test_reference_numerics_extremal',
                                device_type='cpu', dtypes=[torch.cfloat, torch.cdouble]),
                       SkipInfo('TestUnaryUfuncs', 'test_reference_numerics_hard',
                                device_type='cpu', dtypes=[torch.cfloat, torch.cdouble]),
                       SkipInfo('TestUnaryUfuncs', 'test_reference_numerics_normal',
                                device_type='cpu', dtypes=[torch.cfloat, torch.cdouble]),
                       SkipInfo('TestUnaryUfuncs', 'test_reference_numerics_extremal',
                                device_type='cuda', dtypes=[torch.cfloat, torch.cdouble],
                                active_if=IS_WINDOWS),
                       SkipInfo('TestUnaryUfuncs', 'test_reference_numerics_hard',
                                device_type='cuda', dtypes=[torch.cfloat, torch.cdouble],
                                active_if=IS_WINDOWS),
                       SkipInfo('TestUnaryUfuncs', 'test_reference_numerics_normal',
                                device_type='cuda', dtypes=[torch.cfloat, torch.cdouble],
                                active_if=IS_WINDOWS),
                   )),
    OpInfo('atan2',
           dtypes=all_types_and(torch.bool),
           dtypesIfCPU=all_types_and(torch.bool),
           dtypesIfCUDA=all_types_and(torch.bool, torch.half, torch.bfloat16),
           sample_inputs_func=sample_inputs_atan2,
           ),
    UnaryUfuncInfo('atanh',
                   aliases=('arctanh', ),
                   ref=np.arctanh,
                   domain=(-1, 1),
                   dtypes=all_types_and_complex_and(torch.bool),
                   dtypesIfCUDA=all_types_and_complex_and(torch.bool, torch.half, torch.bfloat16),
                   safe_casts_outputs=True,
                   decorators=(precisionOverride({torch.bfloat16: 1e-2}),),
                   supports_inplace_autograd=False,
                   supports_forward_ad=True,
                   skips=(
                       SkipInfo('TestUnaryUfuncs', 'test_reference_numerics_extremal',
                                device_type='cpu', dtypes=[torch.cfloat, torch.cdouble]),
                       SkipInfo('TestUnaryUfuncs', 'test_reference_numerics_normal',
                                device_type='cpu', dtypes=[torch.cfloat, torch.cdouble]),
                       SkipInfo('TestUnaryUfuncs', 'test_reference_numerics_extremal',
                                device_type='cuda', dtypes=[torch.cfloat, torch.cdouble],
                                active_if=IS_WINDOWS),
                       SkipInfo('TestUnaryUfuncs', 'test_reference_numerics_hard',
                                device_type='cuda', dtypes=[torch.cfloat],
                                active_if=IS_WINDOWS),
                   )),
    OpInfo('broadcast_to',
           dtypes=all_types_and_complex_and(torch.bool, torch.float16, torch.bfloat16),
           supports_out=False,
           sample_inputs_func=sample_inputs_broadcast_to),
    UnaryUfuncInfo('bitwise_not',
                   ref=np.bitwise_not,
                   dtypes=integral_types_and(torch.bool),
                   supports_autograd=False),
    OpInfo('cdist',
           dtypes=floating_types(),
           supports_out=False,
           supports_gradgrad=False,
           assert_autodiffed=False,
           sample_inputs_func=sample_inputs_cdist),
    UnaryUfuncInfo('ceil',
                   ref=np.ceil,
                   dtypes=floating_types_and(torch.bfloat16),
                   dtypesIfCUDA=floating_types_and(torch.half, torch.bfloat16),
                   assert_autodiffed=True),
    OpInfo('cholesky',
           dtypes=floating_and_complex_types(),
           check_batched_gradgrad=False,
           sample_inputs_func=sample_inputs_linalg_cholesky,
           gradcheck_wrapper=gradcheck_wrapper_hermitian_input,
           decorators=[skipCUDAIfNoMagma, skipCUDAIfRocm, skipCPUIfNoLapack],
           skips=(
               # Gradcheck for complex generates invalid inputs for this function
               SkipInfo('TestGradients', 'test_forward_mode_AD', dtypes=complex_types()),)),
    OpInfo('cholesky_inverse',
           dtypes=floating_and_complex_types(),
           backward_dtypes=floating_types(),
           # TODO: RuntimeError: cholesky_inverse does not support automatic differentiation for outputs
           # with complex dtype.
           check_batched_gradgrad=False,
           sample_inputs_func=sample_inputs_linalg_cholesky_inverse,
           gradcheck_wrapper=gradcheck_wrapper_triangular_input,
           decorators=[skipCUDAIfNoMagma, skipCPUIfNoLapack],
           skips=(
               # cholesky_inverse does not correctly warn when resizing out= inputs
               SkipInfo('TestCommon', 'test_out'),)),
    OpInfo('chunk',
           dtypes=all_types_and_complex_and(torch.bool, torch.bfloat16, torch.float16),
           sample_inputs_func=sample_inputs_chunk,
           supports_out=False),
    OpInfo('clone',
           dtypes=all_types_and_complex_and(torch.bool, torch.bfloat16, torch.float16),
           sample_inputs_func=sample_inputs_clone,
           supports_forward_ad=True,
           supports_out=False),
    OpInfo('contiguous',
           op=lambda x, *args, **kwargs: x.contiguous(*args, **kwargs),
           dtypes=all_types_and_complex_and(torch.bool, torch.bfloat16, torch.float16),
           sample_inputs_func=sample_inputs_contiguous,
           supports_forward_ad=True,
           skips=(
               # JIT has issue when op is passed as lambda
               SkipInfo('TestCommon', 'test_variant_consistency_jit'),
           ),
           supports_out=False),
    OpInfo('symeig',
           dtypes=floating_and_complex_types(),
           check_batched_gradgrad=False,
           sample_inputs_func=sample_inputs_symeig,
           gradcheck_wrapper=gradcheck_wrapper_hermitian_input,
           decorators=[skipCUDAIfNoMagma, skipCUDAIfRocm, skipCPUIfNoLapack]),
    # NOTE: clamp has seperate opinfos for scalar min/max (unary op) vs. tensors
    OpInfo('clamp',
           aliases=('clip',),
           dtypes=all_types_and(torch.half, torch.bfloat16),
           dtypesIfCPU=all_types_and(torch.bfloat16),
           dtypesIfCUDA=all_types_and(torch.half, torch.bfloat16),
           assert_autodiffed=True,
           sample_inputs_func=sample_inputs_clamp),
    UnaryUfuncInfo('clamp',
                   variant_test_name='scalar',
                   aliases=('clip', ),
                   decorators=(precisionOverride({torch.bfloat16: 7e-2, torch.float16: 1e-2}),),
                   ref=np.clip,
                   dtypes=all_types_and(torch.bfloat16),
                   dtypesIfCUDA=all_types_and(torch.half, torch.bfloat16),
                   assert_autodiffed=True,
                   skips=(
                       # Reference: https://github.com/pytorch/pytorch/issues/54841
                       SkipInfo('TestUnaryUfuncs', 'test_reference_numerics_extremal',
                                device_type='cpu', dtypes=[torch.bfloat16]),
                   ),
                   sample_kwargs=sample_kwargs_clamp_scalar,
                   sample_inputs_func=sample_inputs_clamp_scalar),
    UnaryUfuncInfo('positive',
                   ref=np.positive,
                   dtypes=all_types_and_complex_and(torch.half, torch.bfloat16),
                   supports_out=False,
                   supports_forward_ad=True,
                   ),
    UnaryUfuncInfo('conj',
                   ref=np.conj,
                   dtypes=all_types_and_complex_and(torch.bool,
                                                    torch.bfloat16, torch.half),
                   supports_forward_ad=True,
                   skips=(
                       # File "test_unary_ufuncs.py", line 289, in test_reference_numerics
                       #  if not torch.can_cast(numpy_to_torch_dtype_dict[expected.dtype.type], dtype):
                       # KeyError: <class 'numpy.intc'>
                       # Following error in Windows CI
                       SkipInfo('TestUnaryUfuncs', 'test_reference_numerics_normal',
                                dtypes=[torch.int],
                                active_if=IS_WINDOWS),
                       SkipInfo('TestUnaryUfuncs', 'test_reference_numerics_hard',
                                dtypes=[torch.int],
                                active_if=IS_WINDOWS),
                       # TODO fix the formula for complex forward AD
                       SkipInfo('TestGradients', 'test_forward_mode_AD'),
                   )),
    OpInfo('view_as_real',
           dtypes=complex_types(),
           supports_forward_ad=True,
           sample_inputs_func=sample_inputs_view_as_real,
           ),
    OpInfo('view_as_complex',
           dtypes=floating_types_and(torch.half),
           supports_out=False,
           supports_forward_ad=True,
           skips=(
               # "sum_cpu/sum_cuda" not implemented for 'ComplexHalf'
               SkipInfo('TestOpInfo', 'test_supported_backward', dtypes=(torch.half,)),
           ),
           sample_inputs_func=sample_inputs_view_as_complex),
    OpInfo('complex',
           dtypes=floating_types(),
           sample_inputs_func=sample_inputs_complex,
           ),
    OpInfo('copysign',
           dtypes=all_types_and(torch.bool, torch.half, torch.bfloat16),
           sample_inputs_func=sample_inputs_copysign,
           supports_inplace_autograd=False,
           ),
    UnaryUfuncInfo('cos',
                   ref=np.cos,
                   dtypes=all_types_and_complex_and(torch.bool, torch.bfloat16),
                   dtypesIfCUDA=all_types_and_complex_and(torch.bool, torch.half, torch.bfloat16),
                   backward_dtypesIfCUDA=all_types_and_complex_and(torch.bool, torch.half),
                   assert_autodiffed=True,
                   handles_large_floats=False,
                   safe_casts_outputs=True,
                   decorators=(precisionOverride({torch.bfloat16: 1e-2}),),
                   skips=(
                       SkipInfo('TestUnaryUfuncs', 'test_reference_numerics_extremal',
                                dtypes=[torch.cfloat, torch.cdouble], active_if=IS_WINDOWS),
                       SkipInfo('TestUnaryUfuncs', 'test_reference_numerics_extremal', device_type='cpu',
                                dtypes=[torch.cfloat, torch.cdouble], active_if=IS_MACOS),
                   )),
    UnaryUfuncInfo('cosh',
                   ref=np_unary_ufunc_integer_promotion_wrapper(np.cosh),
                   dtypes=all_types_and_complex_and(torch.bool),
                   dtypesIfCUDA=all_types_and_complex_and(torch.bool, torch.half, torch.bfloat16),
                   safe_casts_outputs=True,
                   assert_autodiffed=True,
                   skips=(
                       # Reference: https://github.com/pytorch/pytorch/issues/48641
                       SkipInfo('TestUnaryUfuncs', 'test_reference_numerics_hard',
                                device_type='cpu', dtypes=[torch.int8]),
                       SkipInfo('TestUnaryUfuncs', 'test_reference_numerics_extremal',
                                dtypes=[torch.cfloat, torch.cdouble], active_if=IS_WINDOWS),
                       SkipInfo('TestUnaryUfuncs', 'test_reference_numerics_hard',
                                dtypes=[torch.cfloat, torch.cdouble], active_if=IS_WINDOWS),
                       SkipInfo('TestUnaryUfuncs', 'test_reference_numerics_extremal', device_type='cpu',
                                dtypes=[torch.cfloat, torch.cdouble], active_if=IS_MACOS),
                       SkipInfo('TestUnaryUfuncs', 'test_reference_numerics_hard', device_type='cpu',
                                dtypes=[torch.cfloat, torch.cdouble], active_if=IS_MACOS),
                   )),
    OpInfo('cumsum',
           dtypesIfCPU=all_types_and_complex_and(torch.bool),
           dtypesIfCUDA=all_types_and_complex_and(torch.bool, torch.half, torch.bfloat16),
           skips=(
               # "cumsum_out_{cpu,cuda}" not implemented for 'Bool'
               SkipInfo('TestOpInfo', 'test_supported_dtypes',
                        dtypes=(torch.bool,)),
               # cumsum does not handle correctly out= dtypes
               SkipInfo('TestCommon', 'test_out'),
           ),
           sample_inputs_func=sample_inputs_cumulative_ops),
    OpInfo('cumprod',
           dtypes=all_types_and_complex_and(torch.bool),
           dtypesIfCUDA=all_types_and_complex_and(torch.bool, torch.float16, torch.bfloat16),
           skips=(
               # "cumprod_out_{cpu, cuda}" not implemented for 'Bool'
               SkipInfo('TestOpInfo', 'test_supported_dtypes',
                        dtypes=(torch.bool,)),
               # cumprod does not handle correctly out= dtypes
               SkipInfo('TestCommon', 'test_out',
                        dtypes=[torch.float32]),
           ),
           # gradgradcheck fails in fast_mode=True: #56275
           sample_inputs_func=sample_inputs_cumprod,
           gradcheck_fast_mode=False),
    OpInfo('cummax',
           dtypesIfCPU=all_types_and(torch.bool),
           dtypesIfCUDA=all_types_and(torch.bool, torch.half, torch.bfloat16),
           sample_inputs_func=partial(sample_inputs_cumulative_ops, supports_dtype_kwargs=False),
           gradcheck_nondet_tol=GRADCHECK_NONDET_TOL),
    OpInfo('cummin',
           dtypesIfCPU=all_types_and(torch.bool),
           dtypesIfCUDA=all_types_and(torch.bool, torch.half, torch.bfloat16),
           sample_inputs_func=partial(sample_inputs_cumulative_ops, supports_dtype_kwargs=False),
           gradcheck_nondet_tol=GRADCHECK_NONDET_TOL),
    UnaryUfuncInfo('deg2rad',
                   ref=np.radians,
                   decorators=(precisionOverride({torch.bfloat16: 7e-1,
                                                  torch.float16: 7e-1}),),
                   dtypes=all_types_and(torch.bool, torch.half, torch.bfloat16),
                   skips=(
                       # Reference: https://github.com/pytorch/pytorch/pull/51283#issuecomment-770614273
                       SkipInfo('TestUnaryUfuncs', 'test_reference_numerics_hard',
                                dtypes=[torch.bfloat16]),
                   ),
                   safe_casts_outputs=True),
    OpInfo('diff',
           op=torch.diff,
           dtypes=all_types_and_complex_and(torch.bool, torch.float16, torch.bfloat16),
           sample_inputs_func=sample_inputs_diff),
    OpInfo('div',
           variant_test_name='no_rounding_mode',
           dtypes=all_types_and_complex_and(torch.bool, torch.half, torch.bfloat16),
           sample_inputs_func=partial(sample_inputs_binary_pwise, rhs_exclude_zero=True),
           assert_autodiffed=True),
    OpInfo('div',
           variant_test_name='true_rounding',
           dtypes=all_types_and_complex_and(torch.bool, torch.half, torch.bfloat16),
           sample_inputs_func=partial(sample_inputs_binary_pwise, rounding_mode=None, rhs_exclude_zero=True),
           assert_autodiffed=True),
    OpInfo('div',
           variant_test_name='trunc_rounding',
           dtypes=all_types_and(torch.half, torch.bfloat16),
           sample_inputs_func=partial(sample_inputs_binary_pwise, rounding_mode='trunc', rhs_exclude_zero=True),
           skips=(
               # Reference: https://github.com/pytorch/pytorch/issues/59174
               SkipInfo('TestCommon', 'test_variant_consistency_jit'),
           ),
           assert_autodiffed=True),
    OpInfo('div',
           variant_test_name='floor_rounding',
           dtypes=all_types_and(torch.half, torch.bfloat16),
           sample_inputs_func=partial(sample_inputs_binary_pwise, rounding_mode='floor', rhs_exclude_zero=True),
           skips=(
               # Reference: https://github.com/pytorch/pytorch/issues/59174
               SkipInfo('TestCommon', 'test_variant_consistency_jit'),
           ),
           assert_autodiffed=True),
    OpInfo('true_divide',
           dtypes=all_types_and_complex_and(torch.bool, torch.half, torch.bfloat16),
           sample_inputs_func=partial(sample_inputs_binary_pwise, rhs_exclude_zero=True)),
    UnaryUfuncInfo('exp',
                   ref=np_unary_ufunc_integer_promotion_wrapper(np.exp),
                   dtypes=all_types_and_complex_and(torch.bool, torch.bfloat16),
                   dtypesIfCUDA=all_types_and_complex_and(torch.bool, torch.half, torch.bfloat16),
                   skips=(
                       # Reference: https://github.com/pytorch/pytorch/pull/50093#pullrequestreview-561791547
                       SkipInfo('TestUnaryUfuncs', 'test_reference_numerics_extremal', dtypes=[torch.bfloat16]),
                       SkipInfo('TestUnaryUfuncs', 'test_reference_numerics_hard', dtypes=[torch.bfloat16]),
                       SkipInfo('TestUnaryUfuncs', 'test_reference_numerics_normal', dtypes=[torch.bfloat16]),
                       # Reference: https://github.com/pytorch/pytorch/issues/48010
                       SkipInfo('TestUnaryUfuncs', 'test_reference_numerics_extremal',
                                device_type='cpu', dtypes=[torch.cfloat, torch.cdouble]),
                       SkipInfo('TestUnaryUfuncs', 'test_reference_numerics_hard',
                                device_type='cpu', dtypes=[torch.cfloat, torch.cdouble]),
                   ),
                   assert_autodiffed=True,
                   safe_casts_outputs=True),
    OpInfo('expand',
           op=lambda self, shape: self.expand(shape),
           dtypes=all_types_and_complex_and(torch.bool, torch.half, torch.bfloat16),
           sample_inputs_func=sample_inputs_expand,
           skips=(
               # Because expand does not have a function variant.
               SkipInfo('TestCommon', 'test_variant_consistency_jit'),),
           supports_out=False),
    OpInfo('expand_as',
           op=lambda self, other: self.expand_as(other),
           dtypes=all_types_and_complex_and(torch.bool, torch.half, torch.bfloat16),
           sample_inputs_func=sample_inputs_expand_as,
           skips=(
               # Because expand_as does not have a function variant.
               SkipInfo('TestCommon', 'test_variant_consistency_jit'),),
           supports_out=False),
    OpInfo('diag',
           dtypes=all_types_and_complex_and(torch.bool),
           dtypesIfCPU=all_types_and_complex_and(torch.bool),
           dtypesIfCUDA=all_types_and_complex_and(torch.bool, torch.half, torch.bfloat16),
           sample_inputs_func=sample_inputs_diag),
    OpInfo('diag_embed',
           dtypes=all_types_and_complex_and(torch.bool, torch.bfloat16, torch.float16),
           supports_out=False,
           supports_forward_ad=True,
           sample_inputs_func=sample_inputs_diagonal_diag_embed),
    OpInfo('diagonal',
           dtypes=all_types_and_complex_and(torch.bool, torch.bfloat16, torch.float16),
           supports_out=False,
           sample_inputs_func=sample_inputs_diagonal_diag_embed),
    OpInfo('eq',
           dtypes=all_types_and_complex_and(torch.bool, torch.bfloat16, torch.float16),
           supports_autograd=False,
           sample_inputs_func=sample_inputs_comparison_ops),
    OpInfo('fmax',
           op=torch.fmax,
           dtypes=all_types_and(torch.float16, torch.bfloat16, torch.bool),
           sample_inputs_func=sample_inputs_max_min_binary,),
    OpInfo('fmin',
           op=torch.fmin,
           dtypes=all_types_and(torch.float16, torch.bfloat16, torch.bool),
           sample_inputs_func=sample_inputs_max_min_binary,),
    OpInfo('fmod',
           dtypes=all_types_and(torch.float16),
           sample_inputs_func=sample_inputs_fmod_remainder),
    OpInfo('fmod',
           variant_test_name='autodiffed',
           dtypes=all_types_and(torch.float16, torch.bool),
           assert_autodiffed=True,
           sample_inputs_func=partial(sample_inputs_fmod_remainder, autodiffed=True)),
    OpInfo('remainder',
           dtypesIfCPU=all_types_and(torch.float16),
           dtypesIfCUDA=all_types_and(torch.float16, torch.bfloat16),
           sample_inputs_func=sample_inputs_fmod_remainder),
    OpInfo('remainder',
           variant_test_name='autodiffed',
           dtypesIfCPU=all_types_and(torch.float16, torch.bool),
           dtypesIfCUDA=all_types_and(torch.float16, torch.bool, torch.bfloat16),
           assert_autodiffed=True,
           sample_inputs_func=partial(sample_inputs_fmod_remainder, autodiffed=True)),
    UnaryUfuncInfo('frac',
                   ref=lambda x: np.modf(x)[0],
                   dtypes=floating_types_and(torch.bfloat16, torch.float16),
                   dtypesIfCUDA=floating_types_and(torch.float16, torch.bfloat16),
                   assert_autodiffed=True,
                   # Reference for disabling extremals
                   # https://github.com/pytorch/pytorch/issues/51948
                   handles_extremals=False),
    SpectralFuncInfo('fft.fft',
                     aten_name='fft_fft',
                     ref=np.fft.fft,
                     ndimensional=False,
                     dtypes=all_types_and_complex_and(torch.bool),
                     default_test_dtypes=floating_and_complex_types()),
    SpectralFuncInfo('fft.fftn',
                     aten_name='fft_fftn',
                     ref=np.fft.fftn,
                     ndimensional=True,
                     dtypes=all_types_and_complex_and(torch.bool),
                     default_test_dtypes=floating_and_complex_types(),
                     decorators=[precisionOverride(
                         {torch.float: 1e-4, torch.cfloat: 1e-4})],),
    SpectralFuncInfo('fft.hfft',
                     aten_name='fft_hfft',
                     ref=np.fft.hfft,
                     ndimensional=False,
                     dtypes=all_types_and_complex_and(torch.bool),
                     default_test_dtypes=floating_and_complex_types(),
                     check_batched_gradgrad=False),
    SpectralFuncInfo('fft.rfft',
                     aten_name='fft_rfft',
                     ref=np.fft.rfft,
                     ndimensional=False,
                     dtypes=all_types_and(torch.bool),
                     default_test_dtypes=floating_and_complex_types(),
                     check_batched_grad=False,
                     check_batched_gradgrad=False),
    SpectralFuncInfo('fft.rfftn',
                     aten_name='fft_rfftn',
                     ref=np.fft.rfftn,
                     ndimensional=True,
                     dtypes=all_types_and(torch.bool),
                     default_test_dtypes=floating_and_complex_types(),
                     check_batched_grad=False,
                     check_batched_gradgrad=False,
                     decorators=[precisionOverride({torch.float: 1e-4})],),
    SpectralFuncInfo('fft.ifft',
                     aten_name='fft_ifft',
                     ref=np.fft.ifft,
                     ndimensional=False,
                     dtypes=all_types_and_complex_and(torch.bool),
                     default_test_dtypes=floating_and_complex_types()),
    SpectralFuncInfo('fft.ifftn',
                     aten_name='fft_ifftn',
                     ref=np.fft.ifftn,
                     ndimensional=True,
                     dtypes=all_types_and_complex_and(torch.bool),
                     default_test_dtypes=floating_and_complex_types(),
                     decorators=[
                         DecorateInfo(
                             precisionOverride({torch.float: 1e-4, torch.cfloat: 1e-4}),
                             'TestFFT', 'test_reference_nd')],
                     ),
    SpectralFuncInfo('fft.ihfft',
                     aten_name='fft_ihfft',
                     ref=np.fft.ihfft,
                     ndimensional=False,
                     dtypes=all_types_and(torch.bool),
                     default_test_dtypes=floating_types(),
                     check_batched_grad=False),
    SpectralFuncInfo('fft.irfft',
                     aten_name='fft_irfft',
                     ref=np.fft.irfft,
                     ndimensional=False,
                     dtypes=all_types_and_complex_and(torch.bool),
                     default_test_dtypes=floating_and_complex_types(),
                     check_batched_gradgrad=False),
    SpectralFuncInfo('fft.irfftn',
                     aten_name='fft_irfftn',
                     ref=np.fft.irfftn,
                     ndimensional=True,
                     dtypes=all_types_and_complex_and(torch.bool),
                     default_test_dtypes=floating_and_complex_types(),
                     check_batched_gradgrad=False,
                     decorators=[
                         DecorateInfo(
                             precisionOverride({torch.float: 1e-4, torch.cfloat: 1e-4}),
                             'TestFFT', 'test_reference_nd')],
                     ),
    UnaryUfuncInfo('floor',
                   ref=np.floor,
                   dtypes=floating_types_and(torch.bfloat16),
                   dtypesIfCUDA=floating_types_and(torch.half, torch.bfloat16),
                   assert_autodiffed=True),
    OpInfo('flip',
           op=torch.flip,
           dtypes=all_types_and_complex_and(torch.bool, torch.half, torch.bfloat16),
           sample_inputs_func=sample_inputs_flip,
           supports_out=False),
    OpInfo('fliplr',
           op=torch.fliplr,
           dtypes=all_types_and_complex_and(torch.bool, torch.half, torch.bfloat16),
           sample_inputs_func=sample_inputs_fliplr_flipud,
           supports_out=False),
    OpInfo('flipud',
           op=torch.flipud,
           dtypes=all_types_and_complex_and(torch.bool, torch.half, torch.bfloat16),
           sample_inputs_func=sample_inputs_fliplr_flipud,
           supports_out=False),
    UnaryUfuncInfo('i0',
                   ref=np_unary_ufunc_integer_promotion_wrapper(
                       scipy.special.i0) if TEST_SCIPY else _NOTHING,
                   decorators=(precisionOverride({torch.bfloat16: 3e-1,
                                                  torch.float16: 5e-1}),),
                   backward_dtypesIfCPU=floating_types(),
                   backward_dtypesIfCUDA=floating_types(),
                   backward_dtypesIfROCM=floating_types(),
                   dtypes=all_types_and(torch.bool, torch.bfloat16),
                   dtypesIfCUDA=all_types_and(torch.bool, torch.half, torch.bfloat16),
                   safe_casts_outputs=True,
                   sample_inputs_func=sample_inputs_i0_i1),
    UnaryUfuncInfo('special.i0e',
                   aten_name='special_i0e',
                   ref=scipy.special.i0e if TEST_SCIPY else _NOTHING,
                   decorators=(precisionOverride({torch.bfloat16: 3e-1,
                                                  torch.float16: 3e-1}),),
                   backward_dtypesIfCPU=floating_types(),
                   backward_dtypesIfCUDA=floating_types(),
                   backward_dtypesIfROCM=floating_types(),
                   dtypes=all_types_and(torch.bool, torch.bfloat16),
                   dtypesIfCUDA=all_types_and(torch.bool, torch.half, torch.bfloat16),
                   sample_inputs_func=sample_inputs_i0_i1,
                   safe_casts_outputs=True),
    UnaryUfuncInfo('special.i1',
                   aten_name='special_i1',
                   ref=np_unary_ufunc_integer_promotion_wrapper(scipy.special.i1),
                   decorators=(precisionOverride({torch.float: 1e-4}),),
                   dtypes=all_types_and(torch.bool),
                   dtypesIfCPU=all_types_and(torch.bool),
                   dtypesIfCUDA=all_types_and(torch.bool),
                   sample_inputs_func=sample_inputs_i0_i1,
                   safe_casts_outputs=True),
    UnaryUfuncInfo('special.i1e',
                   aten_name='special_i1e',
                   ref=scipy.special.i1e,
                   dtypes=all_types_and(torch.bool),
                   dtypesIfCPU=all_types_and(torch.bool),
                   dtypesIfCUDA=all_types_and(torch.bool),
                   sample_inputs_func=sample_inputs_i0_i1,
                   safe_casts_outputs=True),
    UnaryUfuncInfo('special.ndtr',
                   aten_name='special_ndtr',
                   decorators=(precisionOverride({torch.bfloat16: 5e-3,
                                                  torch.float16: 5e-4}),),
                   ref=scipy.special.ndtr if TEST_SCIPY else _NOTHING,
                   dtypes=all_types_and(torch.bool, torch.bfloat16),
                   dtypesIfCUDA=all_types_and(torch.bool, torch.bfloat16, torch.float16),
                   safe_casts_outputs=True),
    OpInfo('floor_divide',
           dtypes=all_types_and(torch.half, torch.bfloat16),
           sample_inputs_func=sample_inputs_floor_divide,
           skips=(
               # `test_duplicate_method_tests` doesn't raise any warning, as it doesn't actually
               # call the operator.
               SkipInfo('TestOpInfo', 'test_duplicate_method_tests'),),
           supports_autograd=False,
           ),
    UnaryUfuncInfo('frexp',
                   op=torch.frexp,
                   ref=np.frexp,
                   dtypes=floating_types_and(torch.half),
                   # skip testing torch.frexp as it is not supported by ROCm platform yet
                   decorators=[skipCUDAIfRocm],
                   supports_out=False,
                   skips=(
                       # skips below tests as torch.frexp returns tuple-like (mantissa, exponent) as outputs,
                       # while theses tests currently requires output to a single tensor.
                       SkipInfo('TestUnaryUfuncs', 'test_batch_vs_slicing'),
                       SkipInfo('TestUnaryUfuncs', 'test_contig_vs_every_other'),
                       SkipInfo('TestUnaryUfuncs', 'test_contig_vs_transposed'),
                       SkipInfo('TestUnaryUfuncs', 'test_non_contig_expand'),
                       SkipInfo('TestUnaryUfuncs', 'test_variant_consistency'),

                       # skips test_reference_numerics due to error in Windows CI.
                       # The np.frexp returns exponent as np.intc dtype on Windows platform,
                       # and np.intc does not have the correspond torch dtype
                       SkipInfo('TestUnaryUfuncs', 'test_reference_numerics_normal',
                                active_if=IS_WINDOWS),
                       SkipInfo('TestUnaryUfuncs', 'test_reference_numerics_hard',
                                active_if=IS_WINDOWS),
                       SkipInfo('TestUnaryUfuncs', 'test_reference_numerics_extremal',
                                active_if=IS_WINDOWS),
                   )),
    OpInfo('ge',
           aliases=('greater_equal',),
           dtypes=all_types_and(torch.bool, torch.bfloat16, torch.float16),
           supports_autograd=False,
           sample_inputs_func=sample_inputs_comparison_ops),
    OpInfo('geqrf',
           dtypes=floating_and_complex_types(),
           dtypesIfCPU=floating_and_complex_types(),
           supports_autograd=False,
           sample_inputs_func=sample_inputs_geqrf,
           decorators=[skipCUDAIfNoMagma, skipCUDAIfRocm, skipCPUIfNoLapack],),
    OpInfo('gt',
           aliases=('greater',),
           dtypes=all_types_and(torch.bool, torch.bfloat16, torch.float16),
           supports_autograd=False,
           sample_inputs_func=sample_inputs_comparison_ops),
    UnaryUfuncInfo('imag',
                   ref=np.imag,
                   dtypes=complex_types(),
                   supports_out=False,
                   supports_autograd=False,
                   skips=(
                       # Skip since real and imag don't have out variants.
                       SkipInfo('TestUnaryUfuncs', 'test_out_arg_all_dtypes'),
                   )),
    OpInfo('gradient',
           dtypes=floating_and_complex_types_and(torch.int8, torch.int16,
                                                 torch.int32, torch.int64,
                                                 torch.bfloat16, torch.half),
           supports_out=False,
           skips=(
               # following tests give a runtime error with undefined value tensor
               # see discussion : https://github.com/pytorch/pytorch/issues/56660
               SkipInfo('TestCommon', 'test_variant_consistency_jit', dtypes=(torch.float32, torch.complex64)),
           ),
           supports_inplace_autograd=False,
           sample_inputs_func=sample_inputs_gradient),
    OpInfo('inverse',
           op=torch.inverse,
           dtypes=floating_and_complex_types(),
           check_batched_gradgrad=False,
           gradcheck_nondet_tol=GRADCHECK_NONDET_TOL,
           sample_inputs_func=sample_inputs_linalg_invertible,
           decorators=[skipCUDAIfNoMagmaAndNoCusolver, skipCUDAIfRocm, skipCPUIfNoLapack]),
    OpInfo('kthvalue',
           dtypes=all_types(),
           dtypesIfCUDA=all_types_and(torch.float16),
           sample_inputs_func=sample_inputs_kthvalue),
    OpInfo('le',
           aliases=('less_equal',),
           dtypes=all_types_and(torch.bool, torch.bfloat16, torch.float16),
           supports_autograd=False,
           sample_inputs_func=sample_inputs_comparison_ops),
    OpInfo('linalg.det',
           op=torch.linalg.det,
           aliases=('det', ),
           dtypes=floating_and_complex_types(),
           # det doesn't support complex autograd, https://github.com/pytorch/pytorch/issues/57358
           backward_dtypes=floating_types(),
           aten_name='linalg_det',
           sample_inputs_func=sample_inputs_linalg_det,
           decorators=[skipCUDAIfNoMagma, skipCPUIfNoLapack],
           supports_inplace_autograd=False,
           skips=(
               # The following tests fail only on ROCm. This is probably
               # related to the fact that the current linalg.det backward is
               # unstable if the matrix has repeated singular values, see
               # https://github.com/pytorch/pytorch/issues/53364
               SkipInfo('TestGradients', 'test_fn_grad', device_type='cuda',
                        dtypes=(torch.float64,), active_if=TEST_WITH_ROCM),
               SkipInfo('TestGradients', 'test_fn_gradgrad', device_type='cuda',
                        dtypes=(torch.float64,), active_if=TEST_WITH_ROCM),
               SkipInfo('TestCommon', 'test_variant_consistency_jit', device_type='cuda',
                        dtypes=(torch.float64, torch.float32), active_if=TEST_WITH_ROCM),
           )),
    OpInfo('linalg.cholesky',
           aten_name='linalg_cholesky',
           dtypes=floating_and_complex_types(),
           # TODO: RuntimeError: While computing batched gradients,
           # got: vmap: Calling Tensor.as_strided is not supported
           # unless the batch dims being vmapped over are at the front of the tensor (in memory layout).
           check_batched_gradgrad=False,
           sample_inputs_func=sample_inputs_linalg_cholesky,
           gradcheck_wrapper=gradcheck_wrapper_hermitian_input,
           decorators=[skipCUDAIfNoMagmaAndNoCusolver, skipCUDAIfRocm, skipCPUIfNoLapack],
           skips=(
               # Gradcheck for complex generates invalid inputs for this function
               SkipInfo('TestGradients', 'test_forward_mode_AD', dtypes=complex_types()),)
           ),
    OpInfo('linalg.cholesky_ex',
           aten_name='linalg_cholesky_ex',
           dtypes=floating_and_complex_types(),
           check_batched_gradgrad=False,
           sample_inputs_func=sample_inputs_linalg_cholesky,
           gradcheck_wrapper=gradcheck_wrapper_hermitian_input,
           decorators=[skipCUDAIfNoMagmaAndNoCusolver, skipCUDAIfRocm, skipCPUIfNoLapack]),
    OpInfo('linalg.cond',
           aten_name='linalg_cond',
           dtypes=floating_and_complex_types(),
           sample_inputs_func=sample_inputs_linalg_cond,
           check_batched_gradgrad=False,
           gradcheck_nondet_tol=GRADCHECK_NONDET_TOL,
           decorators=[skipCUDAIfNoMagmaAndNoCusolver, skipCUDAIfRocm, skipCPUIfNoLapack],
           ),
    OpInfo('linalg.eig',
           aten_name='linalg_eig',
           op=torch.linalg.eig,
           dtypes=floating_and_complex_types(),
           check_batched_gradgrad=False,
           sample_inputs_func=sample_inputs_linalg_eig,
           decorators=[skipCUDAIfNoMagma, skipCUDAIfRocm, skipCPUIfNoLapack]),
    OpInfo('linalg.eigvals',
           aten_name='linalg_eigvals',
           op=torch.linalg.eigvals,
           dtypes=floating_and_complex_types(),
           check_batched_gradgrad=False,
           sample_inputs_func=sample_inputs_linalg_invertible,
           decorators=[skipCUDAIfNoMagma, skipCUDAIfRocm, skipCPUIfNoLapack]),
    OpInfo('linalg.eigh',
           aten_name='linalg_eigh',
           dtypes=floating_and_complex_types(),
           check_batched_gradgrad=False,
           sample_inputs_func=sample_inputs_linalg_eigh,
           gradcheck_wrapper=gradcheck_wrapper_hermitian_input,
           decorators=[skipCUDAIfNoMagma, skipCUDAIfRocm, skipCPUIfNoLapack]),
    OpInfo('linalg.eigvalsh',
           aten_name='linalg_eigvalsh',
           dtypes=floating_and_complex_types(),
           check_batched_gradgrad=False,
           sample_inputs_func=sample_inputs_linalg_eigh,
           gradcheck_wrapper=gradcheck_wrapper_hermitian_input,
           decorators=[skipCUDAIfNoMagma, skipCUDAIfRocm, skipCPUIfNoLapack],),
    OpInfo('linalg.householder_product',
           aten_name='linalg_householder_product',
           op=torch.linalg.householder_product,
           aliases=('orgqr', ),
           dtypes=floating_and_complex_types(),
           # TODO: backward uses in-place operations that vmap doesn't like
           check_batched_grad=False,
           check_batched_gradgrad=False,
           sample_inputs_func=sample_inputs_householder_product,
           decorators=[skipCUDAIfNoCusolver, skipCUDAIfRocm, skipCPUIfNoLapack]),
    OpInfo('linalg.lstsq',
           aten_name='linalg_lstsq',
           op=torch.linalg.lstsq,
           dtypes=floating_and_complex_types(),
           supports_out=True,
           sample_inputs_func=sample_inputs_linalg_lstsq,
           supports_autograd=False,
           decorators=[skipCUDAIfNoMagma, skipCPUIfNoLapack],
           skips=(
               # skip because `linalg_lstsq` is not differentiable
               SkipInfo('TestGradients', 'test_fn_grad'),
               SkipInfo('TestCommon', 'test_variant_consistency_jit'),
           )),
    OpInfo('linalg.matrix_power',
           aliases=('matrix_power',),
           aten_name='linalg_matrix_power',
           dtypes=floating_and_complex_types(),
           supports_inplace_autograd=False,
           decorators=[skipCUDAIfNoMagmaAndNoCusolver, skipCPUIfNoLapack, skipCUDAIfRocm],
           sample_inputs_func=sample_inputs_linalg_matrix_power,
           gradcheck_nondet_tol=GRADCHECK_NONDET_TOL),
    OpInfo('linalg.multi_dot',
           # Need this lambda because gradcheck does not work with TensorList inputs
           aten_name='linalg_multi_dot',
           dtypes=floating_and_complex_types_and(torch.half),
           dtypesIfCPU=all_types_and_complex_and(torch.half, torch.bfloat16),
           dtypesIfCUDA=floating_and_complex_types_and(torch.half, *[torch.bfloat16] if CUDA11OrLater else []),
           supports_inplace_autograd=False,
           # Batched grad checks fail for empty input tensors (see https://github.com/pytorch/pytorch/issues/53407)
           check_batched_grad=False,
           check_batched_gradgrad=False,
           sample_inputs_func=sample_inputs_linalg_multi_dot,
           gradcheck_nondet_tol=GRADCHECK_NONDET_TOL),
    OpInfo('linalg.norm',
           op=torch.linalg.norm,
           dtypes=floating_and_complex_types_and(torch.float16, torch.bfloat16),
           decorators=[skipCUDAIfNoMagma, skipCPUIfNoLapack],
           sample_inputs_func=sample_inputs_linalg_norm,
           aten_name='linalg_norm',
           skips=(
               # linalg.norm does not correctly warn when resizing out= inputs
               SkipInfo('TestCommon', 'test_out'),
           )),
    OpInfo('linalg.matrix_norm',
           aten_name='linalg_matrix_norm',
           dtypes=floating_and_complex_types(),
           decorators=[skipCUDAIfNoMagma, skipCPUIfNoLapack],
           sample_inputs_func=sample_inputs_linalg_matrix_norm,
           skips=(
               # linalg.matrix_norm does not correctly warn when resizing out= inputs
               SkipInfo('TestCommon', 'test_out'),
           )),
    OpInfo('linalg.qr',
           aten_name='linalg_qr',
           op=torch.linalg.qr,
           dtypes=floating_and_complex_types(),
           # batched gradients do not work for empty inputs
           # https://github.com/pytorch/pytorch/issues/50743#issuecomment-767376085
           check_batched_gradgrad=False,
           sample_inputs_func=sample_inputs_linalg_qr,
           decorators=[skipCUDAIfNoMagma, skipCUDAIfRocm, skipCPUIfNoLapack]),
    OpInfo('linalg.slogdet',
           aten_name='linalg_slogdet',
           op=torch.linalg.slogdet,
           dtypes=floating_and_complex_types(),
           sample_inputs_func=sample_inputs_linalg_slogdet,
           decorators=[skipCUDAIfNoMagma, skipCUDAIfRocm, skipCPUIfNoLapack]),
    OpInfo('linalg.vector_norm',
           op=torch.linalg.vector_norm,
           dtypes=floating_and_complex_types_and(torch.float16, torch.bfloat16),
           decorators=[skipCUDAIfNoMagma, skipCPUIfNoLapack],
           sample_inputs_func=sample_inputs_linalg_vector_norm,
           aten_name='linalg_vector_norm',
           skips=(
               # linalg.vector_norm does not correctly warn when resizing out= inputs
               SkipInfo('TestCommon', 'test_out'),
           )),
    UnaryUfuncInfo('log',
                   ref=np.log,
                   domain=(0, float('inf')),
                   dtypes=all_types_and_complex_and(torch.bool, torch.bfloat16),
                   dtypesIfCUDA=all_types_and_complex_and(torch.bool, torch.half, torch.bfloat16),
                   assert_autodiffed=True,
                   safe_casts_outputs=True,
                   decorators=(precisionOverride({torch.bfloat16: 5e-2}),),
                   skips=(
                       SkipInfo('TestUnaryUfuncs', 'test_reference_numerics_extremal',
                                device_type='cpu', dtypes=[torch.cfloat, torch.cdouble],
                                active_if=IS_WINDOWS),
                   )),
    UnaryUfuncInfo('log10',
                   ref=np.log10,
                   domain=(0, float('inf')),
                   decorators=(precisionOverride({torch.bfloat16: 5e-2}),),
                   dtypes=all_types_and_complex_and(torch.bool, torch.bfloat16),
                   assert_autodiffed=True,
                   dtypesIfCUDA=all_types_and_complex_and(torch.bool, torch.half, torch.bfloat16),
                   safe_casts_outputs=True,
                   skips=(
                       SkipInfo('TestUnaryUfuncs', 'test_reference_numerics_extremal',
                                device_type='cpu', dtypes=[torch.cfloat, torch.cdouble],
                                active_if=IS_WINDOWS),
                   )),
    UnaryUfuncInfo('log1p',
                   ref=np.log1p,
                   domain=(-1, float('inf')),
                   dtypes=all_types_and(torch.bool, torch.bfloat16),
                   dtypesIfCUDA=all_types_and(torch.bool, torch.half, torch.bfloat16),
                   decorators=(precisionOverride({torch.bfloat16: 1e-1}),),
                   safe_casts_outputs=True,
                   assert_autodiffed=True),
    UnaryUfuncInfo('log2',
                   ref=np.log2,
                   domain=(0, float('inf')),
                   dtypes=all_types_and_complex_and(torch.bool, torch.bfloat16),
                   dtypesIfCUDA=all_types_and_complex_and(torch.bool, torch.half, torch.bfloat16),
                   assert_autodiffed=True,
                   safe_casts_outputs=True,
                   decorators=(precisionOverride({torch.bfloat16: 1e-1}),),
                   skips=(
                       SkipInfo('TestUnaryUfuncs', 'test_reference_numerics_extremal',
                                dtypes=[torch.cfloat, torch.cdouble]),
                       SkipInfo('TestUnaryUfuncs', 'test_reference_numerics_normal',
                                dtypes=[torch.cfloat, torch.cdouble]),
                   )),
    OpInfo('logaddexp',
           dtypes=floating_types(),
           dtypesIfCUDA=floating_types_and(torch.bfloat16),
           dtypesIfROCM=floating_types_and(torch.bfloat16),
           sample_inputs_func=lambda op_info, device, dtype, requires_grad=False, **kwargs:
           (SampleInput(make_tensor((S, S), device, dtype, requires_grad=requires_grad),
                        args=(make_tensor((S, S), device, dtype, requires_grad=requires_grad),)),)),
    OpInfo('logaddexp2',
           dtypes=floating_types(),
           dtypesIfCUDA=floating_types_and(torch.bfloat16),
           dtypesIfROCM=floating_types_and(torch.bfloat16),
           sample_inputs_func=lambda op_info, device, dtype, requires_grad=False, **kwargs:
           (SampleInput(make_tensor((S, S), device, dtype, requires_grad=requires_grad),
                        args=(make_tensor((S, S), device, dtype, requires_grad=requires_grad),)),)),
    UnaryUfuncInfo('logical_not',
                   ref=np.logical_not,
                   decorators=(precisionOverride({torch.bfloat16: 7e-1,
                                                  torch.float16: 5e-1}),),
                   dtypes=all_types_and_complex_and(torch.bool, torch.half, torch.bfloat16),
                   safe_casts_outputs=True,
                   supports_autograd=False,
                   skips=(
                       # The function variant always returns BoolTensor
                       # while the inplace variant preserves the input dtype.
                       # >>> t = torch.randn(3)
                       # >>> torch.logical_not(t)
                       # tensor([False, False, False])
                       # >>> torch.logical_not(t).dtype
                       # torch.bool
                       # >>> t.logical_not_().dtype
                       # torch.float32
                       SkipInfo('TestUnaryUfuncs', 'test_variant_consistency',
                                dtypes=all_types_and_complex_and(torch.half, torch.bfloat16)),
                       SkipInfo('TestCommon', 'test_variant_consistency_eager',
                                dtypes=all_types_and_complex_and(torch.half, torch.bfloat16)),
                   )),
    OpInfo('lt',
           aliases=('less',),
           dtypes=all_types_and(torch.bool, torch.bfloat16, torch.float16),
           supports_autograd=False,
           sample_inputs_func=sample_inputs_comparison_ops),
    OpInfo('lu',
           op=torch.lu,
           dtypes=floating_and_complex_types(),
           supports_inplace_autograd=False,
           check_batched_gradgrad=False,
           supports_out=False,
           sample_inputs_func=sample_inputs_lu,
           decorators=[skipCUDAIfNoMagmaAndNoCusolver, skipCUDAIfRocm, skipCPUIfNoLapack],
           skips=(
               # we skip jit tests because lu_backward is impelemented as autograd.Function,
               # which does not support autograd with scripting
               SkipInfo('TestCommon', 'test_variant_consistency_jit'),
               # Skip operator schema test because this is a functional and not an operator
               SkipInfo('TestOperatorSignatures', 'test_get_torch_func_signature_exhaustive'),
           )),
    OpInfo('lu_unpack',
           op=torch.lu_unpack,
           dtypes=floating_and_complex_types(),
           supports_inplace_autograd=False,
           # we use in-place operations which cannot be avoided.
           # This cases vmap failures, hence we skip batched gradient checks
           check_batched_grad=False,
           supports_out=True,
           sample_inputs_func=sample_inputs_lu_unpack,
           decorators=[skipCUDAIfNoMagmaAndNoCusolver, skipCUDAIfRocm, skipCPUIfNoLapack],
           skips=(
               # cuda gradchecks are slow
               # see discussion https://github.com/pytorch/pytorch/pull/47761#issuecomment-747316775
               SkipInfo('TestGradients', 'test_fn_gradgrad', device_type='cuda'),
           )),
    OpInfo('masked_fill',
           dtypes=all_types_and_complex_and(torch.bool, torch.half, torch.bfloat16),
           sample_inputs_func=sample_inputs_masked_fill,
           supports_out=False),
    OpInfo('masked_scatter',
           dtypes=all_types_and_complex_and(torch.bool, torch.half, torch.bfloat16),
           sample_inputs_func=sample_inputs_masked_scatter,
           supports_out=False),
    OpInfo('masked_select',
           dtypes=all_types_and_complex_and(torch.bool, torch.half, torch.bfloat16),
           sample_inputs_func=sample_inputs_masked_select),
    OpInfo('matrix_exp',
           dtypesIfCPU=floating_and_complex_types_and(torch.bfloat16),
           dtypesIfCUDA=floating_and_complex_types_and(torch.float16, *[torch.bfloat16] if CUDA11OrLater else []),
           sample_inputs_func=sample_inputs_matrix_exp,
           supports_out=False),
    OpInfo('matmul',
           dtypes=floating_types(),
           dtypesIfCPU=all_types_and_complex(),
           dtypesIfCUDA=floating_and_complex_types_and(torch.float16, *[torch.bfloat16] if CUDA11OrLater else []),
           dtypesIfROCM=floating_types_and(torch.half, torch.bfloat16),
           assert_autodiffed=True,
           sample_inputs_func=sample_inputs_matmul,
           skips=(
               # matmul does not correctly warn when resizing out= inputs
               SkipInfo('TestCommon', 'test_out'),
               # https://github.com/pytorch/pytorch/issues/55755
               SkipInfo('TestOpInfo', 'test_unsupported_dtypes',
                        device_type='cpu', dtypes=(torch.float16,)),
               # Backward for BFloat16 isn't supported because of the error
               # "RuntimeError: CUDA error: CUBLAS_STATUS_NOT_SUPPORTED when
               # calling cublasGemmStridedBatchedExFix."
               SkipInfo('TestOpInfo', 'test_supported_backward',
                        device_type='cuda', dtypes=(torch.bfloat16,)),)),
    OpInfo('max',
           op=torch.max,
           variant_test_name='binary',
           dtypes=all_types_and(torch.float16, torch.bfloat16, torch.bool),
           sample_inputs_func=sample_inputs_max_min_binary,
           assert_autodiffed=True,),
    OpInfo('max',
           op=torch.max,
           variant_test_name='reduction_with_dim',
           dtypes=all_types_and(torch.float16, torch.bfloat16, torch.bool),
           sample_inputs_func=sample_inputs_max_min_reduction_with_dim,
           skips=(
               # max does not correctly warn when resizing out= inputs
               SkipInfo('TestCommon', 'test_out'),)),
    OpInfo('max',
           op=torch.max,
           variant_test_name='reduction_no_dim',
           dtypes=all_types_and(torch.float16, torch.bfloat16, torch.bool),
           supports_out=False,
           sample_inputs_func=sample_inputs_max_min_reduction_no_dim,),
    OpInfo('min',
           op=torch.min,
           variant_test_name='binary',
           dtypes=all_types_and(torch.float16, torch.bfloat16, torch.bool),
           sample_inputs_func=sample_inputs_max_min_binary,
           assert_autodiffed=True,),
    OpInfo('min',
           op=torch.min,
           variant_test_name='reduction_with_dim',
           dtypes=all_types_and(torch.float16, torch.bfloat16, torch.bool),
           sample_inputs_func=sample_inputs_max_min_reduction_with_dim,
           skips=(
               # min does not correctly warn when resizing out= inputs
               SkipInfo('TestCommon', 'test_out'),
           )),
    OpInfo('min',
           op=torch.min,
           variant_test_name='reduction_no_dim',
           dtypes=all_types_and(torch.float16, torch.bfloat16, torch.bool),
           supports_out=False,
           sample_inputs_func=sample_inputs_max_min_reduction_no_dim,),
    OpInfo('sum',
           dtypes=all_types_and_complex_and(torch.float16, torch.bfloat16, torch.bool),
           supports_out=False,
           sample_inputs_func=sample_inputs_reduction_wrapper(supports_multiple_dims=True)),
    OpInfo('nansum',
           dtypes=all_types_and(torch.float16, torch.bfloat16, torch.bool),
           dtypesIfCPU=all_types_and(torch.float16, torch.bool),
           supports_out=False,
           sample_inputs_func=sample_inputs_reduction_wrapper(supports_multiple_dims=True)),
    # TODO(@heitorschueroff) Add test for dtype kwarg
    OpInfo('mean',
           dtypes=floating_and_complex_types_and(torch.float16, torch.bfloat16),
           assert_autodiffed=True,
           sample_inputs_func=sample_inputs_reduction_wrapper(supports_multiple_dims=True),
           # Need to skip out test because one of the overload for mean does not support it
           # TODO(@heitorschueroff) fix this when implementing ReductionInfo
           skips=(SkipInfo('TestCommon', 'test_out'),)),
    OpInfo('quantile',
           dtypes=floating_types(),
           sample_inputs_func=sample_inputs_reduction_quantile),
    OpInfo('nanquantile',
           dtypes=floating_types(),
           sample_inputs_func=sample_inputs_reduction_quantile),
    OpInfo('maximum',
           op=torch.maximum,
           dtypes=all_types_and(torch.float16, torch.bfloat16, torch.bool),
           sample_inputs_func=sample_inputs_max_min_binary,),
    OpInfo('minimum',
           op=torch.minimum,
           dtypes=all_types_and(torch.float16, torch.bfloat16, torch.bool),
           sample_inputs_func=sample_inputs_max_min_binary,),
    OpInfo('nn.functional.hardswish',
           aten_name="hardswish",
           supports_autograd=True,
           assert_autodiffed=True,
           sample_inputs_func=sample_inputs_hardswish,
           dtypesIfCUDA=floating_types_and(torch.half, torch.bfloat16),
           supports_gradgrad=False,
           supports_out=False,
           autodiff_nonfusible_nodes=["aten::hardswish"]),
    OpInfo('nn.functional.leaky_relu',
           aliases=None,
           aten_name="leaky_relu",
           dtypes=floating_types(),
           sample_inputs_func=sample_inputs_leaky_relu,
           dtypesIfCUDA=floating_types_and(torch.float16, torch.bfloat16),
           supports_autograd=True,
           assert_autodiffed=True,
           supports_gradgrad=True,
           supports_out=False,
           autodiff_nonfusible_nodes=["aten::leaky_relu"]),
    OpInfo('topk',
           dtypes=all_types(),
           dtypesIfCUDA=all_types_and(torch.bfloat16, torch.float16),
           sample_inputs_func=sample_inputs_topk,
           skips=(
               # Topk is not raising a warning when the out is resized
               SkipInfo('TestCommon', 'test_out'),
           )),
    OpInfo('nn.functional.hardshrink',
           aten_name="hardshrink",
           dtypes=floating_types(),
           dtypesIfCUDA=floating_types_and(torch.float16, torch.bfloat16),
           supports_autograd=True,
           assert_autodiffed=True,
           sample_inputs_func=sample_inputs_hardshrink_hardtanh,
           supports_gradgrad=True,
           supports_out=False,
           autodiff_nonfusible_nodes=["aten::hardshrink"]),
    OpInfo('nn.functional.hardtanh',
           aten_name="hardtanh",
           dtypesIfCPU=floating_types_and(torch.int8, torch.int16, torch.int32, torch.int64, torch.bfloat16),
           backward_dtypesIfCPU=all_types(),
           dtypesIfCUDA=floating_types_and(torch.int8, torch.int16, torch.int32, torch.int64, torch.float16, torch.bfloat16),
           backward_dtypesIfCUDA=floating_types(),
           supports_autograd=True,
           assert_autodiffed=True,
           sample_inputs_func=sample_inputs_hardshrink_hardtanh,
           supports_gradgrad=True,
           supports_out=False,
           autodiff_nonfusible_nodes=["aten::hardtanh"]),
    OpInfo('nn.functional.gelu',
           aten_name="gelu",
           supports_autograd=True,
           assert_autodiffed=True,
           sample_inputs_func=sample_inputs_gelu,
           dtypesIfCUDA=floating_types_and(torch.half, torch.bfloat16),
           supports_gradgrad=True,
           supports_out=False,
           autodiff_nonfusible_nodes=["aten::gelu"]),
    OpInfo('nn.functional.relu6',
           aten_name="relu6",
           dtypes=all_types(),
           dtypesIfCPU=all_types_and(torch.bfloat16),
           backward_dtypesIfCPU=floating_types(),
           dtypesIfCUDA=all_types_and(torch.float16, torch.bfloat16),
           backward_dtypesIfCUDA=floating_types(),
           supports_autograd=True,
           assert_autodiffed=True,
           sample_inputs_func=sample_inputs_hardshrink_hardtanh,
           supports_gradgrad=True,
           supports_out=False,
           autodiff_nonfusible_nodes=["aten::relu6"]),
    OpInfo('mm',
           dtypes=floating_and_complex_types_and(torch.half),
           dtypesIfCPU=all_types_and_complex_and(torch.float16, torch.bfloat16),
           dtypesIfCUDA=floating_and_complex_types_and(torch.float16, *[torch.bfloat16] if CUDA11OrLater else []),
           assert_autodiffed=True,
           sample_inputs_func=sample_inputs_mm,
           skips=(
               # mm does not correctly warn when resizing out= inputs
               SkipInfo('TestCommon', 'test_out'),
           )),
    OpInfo('mode',
           op=torch.mode,
           dtypes=all_types_and(torch.float16, torch.bfloat16, torch.bool),
           sample_inputs_func=sample_inputs_mode,),
    MvlGammaInfo(variant_test_name='mvlgamma_p_1',
                 domain=(1e-4, float('inf')),
                 skips=skips_mvlgamma(),
                 sample_kwargs=lambda device, dtype, input: ({'p': 1}, {'d': 1})),
    MvlGammaInfo(variant_test_name='mvlgamma_p_3',
                 domain=(1.1, float('inf')),
                 skips=skips_mvlgamma(skip_redundant=True) + (
                     SkipInfo('TestUnaryUfuncs', 'test_reference_numerics_hard', dtypes=(torch.float16,)),
                 ),
                 sample_kwargs=lambda device, dtype, input: ({'p': 3}, {'d': 3})),
    MvlGammaInfo(variant_test_name='mvlgamma_p_5',
                 domain=(2.1, float('inf')),
                 skips=skips_mvlgamma(skip_redundant=True) + (
                     SkipInfo('TestUnaryUfuncs', 'test_reference_numerics_hard', dtypes=(torch.float16,)),
                 ),
                 sample_kwargs=lambda device, dtype, input: ({'p': 5}, {'d': 5})),
    OpInfo('ne',
           aliases=('not_equal',),
           dtypes=all_types_and_complex_and(torch.bool, torch.bfloat16, torch.float16),
           supports_autograd=False,
           sample_inputs_func=sample_inputs_comparison_ops),
    OpInfo('narrow',
           dtypes=all_types_and_complex_and(torch.bool, torch.bfloat16, torch.float16),
           supports_out=False,
           supports_forward_ad=True,
           sample_inputs_func=sample_inputs_narrow),
    UnaryUfuncInfo('neg',
                   aliases=('negative', ),
                   ref=np.negative,
                   dtypes=all_types_and_complex_and(torch.half, torch.bfloat16),
                   assert_autodiffed=True,),
    OpInfo('dist',
           op=torch.dist,
           dtypes=floating_and_complex_types_and(torch.half, torch.bfloat16),
           # "pow" not implemented for 'BFloat16' or 'half'
           backward_dtypes=floating_and_complex_types(),
           sample_inputs_func=sample_inputs_dist,
           skips=(
               # dist does not correctly warn when resizing out= inputs
               SkipInfo('TestCommon', 'test_out'),
           )),
    OpInfo('outer',
           op=torch.outer,
           aliases=('ger', ),
           dtypes=all_types_and_complex_and(torch.bool, torch.float16, torch.bfloat16),
           sample_inputs_func=sample_inputs_outer,),
    OpInfo('ormqr',
           op=torch.ormqr,
           dtypes=floating_and_complex_types(),
           supports_autograd=False,
           sample_inputs_func=sample_inputs_ormqr,
           decorators=[skipCUDAIfNoCusolver, skipCPUIfNoLapack]),
    OpInfo('permute',
           dtypes=all_types_and_complex_and(torch.bool, torch.float16, torch.bfloat16),
           dtypesIfCUDA=all_types_and_complex_and(torch.bool, torch.float16, torch.bfloat16),
           supports_out=False,
           assert_autodiffed=True,
           sample_inputs_func=sample_inputs_permute),
    OpInfo('pow',
           dtypes=all_types_and_complex_and(torch.half, torch.bfloat16, torch.bool),
           # Due to AVX2 curently not being fully supported for Float16, log_vml_cpu can't be enabled
           # for Float16, causing this test to fail. pow's autograd for Float16 is thus currently
           # unsupported on CPU.
           backward_dtypes=all_types_and_complex_and(torch.bfloat16, torch.bool),
           sample_inputs_func=sample_inputs_pow,
           supports_inplace_autograd=False,
           assert_autodiffed=True),
    OpInfo('float_power',
           dtypes=all_types_and_complex_and(torch.half, torch.bfloat16, torch.bool),
           sample_inputs_func=sample_inputs_pow),
    OpInfo('prod',
           dtypes=all_types_and_complex_and(torch.bool),
           dtypesIfCUDA=all_types_and_complex_and(torch.bool, torch.float16, torch.bfloat16),
           # "cumprod_cuda" not implemented for 'BFloat16'
           backward_dtypesIfCUDA=all_types_and_complex_and(torch.bool, torch.float16),
           skips=(
               # prod does not support the (Tensor, *, out) overload
               SkipInfo('TestCommon', 'test_out',
                        dtypes=[torch.float32]),
           ),
           sample_inputs_func=sample_inputs_prod,
           gradcheck_nondet_tol=GRADCHECK_NONDET_TOL),
    OpInfo('qr',
           op=torch.qr,
           dtypes=floating_and_complex_types(),
           sample_inputs_func=sample_inputs_linalg_qr,
           # batched gradients do not work for empty inputs
           # https://github.com/pytorch/pytorch/issues/50743#issuecomment-767376085
           check_batched_gradgrad=False,
           decorators=[skipCUDAIfNoMagma, skipCUDAIfRocm, skipCPUIfNoLapack]),
    UnaryUfuncInfo('rad2deg',
                   ref=np.degrees,
                   decorators=(precisionOverride({torch.bfloat16: 7e-1,
                                                  torch.float16: 7e-1}),),
                   dtypes=all_types_and(torch.bool, torch.half, torch.bfloat16),
                   skips=(
                       # Reference: https://github.com/pytorch/pytorch/pull/51283#issuecomment-770614273
                       SkipInfo('TestUnaryUfuncs', 'test_reference_numerics_normal',
                                dtypes=[torch.bfloat16]),
                       SkipInfo('TestUnaryUfuncs', 'test_reference_numerics_hard',
                                dtypes=[torch.bfloat16]),
                       SkipInfo('TestUnaryUfuncs', 'test_reference_numerics_extremal',
                                dtypes=[torch.bfloat16]),
                   ),
                   safe_casts_outputs=True),
    UnaryUfuncInfo('real',
                   ref=np.real,
                   dtypes=complex_types(),
                   supports_out=False,
                   supports_autograd=False,
                   skips=(
                       # Skip since real and imag don't have out variants.
                       SkipInfo('TestUnaryUfuncs', 'test_out_arg_all_dtypes'),
                   )),
    OpInfo('roll',
           dtypes=all_types_and_complex_and(torch.bool, torch.bfloat16, torch.half),
           supports_out=False,
           sample_inputs_func=sample_inputs_roll),
    OpInfo('rot90',
           dtypes=all_types_and_complex_and(torch.bool, torch.bfloat16, torch.half),
           supports_out=False,
           sample_inputs_func=sample_inputs_rot90),
    UnaryUfuncInfo('round',
                   ref=np.round,
                   dtypes=floating_types_and(torch.bfloat16),
                   dtypesIfCUDA=floating_types_and(torch.half, torch.bfloat16),
                   assert_autodiffed=True,),
    UnaryUfuncInfo('sin',
                   ref=np.sin,
                   dtypes=all_types_and_complex_and(torch.bool, torch.bfloat16),
                   dtypesIfCUDA=all_types_and_complex_and(torch.bool, torch.half, torch.bfloat16),
                   assert_autodiffed=True,
                   handles_large_floats=False,
                   handles_complex_extremals=False,
                   safe_casts_outputs=True,
                   decorators=(precisionOverride({torch.bfloat16: 1e-2}),)),
    UnaryUfuncInfo('sinc',
                   ref=np_sinc_with_fp16_as_fp32,
                   dtypes=all_types_and_complex_and(torch.bool, torch.bfloat16),
                   dtypesIfCUDA=all_types_and_complex_and(torch.bool, torch.half, torch.bfloat16),
                   handles_large_floats=False,
                   handles_complex_extremals=False,
                   safe_casts_outputs=True,
                   decorators=(precisionOverride({torch.bfloat16: 1e-2,
                                                  torch.float16: 1e-2}),),
                   skips=(
                       # Reference: https://github.com/pytorch/pytorch/issues/49133
                       SkipInfo('TestUnaryUfuncs', 'test_reference_numerics_normal',
                                dtypes=[torch.cfloat]),
                   )),
    UnaryUfuncInfo('sinh',
                   ref=np_unary_ufunc_integer_promotion_wrapper(np.sinh),
                   dtypes=all_types_and_complex_and(torch.bool),
                   dtypesIfCUDA=all_types_and_complex_and(torch.bool, torch.half, torch.bfloat16),
                   safe_casts_outputs=True,
                   assert_autodiffed=True,
                   decorators=(precisionOverride({torch.float16: 1e-2}),),
                   skips=(
                       SkipInfo('TestUnaryUfuncs', 'test_reference_numerics_extremal',
                                device_type='cpu', dtypes=[torch.cfloat, torch.cdouble],
                                active_if=(IS_MACOS or IS_WINDOWS)),
                       SkipInfo('TestUnaryUfuncs', 'test_reference_numerics_hard',
                                device_type='cpu', dtypes=[torch.cfloat, torch.cdouble],
                                active_if=(IS_MACOS or IS_WINDOWS)),
                       # Reference: https://github.com/pytorch/pytorch/issues/48641
                       SkipInfo('TestUnaryUfuncs', 'test_reference_numerics_hard',
                                device_type='cpu', dtypes=[torch.int8]),
                   )),
    UnaryUfuncInfo('sign',
                   ref=reference_sign,
                   dtypes=all_types_and(torch.bool, torch.bfloat16, torch.half),
                   dtypesIfCUDA=all_types_and(torch.bool, torch.bfloat16, torch.half),
                   skips=(
                       # Reference: https://github.com/pytorch/pytorch/issues/41245
                       SkipInfo('TestUnaryUfuncs', 'test_reference_numerics_extremal',
                                dtypes=[torch.bfloat16, torch.float16, torch.float32, torch.float64]),
                   )),
    UnaryUfuncInfo('sgn',
                   ref=reference_sgn,
                   dtypes=all_types_and_complex_and(torch.bool, torch.bfloat16, torch.half),
                   skips=(
                       # Reference: https://github.com/pytorch/pytorch/issues/41245
                       SkipInfo('TestUnaryUfuncs', 'test_reference_numerics_extremal',
                                dtypes=[torch.bfloat16, torch.float16, torch.float32, torch.float64]),
                       # Reference: https://github.com/pytorch/pytorch/issues/53958
                       # Test fails in comparison on Nan as the `equal_nan` is True for
                       # comparing the CPU tensors.
                       SkipInfo('TestUnaryUfuncs', 'test_reference_numerics_extremal',
                                device_type='cpu', dtypes=[torch.complex64, torch.complex128]),
                       # Reference: https://github.com/pytorch/pytorch/issues/48486
                       SkipInfo('TestUnaryUfuncs', 'test_reference_numerics_hard',
                                device_type='cpu', dtypes=[torch.complex64])
                   )),
    OpInfo('split',
           dtypes=all_types_and_complex_and(torch.bfloat16, torch.half, torch.bool),
           sample_inputs_func=partial(sample_inputs_split, list_args=False),
           supports_out=False,
           assert_autodiffed=True),
    OpInfo('split',
           variant_test_name='list_args',
           dtypes=all_types_and_complex_and(torch.bfloat16, torch.half, torch.bool),
           sample_inputs_func=partial(sample_inputs_split, list_args=True),
           supports_out=False),
    OpInfo('split_with_sizes',
           dtypes=all_types_and_complex_and(torch.bfloat16, torch.half, torch.bool),
           sample_inputs_func=sample_inputs_split_with_sizes,
           supports_out=False,
           assert_autodiffed=True),
    OpInfo('__radd__',
           op=torch.Tensor.__radd__,
           dtypes=all_types_and_complex_and(torch.bfloat16, torch.half, torch.bool),
           sample_inputs_func=sample_inputs_rbinops,
           supports_out=False,
           skips=(SkipInfo('TestCommon', 'test_variant_consistency_jit',),),
           assert_autodiffed=True,
           supports_forward_ad=True,
           autodiff_nonfusible_nodes=['aten::add'],),
    OpInfo('__rdiv__',
           op=torch.Tensor.__rdiv__,
           dtypes=all_types_and_complex_and(torch.bfloat16, torch.half, torch.bool),
           sample_inputs_func=sample_inputs_rbinops,
           supports_out=False,
           skips=(SkipInfo('TestCommon', 'test_variant_consistency_jit',),),
           assert_autodiffed=True,
           autodiff_nonfusible_nodes=['aten::mul', 'aten::reciprocal'],),
    OpInfo('__rmul__',
           op=torch.Tensor.__rmul__,
           dtypes=all_types_and_complex_and(torch.bfloat16, torch.half, torch.bool),
           sample_inputs_func=sample_inputs_rbinops,
           supports_out=False,
           skips=(SkipInfo('TestCommon', 'test_variant_consistency_jit',),),
           assert_autodiffed=True,
           supports_forward_ad=True,
           autodiff_nonfusible_nodes=['aten::mul'],),
    OpInfo('__rmatmul__',
           op=torch.Tensor.__rmatmul__,
           dtypes=floating_types(),
           dtypesIfCPU=all_types_and_complex(),
           dtypesIfCUDA=floating_types_and(torch.float16, torch.complex64, torch.complex128),
           dtypesIfROCM=floating_types_and(torch.half),
           assert_autodiffed=True,
           sample_inputs_func=sample_inputs_matmul,
           supports_out=False,
           skips=(
               SkipInfo('TestCommon', 'test_variant_consistency_jit',),
               # https://github.com/pytorch/pytorch/issues/55755
               SkipInfo('TestOpInfo', 'test_unsupported_dtypes',
                        device_type='cpu', dtypes=(torch.float16,)),
               # https://github.com/pytorch/pytorch/pull/57934#issuecomment-840091579
               SkipInfo('TestOpInfo', 'test_unsupported_dtypes',
                        device_type='cuda', dtypes=(torch.bfloat16,)),)),
    OpInfo('__rpow__',
           op=torch.Tensor.__rpow__,
           dtypes=all_types_and_complex_and(torch.bfloat16, torch.half, torch.bool),
           sample_inputs_func=sample_inputs_rbinops,
           supports_out=False,
           skips=(
               # Reference: https://github.com/pytorch/pytorch/issues/54774
               # "log2" "_vml_cpu" not implemented for Half
               SkipInfo('TestOpInfo', 'test_supported_backward', device_type='cpu',
                        dtypes=(torch.float16,)),

               SkipInfo('TestCommon', 'test_variant_consistency_jit',),),
           assert_autodiffed=True,
           autodiff_nonfusible_nodes=['aten::pow'],),
    OpInfo('__rsub__',
           op=torch.Tensor.__rsub__,
           dtypes=all_types_and_complex_and(torch.bfloat16, torch.half),
           sample_inputs_func=sample_inputs_rbinops,
           supports_out=False,
           skips=(SkipInfo('TestCommon', 'test_variant_consistency_jit',),),
           assert_autodiffed=True,
           autodiff_nonfusible_nodes=['aten::rsub'],),
    OpInfo('rsub',
           dtypes=all_types_and_complex_and(torch.bfloat16, torch.half),
           variant_test_name='rsub_tensor',
           supports_out=False,
           supports_inplace_autograd=False,
           skips=(
               # Reference: https://github.com/pytorch/pytorch/issues/53797
               # JIT doesn't understand complex literals
               SkipInfo('TestCommon', 'test_variant_consistency_jit',
                        dtypes=[torch.cfloat, torch.cdouble]),
           ),
           sample_inputs_func=partial(sample_inputs_rsub, variant='tensor'),),
    OpInfo('rsub',
           dtypes=all_types_and_complex_and(torch.bfloat16, torch.half),
           variant_test_name='rsub_scalar',
           supports_out=False,
           supports_inplace_autograd=False,
           sample_inputs_func=partial(sample_inputs_rsub, variant='scalar'),
           skips=(
               # Reference: https://github.com/pytorch/pytorch/issues/53797
               # JIT doesn't understand complex literals
               SkipInfo('TestCommon', 'test_variant_consistency_jit',
                        dtypes=all_types_and_complex_and(torch.bfloat16, torch.half)),),
           assert_autodiffed=True,),
    OpInfo('select',
           dtypes=all_types_and_complex_and(torch.bfloat16, torch.half, torch.bool),
           supports_forward_ad=True,
           sample_inputs_func=sample_inputs_select,
           supports_out=False),
    UnaryUfuncInfo('signbit',
                   ref=np.signbit,
                   dtypes=all_types_and(torch.bool, torch.bfloat16, torch.half),
                   supports_autograd=False,),
    OpInfo('solve',
           op=torch.solve,
           dtypes=floating_and_complex_types(),
           sample_inputs_func=sample_inputs_legacy_solve,
           check_batched_gradgrad=False,
           decorators=[skipCUDAIfNoMagma, skipCUDAIfRocm, skipCPUIfNoLapack]),
    OpInfo('std',
           dtypes=floating_and_complex_types_and(torch.half),
           dtypesIfCUDA=floating_and_complex_types_and(torch.half, torch.bfloat16),
           # std doesn't support complex autograd, https://github.com/pytorch/pytorch/issues/57358
           backward_dtypesIfCPU=floating_types_and(torch.half),
           backward_dtypesIfCUDA=floating_types_and(torch.half, torch.bfloat16),
           sample_inputs_func=sample_inputs_std_var,
           # TODO: std does support out in some signatures
           supports_out=False,
           assert_autodiffed=True,
           ),
    UnaryUfuncInfo('tan',
                   ref=np.tan,
                   dtypes=all_types_and_complex_and(torch.bool, torch.bfloat16),
                   dtypesIfCUDA=all_types_and_complex_and(torch.bool, torch.half, torch.bfloat16),
                   assert_autodiffed=True,
                   safe_casts_outputs=True,
                   skips=(
                       SkipInfo('TestUnaryUfuncs', 'test_reference_numerics_extremal',
                                device_type='cpu', dtypes=[torch.bfloat16]),
                       SkipInfo('TestUnaryUfuncs', 'test_reference_numerics_hard',
                                device_type='cpu', dtypes=[torch.bfloat16]),
                       SkipInfo('TestUnaryUfuncs', 'test_reference_numerics_normal',
                                device_type='cpu', dtypes=[torch.bfloat16]),
                       SkipInfo('TestUnaryUfuncs', 'test_reference_numerics_extremal',
                                device_type='cpu', dtypes=[torch.cfloat, torch.cdouble],
                                active_if=(IS_MACOS or IS_WINDOWS)),
                       SkipInfo('TestUnaryUfuncs', 'test_reference_numerics_hard',
                                device_type='cpu', dtypes=[torch.cfloat, torch.cdouble],
                                active_if=(IS_MACOS or IS_WINDOWS)),
                       SkipInfo('TestUnaryUfuncs', 'test_reference_numerics_normal',
                                device_type='cpu', dtypes=[torch.cfloat, torch.cdouble],
                                active_if=(IS_MACOS or IS_WINDOWS)),
                       SkipInfo('TestUnaryUfuncs', 'test_reference_numerics_hard',
                                device_type='cuda', dtypes=[torch.float64],
                                active_if=TEST_WITH_ROCM),
                   )),
    UnaryUfuncInfo('tanh',
                   ref=np.tanh,
                   decorators=(precisionOverride({torch.bfloat16: 1e-2}),),
                   dtypes=all_types_and_complex_and(torch.bool, torch.bfloat16),
                   dtypesIfCUDA=all_types_and_complex_and(torch.bool, torch.half, torch.bfloat16),
                   # "tanh_backward_cpu" not implemented for 'BFloat16'
                   backward_dtypesIfCPU=all_types_and_complex_and(torch.bool),
                   assert_autodiffed=True,
                   safe_casts_outputs=True,
                   skips=(
                       SkipInfo('TestUnaryUfuncs', 'test_reference_numerics_extremal',
                                device_type='cpu', dtypes=[torch.cfloat, torch.cdouble],
                                active_if=(IS_MACOS or IS_WINDOWS)),
                       SkipInfo('TestUnaryUfuncs', 'test_reference_numerics_hard',
                                device_type='cpu', dtypes=[torch.cfloat, torch.cdouble],
                                active_if=(IS_MACOS or IS_WINDOWS)),
                       SkipInfo('TestUnaryUfuncs', 'test_reference_numerics_normal',
                                device_type='cpu', dtypes=[torch.cfloat, torch.cdouble],
                                active_if=(IS_MACOS or IS_WINDOWS)),
                   )),
    OpInfo('tensor_split',
           dtypes=all_types_and_complex_and(torch.bool),
           dtypesIfCPU=all_types_and_complex_and(torch.bool, torch.bfloat16, torch.float16),
           dtypesIfCUDA=all_types_and_complex_and(torch.bool, torch.bfloat16, torch.float16),
           supports_out=False,
           supports_forward_ad=True,
           sample_inputs_func=sample_inputs_tensor_split,),
    OpInfo('hsplit',
           dtypes=all_types_and_complex_and(torch.bool, torch.bfloat16, torch.float16),
           supports_out=False,
           supports_forward_ad=True,
           sample_inputs_func=sample_inputs_hsplit,),
    OpInfo('vsplit',
           dtypes=all_types_and_complex_and(torch.bool, torch.bfloat16, torch.float16),
           supports_out=False,
           supports_forward_ad=True,
           sample_inputs_func=sample_inputs_vsplit,),
    OpInfo('dsplit',
           dtypes=all_types_and_complex_and(torch.bool, torch.bfloat16, torch.float16),
           supports_out=False,
           supports_forward_ad=True,
           sample_inputs_func=sample_inputs_dsplit,),
    OpInfo('triangular_solve',
           op=torch.triangular_solve,
           dtypes=floating_and_complex_types(),
           supports_out=False,
           sample_inputs_func=sample_inputs_legacy_solve,
           check_batched_gradgrad=False,
           decorators=[skipCUDAIfNoMagma, skipCUDAIfRocm, skipCPUIfNoLapack]),
    UnaryUfuncInfo('trunc',
                   aliases=('fix', ),
                   ref=np.trunc,
                   dtypes=floating_types_and(torch.bfloat16),
                   dtypesIfCUDA=floating_types_and(torch.float16, torch.bfloat16),
                   assert_autodiffed=True),
    UnaryUfuncInfo('exp2',
                   aliases=('special.exp2', ),
                   ref=np_unary_ufunc_integer_promotion_wrapper(np.exp2),
                   dtypes=all_types_and(torch.bool, torch.half),
                   dtypesIfCUDA=all_types_and(torch.bool, torch.half, torch.bfloat16),
                   safe_casts_outputs=True),
    UnaryUfuncInfo('expm1',
                   aliases=('special.expm1', ),
                   ref=np_unary_ufunc_integer_promotion_wrapper(np.expm1),
                   dtypes=all_types_and(torch.bool, torch.bfloat16),
                   dtypesIfCUDA=all_types_and(torch.bool, torch.half, torch.bfloat16),
                   safe_casts_outputs=True,
                   assert_autodiffed=True,
                   skips=(
                       # Reference: https://github.com/pytorch/pytorch/pull/48926#issuecomment-739734774
                       SkipInfo('TestUnaryUfuncs', 'test_reference_numerics_extremal',
                                device_type='cpu', dtypes=[torch.bfloat16]),
                       SkipInfo('TestUnaryUfuncs', 'test_reference_numerics_hard',
                                device_type='cpu', dtypes=[torch.bfloat16]),
                       SkipInfo('TestUnaryUfuncs', 'test_reference_numerics_normal',
                                device_type='cpu', dtypes=[torch.bfloat16]),
                   )),
    UnaryUfuncInfo('nan_to_num',
                   ref=np.nan_to_num,
                   dtypes=all_types_and(torch.half, torch.bool),
                   dtypesIfCUDA=all_types_and(torch.half, torch.bool, torch.bfloat16),
                   # Passing numpy_kwargs via sample_kwargs, as numpy does comparison
                   # with BFloat16 in float, since it currently doesn't support BFloat16.
                   # Ref: https://github.com/pytorch/pytorch/issues/57982#issuecomment-839150556
                   sample_kwargs=lambda device, dtype, input: ({},
                                                               {'posinf': torch.finfo(torch.bfloat16).max,
                                                                'neginf': torch.finfo(torch.bfloat16).min})
                   if dtype is torch.bfloat16 else ({}, {})),
    UnaryUfuncInfo('reciprocal',
                   ref=np_unary_ufunc_integer_promotion_wrapper(np.reciprocal),
                   dtypes=all_types_and_complex_and(torch.bool, torch.half, torch.bfloat16),
                   assert_autodiffed=True,
                   safe_casts_outputs=True,
                   skips=(
                       # Reference: https://github.com/pytorch/pytorch/issues/45690
                       SkipInfo('TestUnaryUfuncs', 'test_reference_numerics_extremal',
                                dtypes=[torch.cfloat, torch.cdouble]),
                       # Reference: https://github.com/pytorch/pytorch/pull/49102#issuecomment-744604601
                       SkipInfo('TestUnaryUfuncs', 'test_reference_numerics_extremal',
                                dtypes=[torch.bfloat16]),
                       SkipInfo('TestUnaryUfuncs', 'test_reference_numerics_hard',
                                dtypes=[torch.bfloat16]),
                       SkipInfo('TestUnaryUfuncs', 'test_reference_numerics_normal',
                                dtypes=[torch.bfloat16]),
                   )),
    UnaryUfuncInfo('rsqrt',
                   ref=lambda x: np.reciprocal(np.sqrt(x)),
                   domain=(0, float('inf')),
                   dtypes=all_types_and_complex_and(torch.bool, torch.bfloat16),
                   dtypesIfCUDA=all_types_and_complex_and(torch.bool, torch.half, torch.bfloat16),
                   decorators=(precisionOverride({torch.half: 5e-2}),),
                   safe_casts_outputs=True,
                   assert_autodiffed=True,
                   handles_complex_extremals=False),
    UnaryUfuncInfo('sqrt',
                   ref=np.sqrt,
                   supports_sparse=True,
                   domain=(0, float('inf')),
                   dtypes=all_types_and_complex_and(torch.bool, torch.bfloat16),
                   dtypesIfCUDA=all_types_and_complex_and(torch.bool, torch.half, torch.bfloat16),
                   assert_autodiffed=True,
                   decorators=(precisionOverride({torch.bfloat16: 7e-2}),),
                   skips=(
                       # Reference: https://github.com/pytorch/pytorch/issues/47358
                       SkipInfo('TestUnaryUfuncs', 'test_reference_numerics_hard',
                                device_type='cpu', dtypes=[torch.cfloat, torch.cdouble],
                                active_if=IS_MACOS),
                       # Reference: https://github.com/pytorch/pytorch/pull/47293#issuecomment-721774436
                       SkipInfo('TestUnaryUfuncs', 'test_reference_numerics_hard',
                                dtypes=[torch.bfloat16])),
                   safe_casts_outputs=True,
                   handles_complex_extremals=False),
    UnaryUfuncInfo('square',
                   ref=np.square,
                   dtypes=all_types_and_complex_and(torch.bool, torch.float16, torch.bfloat16),
                   decorators=(precisionOverride({torch.complex64: 3e-4, torch.bfloat16: 3e-1}),),
                   skips=(
                       # Reference: https://github.com/pytorch/pytorch/issues/52549
                       SkipInfo('TestUnaryUfuncs', 'test_reference_numerics_hard',
                                dtypes=[torch.cfloat, torch.cdouble]),
                       # >>> t = torch.tensor(complex(-0.01, float("inf")))
                       # >>> np.square(t.numpy())
                       # (-inf-infj)
                       # >>> t.square()
                       # tensor(-inf-infj)
                       # >>> t.cuda().square()
                       # tensor(inf+nanj, device='cuda:0')
                       SkipInfo('TestUnaryUfuncs', 'test_reference_numerics_extremal',
                                device_type='cuda', dtypes=[torch.cfloat, torch.cdouble]),
                       # Reference: https://github.com/pytorch/pytorch/pull/52551#issuecomment-782596181
                       SkipInfo('TestUnaryUfuncs', 'test_reference_numerics_hard',
                                dtypes=[torch.bfloat16]),
                   ),),
    OpInfo('lerp',
           dtypes=floating_and_complex_types(),
           dtypesIfCUDA=floating_and_complex_types_and(torch.half, torch.bfloat16),
           dtypesIfROCM=floating_and_complex_types_and(torch.half, torch.bfloat16),
           sample_inputs_func=sample_inputs_lerp,
           assert_autodiffed=True),
    OpInfo('linalg.inv',
           aten_name='linalg_inv',
           op=torch.linalg.inv,
           dtypes=floating_and_complex_types(),
           sample_inputs_func=sample_inputs_linalg_invertible,
           check_batched_gradgrad=False,
           gradcheck_nondet_tol=GRADCHECK_NONDET_TOL,
           decorators=[skipCUDAIfNoMagmaAndNoCusolver, skipCUDAIfRocm, skipCPUIfNoLapack],
           ),
    OpInfo('linalg.inv_ex',
           aten_name='linalg_inv_ex',
           dtypes=floating_and_complex_types(),
           sample_inputs_func=sample_inputs_linalg_invertible,
           check_batched_gradgrad=False,
           gradcheck_nondet_tol=GRADCHECK_NONDET_TOL,
           decorators=[skipCUDAIfNoMagmaAndNoCusolver, skipCUDAIfRocm, skipCPUIfNoLapack],
           ),
    UnaryUfuncInfo('angle',
                   ref=np.angle,
                   dtypes=all_types_and_complex_and(torch.bool, torch.bfloat16, torch.float16),
                   dtypesIfCUDA=all_types_and_complex_and(torch.bool),
                   decorators=(precisionOverride({torch.float16: 1e-2,
                                                  torch.bfloat16: 1e-2}),),
                   safe_casts_outputs=True,
                   supports_forward_ad=True,
                   supports_complex_to_float=True),
    OpInfo('linalg.solve',
           aten_name='linalg_solve',
           op=torch.linalg.solve,
           dtypes=floating_and_complex_types(),
           sample_inputs_func=sample_inputs_linalg_solve,
           check_batched_gradgrad=False,
           decorators=[skipCUDAIfNoMagma, skipCUDAIfRocm, skipCPUIfNoLapack]),
    OpInfo('linalg.matrix_rank',
           aten_name='linalg_matrix_rank',
           dtypes=floating_and_complex_types(),
           supports_autograd=False,
           sample_inputs_func=sample_inputs_linalg_invertible,
           decorators=[skipCUDAIfNoMagma, skipCUDAIfRocm, skipCPUIfNoLapack]),
    OpInfo('linalg.matrix_rank',
           aten_name='linalg_matrix_rank',
           variant_test_name='hermitian',
           dtypes=floating_and_complex_types(),
           supports_autograd=False,
           sample_inputs_func=sample_inputs_linalg_pinv_hermitian,
           decorators=[skipCUDAIfNoMagma, skipCUDAIfRocm, skipCPUIfNoLapack]),
    OpInfo('linalg.pinv',
           aten_name='linalg_pinv',
           op=torch.linalg.pinv,
           dtypes=floating_and_complex_types(),
           check_batched_grad=False,
           check_batched_gradgrad=False,
           sample_inputs_func=sample_inputs_linalg_invertible,
           decorators=[skipCUDAIfNoMagmaAndNoCusolver, skipCUDAIfRocm, skipCPUIfNoLapack]),
    OpInfo('linalg.pinv',
           aten_name='linalg_pinv',
           variant_test_name='hermitian',
           dtypes=floating_and_complex_types(),
           check_batched_grad=False,
           check_batched_gradgrad=False,
           sample_inputs_func=sample_inputs_linalg_pinv_hermitian,
           gradcheck_wrapper=gradcheck_wrapper_hermitian_input,
           decorators=[skipCUDAIfNoMagma, skipCUDAIfRocm, skipCPUIfNoLapack]),
    OpInfo('eig',
           op=torch.eig,
           dtypes=floating_and_complex_types(),
           sample_inputs_func=sample_inputs_eig,
           decorators=[
               skipCUDAIfNoMagma,
               skipCPUIfNoLapack,
               skipCUDAIfRocm
           ],),
    OpInfo('einsum',
           # we need this lambda because SampleInput expects tensor input as the first argument
           # TODO(@heitorschueroff) update SampleInput to handle such cases
           op=lambda tensors, equation: torch.einsum(equation, tensors),
           dtypes=all_types_and_complex_and(torch.half, torch.bfloat16),
           dtypesIfCUDA=floating_and_complex_types_and(torch.half),
           supports_out=False,
           sample_inputs_func=sample_inputs_einsum,
           skips=(
               # test does not work with passing lambda for op
               # there's a test `test_einsum` in `test_jit.py` to handle this case
               SkipInfo('TestCommon', 'test_variant_consistency_jit'),
               # The following dtypes are only supported for some inputs, ideally we should have
               # checked this in the einsum code but to keep BC we'll just skip the tests for now.
               SkipInfo('TestOpInfo', 'test_unsupported_dtypes',
                        dtypes=[torch.bool]),
               SkipInfo('TestOpInfo', 'test_unsupported_dtypes',
                        device_type='cuda', dtypes=integral_types_and(torch.bfloat16)))),
    OpInfo('svd',
           op=torch.svd,
           dtypes=floating_and_complex_types(),
           sample_inputs_func=sample_inputs_svd,
           decorators=[
               skipCUDAIfNoMagmaAndNoCusolver,
               skipCUDAIfRocm,
               skipCPUIfNoLapack,
           ]),
    OpInfo('linalg.svd',
           op=torch.linalg.svd,
           aten_name='linalg_svd',
           dtypes=floating_and_complex_types(),
           sample_inputs_func=sample_inputs_linalg_svd,
           decorators=[
               skipCUDAIfNoMagmaAndNoCusolver,
               skipCUDAIfRocm,
               skipCPUIfNoLapack,
           ]),
    OpInfo('linalg.svdvals',
           op=torch.linalg.svdvals,
           aten_name='linalg_svdvals',
           dtypes=floating_and_complex_types(),
           sample_inputs_func=sample_inputs_linalg_svdvals,
           check_batched_gradgrad=False,
           decorators=[
               skipCUDAIfNoMagmaAndNoCusolver,
               skipCPUIfNoLapack]),
    OpInfo('polar',
           dtypes=floating_types(),
           sample_inputs_func=sample_inputs_polar),
    # TODO(@kshitij12345): Refactor similar to `mvlgamma` entries.
    # To test reference numerics against multiple values of argument `n`,
    # we make multiple OpInfo entries with each entry corresponding to different value of n (currently 0 to 4).
    # We run the op tests from test_ops.py only for `n=0` to avoid redundancy in testing.
    UnaryUfuncInfo('polygamma',
                   op=lambda x, n, **kwargs: torch.polygamma(n, x, **kwargs),
                   variant_test_name='polygamma_n_0',
                   ref=reference_polygamma if TEST_SCIPY else _NOTHING,
                   dtypes=all_types_and(torch.bool),
                   dtypesIfCUDA=all_types_and(torch.bool, torch.half),
                   safe_casts_outputs=True,
                   sample_inputs_func=sample_inputs_polygamma,
                   skips=(
                       # Probably related to the way the function is
                       # scripted for JIT tests (or maybe not).
                       # RuntimeError:
                       # Arguments for call are not valid.
                       # The following variants are available:
                       #   aten::polygamma(int n, Tensor self) -> (Tensor):
                       #   Expected a value of type 'Tensor' for argument 'self' but instead found type 'int'.
                       #   aten::polygamma.out(int n, Tensor self, *, Tensor(a!) out) -> (Tensor(a!)):
                       #   Expected a value of type 'Tensor' for argument 'self' but instead found type 'int'.
                       # The original call is:
                       #   File "<string>", line 3
                       # def the_method(i0):
                       #     return torch.polygamma(i0, 1)
                       #            ~~~~~~~~~~~~~~~ <--- HERE
                       SkipInfo('TestCommon', 'test_variant_consistency_jit'),),
                   sample_kwargs=lambda device, dtype, input: ({'n': 0}, {'n': 0})),
    UnaryUfuncInfo('polygamma',
                   op=lambda x, n, **kwargs: torch.polygamma(n, x, **kwargs),
                   variant_test_name='polygamma_n_1',
                   ref=reference_polygamma if TEST_SCIPY else _NOTHING,
                   dtypes=all_types_and(torch.bool),
                   dtypesIfCUDA=all_types_and(torch.bool, torch.half),
                   safe_casts_outputs=True,
                   sample_inputs_func=sample_inputs_polygamma,
                   skips=(
                       # Redundant tests
                       SkipInfo('TestGradients'),
                       SkipInfo('TestOpInfo'),
                       SkipInfo('TestCommon'),
                       # Mismatch: https://github.com/pytorch/pytorch/issues/55357
                       SkipInfo('TestUnaryUfuncs', 'test_reference_numerics_extremal'),
                       SkipInfo('TestUnaryUfuncs', 'test_reference_numerics_hard'),
                       SkipInfo('TestUnaryUfuncs', 'test_reference_numerics_normal'),
                   ),
                   sample_kwargs=lambda device, dtype, input: ({'n': 1}, {'n': 1})),
    UnaryUfuncInfo('polygamma',
                   op=lambda x, n, **kwargs: torch.polygamma(n, x, **kwargs),
                   variant_test_name='polygamma_n_2',
                   ref=reference_polygamma if TEST_SCIPY else _NOTHING,
                   dtypes=all_types_and(torch.bool),
                   dtypesIfCUDA=all_types_and(torch.bool, torch.half),
                   safe_casts_outputs=True,
                   sample_inputs_func=sample_inputs_polygamma,
                   skips=(
                       # Redundant tests
                       SkipInfo('TestGradients'),
                       SkipInfo('TestOpInfo'),
                       SkipInfo('TestCommon'),
                       # Mismatch: https://github.com/pytorch/pytorch/issues/55357
                       SkipInfo('TestUnaryUfuncs', 'test_reference_numerics_extremal'),
                       SkipInfo('TestUnaryUfuncs', 'test_reference_numerics_hard',
                                active_if=TEST_WITH_ROCM),
                       SkipInfo('TestUnaryUfuncs', 'test_reference_numerics_normal',
                                active_if=TEST_WITH_ROCM),),
                   sample_kwargs=lambda device, dtype, input: ({'n': 2}, {'n': 2})),
    UnaryUfuncInfo('polygamma',
                   op=lambda x, n, **kwargs: torch.polygamma(n, x, **kwargs),
                   variant_test_name='polygamma_n_3',
                   ref=reference_polygamma if TEST_SCIPY else _NOTHING,
                   dtypes=all_types_and(torch.bool),
                   dtypesIfCUDA=all_types_and(torch.bool, torch.half),
                   safe_casts_outputs=True,
                   sample_inputs_func=sample_inputs_polygamma,
                   skips=(
                       # Redundant tests
                       SkipInfo('TestGradients'),
                       SkipInfo('TestOpInfo'),
                       SkipInfo('TestCommon'),
                       # Mismatch: https://github.com/pytorch/pytorch/issues/55357
                       SkipInfo('TestUnaryUfuncs', 'test_reference_numerics_extremal'),
                       SkipInfo('TestUnaryUfuncs', 'test_reference_numerics_hard',
                                active_if=TEST_WITH_ROCM),
                       SkipInfo('TestUnaryUfuncs', 'test_reference_numerics_normal',
                                active_if=TEST_WITH_ROCM),),
                   sample_kwargs=lambda device, dtype, input: ({'n': 3}, {'n': 3})),
    UnaryUfuncInfo('polygamma',
                   op=lambda x, n, **kwargs: torch.polygamma(n, x, **kwargs),
                   variant_test_name='polygamma_n_4',
                   ref=reference_polygamma if TEST_SCIPY else _NOTHING,
                   decorators=(precisionOverride({torch.float16: 5e-4, torch.float32: 5e-4}),),
                   dtypes=all_types_and(torch.bool),
                   dtypesIfCUDA=all_types_and(torch.bool, torch.half),
                   safe_casts_outputs=True,
                   sample_inputs_func=sample_inputs_polygamma,
                   skips=(
                       # Redundant tests
                       SkipInfo('TestGradients'),
                       SkipInfo('TestOpInfo'),
                       SkipInfo('TestCommon'),
                       # Mismatch: https://github.com/pytorch/pytorch/issues/55357
                       SkipInfo('TestUnaryUfuncs', 'test_reference_numerics_extremal'),
                       SkipInfo('TestUnaryUfuncs', 'test_reference_numerics_hard',
                                active_if=TEST_WITH_ROCM),
                       SkipInfo('TestUnaryUfuncs', 'test_reference_numerics_normal',
                                active_if=TEST_WITH_ROCM),),
                   sample_kwargs=lambda device, dtype, input: ({'n': 4}, {'n': 4})),
    OpInfo('ravel',
           dtypes=all_types_and_complex_and(torch.bool, torch.float16, torch.bfloat16),
           supports_out=False,
           sample_inputs_func=sample_inputs_ravel,
           ),
    OpInfo('reshape',
           dtypes=all_types_and_complex_and(torch.bool, torch.float16, torch.bfloat16),
           sample_inputs_func=sample_inputs_view_reshape,
           supports_out=False,
           ),
    OpInfo('reshape_as',
           op=lambda x, other: x.reshape_as(other),
           dtypes=all_types_and_complex_and(torch.bool, torch.float16, torch.bfloat16),
           sample_inputs_func=sample_inputs_view_as_reshape_as,
           skips=(
               # Because reshape_as does not have a function variant.
               SkipInfo('TestCommon', 'test_variant_consistency_jit'),),
           supports_out=False,
           ),
    OpInfo('view',
           op=lambda x, shape: x.view(shape),
           dtypes=all_types_and_complex_and(torch.bool, torch.float16, torch.bfloat16),
           supports_out=False,
           skips=(
               # Because view does not have a function variant.
               SkipInfo('TestCommon', 'test_variant_consistency_jit'),),
           sample_inputs_func=sample_inputs_view_reshape,
           ),
    OpInfo('view_as',
           op=lambda x, other: x.view_as(other),
           dtypes=all_types_and_complex_and(torch.bool, torch.float16, torch.bfloat16),
           supports_out=False,
           skips=(
               # Because view_as does not have a function variant.
               SkipInfo('TestCommon', 'test_variant_consistency_jit'),),
           sample_inputs_func=sample_inputs_view_as_reshape_as,
           ),
    OpInfo('pinverse',
           op=torch.pinverse,
           dtypes=floating_and_complex_types(),
           check_batched_grad=False,
           check_batched_gradgrad=False,
           gradcheck_nondet_tol=GRADCHECK_NONDET_TOL,
           supports_out=False,
           sample_inputs_func=sample_inputs_linalg_invertible,
           decorators=[skipCUDAIfNoMagmaAndNoCusolver, skipCUDAIfRocm, skipCPUIfNoLapack]),
    OpInfo('gather',
           dtypes=all_types_and_complex_and(torch.bool, torch.float16, torch.bfloat16),
           dtypesIfCUDA=all_types_and_complex_and(torch.bool, torch.float16, torch.bfloat16),
           sample_inputs_func=sample_inputs_gather,
           gradcheck_nondet_tol=GRADCHECK_NONDET_TOL,
           ),
    OpInfo('index_fill',
           dtypes=all_types_and_complex_and(torch.bool, torch.float16, torch.bfloat16),
           supports_inplace_autograd=False,
           skips=(SkipInfo('TestOpInfo', 'test_duplicate_method_tests'),),
           supports_out=False,
           sample_inputs_func=sample_inputs_index_fill),
    OpInfo('index_copy',
           dtypes=all_types_and_complex_and(torch.bool, torch.float16, torch.bfloat16),
           supports_inplace_autograd=False,
           supports_out=False,
           sample_inputs_func=sample_inputs_index_copy,
           gradcheck_nondet_tol=GRADCHECK_NONDET_TOL),
    OpInfo('index_select',
           dtypes=all_types_and_complex_and(torch.bool, torch.float16, torch.bfloat16),
           sample_inputs_func=sample_inputs_index_select,
           gradcheck_nondet_tol=GRADCHECK_NONDET_TOL),
    OpInfo('index_add',
           dtypes=all_types_and_complex_and(torch.bool, torch.float16, torch.bfloat16),
           supports_out=False,
           sample_inputs_func=sample_inputs_index_add,
           gradcheck_nondet_tol=GRADCHECK_NONDET_TOL),
    OpInfo('__getitem__',
           dtypes=all_types_and_complex_and(torch.bool, torch.float16, torch.bfloat16),
           supports_out=False,
           supports_inplace_autograd=False,
           op=torch.Tensor.__getitem__,
           sample_inputs_func=sample_inputs_getitem,
           skips=(SkipInfo('TestCommon', 'test_variant_consistency_jit'),)),
    OpInfo('index_put',
           dtypes=all_types_and_complex_and(torch.bool, torch.float16, torch.bfloat16),
           supports_out=False,
           supports_inplace_autograd=True,
           sample_inputs_func=sample_inputs_index_put,
           skips=(
               SkipInfo('TestCommon', 'test_variant_consistency_jit'),
           )),
    OpInfo('sort',
           dtypes=all_types_and(torch.bool, torch.float16, torch.bfloat16),
           dtypesIfCUDA=all_types_and(torch.float16, torch.bfloat16),
           dtypesIfROCM=all_types_and(torch.float16),
           sample_inputs_func=sample_inputs_sort,
           skips=(
               # sort does not correctly warn when resizing out= inputs
               SkipInfo('TestCommon', 'test_out'),
           )),
    OpInfo('put',
           dtypes=all_types_and_complex_and(torch.bool, torch.float16, torch.bfloat16),
           supports_out=False,
           check_batched_gradgrad=False,  # vmap complains of the sizes
           sample_inputs_func=sample_inputs_put),
    OpInfo('take',
           dtypes=all_types_and_complex_and(torch.bool, torch.float16, torch.bfloat16),
           check_batched_grad=False,  # vmap complains of the sizes
           sample_inputs_func=sample_inputs_take),
    OpInfo('scatter',
           dtypes=all_types_and_complex_and(torch.bool, torch.half, torch.bfloat16),
           dtypesIfCUDA=all_types_and_complex_and(torch.bool, torch.half, torch.bfloat16),
           sample_inputs_func=sample_inputs_scatter,
           supports_out=False),
    OpInfo('scatter_add',
           dtypes=all_types_and_complex_and(torch.bool, torch.half, torch.bfloat16),
           dtypesIfCUDA=all_types_and_complex_and(torch.bool, torch.half, torch.bfloat16),
           sample_inputs_func=sample_inputs_scatter_add,
           supports_out=False),
    OpInfo('stack',
           dtypes=all_types_and_complex_and(torch.bool, torch.float16, torch.bfloat16),
           sample_inputs_func=sample_inputs_stack,
           assert_autodiffed=True,
           skips=(
               # stack does not correctly warn when resizing out= inputs
               SkipInfo('TestCommon', 'test_out'),),),
    OpInfo('hstack',
           dtypes=all_types_and_complex_and(torch.bool, torch.float16, torch.bfloat16),
           sample_inputs_func=sample_inputs_hstack_dstack_vstack,
           skips=(
               # hstack does not correctly warn when resizing out= inputs
               SkipInfo('TestCommon', 'test_out'),),),
    OpInfo('hypot',
           dtypes=floating_types(),
           dtypesIfCPU=floating_types_and(torch.bfloat16),
           dtypesIfCUDA=floating_types_and(torch.half, torch.bfloat16),
           sample_inputs_func=sample_inputs_hypot,
           ),
    OpInfo('vstack',
           dtypes=all_types_and_complex_and(torch.bool, torch.float16, torch.bfloat16),
           sample_inputs_func=sample_inputs_hstack_dstack_vstack,
           skips=(
               # vstack does not correctly warn when resizing out= inputs
               SkipInfo('TestCommon', 'test_out'),),),
    OpInfo('dstack',
           dtypes=all_types_and_complex_and(torch.bool, torch.float16, torch.bfloat16),
           sample_inputs_func=sample_inputs_hstack_dstack_vstack,
           skips=(
               # dstack does not correctly warn when resizing out= inputs
               SkipInfo('TestCommon', 'test_out'),),),
    OpInfo('unfold',
           op=lambda x, *args: x.unfold(*args),
           dtypes=all_types_and_complex_and(torch.bool, torch.float16, torch.bfloat16),
           supports_out=False,
           check_batched_gradgrad=False,
           skips=(
               # torch.unfold does not exist so we get a RuntimeError.
               SkipInfo('TestCommon', 'test_variant_consistency_jit',
                        dtypes=all_types_and_complex_and(torch.bool, torch.float16, torch.bfloat16)),
               # Skip operator schema test because this is a functional and not an operator
               SkipInfo('TestOperatorSignatures', 'test_get_torch_func_signature_exhaustive'),
           ),
           sample_inputs_func=sample_inputs_unfold),
    OpInfo('msort',
           dtypes=all_types_and(torch.float16, torch.bfloat16),
           dtypesIfROCM=all_types_and(torch.float16),
           check_batched_gradgrad=False,
           skips=(
               #  msort does not correctly warn when resizing out= inputs.
               SkipInfo('TestCommon', 'test_out',
                        dtypes=all_types_and_complex_and(torch.bool, torch.float16, torch.bfloat16)),
               #  msort does not raise expected Runtime Error.
               SkipInfo('TestOpInfo', 'test_unsupported_dtypes', dtypes=[torch.bool]),
           ),
           sample_inputs_func=sample_inputs_msort),
    OpInfo('movedim',
           dtypes=all_types_and_complex_and(torch.bool, torch.float16, torch.bfloat16),
           supports_out=False,
           sample_inputs_func=sample_movedim_moveaxis),
    OpInfo('moveaxis',
           dtypes=all_types_and_complex_and(torch.bool, torch.float16, torch.bfloat16),
           supports_out=False,
           sample_inputs_func=sample_movedim_moveaxis),
    OpInfo('renorm',
           dtypes=floating_types(),
           dtypesIfCUDA=floating_types_and(torch.float16),
           sample_inputs_func=sample_inputs_renorm,
           skips=(
               # AssertionError: Resized a non-empty tensor but did not warn about it.
               SkipInfo('TestCommon', 'test_out'),
           )),
    ShapeFuncInfo('repeat',
                  op=lambda x, dims: x.repeat(dims),
                  ref=np.tile,
                  dtypes=all_types_and_complex_and(torch.bool, torch.float16, torch.bfloat16),
                  supports_out=False,
                  skips=(
                      # torch.repeat does not exist so we get a RuntimeError.
                      SkipInfo('TestCommon', 'test_variant_consistency_jit',
                               dtypes=all_types_and_complex_and(torch.bool, torch.float16, torch.bfloat16)),
                  ),
                  sample_inputs_func=sample_repeat_tile),
    OpInfo('squeeze',
           dtypes=all_types_and_complex_and(torch.bool, torch.float16, torch.bfloat16),
           supports_out=False,
           assert_autodiffed=True,
           sample_inputs_func=sample_inputs_squeeze),
    OpInfo('fill_',
           op=lambda x, scalar: torch.fill_(x.clone(), scalar),
           method_variant=None,
           inplace_variant=torch.Tensor.fill_,
           dtypes=all_types_and_complex_and(torch.bool, torch.float16, torch.bfloat16),
           supports_out=False,
           skips=(
               # JIT has issue when op is passed as lambda
               SkipInfo('TestCommon', 'test_variant_consistency_jit'),
           ),
           sample_inputs_func=sample_inputs_fill_),
    OpInfo('resize_',
           op=lambda x, shape: x.clone().resize_(shape),
           method_variant=None,
           inplace_variant=None,
           dtypes=all_types_and_complex_and(torch.bool, torch.float16, torch.bfloat16),
           supports_out=False,
           supports_autograd=False,
           skips=(
               # JIT has issue when op is passed as lambda
               SkipInfo('TestCommon', 'test_variant_consistency_jit'),
           ),
           sample_inputs_func=sample_inputs_resize_ops),
    OpInfo('resize_as_',
           op=lambda x, other: torch.resize_as_(x.clone(), other),
           method_variant=None,
           inplace_variant=torch.Tensor.resize_as_,
           dtypes=all_types_and_complex_and(torch.bool, torch.float16, torch.bfloat16),
           supports_out=False,
           supports_autograd=False,
           skips=(
               # JIT has issue when op is passed as lambda
               SkipInfo('TestCommon', 'test_variant_consistency_jit'),
           ),
           sample_inputs_func=sample_inputs_resize_ops),
    OpInfo('take_along_dim',
           dtypes=all_types_and_complex_and(torch.bool, torch.float16, torch.bfloat16),
           dtypesIfCUDA=all_types_and_complex_and(torch.bool, torch.float16, torch.bfloat16),
           supports_inplace_autograd=False,
           sample_inputs_func=sample_inputs_take_along_dim,
           gradcheck_nondet_tol=GRADCHECK_NONDET_TOL),
    ShapeFuncInfo('tile',
                  ref=np.tile,
                  dtypes=all_types_and_complex_and(torch.bool, torch.float16, torch.bfloat16),
                  supports_out=False,
                  sample_inputs_func=sample_repeat_tile),
    OpInfo('unsqueeze',
           dtypes=all_types_and_complex_and(torch.bool, torch.float16, torch.bfloat16),
           supports_out=False,
           assert_autodiffed=True,
           sample_inputs_func=sample_unsqueeze),
    OpInfo('var',
           dtypes=floating_and_complex_types_and(torch.half),
           dtypesIfCUDA=floating_and_complex_types_and(torch.half, torch.bfloat16),
           # var doesn't support complex autograd, https://github.com/pytorch/pytorch/issues/57358
           backward_dtypesIfCPU=floating_types_and(torch.half),
           backward_dtypesIfCUDA=floating_types_and(torch.half, torch.bfloat16),
           sample_inputs_func=sample_inputs_std_var,
           # TODO: revisit, some var signatures do support out (see std, too)
           supports_out=False,
           assert_autodiffed=True,
           ),
    OpInfo('xlogy',
           dtypes=all_types_and(torch.bool),
           dtypesIfCPU=all_types_and(torch.bool, torch.half, torch.bfloat16),
           dtypesIfCUDA=all_types_and(torch.bool, torch.half, torch.bfloat16),
           supports_inplace_autograd=True,
           safe_casts_outputs=True,
           sample_inputs_func=sample_inputs_xlogy),
    OpInfo('zero_',
           op=lambda x: torch.zero_(x.clone()),
           method_variant=None,
           inplace_variant=torch.Tensor.zero_,
           dtypes=all_types_and_complex_and(torch.bool, torch.float16, torch.bfloat16),
           supports_out=False,
           skips=(
               # JIT has issue when op is passed as lambda
               SkipInfo('TestCommon', 'test_variant_consistency_jit'),
           ),
           sample_inputs_func=sample_inputs_zero_),
    OpInfo('special.xlog1py',
           aten_name='special_xlog1py',
           dtypes=all_types_and(torch.bool, torch.half, torch.bfloat16),
           safe_casts_outputs=True,
           skips=(
               SkipInfo('TestOpInfo', 'test_supported_backward',
                        device_type='cpu', dtypes=[torch.float16]),
           ),
           sample_inputs_func=sample_inputs_xlog1py),
    OpInfo('logsumexp',
           dtypes=floating_types_and(torch.bfloat16),
           dtypesIfCUDA=floating_types_and(torch.bfloat16, torch.half),
           assert_autodiffed=True,
           sample_inputs_func=sample_inputs_logsumexp),
    OpInfo('trace',
           dtypes=all_types_and_complex(),
           dtypesIfCUDA=all_types_and_complex_and(torch.bool, torch.half, torch.bfloat16),
           supports_inplace_autograd=False,
           supports_out=False,
           sample_inputs_func=sample_inputs_trace),
    OpInfo('transpose',
           aliases=('swapdims', 'swapaxes'),
           dtypes=all_types_and_complex_and(torch.bool, torch.bfloat16, torch.half),
           dtypesIfCUDA=all_types_and_complex_and(torch.bool, torch.bfloat16, torch.half),
           supports_out=False,
           sample_inputs_func=sample_inputs_transpose_swapdims),
    OpInfo('tril',
           dtypes=all_types_and_complex_and(torch.bool, torch.half),
           sample_inputs_func=sample_inputs_tril_triu),
    OpInfo('triu',
           dtypes=all_types_and_complex_and(torch.bool, torch.half),
           sample_inputs_func=sample_inputs_tril_triu),
    OpInfo('kron',
           dtypes=all_types_and_complex_and(torch.bool, torch.half, torch.bfloat16),
           dtypesIfCUDA=all_types_and_complex_and(torch.bool, torch.half, torch.bfloat16),
           supports_inplace_autograd=False,
           sample_inputs_func=sample_inputs_kron),
    OpInfo('inner',
           dtypes=floating_and_complex_types_and(torch.half),
           dtypesIfCPU=all_types_and_complex_and(torch.half, torch.bfloat16),
           dtypesIfCUDA=floating_and_complex_types_and(torch.float16, *[torch.bfloat16] if CUDA11OrLater else []),
           dtypesIfROCM=floating_and_complex_types_and(torch.half, torch.bfloat16),
           sample_inputs_func=sample_inputs_inner),
    OpInfo('tensordot',
           dtypes=floating_and_complex_types_and(torch.half),
           dtypesIfCPU=all_types_and_complex_and(torch.half, torch.bfloat16),
           dtypesIfCUDA=floating_and_complex_types_and(torch.float16, *[torch.bfloat16] if CUDA11OrLater else []),
           dtypesIfROCM=floating_and_complex_types_and(torch.half, torch.bfloat16),
           safe_casts_outputs=True,
           sample_inputs_func=sample_inputs_tensordot,
           skips=(
               # Currently failing due to an INTERNAL_ASSERT_FAILED error.
               # Reference: https://github.com/pytorch/pytorch/issues/56314
               SkipInfo("TestCommon", "test_variant_consistency_jit", dtypes=[torch.float32]),
               # Skip operator schema test because this is a functional and not an operator.
               # Reference: https://github.com/pytorch/pytorch/issues/54574
               SkipInfo('TestOperatorSignatures', 'test_get_torch_func_signature_exhaustive'),
           )
           ),
    OpInfo('logcumsumexp',
           dtypes=floating_types_and(),
           dtypesIfCUDA=floating_types_and(torch.half, torch.bfloat16),
           skips=(
               # AssertionError: UserWarning not triggered : Resized a non-empty tensor but did not warn about it.
               SkipInfo('TestCommon', 'test_out', dtypes=(torch.float32,), device_type='cuda'),
               # logcumsumexp_backward not implemented for Half & BFloat16
               SkipInfo('TestOpInfo', 'test_supported_backward',
                        dtypes=(torch.float16, torch.bfloat16), device_type='cuda'),
           ),
           sample_inputs_func=sample_inputs_logcumsumexp),
    UnaryUfuncInfo('sigmoid',
                   aliases=('special.expit', ),
                   ref=reference_sigmoid if TEST_SCIPY else _NOTHING,
                   decorators=(precisionOverride({torch.float16: 1e-2,
                                                  torch.complex64: 1e-1,
                                                  torch.bfloat16: 1e-2}),),
                   skips=(
                       # Reference: https://github.com/pytorch/pytorch/issues/56012
                       SkipInfo('TestUnaryUfuncs', 'test_reference_numerics_extremal',
                                device_type='cuda', dtypes=[torch.complex64]),
                       SkipInfo('TestUnaryUfuncs', 'test_reference_numerics_hard',
                                device_type='cuda', dtypes=[torch.complex64]),
                       SkipInfo('TestUnaryUfuncs', 'test_reference_numerics_extremal',
                                device_type='cpu', dtypes=[torch.cfloat, torch.cdouble]),
                       SkipInfo('TestUnaryUfuncs', 'test_reference_numerics_hard',
                                device_type='cpu', dtypes=[torch.cfloat, torch.cdouble]),
                       SkipInfo('TestUnaryUfuncs', 'test_reference_numerics_normal',
                                device_type='cpu', dtypes=[torch.cfloat, torch.cdouble])),
                   dtypes=all_types_and_complex_and(torch.bool, torch.bfloat16),
                   dtypesIfCUDA=all_types_and_complex_and(torch.bool, torch.half, torch.bfloat16),
                   # sigmoid doesn't support complex autograd, https://github.com/pytorch/pytorch/issues/48552
                   backward_dtypesIfCPU=all_types_and(torch.bool, torch.bfloat16),
                   backward_dtypesIfCUDA=all_types_and(torch.bool, torch.bfloat16),
                   safe_casts_outputs=True,
                   assert_autodiffed=True),
    UnaryUfuncInfo('digamma',
                   ref=scipy.special.digamma if TEST_SCIPY else _NOTHING,
                   decorators=(precisionOverride({torch.float16: 5e-1}),),
                   dtypes=all_types_and(torch.bool),
                   dtypesIfCUDA=all_types_and(torch.bool, torch.half),
                   safe_casts_outputs=True),
    UnaryUfuncInfo('special.entr',
                   ref=scipy.special.entr if TEST_SCIPY else _NOTHING,
                   aten_name='special_entr',
                   decorators=(precisionOverride({torch.float16: 1e-1,
                                                  torch.bfloat16: 1e-1}),),
                   dtypes=all_types_and(torch.bool, torch.bfloat16),
                   dtypesIfCUDA=all_types_and(torch.bool, torch.half, torch.bfloat16),
                   skips=(
                       SkipInfo('TestUnaryUfuncs', 'test_reference_numerics_hard',
                                dtypes=[torch.bfloat16, torch.float16]),
                   ),
                   supports_inplace_autograd=False,
                   safe_casts_outputs=True,
                   sample_inputs_func=sample_inputs_entr),
    UnaryUfuncInfo('erf',
                   ref=scipy.special.erf if TEST_SCIPY else _NOTHING,
                   aliases=('special.erf', ),
                   decorators=(precisionOverride({torch.float16: 1e-2,
                                                  torch.bfloat16: 1e-2}),),
                   dtypes=all_types_and(torch.bool, torch.bfloat16),
                   dtypesIfCUDA=all_types_and(torch.bool, torch.half, torch.bfloat16),
                   assert_autodiffed=True,
                   safe_casts_outputs=True),
    UnaryUfuncInfo('erfc',
                   ref=scipy.special.erfc if TEST_SCIPY else _NOTHING,
                   aliases=('special.erfc', ),
                   decorators=(precisionOverride({torch.float16: 1e-2,
                                                  torch.bfloat16: 1e-2}),),
                   dtypes=all_types_and(torch.bool, torch.bfloat16),
                   dtypesIfCUDA=all_types_and(torch.bool, torch.half, torch.bfloat16),
                   assert_autodiffed=True,
                   safe_casts_outputs=True),
    UnaryUfuncInfo('erfinv',
                   ref=scipy.special.erfinv if TEST_SCIPY else _NOTHING,
                   aliases=('special.erfinv', ),
                   decorators=(precisionOverride({torch.float16: 1e-2,
                                                  torch.bfloat16: 1e-2,
                                                  torch.float32: 1e-4}),),
                   dtypes=all_types_and(torch.bool, torch.bfloat16),
                   dtypesIfCUDA=all_types_and(torch.bool, torch.half),
                   safe_casts_outputs=True,
                   domain=(-1, 1),
                   skips=(
                       # Reference: https://github.com/pytorch/pytorch/pull/49155#issuecomment-742664611
                       SkipInfo('TestUnaryUfuncs', 'test_reference_numerics_extremal',
                                active_if=TEST_SCIPY and distutils.version.LooseVersion(scipy.__version__) < "1.4.0"),
                       SkipInfo('TestUnaryUfuncs', 'test_reference_numerics_hard',
                                active_if=TEST_SCIPY and distutils.version.LooseVersion(scipy.__version__) < "1.4.0"),
                       SkipInfo('TestUnaryUfuncs', 'test_reference_numerics_normal',
                                active_if=TEST_SCIPY and distutils.version.LooseVersion(scipy.__version__) < "1.4.0"),
                   )),
    UnaryUfuncInfo('lgamma',
                   ref=reference_lgamma if TEST_SCIPY else _NOTHING,
                   aliases=('special.gammaln', ),
                   decorators=(precisionOverride({torch.float16: 7e-1}),),
                   dtypes=all_types_and(torch.bool, torch.bfloat16),
                   dtypesIfCUDA=all_types_and(torch.bool, torch.half),
                   # "digamma" not implemented for 'BFloat16'
                   backward_dtypesIfCPU=all_types_and(torch.bool),
                   skips=(
                       # Reference: https://github.com/pytorch/pytorch/pull/50140#discussion_r552615345
                       SkipInfo('TestUnaryUfuncs', 'test_reference_numerics_extremal',
                                dtypes=[torch.bfloat16]),
                       SkipInfo('TestUnaryUfuncs', 'test_reference_numerics_hard',
                                device_type='cpu', dtypes=[torch.bfloat16]),
                       SkipInfo('TestUnaryUfuncs', 'test_reference_numerics_normal',
                                device_type='cpu', dtypes=[torch.bfloat16]),
                       # Reference: https://github.com/pytorch/pytorch/pull/50140#issuecomment-756150214
                       SkipInfo('TestUnaryUfuncs', 'test_reference_numerics_extremal',
                                dtypes=[torch.float32, torch.float64], active_if=IS_WINDOWS),
                       SkipInfo('TestUnaryUfuncs', 'test_reference_numerics_hard',
                                dtypes=[torch.float32, torch.float64], active_if=IS_WINDOWS),
                       SkipInfo('TestUnaryUfuncs', 'test_reference_numerics_normal',
                                dtypes=[torch.float32, torch.float64], active_if=IS_WINDOWS),
                   ),
                   safe_casts_outputs=True),
    OpInfo(
        'logdet',
        supports_out=False,
        sample_inputs_func=sample_inputs_logdet,
        decorators=(skipCPUIfNoLapack, skipCUDAIfNoMagma, skipCUDAIfRocm)),
    UnaryUfuncInfo('logit',
                   ref=scipy.special.logit if TEST_SCIPY else _NOTHING,
                   domain=(0, 1),
                   aliases=('special.logit', ),
                   decorators=(precisionOverride({torch.bfloat16: 5e-1,
                                                  torch.float16: 5e-1}),),
                   dtypes=all_types_and(torch.bool, torch.bfloat16),
                   dtypesIfCUDA=all_types_and(torch.bool, torch.half, torch.bfloat16),
                   sample_inputs_func=sample_inputs_logit,
                   safe_casts_outputs=True),
    OpInfo('where',
           # Currently only the `input` is tested in gradcheck.
           # If we pass `condition` first, none of the input which supports
           # autograd will be tested. Hence the following lambda.
           op=lambda self, condition, other: torch.where(condition, self, other),
           sample_inputs_func=sample_inputs_where,
           supports_out=False,
           skips=(
               # test does not work with passing lambda for op
               SkipInfo('TestCommon', 'test_variant_consistency_jit'),
           ),
           dtypes=all_types_and_complex_and(torch.bool, torch.half, torch.bfloat16)),
]

# Common operator groupings
unary_ufuncs = [op for op in op_db if isinstance(op, UnaryUfuncInfo)]
spectral_funcs = [op for op in op_db if isinstance(op, SpectralFuncInfo)]
sparse_unary_ufuncs = [op for op in op_db if isinstance(op, UnaryUfuncInfo) and op.supports_sparse is True]
shape_funcs = [op for op in op_db if isinstance(op, ShapeFuncInfo)]

def index_variable(shape, max_indices, device=torch.device('cpu')):
    if not isinstance(shape, tuple):
        shape = (shape,)
    index = torch.rand(*shape, dtype=torch.double, device=device).mul_(max_indices).floor_().long()
    return index


def index_perm_variable(shape, max_indices):
    if not isinstance(shape, tuple):
        shape = (shape,)

    index = torch.randperm(max_indices).narrow(0, 0, reduce(mul, shape)).view(shape)
    return index


def gather_variable(shape, index_dim, max_indices, duplicate=False, device=torch.device('cpu')):
    assert len(shape) == 2
    assert index_dim < 2
    batch_dim = 1 - index_dim
    index = torch.zeros(*shape, dtype=torch.long, device=device)
    for i in range(shape[index_dim]):
        index.select(index_dim, i).copy_(
            torch.randperm(max_indices, device=device)[:shape[batch_dim]])
    if duplicate:
        index.select(batch_dim, 0).copy_(index.select(batch_dim, 1))
    return index


def bernoulli_scalar():
    return torch.tensor(0, dtype=torch.bool).bernoulli_()


def mask_not_all_zeros(shape):
    assert len(shape) > 0
    while True:
        result = torch.randn(shape).gt(0)
        if result.sum() > 0:
            return result


def uniform_scalar(offset=0, requires_grad=False):
    v = torch.rand(()) + offset
    v.requires_grad = requires_grad
    return v


def normal_scalar_clamp(amin, amax, requires_grad=False):
    v = torch.randn(()).clamp(amin, amax)
    v.requires_grad = requires_grad
    return v


def prod_zeros(dim_size, dim_select):
    assert len(dim_select) == 2
    result = torch.randn(dim_size, dim_size, dim_size)
    result.narrow(dim_select[0], 0, 1).narrow(dim_select[1], 1, 1).zero_()
    result.narrow(dim_select[0], 2, 1).narrow(dim_select[1], 3, 1).zero_()
    result.narrow(dim_select[0], 4, 1).narrow(dim_select[1], 3, 1).zero_()
    return result


non_differentiable = collections.namedtuple('non_differentiable', ['tensor'])


class dont_convert(tuple):
    pass


class NoArgsClass(object):
    def __iter__(self):
        return self

    def __next__(self):
        raise StopIteration()
    next = __next__  # Python 2 compatibility

    def __len__(self):
        return 0

NO_ARGS = NoArgsClass()

def ident(x):
    return x

# Do NOT add to this list. Method tests are being DEPRECATED and replaced by OpInfos.
# See https://github.com/pytorch/pytorch/wiki/Writing-tests-in-PyTorch-1.8
#
# (
#   method name,
#   input size/constructing fn,
#   args (tuple represents shape of a tensor arg),
#   test variant name (will be used at test name suffix),    // optional
#   (should_autodiff_node[bool], nonfusible_nodes, fusible_nodes) for autodiff, // optional
#   indices for possible dim arg,                            // optional
#   fn mapping output to part that should be gradcheck'ed,   // optional
#   kwargs                                                   // optional
# )
# Note: some functions have separate schema for (Tensor other) and (Scalar other),
#       and it's possible that we only support AD for Scalar version but not Tensor
#       version, and vice versa.
#       When writing tests, only scalar(float/int) input triggers the Scalar schema.
#       uniform_scalar produces a scalar **Tensor** which won't match Scalar input.
def method_tests():
    set_rng_seed(SEED)
    return [
<<<<<<< HEAD
=======
        ('div', (S, S, S), (torch.rand(S, S, S) + 0.1,), '', (True,)),
        ('div', (S, S, S), (torch.rand(S, S) + 0.1,), 'broadcast_rhs', (True,)),
        ('div', (S, S), (torch.rand(S, S, S) + 0.1,), 'broadcast_lhs', (True,)),
        ('div', (S, 1, S), (torch.rand(M, S) + 0.1,), 'broadcast_all', (True,)),
        ('div', (), (uniform_scalar(0.1),), 'scalar', (True,)),
        ('div', (S, S, S), (uniform_scalar(0.1),), 'scalar_broadcast_rhs', (True,)),
        ('div', (), (uniform_scalar(0.1),), 'scalar_broadcast_lhs', (True,)),
        ('div', torch.rand(S, S, S) + 1e-1, (3.14,), 'constant', (True,)),
        ('div', uniform_scalar(1e-1, requires_grad=True), (3.14,), 'scalar_constant', (True,)),
        ('div', (S, S, S), (torch.rand(S, S, S, dtype=torch.cdouble) + 0.1,), 'complex', (True,)),
        ('div', (S, S, S), (torch.rand(S, S, dtype=torch.cdouble) + 0.1,), 'complex_broadcast_rhs', (True,)),
        ('div', (S, S), (torch.rand(S, S, S, dtype=torch.cdouble) + 0.1,), 'complex_broadcast_lhs', (True,)),
        ('div', (S, 1, S), (torch.rand(M, S, dtype=torch.cdouble) + 0.1,), 'complex_broadcast_all', (True,)),
        ('div', (), (uniform_scalar(0.1j),), 'complex_scalar', (True,)),
        ('div', (S, S, S), (uniform_scalar(0.1j),), 'complex_scalar_broadcast_rhs', (True,)),
        ('div', (), (uniform_scalar(0.1j),), 'complex_scalar_broadcast_lhs', (True,)),
        ('div', torch.rand(S, S, S, dtype=torch.cdouble) + 1e-1, (3.14j,), 'complex_constant', (True,)),
        ('div', uniform_scalar(1e-1j, requires_grad=True), (3.14j,), 'complex_scalar_constant', (True,)),
>>>>>>> 6d45d7a6
        ('t', (1, 2), NO_ARGS, '', (False,)),
        ('median', (S, S, S), NO_ARGS),
        ('median', (S, S, S), (1,), 'dim', (), [0]),
        ('median', (S, S, S), (1, True,), 'keepdim_dim', (), [0]),
        ('median', (), NO_ARGS, 'scalar'),
        ('median', (), (0,), 'scalar_dim', (), [0]),
        ('median', (), (0, True,), 'scalar_keepdim_dim', (), [0]),
        ('nanmedian', (S, S, S), NO_ARGS),
        ('nanmedian', (S, S, S), (1,), 'dim', (), [0]),
        ('nanmedian', (S, S, S), (1, True,), 'keepdim_dim', (), [0]),
        ('nanmedian', (), NO_ARGS, 'scalar'),
        ('nanmedian', (), (0,), 'scalar_dim', (), [0]),
        ('nanmedian', (), (0, True,), 'scalar_keepdim_dim', (), [0]),
        ('var_mean', (S, S, S), NO_ARGS, ''),
        ('var_mean', (S, S, S), (1,), 'dim', [0]),
        ('var_mean', (S, S, S), (1, True, True), 'keepdim_dim', [0]),
        ('var_mean', (S,), (0,), 'dim_1d', [0]),
        ('var_mean', (S,), (0, True, True), 'keepdim_dim_1d', [0]),
        ('std_mean', (S, S, S), NO_ARGS, ''),
        ('std_mean', (S, S, S), (1,), 'dim', [0]),
        ('std_mean', (S, S, S), (1, True, True), 'keepdim_dim', [0]),
        ('std_mean', (S,), (0,), 'dim_1d', [0]),
        ('std_mean', (S,), (0, True, True), 'keepdim_dim_1d', [0]),
        ('log_softmax', (S, S, S), (1, torch.float64,), 'kwarg_dtype_would_break_jit_loader', (True,)),
        ('norm', (S, S), (), 'default'),
        ('norm', (S, S), (2,), '2'),
        ('norm', (S, S), (0,), '0'),
        ('norm', (S, S), (0.5,), '0_5'),
        ('norm', (S, S), (1,), '1'),
        ('norm', (S, S), (3,), '3'),
        ('norm', (S, S), (inf,), 'inf'),
        ('norm', (S, S), (-inf,), '-inf'),
        ('norm', (S, S), ('fro',), 'fro_default'),
        ('norm', (S, S), ('fro', [0, 1],), 'fro'),
        ('norm', (S, S), ('nuc',), 'nuc', (), NO_ARGS, [skipCPUIfNoLapack, skipCUDAIfNoMagma]),
        ('norm', (S, S, S), ('nuc', [1, 2]), 'nuc_batched', (), NO_ARGS, [skipCPUIfNoLapack, skipCUDAIfNoMagma]),
        ('norm', (S, S), (-1,), 'neg_1'),
        ('norm', (S, S), (-2,), 'neg_2'),
        ('norm', (S, S), (-0.5,), 'neg_0_5'),
        ('norm', (S, S), (-1.5,), 'neg_1_5'),
        ('norm', (S, S), (-2, 1,), 'neg_2_2_dim', (), [1]),
        ('norm', (S, S), (-1, 1,), 'neg_1_2_dim', (), [1]),
        ('norm', (S, S), (0, 1,), '0_2_dim', (), [1]),
        ('norm', (S, S), (1, 1,), '1_2_dim', (), [1]),
        ('norm', (S, S), (2, 1,), '2_2_dim', (), [1]),
        ('norm', (S, S), (3, 1,), '3_2_dim', (), [1]),
        ('norm', (S, S), (inf, 1,), 'inf_2_dim'),
        ('norm', torch.rand(S, S, S) + 5e-2, (1.5,), '1_5_default'),
        ('norm', (S, S, S), (2, 1), '2_dim', (), [1]),
        ('norm', (S, S, S), (3, 1), '3_dim', (), [1]),
        ('norm', torch.rand(S, S, S) + 5e-2, (1.5, 1), '1_5_dim', (), [1]),
        ('norm', (S, S, S), (2, 1, True), 'keepdim_2_dim', (), [1]),
        ('norm', (S, S, S), (3, 1, True), 'keepdim_3_dim', (), [1]),
        ('norm', torch.rand(S, S, S) + 5e-2, (1.5, 1, True), 'keepdim_1_5_dim', (), [1]),
        ('norm', (), (2, 0), '2_dim_scalar', (), [1]),
        ('norm', (), (3, 0), '3_dim_scalar', (), [1]),
        ('norm', (), (2, 0, True), 'keepdim_2_dim_scalar', (), [1]),
        ('norm', (), (3, 0, True), 'keepdim_3_dim_scalar', (), [1]),
        ('cross', (S, 3), ((S, 3),)),
        ('cross', (S, 3, S), ((S, 3, S), 1), 'dim'),
        ('to_sparse', (S, S), (), '', (), (), [], lambda x: x.to_dense()),
        ('to_sparse', (S, S), (1,), 'dim', (), (), [], lambda x: x.to_dense())
    ]

def create_input(call_args, requires_grad=True, non_contiguous=False, call_kwargs=None, dtype=torch.double, device=None):
    if not isinstance(call_args, tuple):
        call_args = (call_args,)

    def map_arg(arg):
        def maybe_non_contig(tensor):
            return tensor if not non_contiguous else make_non_contiguous(tensor)

        if isinstance(arg, torch.Size) or isinstance(arg, dont_convert):
            return arg
        elif isinstance(arg, tuple) and len(arg) == 0:
            var = torch.randn((), dtype=dtype, device=device)
            var.requires_grad = requires_grad
            return var
        elif isinstance(arg, tuple) and not isinstance(arg[0], torch.Tensor):
            return Variable(maybe_non_contig(torch.randn(*arg, dtype=dtype, device=device)), requires_grad=requires_grad)
        # double check casting
        elif isinstance(arg, non_differentiable):
            if isinstance(arg.tensor, torch.Tensor):
                if arg.tensor.dtype == torch.float:
                    return maybe_non_contig(arg.tensor.to(dtype=torch.double, device=device))
                if arg.tensor.dtype == torch.cfloat:
                    return maybe_non_contig(arg.tensor.to(dtype=torch.cdouble, device=device))
                return maybe_non_contig(arg.tensor.to(device=device))
            return maybe_non_contig(arg.tensor.to(device=device))
        elif isinstance(arg, torch.Tensor):
            if arg.dtype == torch.float:
                arg = arg.double()
            if arg.dtype == torch.cfloat:
                arg = arg.to(torch.cdouble)
            if arg.is_complex() != dtype.is_complex:
                raise RuntimeError("User provided tensor is real for a test that runs with complex dtype, ",
                                   "which is not supported for now")
            # NOTE: We do clone() after detach() here because we need to be able to change size/storage of v afterwards
            v = maybe_non_contig(arg).detach().to(device=device).clone()
            v.requires_grad = requires_grad and (v.is_floating_point() or v.is_complex())
            return v
        elif callable(arg):
            return map_arg(arg(dtype=dtype, device=device))
        else:
            return arg
    args_out = tuple(map_arg(arg) for arg in call_args)
    kwargs_out = {k: map_arg(v) for k, v in call_kwargs.items()} if call_kwargs else {}
    return args_out, kwargs_out


def _compare_trilu_indices(
        self, row, col, offset=0, dtype=torch.long, device='cpu'):
    if row == 0 or col == 0:
        # have to handle this separately as tril and triu does not take
        # empty matrix as input
        self.assertEqual(
            torch.empty(0, 2, dtype=dtype, device=device).transpose(0, 1),
            torch.tril_indices(row, col, offset, dtype=dtype, device=device))

        self.assertEqual(
            torch.empty(0, 2, dtype=dtype, device=device).transpose(0, 1),
            torch.triu_indices(row, col, offset, dtype=dtype, device=device))

    else:
        # TODO(#38095): Replace assertEqualIgnoreType. See issue #38095
        self.assertEqualIgnoreType(
            torch.ones(row, col, device='cpu')
                 .tril(offset).nonzero().to(dtype).transpose(0, 1),
            torch.tril_indices(row, col, offset, dtype=dtype, device=device))

        # TODO(#38095): Replace assertEqualIgnoreType. See issue #38095
        self.assertEqualIgnoreType(
            torch.ones(row, col, device='cpu')
                 .tril(offset).nonzero().to(dtype).transpose(0, 1),
            torch.tril_indices(row, col, offset, dtype=dtype, device=device))


def _compare_large_trilu_indices(
        self, row, col, offset=0, dtype=torch.long, device='cpu'):
    l = torch.ones(row, col, dtype=dtype, device='cpu').tril(offset) \
             .nonzero()[-100:-1, :].transpose(0, 1).to(device)
    torch.cuda.empty_cache()

    r = torch.tril_indices(
        row, col, offset, dtype=dtype, device=device)[:, -100:-1]
    self.assertEqual(l, r)
    torch.cuda.empty_cache()

    l = torch.ones(row, col, dtype=dtype, device='cpu').triu(offset) \
             .nonzero()[-100:-1, :].transpose(0, 1).to(device)
    torch.cuda.empty_cache()

    r = torch.triu_indices(
        row, col, offset, dtype=dtype, device=device)[:, -100:-1]
    self.assertEqual(l, r)
    torch.cuda.empty_cache()

# (
#   row
#   col
#   offset (optional)
#   dtype (optional)
# )
tri_tests_args = [
    (1, 1),
    (3, 3),
    (3, 3, 1),
    (3, 3, 2),
    (3, 3, 200),
    (3, 3, -1),
    (3, 3, -2),
    (3, 3, -200),
    (0, 3, 0),
    (0, 3, 1),
    (0, 3, -1),
    (3, 0, 0),
    (3, 0, 1),
    (3, 0, -1),
    (0, 0, 0),
    (0, 0, 1),
    (0, 0, -1),
    (3, 6, 0),
    (3, 6, 1),
    (3, 6, 3),
    (3, 6, 9),
    (3, 6, -1),
    (3, 6, -3),
    (3, 6, -9),
    (6, 3, 0),
    (6, 3, 1),
    (6, 3, 3),
    (6, 3, 9),
    (6, 3, -1),
    (6, 3, -3),
    (6, 3, -9),
    (258, 253, 1, torch.float32),
    (257, 258, 1, torch.float64),
    (258, 258, 1, torch.short),
    (3, 513, 1, torch.long),
    (513, 3, 1, torch.int),
    (513, 0, 1, torch.double),
    (1024, 1024),
    (1024, 1024, 500, torch.float32),
    (1024, 1024, 1023),
    (1024, 1024, -500),
    (1023, 1025),
    (1025, 1023, 1022),
    (1024, 1024, -500),
    (3, 2028),
    (3, 2028, 1),
    (3, 2028, -1),
    (2028, 3),
    (2028, 1),
    (2028, 1, -1)
]

tri_large_tests_args: List[Tuple[int, ...]] = [
    # Large test cases below are deliberately commented out to speed up CI
    # tests and to avoid OOM error. When modifying implementations of
    # tril_indices and triu_indices, please enable these tests and make sure
    # they pass.
    #
    # (1, 268435455),
    # (5000, 5000),
    # (10000, 10000),
    # (268435455, 1),
    # (134217727, 2, 1),
    # (2, 134217727, 1),
    # (536870901, 1),
    # (1, 536870901),
    # (268435455, 2, 1),
    # (2, 268435455, 1)
]


def run_additional_tri_tests(self, device):
    x = torch.ones(
        3, 3, dtype=torch.long, device=device, layout=torch.strided)
    l = x.tril(0).nonzero().transpose(0, 1)
    u = x.triu(0).nonzero().transpose(0, 1)
    self.assertEqual(l, torch.tril_indices(3, 3, device=device))
    self.assertEqual(
        l, torch.tril_indices(3, 3, device=device, layout=torch.strided))

    self.assertEqual(u, torch.triu_indices(3, 3, device=device))
    self.assertEqual(
        u, torch.triu_indices(3, 3, device=device, layout=torch.strided))

    self.assertRaises(
        RuntimeError,
        lambda: torch.triu_indices(
            1, 1, device=device, layout=torch.sparse_coo))

    self.assertRaises(
        RuntimeError,
        lambda: torch.tril_indices(
            1, 1, device=device, layout=torch.sparse_coo))


def unpack_variables(args):
    if isinstance(args, tuple):
        return tuple(unpack_variables(elem) for elem in args)
    else:
        return args


EXCLUDE_FUNCTIONAL = {
    'addmm',
    'addmm_',
    'reshape',
    'where'  # argument order
}
EXCLUDE_GRADCHECK: Dict[str, Any] = {
}
EXCLUDE_GRADGRADCHECK: Dict[str, Any] = {
}
EXCLUDE_GRADGRADCHECK_BY_TEST_NAME = {
    # `other` expand_as(self, other) is not used in autograd.
    'test_expand_as',
    'test_cdist',
}


def exclude_tensor_method(name, test_name):
    # there are no tensor equivalents for these (inplace or out)
    exclude_all_tensor_method_by_test_name = {
        'test_slice',
        'test_where',
        'test_where_broadcast_all',
        'test_where_scalar',
        'test_where_scalar_broadcast_mask',
        'test_where_scalar_broadcast_non_mask',
        'test_var_mean_keepdim_dim_1d',
        'test_var_mean_keepdim_dim',
        'test_var_mean_dim_1d',
        'test_var_mean_dim',
        'test_var_mean',
        'test_std_mean_keepdim_dim_1d',
        'test_std_mean_keepdim_dim',
        'test_std_mean_dim_1d',
        'test_std_mean_dim',
        'test_std_mean',
    }
    # there are no out-of-place tensor equivalents for these
    exclude_outplace_tensor_method = {
        'index_fill',
        'scatter',
        'scatter_add',
    }
    if test_name in exclude_all_tensor_method_by_test_name:
        return True
    is_magic_method = name[:2] == '__' and name[-2:] == '__'
    is_inplace = name[-1] == "_" and not is_magic_method
    if not is_inplace and name in exclude_outplace_tensor_method:
        return True
    return False<|MERGE_RESOLUTION|>--- conflicted
+++ resolved
@@ -739,10 +739,7 @@
 # specify scalars of floating, integral & complex types as values for "alpha".
 # Keyword argument `rhs_exclude_zero` is used to exclude zero values from rhs tensor argument
 # This is necessary for operations like `true_divide`, where divide by zero throws an exception.
-<<<<<<< HEAD
 # Keyword argument `rounding_mode` is specifically used for the same kwarg supported by `torch.div`.
-=======
->>>>>>> 6d45d7a6
 def sample_inputs_binary_pwise(op_info, device, dtype, requires_grad, **kwargs):
     scalar = 3.14 + 3.14j if dtype.is_complex else (3.14 if dtype.is_floating_point else 3)
     scalar = 1 if dtype is torch.bool else scalar
@@ -6863,27 +6860,6 @@
 def method_tests():
     set_rng_seed(SEED)
     return [
-<<<<<<< HEAD
-=======
-        ('div', (S, S, S), (torch.rand(S, S, S) + 0.1,), '', (True,)),
-        ('div', (S, S, S), (torch.rand(S, S) + 0.1,), 'broadcast_rhs', (True,)),
-        ('div', (S, S), (torch.rand(S, S, S) + 0.1,), 'broadcast_lhs', (True,)),
-        ('div', (S, 1, S), (torch.rand(M, S) + 0.1,), 'broadcast_all', (True,)),
-        ('div', (), (uniform_scalar(0.1),), 'scalar', (True,)),
-        ('div', (S, S, S), (uniform_scalar(0.1),), 'scalar_broadcast_rhs', (True,)),
-        ('div', (), (uniform_scalar(0.1),), 'scalar_broadcast_lhs', (True,)),
-        ('div', torch.rand(S, S, S) + 1e-1, (3.14,), 'constant', (True,)),
-        ('div', uniform_scalar(1e-1, requires_grad=True), (3.14,), 'scalar_constant', (True,)),
-        ('div', (S, S, S), (torch.rand(S, S, S, dtype=torch.cdouble) + 0.1,), 'complex', (True,)),
-        ('div', (S, S, S), (torch.rand(S, S, dtype=torch.cdouble) + 0.1,), 'complex_broadcast_rhs', (True,)),
-        ('div', (S, S), (torch.rand(S, S, S, dtype=torch.cdouble) + 0.1,), 'complex_broadcast_lhs', (True,)),
-        ('div', (S, 1, S), (torch.rand(M, S, dtype=torch.cdouble) + 0.1,), 'complex_broadcast_all', (True,)),
-        ('div', (), (uniform_scalar(0.1j),), 'complex_scalar', (True,)),
-        ('div', (S, S, S), (uniform_scalar(0.1j),), 'complex_scalar_broadcast_rhs', (True,)),
-        ('div', (), (uniform_scalar(0.1j),), 'complex_scalar_broadcast_lhs', (True,)),
-        ('div', torch.rand(S, S, S, dtype=torch.cdouble) + 1e-1, (3.14j,), 'complex_constant', (True,)),
-        ('div', uniform_scalar(1e-1j, requires_grad=True), (3.14j,), 'complex_scalar_constant', (True,)),
->>>>>>> 6d45d7a6
         ('t', (1, 2), NO_ARGS, '', (False,)),
         ('median', (S, S, S), NO_ARGS),
         ('median', (S, S, S), (1,), 'dim', (), [0]),
