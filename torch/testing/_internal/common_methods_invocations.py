--- conflicted
+++ resolved
@@ -256,7 +256,6 @@
     return (SampleInput((make_tensor((S, S), device, dtype,
                                      low=None, high=None,
                                      requires_grad=requires_grad),
-<<<<<<< HEAD
                          make_tensor((S, S), device, dtype,
                                      low=None, high=None,
                                      requires_grad=requires_grad),
@@ -272,13 +271,6 @@
                          make_tensor((S, S), device, dtype,
                                      low=0, high=None,
                                      requires_grad=requires_grad))),)
-=======
-                        make_tensor((S, S), device, dtype,
-                                    low=None, high=None,
-                                    requires_grad=requires_grad),
-                        make_tensor((S, S), device, dtype,
-                                    low=None, high=None,
-                                    requires_grad=False))),)
 
 def np_unary_ufunc_integer_promotion_wrapper(fn):
     # Wrapper that passes PyTorch's default scalar
@@ -303,7 +295,6 @@
         if is_integral(x.dtype):
             return fn(x, dtype=np_dtype)
         return fn(x)
->>>>>>> a39398b9
 
     return wrapped_fn
 
