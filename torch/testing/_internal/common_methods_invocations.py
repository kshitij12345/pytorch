from functools import reduce, wraps, partial
from itertools import product
from operator import mul, itemgetter
import collections
import operator

import torch
import numpy as np
from torch._six import inf
from torch.autograd import Variable
import collections.abc

from typing import List, Tuple, Dict, Any

from torch.testing import \
    (make_non_contiguous, _dispatch_dtypes, floating_types, floating_types_and,
     floating_and_complex_types, floating_and_complex_types_and,
     all_types_and_complex_and, all_types_and, all_types_and_complex,
     integral_types_and)
from torch.testing._internal.common_device_type import \
    (skipIf, skipCUDAIfNoMagma, skipCPUIfNoLapack, skipCPUIfNoMkl,
     skipCUDAIfRocm, expectedAlertNondeterministic, precisionOverride,)
from torch.testing._internal.common_cuda import CUDA11OrLater
from torch.testing._internal.common_utils import \
    (prod_single_zero, random_square_matrix_of_rank,
     random_symmetric_matrix, random_symmetric_psd_matrix,
     random_symmetric_pd_matrix, make_nonzero_det,
     random_fullrank_matrix_distinct_singular_value, set_rng_seed, SEED,
     TEST_WITH_ROCM, IS_WINDOWS, IS_MACOS, make_tensor, TEST_SCIPY,
     torch_to_numpy_dtype_dict, slowTest, TEST_WITH_ASAN, _wrap_warn_once)

from distutils.version import LooseVersion

if TEST_SCIPY:
    import scipy.special


class DecorateInfo(object):
    """Describes which test, or type of tests, should be wrapped in the given
       decorators when testing an operator. Any test that matches all provided
       arguments will be decorated. The decorators will only be applied if the
       active_if argument is True."""

    __slots__ = ['decorators', 'cls_name', 'test_name', 'device_type', 'dtypes', 'active_if']

    def __init__(self, decorators, cls_name=None, test_name=None, *,
                 device_type=None, dtypes=None, active_if=True):
        self.decorators = list(decorators) if isinstance(decorators, collections.abc.Sequence) else [decorators]
        self.cls_name = cls_name
        self.test_name = test_name
        self.device_type = device_type
        self.dtypes = dtypes
        self.active_if = active_if

    def is_active(self, cls_name, test_name, device_type, dtype):
        return (
            self.active_if and
            (self.cls_name is None or self.cls_name == cls_name) and
            (self.test_name is None or self.test_name == test_name) and
            (self.device_type is None or self.device_type == device_type) and
            (self.dtypes is None or dtype in self.dtypes)
        )


class SkipInfo(DecorateInfo):
    """Describes which test, or type of tests, should be skipped when testing
       an operator. Any test that matches all provided arguments will be skipped.
       The skip will only be checked if the active_if argument is True."""

    def __init__(self, cls_name=None, test_name=None, *,
                 device_type=None, dtypes=None, active_if=True):
        super().__init__(decorators=skipIf(True, "Skipped!"), cls_name=cls_name,
                         test_name=test_name, device_type=device_type, dtypes=dtypes,
                         active_if=active_if)

class SampleInput(object):
    """Represents sample inputs to a function."""

    # output_process_fn_grad is a function that modifies the output of op compatible with input
    __slots__ = ['input', 'args', 'kwargs', 'output_process_fn_grad']

    def __init__(self, input, *, args=tuple(), kwargs=None, output_process_fn_grad=None):
        # test_ops.py expects input to be a tuple
        self.input = input if isinstance(input, tuple) else (input,)
        self.args = args
        self.kwargs = kwargs if kwargs is not None else {}
        self.output_process_fn_grad = output_process_fn_grad

    def __repr__(self):
        arguments = [
            f'input[{len(self.input)}]',
            f'args={self.args}' if len(self.args) > 0 else None,
            f'kwargs={self.kwargs}' if len(self.kwargs) > 0 else None,
            (f'output_process_fn_grad={self.output_process_fn_grad}'
             if self.output_process_fn_grad is not None else None)]

        return f'SampleInput({", ".join(a for a in arguments if a is not None)})'

class AliasInfo(object):
    """Class holds alias information. For example, torch.abs ->
    torch.absolute, torch.Tensor.absolute, torch.Tensor.absolute_
    """

    def __init__(self, alias_name):
        self.name = alias_name
        self.op = _getattr_qual(torch, alias_name)
        self.method_variant = getattr(torch.Tensor, alias_name, None)
        self.inplace_variant = getattr(torch.Tensor, alias_name + "_", None)

    def __call__(self, *args, **kwargs):
        return self.op(*args, **kwargs)


_NOTHING = object()  # Unique value to distinguish default from anything else


# Extension of getattr to support qualified names
# e.g. _getattr_qual(torch, 'linalg.norm') -> torch.linalg.norm
def _getattr_qual(obj, name, default=_NOTHING):
    try:
        for path in name.split('.'):
            obj = getattr(obj, path)
        return obj
    except AttributeError:
        if default is not _NOTHING:
            return default
        else:
            raise


# Classes and methods for the operator database
class OpInfo(object):
    """Operator information and helper functions for acquiring it."""

    def __init__(self,
                 name,  # the string name of the function
                 *,
                 op=None,  # the function variant of the operation, populated as torch.<name> if None
                 dtypes=floating_types(),  # dtypes this function is expected to work with
                 dtypesIfCPU=None,  # dtypes this function is expected to work with on CPU
                 dtypesIfCUDA=None,  # dtypes this function is expected to work with on CUDA
                 dtypesIfROCM=None,  # dtypes this function is expected to work with on ROCM
                 default_test_dtypes=None,  # dtypes to test with by default. Gets intersected
                                            # with the dtypes support on the tested device
                 test_inplace_grad=True,  # whether to gradcheck and gradgradcheck the inplace variant
                 test_complex_grad=True,  # whether to gradcheck and gradgradcheck for complex dtypes
                 skip_bfloat16_grad=False,  # whether to skip grad and gradgradcheck for bfloat16 dtype
                 assert_autodiffed=False,  # if a op's aten::node is expected to be symbolically autodiffed
                 autodiff_nonfusible_nodes=None,  # a list of strings with node names that are expected to be in a
                                                  # DifferentiableGraph when autodiffed. Ex: ['aten::add', 'aten::mm'],
                                                  # default is populated to be ['aten::(name of Python operator)']
                 autodiff_fusible_nodes=None,  # a list of strings with node names that are expected to be in FusionGroups
                                               # inside of DifferentiableGraphs when this operation is autodiffed.
                                               # Ex: ['aten::add', 'aten::mm'], defaults to an empty list
                                               # Note: currently no ops use fusible nodes
                 output_func=lambda x: x,  # fn mapping output to part that should be gradcheck'ed
                 supports_out=True,  # whether the op supports the out kwarg
                 skips=tuple(),  # information about which tests to skip
                 decorators=None,  # decorators to apply to generated tests
                 safe_casts_outputs=False,  # whether op allows safe casting when writing to out arguments
                 sample_inputs_func=None,  # function to generate sample inputs
                 aten_name=None,  # name of the corresponding aten:: operator
                 aliases=None,  # iterable of aliases, e.g. ("absolute",) for torch.abs
                 variant_test_name='',  # additional string to include in the test name
                 supports_autograd=True,  # support for autograd
                 supports_sparse=False,  # supported for sparse
                 check_batched_grad=True,  # check batched grad when doing gradcheck
                 check_batched_gradgrad=True,  # check batched grad grad when doing gradgradcheck
                 ):

        # Validates the dtypes are generated from the dispatch-related functions
        for dtype_list in (dtypes, dtypesIfCPU, dtypesIfCUDA, dtypesIfROCM):
            assert isinstance(dtype_list, (_dispatch_dtypes, type(None)))

        self.name = name
        self.aten_name = aten_name if aten_name is not None else name
        self.variant_test_name = variant_test_name

        self.dtypes = set(dtypes)
        self.dtypesIfCPU = set(dtypesIfCPU) if dtypesIfCPU is not None else self.dtypes
        self.dtypesIfCUDA = set(dtypesIfCUDA) if dtypesIfCUDA is not None else self.dtypes
        self.dtypesIfROCM = set(dtypesIfROCM) if dtypesIfROCM is not None else self.dtypes
        self._default_test_dtypes = set(default_test_dtypes) if default_test_dtypes is not None else None

        # NOTE: if the op is unspecified it is assumed to be under the torch namespace
        self.op = op if op else _getattr_qual(torch, self.name)
        self.method_variant = getattr(torch.Tensor, name, None)
        inplace_name = name + "_"
        self.inplace_variant = getattr(torch.Tensor, inplace_name, None)
        self.operator_variant = getattr(operator, name, None)
        self.skip_bfloat16_grad = skip_bfloat16_grad

        self.test_inplace_grad = test_inplace_grad
        self.test_complex_grad = test_complex_grad
        self.supports_out = supports_out
        self.safe_casts_outputs = safe_casts_outputs

        self.skips = skips
        self.decorators = decorators
        self.output_func = output_func
        self.sample_inputs_func = sample_inputs_func

        self.assert_autodiffed = assert_autodiffed
        self.autodiff_fusible_nodes = autodiff_fusible_nodes if autodiff_fusible_nodes else []
        if autodiff_nonfusible_nodes is None:
            self.autodiff_nonfusible_nodes = ['aten::' + self.name]
        else:
            self.autodiff_nonfusible_nodes = autodiff_nonfusible_nodes
        self.supports_autograd = supports_autograd
        self.supports_sparse = supports_sparse
        self.check_batched_grad = check_batched_grad
        self.check_batched_gradgrad = check_batched_gradgrad

        self.aliases = ()  # type: ignore
        if aliases is not None:
            self.aliases = tuple(AliasInfo(a) for a in aliases)  # type: ignore

    def __call__(self, *args, **kwargs):
        """Calls the function variant of the operator."""
        return self.op(*args, **kwargs)

    def get_op(self):
        """Returns the function variant of the operator, torch.<op_name>."""
        return self.op

    def get_method(self):
        """Returns the method variant of the operator, torch.Tensor.<op_name>.
        Returns None if the operator has no method variant.
        """
        return self.method_variant

    def get_inplace(self):
        """Returns the inplace variant of the operator, torch.Tensor.<op_name>_.
        Returns None if the operator has no inplace variant.
        """
        return self.inplace_variant

    def get_operator_variant(self):
        """Returns operator variant of the operator, e.g. operator.neg
        Returns None if the operator has no operator variant.
        """
        return self.operator_variant

    def sample_inputs(self, device, dtype, requires_grad=False):
        """Returns an iterable of SampleInputs.

        These samples should be sufficient to test the function works correctly
        with autograd, TorchScript, etc.
        """
        return self.sample_inputs_func(self, device, dtype, requires_grad)

    # Returns True if the test should be skipped and False otherwise
    def should_skip(self, cls_name, test_name, device_type, dtype):
        return any(si.is_active(cls_name, test_name, device_type, dtype)
                   for si in self.skips)

    def supported_dtypes(self, device_type):
        if device_type == 'cpu':
            return self.dtypesIfCPU
        if device_type == 'cuda':
            return self.dtypesIfROCM if TEST_WITH_ROCM else self.dtypesIfCUDA
        else:
            return self.dtypes


    def supports_dtype(self, dtype, device_type):
        return dtype in self.supported_dtypes(device_type)

    def default_test_dtypes(self, device_type):
        """Returns the default dtypes used to test this operator on the device.

        Equal to the operator's default_test_dtypes filtered to remove dtypes
        not supported by the device.
        """
        supported = self.supported_dtypes(device_type)
        return (supported if self._default_test_dtypes is None
                else supported.intersection(self._default_test_dtypes))


L = 20
M = 10
S = 5


def sample_inputs_unary(op_info, device, dtype, requires_grad):
    low, high = op_info.domain
    low = low if low is None else low + op_info._domain_eps
    high = high if high is None else high - op_info._domain_eps

    return (SampleInput(make_tensor((L,), device, dtype,
                                    low=low, high=high,
                                    requires_grad=requires_grad)),
            SampleInput(make_tensor((), device, dtype,
                                    low=low, high=high,
                                    requires_grad=requires_grad)))

# Metadata class for unary "universal functions (ufuncs)" that accept a single
# tensor and have common properties like:
class UnaryUfuncInfo(OpInfo):
    """Operator information for 'universal unary functions (unary ufuncs).'
    These are functions of a single tensor with common properties like:
      - they are elementwise functions
      - the input shape is the output shape
      - they typically have method and inplace variants
      - they typically support the out kwarg
      - they typically have NumPy or SciPy references
    See NumPy's universal function documentation
    (https://numpy.org/doc/1.18/reference/ufuncs.html) for more details
    about the concept of ufuncs.
    """

    def __init__(self,
                 name,  # the string name of the function
                 *,
                 ref,  # a reference function
                 dtypes=floating_types(),
                 dtypesIfCPU=floating_and_complex_types_and(torch.bfloat16),
                 dtypesIfCUDA=floating_and_complex_types_and(torch.half),
                 dtypesIfROCM=floating_types_and(torch.half),
                 domain=(None, None),  # the [low, high) domain of the function
                 handles_large_floats=True,  # whether the op correctly handles large float values (like 1e20)
                 handles_extremals=True,  # whether the op correctly handles extremal values (like inf)
                 handles_complex_extremals=True,  # whether the op correct handles complex extremals (like inf -infj)
                 supports_complex_to_float=False,  # op supports casting from complex input to real output safely eg. angle
                 sample_inputs_func=sample_inputs_unary,
                 supports_sparse=False,
                 **kwargs):
        super(UnaryUfuncInfo, self).__init__(name,
                                             dtypes=dtypes,
                                             dtypesIfCPU=dtypesIfCPU,
                                             dtypesIfCUDA=dtypesIfCUDA,
                                             dtypesIfROCM=dtypesIfROCM,
                                             sample_inputs_func=sample_inputs_func,
                                             supports_sparse=supports_sparse,
                                             **kwargs)
        self.ref = ref
        self.domain = domain
        self.handles_large_floats = handles_large_floats
        self.handles_extremals = handles_extremals
        self.handles_complex_extremals = handles_complex_extremals
        self.supports_complex_to_float = supports_complex_to_float

        # Epsilon to ensure grad and gradgrad checks don't test values
        #   outside a function's domain.
        self._domain_eps = 1e-5

def sample_inputs_tensor_split(op_info, device, dtype, requires_grad):
    return (SampleInput(make_tensor((S, S, S), device, dtype,
                                    low=None, high=None,
                                    requires_grad=requires_grad),
                        args=(torch.tensor([1, 2, 3]),),),
            SampleInput(make_tensor((S, S, S), device, dtype,
                                    low=None, high=None,
                                    requires_grad=requires_grad),
                        args=(torch.tensor(1),),),
            SampleInput(make_tensor((S, S, S), device, dtype,
                                    low=None, high=None,
                                    requires_grad=requires_grad),
                        args=(torch.tensor([1, 2, 3]),),
                        kwargs=dict(dim=1)),)

def sample_inputs_linalg_norm(op_info, device, dtype, requires_grad):
    test_sizes = [
        (S,),
        (0,),
        (S, S),
        (0, 0),
        (S, 0),
        (0, S),
        (S, S, S),
        (0, S, S),
        (S, 0, S),
        (0, 0, 0),
    ]

    vector_ords = (None, 0, 0.5, 1, 2, 3.5, inf, -0.5, -1, -2, -3.5, -inf)
    matrix_ords = (None, 'fro', 'nuc', 1, 2, inf, -1, -2, -inf)

    inputs = []

    is_dtype_half = dtype in [torch.float16, torch.bfloat16]

    for test_size in test_sizes:
        is_vector_norm = len(test_size) == 1
        is_matrix_norm = len(test_size) == 2

        for keepdim in [False, True]:
            inputs.append(SampleInput(
                make_tensor(
                    test_size, device, dtype, low=None, high=None,
                    requires_grad=requires_grad),
                kwargs=dict(
                    keepdim=keepdim)))

            if not (is_vector_norm or is_matrix_norm):
                continue

            ords = vector_ords if is_vector_norm else matrix_ords

            for ord in ords:

                inputs.append(SampleInput(
                    make_tensor(
                        test_size, device, dtype,
                        low=None, high=None,
                        requires_grad=requires_grad),
                    args=(ord,),
                    kwargs=dict(
                        keepdim=keepdim)))

                if ord in ['nuc', 'fro']:
                    inputs.append(SampleInput(
                        make_tensor(
                            test_size, device, dtype,
                            low=None, high=None,
                            requires_grad=requires_grad),
                        kwargs=dict(
                            ord=ord,
                            keepdim=keepdim,
                            dim=(0, 1))))
        return inputs

def sample_inputs_slogdet(op_info, device, dtype, requires_grad):
    # original test cases from 'method_tests' have too many test_inputs
    # we don't actually need all of them to check the autograd and jit correctness
    # sample inputs with shapes 0x0, 0xSxS, 2x0x0 are added
    test_inputs = (
        torch.randn(0, 0, dtype=dtype, device=device),  # '0x0'
        torch.randn(S, S, dtype=dtype, device=device),  # 'SxS'
        torch.randn(0, S, S, dtype=dtype, device=device),  # 'zero_batched_SxS'
        torch.randn(2, 0, 0, dtype=dtype, device=device),  # 'batched_0x0'
        torch.randn(2, S, S, dtype=dtype, device=device),  # 'batched_SxS'
    )
    out = []
    for a in test_inputs:
        a.requires_grad = requires_grad
        out.append(SampleInput(a))
    return out

def sample_inputs_addmm(op_info, device, dtype, requires_grad):
    input = SampleInput((make_tensor((S, S), device, dtype,
                                     low=None, high=None,
                                     requires_grad=requires_grad),
                         make_tensor((S, S), device, dtype,
                                     low=None, high=None,
                                     requires_grad=requires_grad),
                         make_tensor((S, S), device, dtype,
                                     low=None, high=None,
                                     requires_grad=False)))
    if dtype.is_complex:
        another_input = SampleInput((make_tensor((S, S), device, dtype,
                                     low=None, high=None,
                                     requires_grad=requires_grad),
                                     make_tensor((S, S), device, dtype,
                                     low=None, high=None,
                                     requires_grad=requires_grad),
                                     make_tensor((S, S), device, dtype,
                                     low=None, high=None,
                                     requires_grad=False)),
                                    kwargs=dict(beta=1 + 2j, alpha=2 + 3j))
        return (input, another_input)
    else:
        return (input, )

def sample_inputs_addr(op_info, device, dtype, requires_grad):
    input1 = SampleInput((make_tensor((S, M), device, dtype,
                          low=None, high=None,
                          requires_grad=requires_grad),
                          make_tensor((S, ), device, dtype,
                          low=None, high=None,
                          requires_grad=requires_grad),
                          make_tensor((M, ), device, dtype,
                          low=None, high=None,
                          requires_grad=requires_grad)))

    input2 = SampleInput((make_tensor((), device, dtype,
                          low=None, high=None,
                          requires_grad=requires_grad),
                          make_tensor((S, ), device, dtype,
                          low=None, high=None,
                          requires_grad=requires_grad),
                          make_tensor((M, ), device, dtype,
                          low=None, high=None,
                          requires_grad=requires_grad)))
    if dtype.is_complex:
        alpha, beta = 0.1 + 0.3j, 0.4 + 0.6j
    elif dtype.is_floating_point:
        alpha, beta = 0.2, 0.6
    else:
        alpha, beta = 2, 3

    input3 = SampleInput((make_tensor((S, M), device, dtype,
                          low=None, high=None,
                          requires_grad=requires_grad),
                          make_tensor((S, ), device, dtype,
                          low=None, high=None,
                          requires_grad=requires_grad),
                          make_tensor((M, ), device, dtype,
                          low=None, high=None,
                          requires_grad=requires_grad)),
                         kwargs=dict(beta=beta, alpha=alpha))

    input4 = SampleInput((make_tensor((), device, dtype,
                          low=None, high=None,
                          requires_grad=requires_grad),
                          make_tensor((S, ), device, dtype,
                          low=None, high=None,
                          requires_grad=requires_grad),
                          make_tensor((M, ), device, dtype,
                          low=None, high=None,
                          requires_grad=requires_grad)),
                         kwargs=dict(beta=beta, alpha=alpha))

    return (input1, input2, input3, input4)

def sample_inputs_xlogy(self, device, dtype, requires_grad):
    return (SampleInput((make_tensor((S, S), device, dtype,
                                     low=None, high=None,
                                     requires_grad=requires_grad),
                         make_tensor((S, S), device, dtype,
                                     low=0, high=None,
                                     requires_grad=requires_grad))),)

def sample_inputs_trace(self, device, dtype, requires_grad):
    return (SampleInput((make_tensor((S, S), device, dtype,
                                     low=None, high=None,
                                     requires_grad=requires_grad))),)

def sample_inputs_linalg_inv(op_info, device, dtype, requires_grad=False):
    """
    This function generates always invertible input for torch.linalg.inv using
    random_fullrank_matrix_distinct_singular_value.
    The input is generated as the itertools.product of 'batches' and 'ns'.
    In total this function generates 8 SampleInputs
    'batches' cases include:
        () - single input,
        (0,) - zero batched dimension,
        (2,) - batch of two matrices,
        (2, 3) - 2x3 batch of matrices
    'ns' gives 0x0 and 5x5 matrices.
    Zeros in dimensions are edge cases in the implementation and important to test for in order to avoid unexpected crashes.
    """
    from torch.testing._internal.common_utils import random_fullrank_matrix_distinct_singular_value

    batches = [(), (0, ), (2, ), (2, 3)]
    ns = [0, 5]
    out = []
    for batch, n in product(batches, ns):
        a = random_fullrank_matrix_distinct_singular_value(n, *batch, dtype=dtype).to(device)
        a.requires_grad = requires_grad
        out.append(SampleInput(a))
    return out

def np_sinc_with_fp16_as_fp32(x):
    # Wraps numpy's sinc function so that fp16 values are promoted to fp32
    # before sinc is invoked. Context: numpy's sinc returns NaN when evaluated
    # at 0 for fp16.
    if x.dtype == np.float16:
        return np.sinc(x.astype(np.float32))
    else:
        return np.sinc(x)

def sample_inputs_broadcast_to(op_info, device, dtype, requires_grad):
    test_cases = (
        ((S, 1, 1), (S, S, S)),
        ((S, 1, S), (S, S, S)),
        ((S, 1), (S, S, S)),
        ((1,), (S, S, S)),
        ((1, S), (1, 1, S)),
        ((), ()),
        ((), (1, 3, 2)),
    )

    return tuple(SampleInput((make_tensor(size, device, dtype,
                                          low=None, high=None,
                                          requires_grad=requires_grad), shape))
                 for size, shape in test_cases)

def sample_inputs_div(self, device, dtype, requires_grad, rounding_mode=None):
    a = make_tensor((S, S, S), device, dtype, low=None, high=None, requires_grad=requires_grad)
    is_integral = not dtype.is_floating_point and not dtype.is_complex
    b = make_tensor((S, S, S), device, dtype, low=1 if is_integral else 0.1, high=None,
                    requires_grad=requires_grad)

    kwargs = None
    if rounding_mode is not None:
        kwargs = dict(rounding_mode=rounding_mode)

    return [
        SampleInput((a, b), kwargs=kwargs),
        SampleInput((a,), args=(2,)),
    ]

def sample_inputs_stack(op_info, device, dtype, requires_grad):
    return (SampleInput((make_tensor((S, S), device, dtype,
                                     low=None, high=None,
                                     requires_grad=requires_grad),
                        make_tensor((S, S), device, dtype,
                                    low=None, high=None,
                                    requires_grad=requires_grad),
                        make_tensor((S, S), device, dtype,
                                    low=None, high=None,
                                    requires_grad=requires_grad)), kwargs=dict(idx=0)),)

def sample_inputs_hstack_dstack_vstack(op_info, device, dtype, requires_grad):
    return (SampleInput((make_tensor((S, S), device, dtype,
                                     low=None, high=None,
                                     requires_grad=requires_grad),
                        make_tensor((S, S), device, dtype,
                                    low=None, high=None,
                                    requires_grad=requires_grad),
                        make_tensor((S, S), device, dtype,
                                    low=None, high=None,
                                    requires_grad=requires_grad))),)

def sample_inputs_gather(op_info, device, dtype, requires_grad):
    return (SampleInput((make_tensor((M, S), device, dtype,
                                     low=None, high=None,
                                     requires_grad=requires_grad),
                        0, gather_variable((S, S), 1, M, True, device=device))),
            SampleInput((make_tensor((M, S), device, dtype,
                                     low=None, high=None,
                                     requires_grad=requires_grad),
                        1, gather_variable((M, S // 2), 0, S, True, device=device))),
            SampleInput((make_tensor((), device, dtype,
                                     low=None, high=None,
                                     requires_grad=requires_grad),
                        0, torch.tensor([0], dtype=torch.int64, device=device))),
            SampleInput((make_tensor((S,), device, dtype,
                                     low=None, high=None,
                                     requires_grad=requires_grad),
                        0, torch.tensor(0, dtype=torch.int64, device=device))),
            SampleInput((make_tensor((), device, dtype,
                                     low=None, high=None,
                                     requires_grad=requires_grad),
                        0, torch.tensor(0, dtype=torch.int64, device=device))),
            )

def sample_inputs_amax_amin(op_info, device, dtype, requires_grad):
    test_cases = (
        ((S, S, S), ()),
        ((S, S, S), (1,)),
        ((S, S, S), ((1, 2,),)),
        ((S, S, S), (1, True,)),
        ((), (0,)),
        ((), ()),
        ((), (0, True,)),
    )
    return tuple(SampleInput((make_tensor(size, device, dtype,
                                          low=None, high=None,
                                          requires_grad=requires_grad)),
                             args=args)
                 for size, args in test_cases)

def sample_inputs_diff(op_info, device, dtype, requires_grad):
    test_cases = (
        ((1,), 0, None, None),
        ((S,), 0, None, None),
        ((S, 1), 0, None, None),
        ((S, 1), 1, None, None),
        ((S, S), 0, None, None),
        ((S, S), 1, None, None),
        ((S, S), 0, (1, S), (2, S)),
        ((S, S), 0, None, (2, S)),
        ((S, S, S), 1, None, None),
        ((S, S, S), 1, (S, 1, S), (S, 1, S)),)

    sample_inputs = []
    for size, dim, size_prepend, size_append in test_cases:
        args = (make_tensor(size, device, dtype,
                            low=None, high=None,
                            requires_grad=requires_grad), 1, dim,
                make_tensor(size_prepend, device, dtype,
                            low=None, high=None,
                            requires_grad=requires_grad) if size_prepend else None,
                make_tensor(size_append, device, dtype,
                            low=None, high=None,
                            requires_grad=requires_grad) if size_append else None)
        sample_inputs += [SampleInput(args)]

    return tuple(sample_inputs)

def sample_inputs_index_select(op_info, device, dtype, requires_grad):
    return (SampleInput((make_tensor((S, S, S), device, dtype,
                                     low=None, high=None,
                                     requires_grad=requires_grad),
                        0, index_variable(2, S, device=device))),
            SampleInput((make_tensor((), device, dtype,
                                     low=None, high=None,
                                     requires_grad=requires_grad),
                        0, torch.tensor([0], dtype=torch.int64, device=device))),
            SampleInput((make_tensor((), device, dtype,
                                     low=None, high=None,
                                     requires_grad=requires_grad),
                        0, torch.tensor(0, dtype=torch.int64, device=device))),
            )

def sample_inputs_sort(op_info, device, dtype, requires_grad):
    def apply_grad(t):
        if dtype in floating_types_and(torch.float16, torch.bfloat16):
            t.requires_grad_(requires_grad)

    def small_3d_unique(dtype, device):
        res = torch.randperm(S * S * S, dtype=torch.int64, device=device).view(S, S, S)
        res = res.to(dtype)
        apply_grad(res)
        return res

    samples = []

    # Test cases for small 3d tensors.
    # Imitates legacy tests from test/test_torch.py
    self = small_3d_unique(dtype, device)
    dims = range(-3, 3)
    flag = [True, False]
    for dim, descending, stable in product(dims, flag, flag):
        # default schema without stable sort
        samples.append(SampleInput((self, dim, descending)))
        # schema with stable sort, no CUDA support yet
        if torch.device(device).type == 'cpu':
            samples.append(
                SampleInput(self, kwargs=dict(dim=dim, descending=descending, stable=stable))
            )

    # Test cases for scalar tensor
    scalar = torch.tensor(1, dtype=dtype, device=device)
    apply_grad(scalar)
    samples.append(SampleInput((scalar)))
    samples.append(SampleInput((scalar, 0)))
    samples.append(SampleInput((scalar, 0, True)))
    # no CUDA support for stable sort yet
    if not device.startswith('cuda'):
        samples.append(SampleInput(scalar, kwargs=dict(stable=True)))
        samples.append(SampleInput(scalar, kwargs=dict(dim=0, stable=True)))
        samples.append(SampleInput(scalar, kwargs=dict(dim=0, descending=True, stable=True)))

    return samples

def sample_inputs_index_fill(op_info, device, dtype, requires_grad):
    samples = []
    t = make_tensor((S, S, S), device, dtype,
                    low=None, high=None,
                    requires_grad=requires_grad)
    fill_val = torch.tensor(-1 + 1j if t.is_complex() else -1)
    # non-contiguous input
    t01 = t.transpose(0, 1)
    t02 = t.transpose(0, 2)
    t12 = t.transpose(1, 2)
    idx = index_variable(1, S, device=device)
    # non-contiguous index
    idx_nonctg = torch.empty_strided((S,), (2,), device=device, dtype=torch.int64)
    idx_nonctg.copy_(idx)
    for d in range(t.dim()):
        for tensor in [t, t01, t02, t12]:
            samples.append(SampleInput((tensor, d, idx, fill_val)))
            samples.append(SampleInput((tensor, d, -idx - 1, fill_val)))
            samples.append(SampleInput((tensor, d, idx_nonctg, fill_val)))
    return samples

def sample_inputs_max_min_binary(op_info, device, dtype, requires_grad):
    inputs = []
    args_for_binary_op = (
        ((S, S, S), (S, S, S),),
        ((S, S, S), (S,),),
        ((S,), (S, S, S),),
        ((S, 1, S), (S, S),),
        ((), (),),
        ((S, S, S), (),),
        ((), (S, S, S),),
    )
    inputs = list((SampleInput(make_tensor(input_tensor, device, dtype,
                                           low=None, high=None,
                                           requires_grad=requires_grad),
                               args=(make_tensor(other_tensor, device, dtype,
                                                 low=None, high=None,
                                                 requires_grad=requires_grad),),))
                  for input_tensor, other_tensor in args_for_binary_op)
    return inputs

def sample_inputs_max_min_reduction_with_dim(op_info, device, dtype, requires_grad):
    inputs = []
    args_for_reduction_with_dim = (
        ((S, S, S), (1,),),
        ((S, S, S), (1, True, ),),
        ((), (0,),),
        ((), (0, True,),),
    )
    inputs = list((SampleInput(make_tensor(input_tensor, device, dtype,
                                           low=None, high=None,
                                           requires_grad=requires_grad),
                               args=args,))
                  for input_tensor, args in args_for_reduction_with_dim)
    return inputs

def sample_inputs_max_min_reduction_no_dim(op_info, device, dtype, requires_grad):
    inputs = []
    inputs.append(SampleInput(make_tensor((S, S, S), device, dtype,
                                          low=None, high=None,
                                          requires_grad=requires_grad),))
    inputs.append(SampleInput(make_tensor((), device, dtype,
                                          low=None, high=None,
                                          requires_grad=requires_grad),))
    return inputs

def sample_movedim_moveaxis(op_info, device, dtype, requires_grad):
    return (SampleInput((make_tensor((4, 3, 2, 1), device, dtype,
                                     low=None, high=None,
                                     requires_grad=requires_grad),
                        (0, 1, 2, 3), (3, 2, 1, 0))),
            SampleInput((make_tensor((4, 3, 2, 1), device, dtype,
                                     low=None, high=None,
                                     requires_grad=requires_grad),
                        (0, -1, -2, -3), (-3, -2, -1, -0))))


def sample_repeat_tile(op_info, device, dtype, requires_grad):
    rep_dims = ((), (0, ), (1, ), (0, 2), (1, 1), (2, 3), (2, 3, 2), (0, 2, 3), (2, 1, 1, 1),)
    shapes = ((), (0,), (2,), (3, 0), (3, 2), (3, 0, 1))

    if requires_grad:
        # Tests for variant_consistency_jit, grad, gradgrad
        # are slower. Use smaller bags of `rep_dims` and `shapes`
        # in this case.
        rep_dims = ((), (0, ), (0, 2), (1, 1), (2, 3), (1, 3, 2), (3, 1, 1))  # type: ignore
        shapes = ((), (0,), (2,), (3, 2))  # type: ignore

    tensors = [make_tensor(shape, device, dtype,
                           low=None, high=None,
                           requires_grad=requires_grad) for shape in shapes]

    samples = []
    for rep_dim, tensor in product(rep_dims, tensors):
        for t in (tensor, tensor.T):
            if op_info.name == 'repeat' and len(rep_dim) >= t.dim():
                # `torch.repeat` errors for `len(rep_dims) < t.dim()`,
                # so we filter such combinations.
                samples.append(SampleInput((t, rep_dim),))
            elif op_info.name == 'tile':
                samples.append(SampleInput((t, rep_dim),))

    return samples

def np_unary_ufunc_integer_promotion_wrapper(fn):
    # Wrapper that passes PyTorch's default scalar
    #   type as an argument to the wrapped NumPy
    #   unary ufunc when given an integer input.
    #   This mimicks PyTorch's integer->floating point
    #   type promotion.
    #
    # This is necessary when NumPy promotes
    #   integer types to double, since PyTorch promotes
    #   integer types to the default scalar type.

    # Helper to determine if promotion is needed
    def is_integral(dtype):
        return dtype in [np.bool_, bool, np.uint8, np.int8, np.int16, np.int32, np.int64]

    # NOTE: Promotion in PyTorch is from integer types to the default dtype
    np_dtype = torch_to_numpy_dtype_dict[torch.get_default_dtype()]

    @wraps(fn)
    def wrapped_fn(x):
        if is_integral(x.dtype):
            return fn(x, dtype=np_dtype)
        return fn(x)

    return wrapped_fn


# Metadata class for Fast Fourier Transforms in torch.fft.
class SpectralFuncInfo(OpInfo):
    """Operator information for torch.fft transforms. """

    def __init__(self,
                 name,  # the string name of the function
                 *,
                 ref=None,  # Reference implementation (probably in np.fft namespace)
                 dtypes=floating_and_complex_types(),
                 ndimensional: bool,  # Whether dim argument can be a tuple
                 decorators=None,
                 **kwargs):
        decorators = list(decorators) if decorators is not None else []
        decorators += [
            skipCPUIfNoMkl,
            skipCUDAIfRocm,
            # gradgrad is quite slow
            DecorateInfo(slowTest, 'TestGradients', 'test_fn_gradgrad'),
        ]

        super().__init__(name=name,
                         dtypes=dtypes,
                         decorators=decorators,
                         **kwargs)
        self.ref = ref if ref is not None else _getattr_qual(np, name)
        self.ndimensional = ndimensional


    def sample_inputs(self, device, dtype, requires_grad=False):
        nd_tensor = make_tensor((S, S + 1, S + 2), device, dtype, low=None, high=None,
                                requires_grad=requires_grad)
        tensor = make_tensor((31,), device, dtype, low=None, high=None,
                             requires_grad=requires_grad)

        if self.ndimensional:
            return [
                SampleInput(nd_tensor, kwargs=dict(s=(3, 10), dim=(1, 2), norm='ortho')),
                SampleInput(nd_tensor, kwargs=dict(norm='ortho')),
                SampleInput(nd_tensor, kwargs=dict(s=(8,))),
                SampleInput(tensor),

                *(SampleInput(nd_tensor, kwargs=dict(dim=dim))
                  for dim in [-1, -2, -3, (0, -1)]),
            ]
        else:
            return [
                SampleInput(nd_tensor, kwargs=dict(n=10, dim=1, norm='ortho')),
                SampleInput(nd_tensor, kwargs=dict(norm='ortho')),
                SampleInput(nd_tensor, kwargs=dict(n=7)),
                SampleInput(tensor),

                *(SampleInput(nd_tensor, kwargs=dict(dim=dim))
                  for dim in [-1, -2, -3]),
            ]


class ShapeFuncInfo(OpInfo):
    """Early version of a specialized OpInfo for Shape manipulating operations like tile and roll"""
    def __init__(self,
                 name,  # the string name of the function
                 *,
                 ref,  # a reference function
                 dtypes=floating_types(),
                 dtypesIfCPU=None,
                 dtypesIfCUDA=None,
                 dtypesIfROCM=None,
                 sample_inputs_func=None,
                 **kwargs):
        super(ShapeFuncInfo, self).__init__(name,
                                            dtypes=dtypes,
                                            dtypesIfCPU=dtypesIfCPU,
                                            dtypesIfCUDA=dtypesIfCUDA,
                                            dtypesIfROCM=dtypesIfROCM,
                                            sample_inputs_func=sample_inputs_func,
                                            **kwargs)
        self.ref = ref


class HermitianOpInfo(OpInfo):
    """Operator information for Hermitian functions
    These are functions that take Hermitian matrices as input.
    They require a modified function to be tested for gradcheck, because the finite-difference algorithm
    for calculating derivatives does not preserve the Hermitian property of the input and returning incorrect results.
    """

    def get_op(self):
        """
        Returns the function variant of the operator, torch.<op_name>,
        compatible with gradcheck for Hermitian functions.
        It works only for single input argument.
        """
        def hermitian_func(non_hermitian_input, **kwargs):
            hermitian_input = non_hermitian_input + non_hermitian_input.conj().transpose(-2, -1)
            return self.op(hermitian_input, **kwargs)

        return hermitian_func


class TriangularOpInfo(OpInfo):
    """Operator information for function that take lower or upper triangular matrices as input.
    They require a modified function to be tested for gradcheck, because the finite-difference algorithm
    for calculating derivatives does not preserve the triangular property of the input and returning incorrect results.
    """

    def get_op(self):
        """
        Returns the function variant of the operator, torch.<op_name>,
        compatible with gradcheck for triangular input functions.
        It works only for single input argument and upper kwarg
        """
        def triangular_func(non_triangular_input, upper=False):
            if upper:
                triangular_input = non_triangular_input.triu()
            else:
                triangular_input = non_triangular_input.tril()
            return self.op(triangular_input, upper=upper)

        return triangular_func

    def get_method(self):
        """
        Returns the method variant of the operator
        compatible with gradcheck for triangular input functions.
        It works only for single input argument and upper kwarg
        """
        def triangular_func(non_triangular_input, upper=False):
            if upper:
                triangular_input = non_triangular_input.triu()
            else:
                triangular_input = non_triangular_input.tril()
            return self.method_variant(triangular_input, upper=upper)

        return triangular_func

    def sample_inputs(self, device, dtype, requires_grad=False):
        """
        This function generates Cholesky factors of positive-definite (non-singular) Hermitian (symmetric) matrices
        for cholesky_inverse.
        """
        from torch.testing._internal.common_utils import random_hermitian_pd_matrix
        inputs = (
            torch.zeros(0, 0, dtype=dtype, device=device),  # 0x0 matrix
            torch.zeros(0, 2, 2, dtype=dtype, device=device),  # zero batch of matrices
            random_hermitian_pd_matrix(S, dtype=dtype, device=device),  # single matrix
            random_hermitian_pd_matrix(S, 2, dtype=dtype, device=device),  # batch of matrices
        )
        test_cases = (torch.linalg.cholesky(a) for a in inputs)
        out = []
        for a in test_cases:
            a.requires_grad = requires_grad
            out.append(SampleInput(a))
            out.append(SampleInput(a, kwargs=dict(upper=True)))
        return out

def sample_inputs_linalg_lstsq(op_info, device, dtype, requires_grad=False):
    from torch.testing._internal.common_utils import random_well_conditioned_matrix
    out = []
    for batch in ((), (3,), (3, 3)):
        shape = batch + (3, 3)
        # NOTE: inputs are not marked with `requires_grad` since
        # linalg_lstsq is not differentiable
        a = random_well_conditioned_matrix(*shape, dtype=dtype, device=device)
        b = make_tensor(shape, device, dtype, low=None, high=None)
        out.append(SampleInput((a, b)))
    return out

def sample_inputs_linalg_pinv(op_info, device, dtype, requires_grad=False):
    """
    This function generates input for torch.linalg.pinv with distinct singular values so that autograd is always stable
    Implementation of torch.linalg.pinv depends on torch.svd and torch.linalg.eigh, therefore it's sufficient to
    check only square S x S matrix and the batched (3 x S x S) input.
    """
    from torch.testing._internal.common_utils import random_fullrank_matrix_distinct_singular_value

    test_cases = (
        random_fullrank_matrix_distinct_singular_value(S, dtype=dtype).to(device),  # single matrix
        random_fullrank_matrix_distinct_singular_value(S, 3, dtype=dtype).to(device),  # batch of matrices
    )

    out = []
    for a in test_cases:
        a.requires_grad = requires_grad
        out.append(SampleInput(a))
    return out


def sample_inputs_linalg_pinv_hermitian(op_info, device, dtype, requires_grad=False):
    """
    This function generates input for torch.linalg.pinv with hermitian=True keyword argument.
    """
    out = sample_inputs_linalg_pinv(op_info, device, dtype, requires_grad)
    for o in out:
        o.kwargs = {"hermitian": True}
    return out

def sample_inputs_linalg_solve(op_info, device, dtype, requires_grad=False, vector_rhs_allowed=True):
    """
    This function generates always solvable input for torch.linalg.solve
    Using random_fullrank_matrix_distinct_singular_value gives a non-singular (=invertible, =solvable) matrices 'a'.
    The first input to torch.linalg.solve is generated as the itertools.product of 'batches' and 'ns'.
    The second input is generated as the product of 'batches', 'ns' and 'nrhs'.
    In total this function generates 18 SampleInputs
    'batches' cases include:
        () - single input,
        (0,) - zero batched dimension,
        (2,) - batch of two matrices.
    'ns' gives 0x0 and 5x5 matrices.
    and 'nrhs' controls the number of vectors to solve for:
        () - using 1 as the number of vectors implicitly
        (1,) - same as () but explicit
        (3,) - solve for 3 vectors.
    Zeros in dimensions are edge cases in the implementation and important to test for in order to avoid unexpected crashes.
    'vector_rhs_allowed' controls whether to include nrhs = () to the list of SampleInputs.
    torch.solve / triangular_solve / cholesky_solve (opposed to torch.linalg.solve) do not allow
    1D tensors (vectors) as the right-hand-side.
    Once torch.solve / triangular_solve / cholesky_solve and its testing are removed,
    'vector_rhs_allowed' may be removed here as well.
    """
    from torch.testing._internal.common_utils import random_fullrank_matrix_distinct_singular_value

    batches = [(), (0, ), (2, )]
    ns = [0, 5]
    if vector_rhs_allowed:
        nrhs = [(), (1,), (3,)]
    else:
        nrhs = [(1,), (3,)]
    out = []
    for n, batch, rhs in product(ns, batches, nrhs):
        a = random_fullrank_matrix_distinct_singular_value(n, *batch, dtype=dtype).to(device)
        a.requires_grad = requires_grad
        b = torch.randn(*batch, n, *rhs, dtype=dtype, device=device)
        b.requires_grad = requires_grad
        out.append(SampleInput((a, b)))
    return out


def sample_inputs_legacy_solve(op_info, device, dtype, requires_grad=False):
    """
    This function generates always solvable input for legacy solve functions
    (the ones that are not in torch.linalg module).
    The difference from sample_inputs_linalg_solve is that here the right-hand-side of A x = b equation
    should have b.ndim >= 2, vectors are not allowed.
    Also the arguments order is swapped.
    """
    out = sample_inputs_linalg_solve(
        op_info, device, dtype, requires_grad=requires_grad, vector_rhs_allowed=False
    )
    for sample in out:
        sample.input = tuple(reversed(sample.input))
    return out


def sample_inputs_std_var(op_info, device, dtype, requires_grad):
    tensor_nd = make_tensor((S, S, S), device=device, dtype=dtype,
                            low=None, high=None, requires_grad=requires_grad)
    tensor_1d = make_tensor((S,), device=device, dtype=dtype,
                            low=None, high=None, requires_grad=requires_grad)

    return [
        SampleInput(tensor_nd),
        SampleInput(tensor_nd, kwargs=dict(dim=1)),
        SampleInput(tensor_nd, kwargs=dict(dim=1, unbiased=True, keepdim=True)),
        SampleInput(tensor_1d, kwargs=dict(dim=0, unbiased=True, keepdim=True)),
        SampleInput(tensor_1d, kwargs=dict(dim=0, unbiased=False, keepdim=False)),
    ]


def _sample_inputs_svd(op_info, device, dtype, requires_grad=False, is_linalg_svd=False):
    """
    This function generates input for torch.svd with distinct singular values so that autograd is always stable.
    Matrices of different size:
        square matrix - S x S size
        tall marix - S x (S-2)
        wide matrix - (S-2) x S
    and batched variants of above are generated.
    Each SampleInput has a function 'output_process_fn_grad' attached to it that is applied on the output of torch.svd
    It is needed for autograd checks, because backward of svd doesn't work for an arbitrary loss function.
    """
    from torch.testing._internal.common_utils import random_fullrank_matrix_distinct_singular_value

    # svd and linalg.svd returns V and V.conj().T, respectively. So we need to slice
    # along different dimensions when needed (this is used by
    # test_cases2:wide_all and wide_all_batched below)
    if is_linalg_svd:
        def slice_V(v):
            return v[..., :(S - 2), :]

        def uv_loss(usv):
            u00 = usv[0][0, 0]
            v00_conj = usv[2][0, 0]
            return u00 * v00_conj
    else:
        def slice_V(v):
            return v[..., :, :(S - 2)]

        def uv_loss(usv):
            u00 = usv[0][0, 0]
            v00_conj = usv[2][0, 0].conj()
            return u00 * v00_conj

    test_cases1 = (  # some=True (default)
        # loss functions for complex-valued svd have to be "gauge invariant",
        # i.e. loss functions shouldn't change when sigh of the singular vectors change.
        # the simplest choice to satisfy this requirement is to apply 'abs'.
        (random_fullrank_matrix_distinct_singular_value(S, dtype=dtype).to(device),
            lambda usv: usv[1]),  # 'check_grad_s'
        (random_fullrank_matrix_distinct_singular_value(S, dtype=dtype).to(device),
            lambda usv: abs(usv[0])),  # 'check_grad_u'
        (random_fullrank_matrix_distinct_singular_value(S, dtype=dtype).to(device),
            lambda usv: abs(usv[2])),  # 'check_grad_v'
        # this test is important as it checks the additional term that is non-zero only for complex-valued inputs
        # and when the loss function depends both on 'u' and 'v'
        (random_fullrank_matrix_distinct_singular_value(S, dtype=dtype).to(device),
            uv_loss),  # 'check_grad_uv'
        (random_fullrank_matrix_distinct_singular_value(S, dtype=dtype).to(device)[:(S - 2)],
            lambda usv: (abs(usv[0]), usv[1], abs(usv[2][..., :, :(S - 2)]))),  # 'wide'
        (random_fullrank_matrix_distinct_singular_value(S, dtype=dtype).to(device)[:, :(S - 2)],
            lambda usv: (abs(usv[0]), usv[1], abs(usv[2]))),  # 'tall'
        (random_fullrank_matrix_distinct_singular_value(S, 2, dtype=dtype).to(device),
            lambda usv: (abs(usv[0]), usv[1], abs(usv[2]))),  # 'batched'
        (random_fullrank_matrix_distinct_singular_value(S, 2, dtype=dtype).to(device)[..., :(S - 2), :],
            lambda usv: (abs(usv[0]), usv[1], abs(usv[2]))),  # 'wide_batched'
        (random_fullrank_matrix_distinct_singular_value(S, 2, dtype=dtype).to(device)[..., :, :(S - 2)],
            lambda usv: (abs(usv[0]), usv[1], abs(usv[2]))),  # 'tall_batched'
    )
    test_cases2 = (  # some=False
        (random_fullrank_matrix_distinct_singular_value(S, dtype=dtype).to(device)[:(S - 2)],
            lambda usv: (abs(usv[0]), usv[1], abs(slice_V(usv[2])))),  # 'wide_all'
        (random_fullrank_matrix_distinct_singular_value(S, dtype=dtype).to(device)[:, :(S - 2)],
            lambda usv: (abs(usv[0][:, :(S - 2)]), usv[1], abs(usv[2]))),  # 'tall_all'
        (random_fullrank_matrix_distinct_singular_value(S, 2, dtype=dtype).to(device)[..., :(S - 2), :],
            lambda usv: (abs(usv[0]), usv[1], abs(slice_V(usv[2])))),  # 'wide_all_batched'
        (random_fullrank_matrix_distinct_singular_value(S, 2, dtype=dtype).to(device)[..., :, :(S - 2)],
            lambda usv: (abs(usv[0][..., :, :(S - 2)]), usv[1], abs(usv[2]))),  # 'tall_all_batched'
    )

    out = []
    for a, out_fn in test_cases1:
        a.requires_grad = requires_grad
        if is_linalg_svd:
            kwargs = {'full_matrices': False}
        else:
            kwargs = {'some': True}
        out.append(SampleInput(a, kwargs=kwargs, output_process_fn_grad=out_fn))

    for a, out_fn in test_cases2:
        a.requires_grad = requires_grad
        if is_linalg_svd:
            kwargs = {'full_matrices': True}
        else:
            kwargs = {'some': False}
        out.append(SampleInput(a, kwargs=kwargs, output_process_fn_grad=out_fn))

    return out

def sample_inputs_svd(op_info, device, dtype, requires_grad=False):
    return _sample_inputs_svd(op_info, device, dtype, requires_grad, is_linalg_svd=False)

def sample_inputs_linalg_svd(op_info, device, dtype, requires_grad=False):
    return _sample_inputs_svd(op_info, device, dtype, requires_grad, is_linalg_svd=True)

def sample_inputs_eig(op_info, device, dtype, requires_grad=False):
    eigvecs = make_tensor((S, S), device=device, dtype=dtype,
                          low=None, high=None)
    eigvals = make_tensor((S,), device=device, dtype=dtype,
                          low=None, high=None)
    # we produce only diagonazible inputs which do not have
    # complex eigenvalues for real inputs, as there is no
    # backward implementation for real inputs with complex
    # eigenvalues yet.
    input = (eigvecs * eigvals.unsqueeze(-2)) @ eigvecs.inverse()
    input.requires_grad_(requires_grad)

    def process_output(eigpair):
        eigvals, eigvecs = eigpair
        if dtype.is_complex:
            # eig produces eigenvectors which are normalized to 1 norm.
            # Note that if v is an eigenvector, so is v * e^{i \phi},
            # and |v| = |v * e^{i \phi}| = 1.
            # This, however, makes the eigenvector backward computation process
            # rather unstable unless the objective function is gauge-invariant,
            # that is if f(z) == f(|z|), for example.
            # Hence for complex inputs we ignore the phases and return only
            # the absolute values.
            return eigvals, eigvecs.abs()
        else:
            return eigvals, eigvecs

    return [
        SampleInput(
            input,
            kwargs=dict(eigenvectors=True),
            output_process_fn_grad=process_output
        ),
    ]

def sample_inputs_pinverse(op_info, device, dtype, requires_grad=False):
    """
    This function generates input for torch.pinverse with distinct singular values so that autograd is always stable.
    Implementation of torch.pinverse depends on torch.svd, therefore it's sufficient to check only square S x S matrix
    and the batched (3 x S x S) input.
    """
    from torch.testing._internal.common_utils import random_fullrank_matrix_distinct_singular_value

    test_cases = (
        random_fullrank_matrix_distinct_singular_value(S, dtype=dtype).to(device),  # pinverse
        random_fullrank_matrix_distinct_singular_value(S, 3, dtype=dtype).to(device),  # pinverse 'batched'
    )

    out = []
    for a in test_cases:
        a.requires_grad = requires_grad
        out.append(SampleInput(a))
    return out


def sample_inputs_flip(op_info, device, dtype, requires_grad):
    tensors = (
        make_tensor((S, M, S), device, dtype, low=None, high=None, requires_grad=requires_grad),
        make_tensor((S, 0, M), device, dtype, low=None, high=None, requires_grad=requires_grad)
    )

    dims = ((0, 1, 2), (0,), (0, 2), (-1,), ())

    samples = [SampleInput(tensor, kwargs={'dims': dim}) for tensor, dim in product(tensors, dims)]

    return samples

def sample_inputs_fliplr_flipud(op_info, device, dtype, requires_grad):
    tensors = (
        make_tensor((S, M, S), device, dtype, low=None, high=None, requires_grad=requires_grad),
        make_tensor((S, 0, M), device, dtype, low=None, high=None, requires_grad=requires_grad)
    )
    return [SampleInput(tensor) for tensor in tensors]

def sample_inputs_clamp(op_info, device, dtype, requires_grad):
    tensors = (
        make_tensor((S, M, S), device, dtype, low=None, high=None, requires_grad=requires_grad),
        make_tensor((S, 0, M), device, dtype, low=None, high=None, requires_grad=requires_grad),
    )
    if dtype is torch.uint8:
        min_max_vals = ((2, 5), (3, 7))
    else:
        min_max_vals = ((0, 1), (-1, 1))
    output = [SampleInput(tensor, args=vals) for tensor, vals in product(tensors, min_max_vals)]
    output += [SampleInput(tensors[0], args=(0.5, None)), SampleInput(tensors[0], args=(None, 0.5))]
    empty_tensor = make_tensor((), device, dtype, low=None, high=None, requires_grad=requires_grad)
    output += [SampleInput(empty_tensor, args=(0.0, 1.0)), ]
    return output

def sample_inputs_diag(op_info, device, dtype, requires_grad):
    vec_sample = SampleInput(make_tensor((M, ), device, dtype, low=None, high=None, requires_grad=requires_grad))

    tensors = (
        make_tensor((M, M), device, dtype, low=None, high=None, requires_grad=requires_grad),
        make_tensor((3, 5), device, dtype, low=None, high=None, requires_grad=requires_grad),
        make_tensor((5, 3), device, dtype, low=None, high=None, requires_grad=requires_grad),
    )

    args = ((), (2,), (-2,), (1,), (2,))

    samples = []
    for tensor, arg in product(tensors, args):
        samples.append(SampleInput(tensor, args=arg))

    return samples + [vec_sample]

def sample_inputs_logit(op_info, device, dtype, requires_grad):
    low, high = op_info.domain

    # Note: Operator is very sensitive at points near the
    # start and end of domain and leads to NaN for float16
    # if domain_eps is 1e-5.
    domain_eps = op_info._domain_eps if dtype != torch.float16 else 3e-2

    low = low + domain_eps
    high = high - domain_eps

    samples = (
        SampleInput(make_tensor((S, S, S), device, dtype, low=low, high=high, requires_grad=requires_grad)),
        SampleInput(make_tensor((S, S, S), device, dtype, low=low,
                                high=high, requires_grad=requires_grad), args=(0.2,)),
        SampleInput(make_tensor((), device, dtype, low=low, high=high, requires_grad=requires_grad)),
        SampleInput(make_tensor((), device, dtype, low=low,
                                high=high, requires_grad=requires_grad), args=(0.2,)),
    )

    return samples

def sample_inputs_floor_divide(op_info, device, dtype, requires_grad):
    lhs = make_tensor((S, S, S), device, dtype, low=None, high=None, requires_grad=requires_grad)
    rhs = make_tensor((S, S, S), device, dtype, low=None, high=None, requires_grad=requires_grad)
    # Avoid integer divide by 0
    if not (dtype.is_floating_point or dtype.is_complex):
        rhs[rhs == 0] = 1

    return [
        SampleInput((lhs, rhs)),
        SampleInput((lhs, rhs[0])),
        SampleInput((lhs), args=(3.14,)),
    ]


def sample_inputs_masked_scatter(op_info, device, dtype, requires_grad):
    samples = (
        SampleInput(make_tensor((M, M), device, dtype, low=None, high=None, requires_grad=requires_grad),
                    args=(torch.randn(M, M, device=device) > 0,
                          make_tensor((M, M), device, dtype, low=None, high=None, requires_grad=requires_grad))),

        SampleInput(make_tensor((M, M), device, dtype, low=None, high=None, requires_grad=requires_grad),
                    args=(torch.randn((M,), device=device) > 0,
                          make_tensor((M, M), device, dtype, low=None, high=None, requires_grad=requires_grad))),

        SampleInput(make_tensor((M, M), device, dtype, low=None, high=None, requires_grad=requires_grad),
                    args=(bernoulli_scalar().to(device),
                          make_tensor((M, M), device, dtype, low=None, high=None, requires_grad=requires_grad))),
    )

    return samples

def sample_inputs_masked_select(op_info, device, dtype, requires_grad):
    samples = (
        SampleInput(make_tensor((M, M), device, dtype, low=None, high=None, requires_grad=requires_grad),
                    args=(torch.randn(M, M, device=device) > 0,)),

        SampleInput(make_tensor((M, M), device, dtype, low=None, high=None, requires_grad=requires_grad),
                    args=(torch.randn((M,), device=device) > 0,)),

        SampleInput(make_tensor((M,), device, dtype, low=None, high=None, requires_grad=requires_grad),
                    args=(torch.randn((M, M), device=device) > 0,)),

        SampleInput(make_tensor((M, 1, M), device, dtype, low=None, high=None, requires_grad=requires_grad),
                    args=(torch.randn((M, M), device=device) > 0,)),

        SampleInput(make_tensor((), device, dtype, low=None, high=None, requires_grad=requires_grad),
                    args=(torch.tensor(1, device=device, dtype=torch.bool),)),

        SampleInput(make_tensor((M, M), device, dtype, low=None, high=None, requires_grad=requires_grad),
                    args=(torch.tensor(1, device=device, dtype=torch.bool),)),

        SampleInput(make_tensor((), device, dtype, low=None, high=None, requires_grad=requires_grad),
                    args=(torch.randn((M, M), device=device) > 0,)),
    )

    return samples


def sample_inputs_polar(op_info, device, dtype, requires_grad):
    def _make_tensor_helper(shape, low=None, high=None):
        return make_tensor(shape, device, dtype, low=low, high=high, requires_grad=requires_grad)

    samples = (
        SampleInput((_make_tensor_helper((S, S), low=0), _make_tensor_helper((S, S)))),
        SampleInput((_make_tensor_helper((), low=0), _make_tensor_helper(()))),
    )

    return samples

<<<<<<< HEAD
def sample_inputs_lerp(op_info, device, dtype, requires_grad):
=======

def sample_inputs_cumsum(op_info, device, dtype, requires_grad):
>>>>>>> 3ce51fd5
    def _make_tensor_helper(shape, low=None, high=None):
        return make_tensor(shape, device, dtype, low=low, high=high, requires_grad=requires_grad)

    samples = (
<<<<<<< HEAD
        # no broadcast
        SampleInput((_make_tensor_helper((S, S)), _make_tensor_helper((S, S)), 0.4)),
        # broadcast rhs
        SampleInput((_make_tensor_helper((S, S)), _make_tensor_helper((S,)), 0.4)),
        # scalar tensor
        SampleInput((_make_tensor_helper(()), _make_tensor_helper(()), 0.4)),
        # broadcast rhs scalar-tensor
        SampleInput((_make_tensor_helper((S, S)), _make_tensor_helper(()), 0.4)),
        # broadcast rhs with weight tensor
        SampleInput((_make_tensor_helper((S, S)), _make_tensor_helper((S,)), _make_tensor_helper((S, S)))),
        # broadcast rhs and weight tensor
        SampleInput((_make_tensor_helper((S, S)), _make_tensor_helper((S, 1)), _make_tensor_helper((S,)))),

        # Broadcasts `self` : Issue with inplace-variants
        # Reference: https://github.com/pytorch/pytorch/issues/50747
        # SampleInput((_make_tensor_helper((S,)), _make_tensor_helper((S, S)), 0.4)),
        # SampleInput((_make_tensor_helper(()), _make_tensor_helper((S, S)), 0.4)),
        # SampleInput((_make_tensor_helper((S, 1)), _make_tensor_helper((S, S)), 0.4)),
        # SampleInput((_make_tensor_helper((S, 1)), _make_tensor_helper((S, S)), _make_tensor_helper((S, 1)))),
    )  # type: ignore

    if dtype.is_complex:
        samples = samples + (  # type: ignore
            # no broadcast
            SampleInput((_make_tensor_helper((S, S)), _make_tensor_helper((S, S)), 0.4j)),
            SampleInput((_make_tensor_helper((S, S)), _make_tensor_helper((S, S)), 1.2 + 0.1j)),
            # broadcast rhs
            SampleInput((_make_tensor_helper((S, S)), _make_tensor_helper((S,)), 0.4j)),
            SampleInput((_make_tensor_helper((S, S)), _make_tensor_helper((S, S)), 5.4 + 9j)),
            # scalar tensor
            SampleInput((_make_tensor_helper(()), _make_tensor_helper(()), 0.4j)),
            SampleInput((_make_tensor_helper(()), _make_tensor_helper(()), 6.1 + 0.004j)),
            # broadcast rhs scalar-tensor
            SampleInput((_make_tensor_helper((S, S)), _make_tensor_helper(()), 0.4j)),
            SampleInput((_make_tensor_helper((S, S)), _make_tensor_helper(()), 1 + 2j)),
        )
=======
        SampleInput((_make_tensor_helper((S, S, S)), 0)),
        SampleInput((_make_tensor_helper((S, S, S)), 1)),
        # NOTE: if `dtype` is not same as input, then inplace variants fail with
        # `provided dtype must match the dtype of self tensor in cumsum`
        SampleInput((_make_tensor_helper((S, S, S)), 1), kwargs={'dtype': dtype}),
        SampleInput((_make_tensor_helper(()), 0)),
    )
>>>>>>> 3ce51fd5

    return samples

# Operator database (sorted alphabetically)
op_db: List[OpInfo] = [
    UnaryUfuncInfo('abs',
                   aliases=('absolute', ),
                   ref=np.abs,
                   dtypes=all_types_and_complex_and(torch.half, torch.bfloat16),
                   dtypesIfCPU=all_types_and_complex_and(torch.half, torch.bfloat16),
                   dtypesIfCUDA=all_types_and_complex_and(torch.bool, torch.half, torch.bfloat16),
                   skips=(
                       SkipInfo('TestUnaryUfuncs', 'test_reference_numerics_extremal',
                                device_type='cpu', dtypes=[torch.cfloat, torch.cdouble]),
                       SkipInfo('TestUnaryUfuncs', 'test_reference_numerics_hard',
                                device_type='cpu', dtypes=[torch.cfloat]),
                       # Reference: https://github.com/pytorch/pytorch/issues/49224
                       SkipInfo('TestUnaryUfuncs', 'test_reference_numerics_normal',
                                dtypes=[torch.int8], active_if=TEST_WITH_ASAN),
                       SkipInfo('TestUnaryUfuncs', 'test_variant_consistency',
                                dtypes=[torch.cfloat, torch.cdouble]),
                       # TODO: Fix test_out_arg_all_dtypes as torch.empty_like(expected_output) where expected_output=op(input)
                       # We can break the logic of the loop over all possible types but it is OK.
                       # https://github.com/pytorch/pytorch/blob/master/test/test_unary_ufuncs.py#L440-L449
                       SkipInfo('TestUnaryUfuncs', 'test_out_arg_all_dtypes',
                                dtypes=[torch.cfloat, torch.cdouble]),
                       SkipInfo('TestCommon', 'test_variant_consistency_eager',
                                dtypes=[torch.cfloat, torch.cdouble]),
                       SkipInfo('TestCommon', 'test_variant_consistency_jit',
                                dtypes=[torch.cfloat, torch.cdouble, torch.bfloat16]),
                       SkipInfo('TestCommon', 'test_jit_alias_remapping',
                                dtypes=[torch.cfloat, torch.cdouble, torch.bfloat16]),
                   ),
                   test_inplace_grad=False,
                   assert_autodiffed=True),
    # NOTE: CPU complex acos produces incorrect outputs (https://github.com/pytorch/pytorch/issues/42952)
    UnaryUfuncInfo('acos',
                   aliases=('arccos', ),
                   ref=np.arccos,
                   domain=(-1, 1),
                   handles_complex_extremals=False,
                   dtypes=all_types_and_complex_and(torch.bool),
                   dtypesIfCPU=all_types_and_complex_and(torch.bool, torch.bfloat16),
                   dtypesIfCUDA=all_types_and_complex_and(torch.bool, torch.half),
                   default_test_dtypes=[torch.long, torch.half, torch.bfloat16, torch.float32, torch.cfloat],
                   skip_bfloat16_grad=True,
                   assert_autodiffed=True,
                   decorators=(precisionOverride({torch.float16: 1e-2,
                                                  torch.bfloat16: 1e-1,
                                                  torch.complex64: 1e-2}),),
                   safe_casts_outputs=True,
                   skips=(
                       SkipInfo('TestUnaryUfuncs', 'test_reference_numerics_hard',
                                device_type='cpu', dtypes=[torch.cfloat]),
                       SkipInfo('TestGradients', 'test_fn_grad',
                                dtypes=[torch.cdouble], active_if=IS_WINDOWS),
                       SkipInfo('TestGradients', 'test_method_grad',
                                dtypes=[torch.cdouble], active_if=IS_WINDOWS),
                       SkipInfo('TestGradients', 'test_inplace_grad',
                                dtypes=[torch.cdouble], active_if=IS_WINDOWS),
                   )),
    # NOTE: the derivative for inplace acosh is not implemented
    UnaryUfuncInfo('acosh',
                   aliases=('arccosh', ),
                   ref=np.arccosh,
                   domain=(1, float('inf')),
                   dtypes=all_types_and_complex_and(torch.bool),
                   dtypesIfCPU=all_types_and_complex_and(torch.bool),
                   dtypesIfCUDA=all_types_and_complex_and(torch.bool, torch.half, torch.bfloat16),
                   safe_casts_outputs=True,
                   decorators=(precisionOverride({torch.bfloat16: 5e-2}),),
                   test_inplace_grad=False,
                   skips=(
                       # RuntimeError: "rsqrt_cuda" not implemented for 'BFloat16'
                       SkipInfo('TestCommon', 'test_variant_consistency_jit',
                                device_type='cuda', dtypes=[torch.bfloat16]),
                       SkipInfo('TestUnaryUfuncs', 'test_reference_numerics_extremal',
                                device_type='cpu', dtypes=[torch.cfloat, torch.cdouble]),
                       SkipInfo('TestUnaryUfuncs', 'test_reference_numerics_hard',
                                device_type='cpu', dtypes=[torch.cfloat, torch.cdouble]),
                       SkipInfo('TestUnaryUfuncs', 'test_reference_numerics_extremal',
                                device_type='cuda', dtypes=[torch.cdouble],
                                active_if=IS_WINDOWS),
                       SkipInfo('TestUnaryUfuncs', 'test_reference_numerics_hard',
                                device_type='cuda', dtypes=[torch.cdouble],
                                active_if=IS_WINDOWS),
                       SkipInfo('TestUnaryUfuncs', 'test_reference_numerics_normal',
                                device_type='cuda', dtypes=[torch.cdouble],
                                active_if=IS_WINDOWS),
                       # Reference: https://github.com/pytorch/pytorch/issues/50692
                       SkipInfo('TestGradients', 'test_fn_grad',
                                device_type='cuda', dtypes=[torch.cdouble], active_if=IS_WINDOWS),
                       SkipInfo('TestGradients', 'test_method_grad',
                                device_type='cuda', dtypes=[torch.cdouble], active_if=IS_WINDOWS),
                   )),
    OpInfo('addmm',
           dtypes=floating_types(),
           dtypesIfCPU=all_types_and_complex_and(torch.float16, torch.bfloat16),
           # BFloat16 support on CUDA requires CUDA 11 and SM53
           dtypesIfCUDA=floating_types_and(torch.float16, torch.complex64, torch.complex128,
                                           *[torch.bfloat16] if CUDA11OrLater else []),
           dtypesIfROCM=floating_types_and(torch.half),
           assert_autodiffed=True,
           autodiff_nonfusible_nodes=['aten::add', 'aten::mm'],
           skips=(
               SkipInfo('TestCommon', 'test_variant_consistency_jit',
                        dtypes=[torch.bfloat16, torch.float16, torch.cfloat, torch.cdouble]),
               # addmm does not correctly warn when resizing out= inputs
               SkipInfo('TestCommon', 'test_out')),
           sample_inputs_func=sample_inputs_addmm),
    OpInfo('addr',
           dtypes=all_types_and_complex_and(torch.bool, torch.bfloat16, torch.float16),
           # Reference: https://github.com/pytorch/pytorch/issues/50747
           test_inplace_grad=False,
           skips=(
               SkipInfo('TestCommon', 'test_variant_consistency_jit',
                        dtypes=[torch.float16, torch.cfloat, torch.cdouble, torch.bfloat16]),
               # Reference: https://github.com/pytorch/pytorch/issues/50747
               SkipInfo('TestCommon', 'test_variant_consistency_eager',
                        dtypes=all_types_and_complex_and(torch.bool, torch.bfloat16, torch.float16)),),
           sample_inputs_func=sample_inputs_addr),
    OpInfo('amax',
           op=torch.amax,
           dtypes=all_types_and(torch.float16, torch.bfloat16, torch.bool),
           dtypesIfCPU=all_types_and(torch.float16, torch.bfloat16, torch.bool),
           dtypesIfCUDA=all_types_and(torch.float16, torch.bfloat16, torch.bool),
           test_inplace_grad=False,
           sample_inputs_func=sample_inputs_amax_amin,
           skips=(
               # amax does not correctly warn when resizing out= inputs
               SkipInfo('TestCommon', 'test_out'),
               # Reference: https://github.com/pytorch/pytorch/issues/48978
               SkipInfo('TestCommon', 'test_variant_consistency_jit',
                        dtypes=[torch.bfloat16]),)),
    OpInfo('amin',
           op=torch.amin,
           dtypes=all_types_and(torch.float16, torch.bfloat16, torch.bool),
           dtypesIfCPU=all_types_and(torch.float16, torch.bfloat16, torch.bool),
           dtypesIfCUDA=all_types_and(torch.float16, torch.bfloat16, torch.bool),
           test_inplace_grad=False,
           sample_inputs_func=sample_inputs_amax_amin,
           skips=(
               # amin does not correctly warn when resizing out= inputs
               SkipInfo('TestCommon', 'test_out'),
               # Reference: https://github.com/pytorch/pytorch/issues/48978
               SkipInfo('TestCommon', 'test_variant_consistency_jit',
                        dtypes=[torch.bfloat16]),)),
    UnaryUfuncInfo('asin',
                   aliases=('arcsin', ),
                   ref=np.arcsin,
                   domain=(-1, 1),
                   supports_sparse=True,
                   decorators=(precisionOverride({torch.bfloat16: 1e-2}),),
                   safe_casts_outputs=True,
                   dtypes=all_types_and_complex_and(torch.bool),
                   dtypesIfCPU=all_types_and_complex_and(torch.bool, torch.bfloat16),
                   dtypesIfCUDA=all_types_and_complex_and(torch.bool, torch.half),
                   assert_autodiffed=True,
                   skip_bfloat16_grad=True,
                   skips=(
                       SkipInfo('TestUnaryUfuncs', 'test_reference_numerics_extremal',
                                device_type='cpu', dtypes=[torch.cfloat, torch.cdouble]),
                       SkipInfo('TestUnaryUfuncs', 'test_reference_numerics_hard',
                                device_type='cpu', dtypes=[torch.cfloat, torch.cdouble]),
                       SkipInfo('TestUnaryUfuncs', 'test_reference_numerics_extremal',
                                device_type='cuda', dtypes=[torch.cdouble],
                                active_if=IS_WINDOWS),
                       SkipInfo('TestUnaryUfuncs', 'test_reference_numerics_hard',
                                device_type='cuda', dtypes=[torch.cdouble],
                                active_if=IS_WINDOWS)
                   )),
    # NOTE: derivative for inplace asinh is not implemented
    UnaryUfuncInfo('asinh',
                   aliases=('arcsinh', ),
                   ref=np.arcsinh,
                   dtypes=all_types_and_complex_and(torch.bool),
                   dtypesIfCPU=all_types_and_complex_and(torch.bool),
                   dtypesIfCUDA=all_types_and_complex_and(torch.bool, torch.half, torch.bfloat16),
                   safe_casts_outputs=True,
                   decorators=(precisionOverride({torch.bfloat16: 5e-2}),),
                   test_inplace_grad=False,
                   skips=(
                       # RuntimeError: "rsqrt_cuda" not implemented for 'BFloat16'
                       SkipInfo('TestCommon', 'test_variant_consistency_jit',
                                device_type='cuda', dtypes=[torch.bfloat16]),
                       SkipInfo('TestUnaryUfuncs', 'test_reference_numerics_extremal',
                                device_type='cpu', dtypes=[torch.cfloat, torch.cdouble]),
                       SkipInfo('TestUnaryUfuncs', 'test_reference_numerics_hard',
                                device_type='cpu', dtypes=[torch.cfloat, torch.cdouble]),
                       SkipInfo('TestUnaryUfuncs', 'test_reference_numerics_normal',
                                device_type='cpu', dtypes=[torch.cfloat, torch.cdouble]),
                       SkipInfo('TestUnaryUfuncs', 'test_reference_numerics_extremal',
                                device_type='cuda', dtypes=[torch.cdouble],
                                active_if=IS_WINDOWS),
                       SkipInfo('TestUnaryUfuncs', 'test_reference_numerics_hard',
                                device_type='cuda', dtypes=[torch.cdouble],
                                active_if=IS_WINDOWS),
                   )),
    UnaryUfuncInfo('atan',
                   aliases=('arctan', ),
                   ref=np.arctan,
                   dtypes=all_types_and_complex_and(torch.bool),
                   dtypesIfCPU=all_types_and_complex_and(torch.bool, torch.bfloat16),
                   dtypesIfCUDA=all_types_and_complex_and(torch.bool, torch.half),
                   assert_autodiffed=True,
                   skip_bfloat16_grad=True,
                   decorators=(precisionOverride({torch.bfloat16: 1e-2}),),
                   safe_casts_outputs=True,
                   skips=(
                       SkipInfo('TestUnaryUfuncs', 'test_reference_numerics_extremal',
                                device_type='cpu', dtypes=[torch.cfloat, torch.cdouble]),
                       SkipInfo('TestUnaryUfuncs', 'test_reference_numerics_hard',
                                device_type='cpu', dtypes=[torch.cfloat, torch.cdouble]),
                       SkipInfo('TestUnaryUfuncs', 'test_reference_numerics_normal',
                                device_type='cpu', dtypes=[torch.cfloat, torch.cdouble]),
                       SkipInfo('TestUnaryUfuncs', 'test_reference_numerics_extremal',
                                device_type='cuda', dtypes=[torch.cfloat, torch.cdouble],
                                active_if=IS_WINDOWS),
                       SkipInfo('TestUnaryUfuncs', 'test_reference_numerics_hard',
                                device_type='cuda', dtypes=[torch.cfloat, torch.cdouble],
                                active_if=IS_WINDOWS),
                       SkipInfo('TestUnaryUfuncs', 'test_reference_numerics_normal',
                                device_type='cuda', dtypes=[torch.cfloat, torch.cdouble],
                                active_if=IS_WINDOWS),
                   )),
    UnaryUfuncInfo('atanh',
                   aliases=('arctanh', ),
                   ref=np.arctanh,
                   domain=(-1, 1),
                   dtypes=all_types_and_complex_and(torch.bool),
                   dtypesIfCPU=all_types_and_complex_and(torch.bool),
                   dtypesIfCUDA=all_types_and_complex_and(torch.bool, torch.half, torch.bfloat16),
                   safe_casts_outputs=True,
                   decorators=(precisionOverride({torch.bfloat16: 1e-2}),),
                   test_inplace_grad=False,
                   skips=(
                       SkipInfo('TestUnaryUfuncs', 'test_reference_numerics_extremal',
                                device_type='cpu', dtypes=[torch.cfloat, torch.cdouble]),
                       SkipInfo('TestUnaryUfuncs', 'test_reference_numerics_normal',
                                device_type='cpu', dtypes=[torch.cfloat, torch.cdouble]),
                       SkipInfo('TestUnaryUfuncs', 'test_reference_numerics_extremal',
                                device_type='cuda', dtypes=[torch.cfloat, torch.cdouble],
                                active_if=IS_WINDOWS),
                       SkipInfo('TestUnaryUfuncs', 'test_reference_numerics_hard',
                                device_type='cuda', dtypes=[torch.cfloat],
                                active_if=IS_WINDOWS),
                   )),
    OpInfo('broadcast_to',
           dtypes=all_types_and_complex_and(torch.bool, torch.float16, torch.bfloat16),
           supports_out=False,
           test_inplace_grad=False,
           sample_inputs_func=sample_inputs_broadcast_to),
    UnaryUfuncInfo('bitwise_not',
                   ref=np.bitwise_not,
                   dtypes=integral_types_and(torch.bool),
                   dtypesIfCPU=None,
                   dtypesIfCUDA=None,
                   dtypesIfROCM=None,
                   supports_autograd=False),
    UnaryUfuncInfo('ceil',
                   ref=np.ceil,
                   dtypes=floating_types_and(torch.half),
                   dtypesIfCPU=floating_types_and(torch.bfloat16),
                   dtypesIfCUDA=floating_types_and(torch.half),
                   assert_autodiffed=True),
    TriangularOpInfo('cholesky_inverse',
                     op=torch.cholesky_inverse,
                     dtypes=floating_and_complex_types(),
                     # TODO: RuntimeError: cholesky_inverse does not support automatic differentiation for outputs
                     # with complex dtype.
                     test_complex_grad=False,
                     test_inplace_grad=False,
                     check_batched_gradgrad=False,
                     decorators=[skipCUDAIfNoMagma, skipCPUIfNoLapack],
                     skips=(
                         # These tests do not take into account custom op.get_op()
                         # TODO: implement op.input_func instead of modifying op.get_op()
                         # See https://github.com/pytorch/pytorch/issues/50837
                         SkipInfo('TestCommon', 'test_variant_consistency_jit'),
                         SkipInfo('TestCommon', 'test_variant_consistency_eager',
                                  dtypes=[torch.complex64, torch.complex128]),
                         # cholesky_inverse does not correctly warn when resizing out= inputs
                         SkipInfo('TestCommon', 'test_out'),)),
    UnaryUfuncInfo('clamp',
                   aliases=('clip', ),
                   ref=np.clip,
                   dtypes=all_types_and(torch.half, torch.bfloat16),
                   dtypesIfCPU=all_types_and(torch.bfloat16),
                   dtypesIfCUDA=all_types_and(torch.half, torch.bfloat16),
                   assert_autodiffed=True,
                   skips=(
                       # Skip all unary ufuncs tests as we call op(tensor) and min/max args are not passed
                       # Reference: https://github.com/pytorch/pytorch/issues/51242
                       SkipInfo('TestUnaryUfuncs'),
                   ),
                   sample_inputs_func=sample_inputs_clamp),
    UnaryUfuncInfo('conj',
                   ref=np.conj,
                   dtypes=all_types_and_complex_and(torch.bool,
                                                    torch.bfloat16, torch.half),
                   dtypesIfCPU=None,
                   dtypesIfCUDA=None,
                   dtypesIfROCM=None,
                   skips=(
                       # File "test_unary_ufuncs.py", line 289, in test_reference_numerics
                       #  if not torch.can_cast(numpy_to_torch_dtype_dict[expected.dtype.type], dtype):
                       # KeyError: <class 'numpy.intc'>
                       # Following error in Windows CI
                       SkipInfo('TestUnaryUfuncs', 'test_reference_numerics_normal',
                                dtypes=[torch.int],
                                active_if=IS_WINDOWS),
                       SkipInfo('TestUnaryUfuncs', 'test_reference_numerics_hard',
                                dtypes=[torch.int],
                                active_if=IS_WINDOWS),
                   ),
                   test_inplace_grad=False),
    UnaryUfuncInfo('cos',
                   ref=np.cos,
                   dtypes=all_types_and_complex_and(torch.bool, torch.bfloat16),
                   dtypesIfCPU=all_types_and_complex_and(torch.bool, torch.bfloat16),
                   dtypesIfCUDA=all_types_and_complex_and(torch.bool, torch.half, torch.bfloat16),
                   assert_autodiffed=True,
                   skip_bfloat16_grad=True,
                   handles_large_floats=False,
                   safe_casts_outputs=True,
                   decorators=(precisionOverride({torch.bfloat16: 1e-2}),),
                   skips=(
                       SkipInfo('TestUnaryUfuncs', 'test_reference_numerics_extremal',
                                dtypes=[torch.cfloat, torch.cdouble], active_if=IS_WINDOWS),
                       SkipInfo('TestUnaryUfuncs', 'test_reference_numerics_extremal', device_type='cpu',
                                dtypes=[torch.cfloat, torch.cdouble], active_if=IS_MACOS),
                   )),
    UnaryUfuncInfo('cosh',
                   ref=np_unary_ufunc_integer_promotion_wrapper(np.cosh),
                   dtypesIfCPU=all_types_and_complex_and(torch.bool),
                   dtypesIfCUDA=all_types_and_complex_and(torch.bool, torch.half),
                   safe_casts_outputs=True,
                   assert_autodiffed=True,
                   skips=(
                       # Reference: https://github.com/pytorch/pytorch/issues/48641
                       SkipInfo('TestUnaryUfuncs', 'test_reference_numerics_hard',
                                device_type='cpu', dtypes=[torch.int8]),
                       SkipInfo('TestUnaryUfuncs', 'test_reference_numerics_extremal',
                                dtypes=[torch.cfloat, torch.cdouble], active_if=IS_WINDOWS),
                       SkipInfo('TestUnaryUfuncs', 'test_reference_numerics_hard',
                                dtypes=[torch.cfloat, torch.cdouble], active_if=IS_WINDOWS),
                       SkipInfo('TestUnaryUfuncs', 'test_reference_numerics_extremal', device_type='cpu',
                                dtypes=[torch.cfloat, torch.cdouble], active_if=IS_MACOS),
                       SkipInfo('TestUnaryUfuncs', 'test_reference_numerics_hard', device_type='cpu',
                                dtypes=[torch.cfloat, torch.cdouble], active_if=IS_MACOS),
                       SkipInfo('TestCommon', 'test_variant_consistency_jit',
                                device_type='cuda', dtypes=[torch.float16]),
                   )),
    OpInfo('cumsum',
           dtypesIfCPU=all_types_and_complex_and(torch.bool),
           dtypesIfCUDA=all_types_and_complex_and(torch.bool, torch.half),
           skips=(
               # Reference: https://github.com/pytorch/pytorch/issues/53360
               # For integer inputs,
               # inplace variant preserves dtype of `self` while method variant
               # always promotes it to torch.long.
               # >>> t = torch.randint(2, 10, (3, 2), dtype=torch.int8)
               # >>> t.cumsum(0).dtype
               # torch.int64
               # >>> t.cumsum_(0).dtype
               # torch.int8
               SkipInfo('TestCommon', 'test_variant_consistency_eager',
                        dtypes=[torch.uint8, torch.int8, torch.int16, torch.int32]),
               # Reference: https://github.com/pytorch/pytorch/issues/53358
               # >>> t = torch.tensor([False])
               # >>> t.cumsum_(0) # Error "cumsum_out_cpu" not implemented for 'Bool'
               # >>> t.cuda().cumsum_(0) # Error "cumsum_cuda" not implemented for 'Bool'
               # >>> t = torch.tensor(False)
               # >>> t.cumsum_(0) # Error "cumsum_out_cpu" not implemented for 'Bool'
               # >>> t.cuda().cumsum_(0) # Does not fail!
               # tensor(False, device='cuda:0')
               SkipInfo('TestCommon', 'test_variant_consistency_eager',
                        dtypes=[torch.bool]),
               SkipInfo('TestCommon', 'test_variant_consistency_jit',
                        dtypes=[torch.bool]),
               # cumsum does not correctly warn when resizing out= inputs
               SkipInfo('TestCommon', 'test_out'),
           ),
           sample_inputs_func=sample_inputs_cumsum),
    UnaryUfuncInfo('deg2rad',
                   ref=np.radians,
                   decorators=(precisionOverride({torch.bfloat16: 7e-1,
                                                  torch.float16: 7e-1}),),
                   dtypes=all_types_and(torch.bool, torch.half, torch.bfloat16),
                   dtypesIfCPU=all_types_and(torch.bool, torch.half, torch.bfloat16),
                   dtypesIfCUDA=all_types_and(torch.bool, torch.half, torch.bfloat16),
                   skips=(
                       # Reference: https://github.com/pytorch/pytorch/pull/51283#issuecomment-770614273
                       SkipInfo('TestUnaryUfuncs', 'test_reference_numerics_hard',
                                dtypes=[torch.bfloat16]),
                   ),
                   safe_casts_outputs=True),
    OpInfo('diff',
           op=torch.diff,
           dtypes=all_types_and_complex_and(torch.bool, torch.float16, torch.bfloat16),
           sample_inputs_func=sample_inputs_diff,
           test_inplace_grad=False),
    OpInfo('div',
           variant_test_name='no_rounding_mode',
           dtypes=all_types_and_complex_and(torch.bool, torch.half, torch.bfloat16),
           sample_inputs_func=sample_inputs_div,
           assert_autodiffed=True),
    OpInfo('div',
           variant_test_name='true_rounding',
           dtypes=all_types_and_complex_and(torch.bool, torch.half, torch.bfloat16),
           sample_inputs_func=partial(sample_inputs_div, rounding_mode='true'),
           assert_autodiffed=True),
    OpInfo('div',
           variant_test_name='trunc_rounding',
           dtypes=all_types_and(torch.half, torch.bfloat16),
           sample_inputs_func=partial(sample_inputs_div, rounding_mode='trunc'),
           assert_autodiffed=True),
    OpInfo('div',
           variant_test_name='floor_rounding',
           dtypes=all_types_and(torch.half, torch.bfloat16),
           sample_inputs_func=partial(sample_inputs_div, rounding_mode='floor'),
           assert_autodiffed=True),
    UnaryUfuncInfo('exp',
                   ref=np_unary_ufunc_integer_promotion_wrapper(np.exp),
                   dtypes=all_types_and_complex_and(torch.bool, torch.half),
                   dtypesIfCPU=all_types_and_complex_and(torch.bool, torch.bfloat16),
                   dtypesIfCUDA=all_types_and_complex_and(torch.bool, torch.half, torch.bfloat16),
                   skips=(
                       # Reference: https://github.com/pytorch/pytorch/pull/50093#pullrequestreview-561791547
                       SkipInfo('TestUnaryUfuncs', 'test_reference_numerics_extremal', dtypes=[torch.bfloat16]),
                       SkipInfo('TestUnaryUfuncs', 'test_reference_numerics_hard', dtypes=[torch.bfloat16]),
                       SkipInfo('TestUnaryUfuncs', 'test_reference_numerics_normal', dtypes=[torch.bfloat16]),
                       # Reference: https://github.com/pytorch/pytorch/issues/48010
                       SkipInfo('TestUnaryUfuncs', 'test_reference_numerics_extremal',
                                device_type='cpu', dtypes=[torch.cfloat, torch.cdouble]),
                       SkipInfo('TestUnaryUfuncs', 'test_reference_numerics_hard',
                                device_type='cpu', dtypes=[torch.cfloat, torch.cdouble]),
                   ),
                   assert_autodiffed=True,
                   safe_casts_outputs=True),
    OpInfo('diag',
           dtypes=all_types_and_complex_and(torch.bool),
           dtypesIfCPU=all_types_and_complex_and(torch.bool),
           dtypesIfCUDA=all_types_and_complex_and(torch.bool, torch.half),
           sample_inputs_func=sample_inputs_diag,
           test_inplace_grad=False,
           skips=(
               # diag does not correctly warn when resizing out= inputs
               SkipInfo('TestCommon', 'test_out'),)),
    UnaryUfuncInfo('frac',
                   ref=lambda x: np.modf(x)[0],
                   dtypes=floating_types_and(torch.bfloat16, torch.float16),
                   dtypesIfCPU=floating_types_and(torch.bfloat16, torch.float16),
                   dtypesIfCUDA=floating_types_and(torch.float16),
                   assert_autodiffed=True,
                   # Reference for disabling extremals
                   # https://github.com/pytorch/pytorch/issues/51948
                   handles_extremals=False),
    SpectralFuncInfo('fft.fft',
                     aten_name='fft_fft',
                     ref=np.fft.fft,
                     ndimensional=False,
                     dtypes=all_types_and_complex_and(torch.bool),
                     default_test_dtypes=floating_and_complex_types(),
                     test_inplace_grad=False,),
    SpectralFuncInfo('fft.fftn',
                     aten_name='fft_fftn',
                     ref=np.fft.fftn,
                     ndimensional=True,
                     dtypes=all_types_and_complex_and(torch.bool),
                     default_test_dtypes=floating_and_complex_types(),
                     test_inplace_grad=False,
                     decorators=[precisionOverride(
                         {torch.float: 1e-4, torch.cfloat: 1e-4})],),
    SpectralFuncInfo('fft.hfft',
                     aten_name='fft_hfft',
                     ref=np.fft.hfft,
                     ndimensional=False,
                     dtypes=all_types_and_complex_and(torch.bool),
                     default_test_dtypes=floating_and_complex_types(),
                     check_batched_gradgrad=False,
                     test_inplace_grad=False,),
    SpectralFuncInfo('fft.rfft',
                     aten_name='fft_rfft',
                     ref=np.fft.rfft,
                     ndimensional=False,
                     dtypes=all_types_and(torch.bool),
                     default_test_dtypes=floating_and_complex_types(),
                     check_batched_grad=False,
                     check_batched_gradgrad=False,
                     test_inplace_grad=False,),
    SpectralFuncInfo('fft.rfftn',
                     aten_name='fft_rfftn',
                     ref=np.fft.rfftn,
                     ndimensional=True,
                     dtypes=all_types_and(torch.bool),
                     default_test_dtypes=floating_and_complex_types(),
                     test_inplace_grad=False,
                     check_batched_grad=False,
                     check_batched_gradgrad=False,
                     decorators=[precisionOverride({torch.float: 1e-4})],),
    SpectralFuncInfo('fft.ifft',
                     aten_name='fft_ifft',
                     ref=np.fft.ifft,
                     ndimensional=False,
                     dtypes=all_types_and_complex_and(torch.bool),
                     default_test_dtypes=floating_and_complex_types(),
                     test_inplace_grad=False,),
    SpectralFuncInfo('fft.ifftn',
                     aten_name='fft_ifftn',
                     ref=np.fft.ifftn,
                     ndimensional=True,
                     dtypes=all_types_and_complex_and(torch.bool),
                     default_test_dtypes=floating_and_complex_types(),
                     test_inplace_grad=False,),
    SpectralFuncInfo('fft.ihfft',
                     aten_name='fft_ihfft',
                     ref=np.fft.ihfft,
                     ndimensional=False,
                     dtypes=all_types_and(torch.bool),
                     default_test_dtypes=floating_types(),
                     check_batched_grad=False,
                     test_inplace_grad=False,),
    SpectralFuncInfo('fft.irfft',
                     aten_name='fft_irfft',
                     ref=np.fft.irfft,
                     ndimensional=False,
                     dtypes=all_types_and_complex_and(torch.bool),
                     default_test_dtypes=floating_and_complex_types(),
                     check_batched_gradgrad=False,
                     test_inplace_grad=False,),
    SpectralFuncInfo('fft.irfftn',
                     aten_name='fft_irfftn',
                     ref=np.fft.irfftn,
                     ndimensional=True,
                     dtypes=all_types_and_complex_and(torch.bool),
                     default_test_dtypes=floating_and_complex_types(),
                     check_batched_gradgrad=False,
                     test_inplace_grad=False,),
    UnaryUfuncInfo('floor',
                   ref=np.floor,
                   dtypes=floating_types_and(torch.half),
                   dtypesIfCPU=floating_types_and(torch.bfloat16),
                   dtypesIfCUDA=floating_types_and(torch.half),
                   assert_autodiffed=True),
    OpInfo('flip',
           op=torch.flip,
           dtypes=all_types_and_complex_and(torch.bool, torch.half, torch.bfloat16),
           sample_inputs_func=sample_inputs_flip,
           test_inplace_grad=False,
           supports_out=False),
    OpInfo('fliplr',
           op=torch.fliplr,
           dtypes=all_types_and_complex_and(torch.bool, torch.half, torch.bfloat16),
           sample_inputs_func=sample_inputs_fliplr_flipud,
           test_inplace_grad=False,
           supports_out=False),
    OpInfo('flipud',
           op=torch.flipud,
           dtypes=all_types_and_complex_and(torch.bool, torch.half, torch.bfloat16),
           sample_inputs_func=sample_inputs_fliplr_flipud,
           test_inplace_grad=False,
           supports_out=False),
    UnaryUfuncInfo('i0',
                   ref=np.i0,
                   decorators=(precisionOverride({torch.bfloat16: 3e-1,
                                                  torch.float16: 5e-1}),),
                   dtypes=floating_types_and(torch.bfloat16),
                   dtypesIfCPU=floating_types_and(torch.bfloat16),
                   dtypesIfCUDA=floating_types_and(torch.half, torch.bfloat16),
                   supports_autograd=False),
    OpInfo('floor_divide',
           dtypes=all_types_and(torch.half, torch.bfloat16),
           sample_inputs_func=sample_inputs_floor_divide,
           decorators=[_wrap_warn_once("floor_divide is deprecated, and will be removed")],
           supports_autograd=False,
           ),
    OpInfo('linalg.lstsq',
           aten_name='linalg_lstsq',
           op=torch.linalg.lstsq,
           dtypes=floating_and_complex_types(),
           test_inplace_grad=False,
           supports_out=False,
           sample_inputs_func=sample_inputs_linalg_lstsq,
           check_batched_grad=False,
           check_batched_gradgrad=False,
           decorators=[skipCUDAIfNoMagma, skipCPUIfNoLapack],
           skips=(
               # skip because `linalg_lstsq` is not differentiable
               SkipInfo('TestGradients', 'test_fn_grad'),
               SkipInfo('TestCommon', 'test_variant_consistency_jit'),
           )),
    OpInfo('linalg.norm',
           op=torch.linalg.norm,
           dtypes=floating_and_complex_types_and(torch.float16, torch.bfloat16),
           test_inplace_grad=False,
           decorators=[skipCUDAIfNoMagma, skipCPUIfNoLapack],
           sample_inputs_func=sample_inputs_linalg_norm,
           aten_name='linalg_norm',
           skips=(
               # TODO: remove this once `pow` is implemented for float16
               #       and bfloat16 on CPU. Issue:
               #       https://github.com/pytorch/pytorch/issues/50789
               SkipInfo('TestCommon', 'test_variant_consistency_jit',
                        device_type='cpu',
                        dtypes=[torch.float16, torch.bfloat16]),
               # linalg.norm does not correctly warn when resizing out= inputs
               SkipInfo('TestCommon', 'test_out'),
           )),
    OpInfo('linalg.slogdet',
           aten_name='linalg_slogdet',
           op=torch.linalg.slogdet,
           dtypes=floating_and_complex_types(),
           test_inplace_grad=False,
           sample_inputs_func=sample_inputs_slogdet,
           output_func=itemgetter(1),
           decorators=[skipCUDAIfNoMagma, skipCUDAIfRocm, skipCPUIfNoLapack]),
    UnaryUfuncInfo('log',
                   ref=np.log,
                   domain=(0, float('inf')),
                   dtypes=all_types_and_complex_and(torch.bool, torch.bfloat16),
                   dtypesIfCPU=all_types_and_complex_and(torch.bool, torch.bfloat16),
                   dtypesIfCUDA=all_types_and_complex_and(torch.bool, torch.half, torch.bfloat16),
                   assert_autodiffed=True,
                   skip_bfloat16_grad=True,
                   safe_casts_outputs=True,
                   decorators=(precisionOverride({torch.bfloat16: 5e-2}),),
                   skips=(
                       SkipInfo('TestUnaryUfuncs', 'test_reference_numerics_extremal',
                                device_type='cpu', dtypes=[torch.cfloat, torch.cdouble],
                                active_if=IS_WINDOWS),
                   )),
    UnaryUfuncInfo('log10',
                   ref=np.log10,
                   domain=(0, float('inf')),
                   decorators=(precisionOverride({torch.bfloat16: 5e-2}),),
                   dtypes=all_types_and_complex_and(torch.bool, torch.bfloat16),
                   dtypesIfCPU=all_types_and_complex_and(torch.bool, torch.bfloat16),
                   assert_autodiffed=True,
                   skip_bfloat16_grad=True,
                   dtypesIfCUDA=all_types_and_complex_and(torch.bool, torch.half, torch.bfloat16),
                   safe_casts_outputs=True,
                   skips=(
                       SkipInfo('TestUnaryUfuncs', 'test_reference_numerics_extremal',
                                device_type='cpu', dtypes=[torch.cfloat, torch.cdouble],
                                active_if=IS_WINDOWS),
                   )),
    UnaryUfuncInfo('log1p',
                   ref=np.log1p,
                   domain=(-1, float('inf')),
                   dtypesIfCPU=all_types_and(torch.bool, torch.bfloat16),
                   dtypesIfCUDA=all_types_and(torch.bool, torch.half, torch.bfloat16),
                   decorators=(precisionOverride({torch.bfloat16: 1e-1}),),
                   safe_casts_outputs=True,
                   assert_autodiffed=True,
                   skip_bfloat16_grad=True),
    UnaryUfuncInfo('log2',
                   ref=np.log2,
                   domain=(0, float('inf')),
                   dtypes=all_types_and_complex_and(torch.bool, torch.bfloat16),
                   dtypesIfCPU=all_types_and_complex_and(torch.bool, torch.bfloat16),
                   dtypesIfCUDA=all_types_and_complex_and(torch.bool, torch.half, torch.bfloat16),
                   assert_autodiffed=True,
                   skip_bfloat16_grad=True,
                   safe_casts_outputs=True,
                   decorators=(precisionOverride({torch.bfloat16: 1e-1}),),
                   skips=(
                       SkipInfo('TestUnaryUfuncs', 'test_reference_numerics_extremal',
                                dtypes=[torch.cfloat, torch.cdouble]),
                       SkipInfo('TestUnaryUfuncs', 'test_reference_numerics_normal',
                                dtypes=[torch.cfloat, torch.cdouble]),
                   )),
    UnaryUfuncInfo('logical_not',
                   ref=np.logical_not,
                   decorators=(precisionOverride({torch.bfloat16: 7e-1,
                                                  torch.float16: 5e-1}),),
                   dtypes=all_types_and_complex_and(torch.bool, torch.half, torch.bfloat16),
                   dtypesIfCPU=all_types_and_complex_and(torch.bool, torch.half, torch.bfloat16),
                   dtypesIfCUDA=all_types_and_complex_and(torch.bool, torch.half, torch.bfloat16),
                   safe_casts_outputs=True,
                   supports_autograd=False,
                   skips=(
                       # The function variant always returns BoolTensor
                       # while the inplace variant preserves the input dtype.
                       # >>> t = torch.randn(3)
                       # >>> torch.logical_not(t)
                       # tensor([False, False, False])
                       # >>> torch.logical_not(t).dtype
                       # torch.bool
                       # >>> t.logical_not_().dtype
                       # torch.float32
                       SkipInfo('TestUnaryUfuncs', 'test_variant_consistency',
                                dtypes=all_types_and_complex_and(torch.half, torch.bfloat16)),
                       SkipInfo('TestCommon', 'test_variant_consistency_eager',
                                dtypes=all_types_and_complex_and(torch.half, torch.bfloat16)),
                   )),
    OpInfo('masked_scatter',
           dtypes=all_types_and_complex_and(torch.bool, torch.half, torch.bfloat16),
           dtypesIfCPU=all_types_and_complex_and(torch.bool, torch.half, torch.bfloat16),
           dtypesIfCUDA=all_types_and_complex_and(torch.bool, torch.half, torch.bfloat16),
           sample_inputs_func=sample_inputs_masked_scatter,
           skips=(
               # _th_masked_fill_bool_ not supported for Complex Types.
               SkipInfo('TestGradients', 'test_fn_grad',
                        device_type='cuda', dtypes=[torch.complex128]),
               SkipInfo('TestGradients', 'test_fn_gradgrad',
                        device_type='cuda', dtypes=[torch.complex128]),
               SkipInfo('TestGradients', 'test_inplace_grad',
                        device_type='cuda', dtypes=[torch.complex128]),
               SkipInfo('TestGradients', 'test_inplace_gradgrad',
                        device_type='cuda', dtypes=[torch.complex128]),
               SkipInfo('TestCommon', 'test_variant_consistency_jit',
                        dtypes=[torch.cfloat, torch.cdouble]),
           ),
           supports_out=False),
    OpInfo('masked_select',
           dtypes=all_types_and_complex_and(torch.bool, torch.half, torch.bfloat16),
           dtypesIfCPU=all_types_and_complex_and(torch.bool, torch.half, torch.bfloat16),
           dtypesIfCUDA=all_types_and_complex_and(torch.bool, torch.half, torch.bfloat16),
           sample_inputs_func=sample_inputs_masked_select,
           test_inplace_grad=False,
           supports_out=True,
           skips=(
               # masked_select does not correctly warn when resizing out= inputs
               SkipInfo('TestCommon', 'test_out'),
           )),
    OpInfo('max',
           op=torch.max,
           variant_test_name='binary',
           dtypes=all_types_and(torch.float16, torch.bfloat16, torch.bool),
           dtypesIfCPU=all_types_and(torch.float16, torch.bfloat16, torch.bool),
           dtypesIfCUDA=all_types_and(torch.float16, torch.bfloat16, torch.bool),
           test_inplace_grad=False,
           sample_inputs_func=sample_inputs_max_min_binary,
           assert_autodiffed=True,),
    OpInfo('max',
           op=torch.max,
           variant_test_name='reduction_with_dim',
           dtypes=all_types_and(torch.float16, torch.bfloat16, torch.bool),
           dtypesIfCPU=all_types_and(torch.float16, torch.bfloat16, torch.bool),
           dtypesIfCUDA=all_types_and(torch.float16, torch.bfloat16, torch.bool),
           test_inplace_grad=False,
           sample_inputs_func=sample_inputs_max_min_reduction_with_dim,
           skips=(
               # max does not correctly warn when resizing out= inputs
               SkipInfo('TestCommon', 'test_out'),
               # Reference: https://github.com/pytorch/pytorch/issues/51788#issuecomment-777625293
               SkipInfo('TestCommon', 'test_variant_consistency_jit',
                        device_type='cpu', dtypes=[torch.bfloat16]),)),
    OpInfo('max',
           op=torch.max,
           variant_test_name='reduction_no_dim',
           dtypes=all_types_and(torch.float16, torch.bfloat16, torch.bool),
           dtypesIfCPU=all_types_and(torch.float16, torch.bfloat16, torch.bool),
           dtypesIfCUDA=all_types_and(torch.float16, torch.bfloat16, torch.bool),
           test_inplace_grad=False,
           supports_out=False,
           sample_inputs_func=sample_inputs_max_min_reduction_no_dim,),
    OpInfo('min',
           op=torch.min,
           variant_test_name='binary',
           dtypes=all_types_and(torch.float16, torch.bfloat16, torch.bool),
           dtypesIfCPU=all_types_and(torch.float16, torch.bfloat16, torch.bool),
           dtypesIfCUDA=all_types_and(torch.float16, torch.bfloat16, torch.bool),
           test_inplace_grad=False,
           sample_inputs_func=sample_inputs_max_min_binary,
           assert_autodiffed=True,),
    OpInfo('min',
           op=torch.min,
           variant_test_name='reduction_with_dim',
           dtypes=all_types_and(torch.float16, torch.bfloat16, torch.bool),
           dtypesIfCPU=all_types_and(torch.float16, torch.bfloat16, torch.bool),
           dtypesIfCUDA=all_types_and(torch.float16, torch.bfloat16, torch.bool),
           test_inplace_grad=False,
           sample_inputs_func=sample_inputs_max_min_reduction_with_dim,
           skips=(
               # min does not correctly warn when resizing out= inputs
               SkipInfo('TestCommon', 'test_out'),
               # Reference: https://github.com/pytorch/pytorch/issues/51788#issuecomment-777625293
               SkipInfo('TestCommon', 'test_variant_consistency_jit',
                        device_type='cpu', dtypes=[torch.bfloat16]),)),
    OpInfo('min',
           op=torch.min,
           variant_test_name='reduction_no_dim',
           dtypes=all_types_and(torch.float16, torch.bfloat16, torch.bool),
           dtypesIfCPU=all_types_and(torch.float16, torch.bfloat16, torch.bool),
           dtypesIfCUDA=all_types_and(torch.float16, torch.bfloat16, torch.bool),
           test_inplace_grad=False,
           supports_out=False,
           sample_inputs_func=sample_inputs_max_min_reduction_no_dim,),
    UnaryUfuncInfo('neg',
                   aliases=('negative', ),
                   ref=np.negative,
                   skip_bfloat16_grad=True,
                   dtypes=all_types_and_complex_and(torch.half, torch.bfloat16),
                   dtypesIfCPU=all_types_and_complex_and(torch.half, torch.bfloat16),
                   dtypesIfCUDA=all_types_and_complex_and(torch.half, torch.bfloat16),
                   assert_autodiffed=True,),
    UnaryUfuncInfo('rad2deg',
                   ref=np.degrees,
                   decorators=(precisionOverride({torch.bfloat16: 7e-1,
                                                  torch.float16: 7e-1}),),
                   dtypes=all_types_and(torch.bool, torch.half, torch.bfloat16),
                   dtypesIfCPU=all_types_and(torch.bool, torch.half, torch.bfloat16),
                   dtypesIfCUDA=all_types_and(torch.bool, torch.half, torch.bfloat16),
                   skips=(
                       # Reference: https://github.com/pytorch/pytorch/pull/51283#issuecomment-770614273
                       SkipInfo('TestUnaryUfuncs', 'test_reference_numerics_normal',
                                dtypes=[torch.bfloat16]),
                       SkipInfo('TestUnaryUfuncs', 'test_reference_numerics_hard',
                                dtypes=[torch.bfloat16]),
                       SkipInfo('TestUnaryUfuncs', 'test_reference_numerics_extremal',
                                dtypes=[torch.bfloat16]),
                   ),
                   safe_casts_outputs=True),
    UnaryUfuncInfo('round',
                   ref=np.round,
                   dtypes=floating_types_and(torch.half),
                   dtypesIfCPU=floating_types_and(torch.bfloat16),
                   dtypesIfCUDA=floating_types_and(torch.half),
                   assert_autodiffed=True,),
    UnaryUfuncInfo('sin',
                   ref=np.sin,
                   dtypes=all_types_and_complex_and(torch.bool, torch.bfloat16),
                   dtypesIfCPU=all_types_and_complex_and(torch.bool, torch.bfloat16),
                   dtypesIfCUDA=all_types_and_complex_and(torch.bool, torch.half),
                   assert_autodiffed=True,
                   skip_bfloat16_grad=True,
                   handles_large_floats=False,
                   handles_complex_extremals=False,
                   safe_casts_outputs=True,
                   decorators=(precisionOverride({torch.bfloat16: 1e-2}),)),
    UnaryUfuncInfo('sinc',
                   ref=np_sinc_with_fp16_as_fp32,
                   dtypes=all_types_and_complex_and(torch.bool, torch.bfloat16),
                   dtypesIfCPU=all_types_and_complex_and(torch.bool, torch.bfloat16),
                   dtypesIfCUDA=all_types_and_complex_and(torch.bool, torch.half),
                   skip_bfloat16_grad=True,
                   handles_large_floats=False,
                   handles_complex_extremals=False,
                   safe_casts_outputs=True,
                   decorators=(precisionOverride({torch.bfloat16: 1e-2,
                                                  torch.float16: 1e-2}),),
                   skips=(
                       # Reference: https://github.com/pytorch/pytorch/issues/49133
                       SkipInfo('TestUnaryUfuncs', 'test_reference_numerics_normal',
                                dtypes=[torch.cfloat]),
                   )),
    UnaryUfuncInfo('sinh',
                   ref=np_unary_ufunc_integer_promotion_wrapper(np.sinh),
                   dtypesIfCPU=all_types_and_complex_and(torch.bool),
                   dtypesIfCUDA=all_types_and_complex_and(torch.bool, torch.half),
                   safe_casts_outputs=True,
                   assert_autodiffed=True,
                   decorators=(precisionOverride({torch.float16: 1e-2}),),
                   skips=(
                       SkipInfo('TestUnaryUfuncs', 'test_reference_numerics_extremal',
                                device_type='cpu', dtypes=[torch.cfloat, torch.cdouble],
                                active_if=(IS_MACOS or IS_WINDOWS)),
                       SkipInfo('TestUnaryUfuncs', 'test_reference_numerics_hard',
                                device_type='cpu', dtypes=[torch.cfloat, torch.cdouble],
                                active_if=(IS_MACOS or IS_WINDOWS)),
                       # Reference: https://github.com/pytorch/pytorch/issues/48641
                       SkipInfo('TestUnaryUfuncs', 'test_reference_numerics_hard',
                                device_type='cpu', dtypes=[torch.int8]),
                       SkipInfo('TestCommon', 'test_variant_consistency_jit',
                                device_type='cuda', dtypes=[torch.float16]),
                   )),
    UnaryUfuncInfo('signbit',
                   ref=np.signbit,
                   dtypes=all_types_and(torch.bfloat16, torch.half),
                   dtypesIfCPU=all_types_and(torch.bool, torch.bfloat16, torch.half),
                   dtypesIfCUDA=all_types_and(torch.bool, torch.bfloat16, torch.half),
                   supports_autograd=False,
                   skips=(
                       # signbit does not correctly warn when resizing out= inputs
                       SkipInfo('TestCommon', 'test_out'),
                   )),
    OpInfo('std',
           dtypes=floating_types_and(),
           dtypesIfCUDA=floating_and_complex_types_and(torch.half, torch.bfloat16),
           sample_inputs_func=sample_inputs_std_var,
           # TODO: std does support out in some signatures
           supports_out=False,
           test_complex_grad=False,
           test_inplace_grad=False,
           # std has only partial support for complex and half (#51127)
           skips=(SkipInfo('TestOpInfo', 'test_unsupported_dtypes',
                           dtypes=[torch.half, torch.complex64, torch.complex128]),),
           assert_autodiffed=True,
           ),
    UnaryUfuncInfo('tan',
                   ref=np.tan,
                   dtypes=all_types_and_complex_and(torch.bool, torch.bfloat16),
                   dtypesIfCPU=all_types_and_complex_and(torch.bool, torch.bfloat16),
                   dtypesIfCUDA=all_types_and_complex_and(torch.bool, torch.half),
                   assert_autodiffed=True,
                   skip_bfloat16_grad=True,
                   safe_casts_outputs=True,
                   skips=(
                       SkipInfo('TestUnaryUfuncs', 'test_reference_numerics_extremal',
                                device_type='cpu', dtypes=[torch.bfloat16]),
                       SkipInfo('TestUnaryUfuncs', 'test_reference_numerics_hard',
                                device_type='cpu', dtypes=[torch.bfloat16]),
                       SkipInfo('TestUnaryUfuncs', 'test_reference_numerics_normal',
                                device_type='cpu', dtypes=[torch.bfloat16]),
                       SkipInfo('TestUnaryUfuncs', 'test_reference_numerics_extremal',
                                device_type='cpu', dtypes=[torch.cfloat, torch.cdouble],
                                active_if=(IS_MACOS or IS_WINDOWS)),
                       SkipInfo('TestUnaryUfuncs', 'test_reference_numerics_hard',
                                device_type='cpu', dtypes=[torch.cfloat, torch.cdouble],
                                active_if=(IS_MACOS or IS_WINDOWS)),
                       SkipInfo('TestUnaryUfuncs', 'test_reference_numerics_normal',
                                device_type='cpu', dtypes=[torch.cfloat, torch.cdouble],
                                active_if=(IS_MACOS or IS_WINDOWS)),
                       SkipInfo('TestUnaryUfuncs', 'test_reference_numerics_hard',
                                device_type='cuda', dtypes=[torch.float64],
                                active_if=TEST_WITH_ROCM),
                   )),
    UnaryUfuncInfo('tanh',
                   ref=np.tanh,
                   decorators=(precisionOverride({torch.bfloat16: 1e-2}),),
                   dtypes=all_types_and_complex_and(torch.bool),
                   dtypesIfCPU=all_types_and_complex_and(torch.bool, torch.bfloat16),
                   dtypesIfCUDA=all_types_and_complex_and(torch.bool, torch.half, torch.bfloat16),
                   assert_autodiffed=True,
                   skip_bfloat16_grad=True,
                   safe_casts_outputs=True,
                   skips=(
                       SkipInfo('TestUnaryUfuncs', 'test_reference_numerics_extremal',
                                device_type='cpu', dtypes=[torch.cfloat, torch.cdouble],
                                active_if=(IS_MACOS or IS_WINDOWS)),
                       SkipInfo('TestUnaryUfuncs', 'test_reference_numerics_hard',
                                device_type='cpu', dtypes=[torch.cfloat, torch.cdouble],
                                active_if=(IS_MACOS or IS_WINDOWS)),
                       SkipInfo('TestUnaryUfuncs', 'test_reference_numerics_normal',
                                device_type='cpu', dtypes=[torch.cfloat, torch.cdouble],
                                active_if=(IS_MACOS or IS_WINDOWS)),
                   )),
    OpInfo('tensor_split',
           dtypes=all_types_and_complex_and(torch.bool),
           dtypesIfCPU=all_types_and_complex_and(torch.bool, torch.bfloat16, torch.float16),
           dtypesIfCUDA=all_types_and_complex_and(torch.bool, torch.bfloat16, torch.float16),
           supports_out=False,
           test_inplace_grad=False,
           sample_inputs_func=sample_inputs_tensor_split,),
    OpInfo('triangular_solve',
           op=torch.triangular_solve,
           dtypes=floating_and_complex_types(),
           test_inplace_grad=False,
           supports_out=False,
           sample_inputs_func=sample_inputs_legacy_solve,
           check_batched_gradgrad=False,
           decorators=[skipCUDAIfNoMagma, skipCPUIfNoLapack],
           # CUDA gradchecks are slow and triangular solve backward is a composite operation
           # see discussion https://github.com/pytorch/pytorch/pull/47761#issuecomment-747316775
           skips=(SkipInfo('TestGradients', 'test_fn_gradgrad', device_type='cuda'),)),
    UnaryUfuncInfo('trunc',
                   aliases=('fix', ),
                   ref=np.trunc,
                   dtypes=floating_types_and(torch.bfloat16),
                   dtypesIfCPU=floating_types_and(torch.bfloat16),
                   dtypesIfCUDA=floating_types_and(torch.float16),
                   assert_autodiffed=True),
    UnaryUfuncInfo('exp2',
                   ref=np_unary_ufunc_integer_promotion_wrapper(np.exp2),
                   dtypes=all_types_and(torch.bool, torch.half),
                   dtypesIfCPU=all_types_and(torch.bool, torch.half),
                   dtypesIfCUDA=all_types_and(torch.bool, torch.half),
                   safe_casts_outputs=True),
    UnaryUfuncInfo('expm1',
                   ref=np_unary_ufunc_integer_promotion_wrapper(np.expm1),
                   dtypes=all_types_and(torch.bool, torch.half),
                   dtypesIfCPU=all_types_and(torch.bool, torch.bfloat16),
                   dtypesIfCUDA=all_types_and(torch.bool, torch.half),
                   safe_casts_outputs=True,
                   assert_autodiffed=True,
                   skips=(
                       # Reference: https://github.com/pytorch/pytorch/pull/48926#issuecomment-739734774
                       SkipInfo('TestUnaryUfuncs', 'test_reference_numerics_extremal',
                                device_type='cpu', dtypes=[torch.bfloat16]),
                       SkipInfo('TestUnaryUfuncs', 'test_reference_numerics_hard',
                                device_type='cpu', dtypes=[torch.bfloat16]),
                       SkipInfo('TestUnaryUfuncs', 'test_reference_numerics_normal',
                                device_type='cpu', dtypes=[torch.bfloat16]),
                   )),
    UnaryUfuncInfo('nan_to_num',
                   ref=np.nan_to_num,
                   dtypes=all_types_and(torch.half, torch.bool),
                   dtypesIfCPU=None,
                   dtypesIfCUDA=None),
    UnaryUfuncInfo('reciprocal',
                   ref=np_unary_ufunc_integer_promotion_wrapper(np.reciprocal),
                   dtypes=all_types_and_complex_and(torch.bool, torch.half, torch.bfloat16),
                   dtypesIfCPU=None,
                   dtypesIfCUDA=None,
                   assert_autodiffed=True,
                   skip_bfloat16_grad=True,
                   safe_casts_outputs=True,
                   skips=(
                       # Reference: https://github.com/pytorch/pytorch/issues/45690
                       SkipInfo('TestUnaryUfuncs', 'test_reference_numerics_extremal',
                                dtypes=[torch.cfloat, torch.cdouble]),
                       # Reference: https://github.com/pytorch/pytorch/pull/49102#issuecomment-744604601
                       SkipInfo('TestUnaryUfuncs', 'test_reference_numerics_extremal',
                                dtypes=[torch.bfloat16]),
                       SkipInfo('TestUnaryUfuncs', 'test_reference_numerics_hard',
                                dtypes=[torch.bfloat16]),
                       SkipInfo('TestUnaryUfuncs', 'test_reference_numerics_normal',
                                dtypes=[torch.bfloat16]),
                   )),
    UnaryUfuncInfo('rsqrt',
                   ref=lambda x: np.reciprocal(np.sqrt(x)),
                   domain=(0, float('inf')),
                   dtypes=all_types_and_complex_and(torch.bool),
                   dtypesIfCPU=all_types_and_complex_and(torch.bool),
                   dtypesIfCUDA=all_types_and_complex_and(torch.bool, torch.half),
                   decorators=(precisionOverride({torch.half: 5e-2}),),
                   safe_casts_outputs=True,
                   assert_autodiffed=True,
                   handles_complex_extremals=False),
    UnaryUfuncInfo('sqrt',
                   ref=np.sqrt,
                   supports_sparse=True,
                   domain=(0, float('inf')),
                   dtypes=all_types_and_complex_and(torch.bool, torch.bfloat16),
                   dtypesIfCPU=all_types_and_complex_and(torch.bool, torch.bfloat16),
                   dtypesIfCUDA=all_types_and_complex_and(torch.bool, torch.half, torch.bfloat16),
                   assert_autodiffed=True,
                   skip_bfloat16_grad=True,
                   decorators=(precisionOverride({torch.bfloat16: 7e-2}),),
                   skips=(
                       # Reference: https://github.com/pytorch/pytorch/issues/47358
                       SkipInfo('TestUnaryUfuncs', 'test_reference_numerics_hard',
                                device_type='cpu', dtypes=[torch.cfloat, torch.cdouble],
                                active_if=IS_MACOS),
                       # Reference: https://github.com/pytorch/pytorch/pull/47293#issuecomment-721774436
                       SkipInfo('TestUnaryUfuncs', 'test_reference_numerics_hard',
                                dtypes=[torch.bfloat16])),
                   safe_casts_outputs=True,
                   handles_complex_extremals=False),
    OpInfo('lerp',
           dtypes=floating_and_complex_types(),
           # CUDA and ROCM don't support complex inputs
           dtypesIfCUDA=floating_types_and(torch.half),
           dtypesIfROCM=floating_types_and(torch.half),
           sample_inputs_func=sample_inputs_lerp,
           skips=(
               # Reference: https://github.com/pytorch/pytorch/issues/53797
               # JIT doesn't understand complex literals
               SkipInfo('TestCommon', 'test_variant_consistency_jit',
                        dtypes=[torch.cfloat, torch.cdouble]),
           ),
           assert_autodiffed=True),
    OpInfo('linalg.inv',
           aten_name='linalg_inv',
           op=torch.linalg.inv,
           dtypes=floating_and_complex_types(),
           test_inplace_grad=False,
           sample_inputs_func=sample_inputs_linalg_inv,
           check_batched_gradgrad=False,
           decorators=[skipCUDAIfNoMagma, skipCUDAIfRocm, skipCPUIfNoLapack],
           skips=(
               # linalg_inv does not correctly warn when resizing out= inputs
               SkipInfo('TestCommon', 'test_out'),
           )),
    UnaryUfuncInfo('angle',
                   ref=np.angle,
                   dtypes=all_types_and_complex_and(torch.bool),
                   dtypesIfCPU=all_types_and_complex_and(torch.bool, torch.bfloat16, torch.float16),
                   dtypesIfCUDA=all_types_and_complex_and(torch.bool),
                   dtypesIfROCM=all_types_and_complex_and(torch.bool),
                   decorators=(precisionOverride({torch.float16: 1e-2,
                                                  torch.bfloat16: 1e-2}),),
                   safe_casts_outputs=True,
                   supports_complex_to_float=True,
                   test_inplace_grad=False),
    OpInfo('linalg.solve',
           aten_name='linalg_solve',
           op=torch.linalg.solve,
           dtypes=floating_and_complex_types(),
           test_inplace_grad=False,
           sample_inputs_func=sample_inputs_linalg_solve,
           check_batched_gradgrad=False,
           decorators=[skipCUDAIfNoMagma, skipCUDAIfRocm, skipCPUIfNoLapack]),
    OpInfo('linalg.pinv',
           aten_name='linalg_pinv',
           op=torch.linalg.pinv,
           dtypes=floating_and_complex_types(),
           test_inplace_grad=False,
           sample_inputs_func=sample_inputs_linalg_pinv,
           decorators=[skipCUDAIfNoMagma, skipCPUIfNoLapack]),
    HermitianOpInfo('linalg.pinv',
                    variant_test_name='hermitian',
                    aten_name='linalg_pinv',
                    op=torch.linalg.pinv,
                    dtypes=floating_and_complex_types(),
                    test_inplace_grad=False,
                    sample_inputs_func=sample_inputs_linalg_pinv_hermitian,
                    decorators=[skipCUDAIfNoMagma, skipCPUIfNoLapack],
                    skips=(
                        # These tests do not take into account custom op.get_op()
                        SkipInfo('TestCommon', 'test_variant_consistency_jit'),)
                    ),
    OpInfo('eig',
           op=torch.eig,
           dtypes=floating_and_complex_types(),
           test_inplace_grad=False,
           supports_out=False,
           sample_inputs_func=sample_inputs_eig,
           decorators=[
               skipCUDAIfNoMagma,
               skipCPUIfNoLapack,
               skipCUDAIfRocm
           ],),
    OpInfo('svd',
           op=torch.svd,
           dtypes=floating_and_complex_types(),
           test_inplace_grad=False,
           sample_inputs_func=sample_inputs_svd,
           decorators=[
               skipCUDAIfNoMagma,
               skipCPUIfNoLapack,
               # gradgrad checks are slow
               DecorateInfo(slowTest, 'TestGradients', 'test_fn_gradgrad'),
           ],
           skips=(
               # cuda gradchecks are very slow
               # see discussion https://github.com/pytorch/pytorch/pull/47761#issuecomment-747316775
               SkipInfo('TestGradients', 'test_fn_gradgrad', device_type='cuda'),)),
    OpInfo('linalg.svd',
           op=torch.linalg.svd,
           aten_name='linalg_svd',
           dtypes=floating_and_complex_types(),
           test_inplace_grad=False,
           sample_inputs_func=sample_inputs_linalg_svd,
           decorators=[
               skipCUDAIfNoMagma,
               skipCPUIfNoLapack,
               # gradgrad checks are slow
               DecorateInfo(slowTest, 'TestGradients', 'test_fn_gradgrad'),
           ],
           skips=(
               # cuda gradchecks are very slow
               # see discussion https://github.com/pytorch/pytorch/pull/47761#issuecomment-747316775
               SkipInfo('TestGradients', 'test_fn_gradgrad', device_type='cuda'),)),
    OpInfo('polar',
           dtypes=floating_types(),
           test_inplace_grad=False,
           sample_inputs_func=sample_inputs_polar),
    OpInfo('pinverse',
           op=torch.pinverse,
           dtypes=floating_and_complex_types(),
           test_inplace_grad=False,
           supports_out=False,
           sample_inputs_func=sample_inputs_linalg_pinv,
           decorators=[skipCUDAIfNoMagma, skipCPUIfNoLapack]),
    OpInfo('gather',
           dtypes=all_types_and_complex_and(torch.bool, torch.float16),
           dtypesIfCUDA=all_types_and_complex_and(torch.bool, torch.float16, torch.bfloat16),
           test_inplace_grad=False,
           sample_inputs_func=sample_inputs_gather,
           skips=(
               # gather does not correctly warn when resizing out= inputs
               SkipInfo('TestCommon', 'test_out'),
           )),
    OpInfo('index_fill',
           dtypes=all_types_and_complex_and(torch.bool, torch.float16, torch.bfloat16),
           test_inplace_grad=False,
           supports_out=False,
           sample_inputs_func=sample_inputs_index_fill),
    OpInfo('index_select',
           dtypes=all_types_and_complex_and(torch.bool, torch.float16, torch.bfloat16),
           test_inplace_grad=False,
           skips=(
               # https://github.com/pytorch/pytorch/issues/49707
               SkipInfo('TestCommon', 'test_variant_consistency_eager',
                        dtypes=[torch.float16, torch.bfloat16]),
               SkipInfo('TestCommon', 'test_variant_consistency_jit', dtypes=[torch.float16, torch.bfloat16]),
               # index_select does not correctly warn when resizing out= inputs
               SkipInfo('TestCommon', 'test_out')
           ),
           sample_inputs_func=sample_inputs_index_select),
    OpInfo('sort',
           dtypes=all_types_and(torch.bool, torch.float16),
           # sort on CUDA is still in the TH, no torch.bool/torch.float16 support yet
           dtypesIfCUDA=all_types_and(torch.float16),
           dtypesIfROCM=all_types_and(torch.float16),
           test_inplace_grad=False,
           sample_inputs_func=sample_inputs_sort,
           skips=(
               # sort does not correctly warn when resizing out= inputs
               SkipInfo('TestCommon', 'test_out'),
           )),
    OpInfo('stack',
           # gradcheck expects the input arguments as a flat list
           op=lambda *args, idx, **kwargs: torch.stack([*args], idx, **kwargs),
           dtypes=all_types_and_complex_and(torch.bool, torch.float16, torch.bfloat16),
           test_inplace_grad=False,
           skips=(
               SkipInfo('TestCommon', 'test_variant_consistency_jit',
                        dtypes=all_types_and_complex_and(torch.bool, torch.float16, torch.bfloat16)),
               # stack does not correctly warn when resizing out= inputs
               SkipInfo('TestCommon', 'test_out'),
           ),
           sample_inputs_func=sample_inputs_stack),
    OpInfo('hstack',
           # gradcheck expects the input arguments as a flat list
           op=lambda *args, **kwargs: torch.hstack([*args], **kwargs),
           dtypes=all_types_and_complex_and(torch.bool, torch.float16, torch.bfloat16),
           test_inplace_grad=False,
           skips=(
               SkipInfo('TestCommon', 'test_variant_consistency_jit',
                        dtypes=all_types_and_complex_and(torch.bool, torch.float16, torch.bfloat16)),
               # hstack does not correctly warn when resizing out= inputs
               SkipInfo('TestCommon', 'test_out')),
           sample_inputs_func=sample_inputs_hstack_dstack_vstack),
    OpInfo('vstack',
           # gradcheck expects the input arguments as a flat list
           op=lambda *args, **kwargs: torch.vstack([*args], **kwargs),
           dtypes=all_types_and_complex_and(torch.bool, torch.float16, torch.bfloat16),
           test_inplace_grad=False,
           skips=(
               SkipInfo('TestCommon', 'test_variant_consistency_jit',
                        dtypes=all_types_and_complex_and(torch.bool, torch.float16, torch.bfloat16)),
               # vstack does not correctly warn when resizing out= inputs
               SkipInfo('TestCommon', 'test_out'),
           ),
           sample_inputs_func=sample_inputs_hstack_dstack_vstack),
    OpInfo('dstack',
           # gradcheck expects the input arguments as a flat list
           op=lambda *args, **kwargs: torch.dstack([*args], **kwargs),
           dtypes=all_types_and_complex_and(torch.bool, torch.float16, torch.bfloat16),
           test_inplace_grad=False,
           skips=(
               SkipInfo('TestCommon', 'test_variant_consistency_jit',
                        dtypes=all_types_and_complex_and(torch.bool, torch.float16, torch.bfloat16)),
               # dstack does not correctly warn when resizing out= inputs
               SkipInfo('TestCommon', 'test_out'),),
           sample_inputs_func=sample_inputs_hstack_dstack_vstack),
    OpInfo('movedim',
           dtypes=all_types_and_complex_and(torch.bool, torch.float16, torch.bfloat16),
           test_inplace_grad=False,
           supports_out=False,
           sample_inputs_func=sample_movedim_moveaxis),
    OpInfo('moveaxis',
           dtypes=all_types_and_complex_and(torch.bool, torch.float16, torch.bfloat16),
           test_inplace_grad=False,
           supports_out=False,
           sample_inputs_func=sample_movedim_moveaxis),
    ShapeFuncInfo('repeat',
                  op=lambda x, dims: x.repeat(dims),
                  ref=np.tile,
                  dtypes=all_types_and_complex_and(torch.bool, torch.float16, torch.bfloat16),
                  supports_out=False,
                  test_inplace_grad=False,
                  skips=(
                      # torch.repeat does not exist so we get a RuntimeError.
                      SkipInfo('TestCommon', 'test_variant_consistency_jit',
                               dtypes=all_types_and_complex_and(torch.bool, torch.float16, torch.bfloat16)),
                  ),
                  sample_inputs_func=sample_repeat_tile),
    ShapeFuncInfo('tile',
                  ref=np.tile,
                  dtypes=all_types_and_complex_and(torch.bool, torch.float16, torch.bfloat16),
                  supports_out=False,
                  test_inplace_grad=False,
                  sample_inputs_func=sample_repeat_tile),
    OpInfo('var',
           dtypes=floating_types_and(),
           dtypesIfCUDA=floating_and_complex_types_and(torch.half, torch.bfloat16),
           sample_inputs_func=sample_inputs_std_var,
           # TODO: revisit, some var signatures do support out (see std, too)
           supports_out=False,
           test_complex_grad=False,
           test_inplace_grad=False,
           # var has only partial support for complex and half (#51127)
           skips=(SkipInfo('TestOpInfo', 'test_unsupported_dtypes',
                           dtypes=[torch.half, torch.complex64, torch.complex128]),),
           assert_autodiffed=True,
           ),
]

if TEST_SCIPY:
    def reference_sigmoid(x):
        # 'scipy.special.expit' not supported for the input types
        if x.dtype in [np.complex64, np.complex128]:
            return (1 / (1 + np.exp(-x)))
        return scipy.special.expit(x)

    def reference_lgamma(x):
        # scipy.special.gammaln returns `-inf` when input is `-inf`.
        # While Pytorch, C and C++, all return `inf` when input is `-inf`.
        # Reference:
        # https://en.cppreference.com/w/cpp/numeric/math/lgamma
        # https://en.cppreference.com/w/c/numeric/math/lgamma

        # To handle the above discrepancy,
        # we replace -inf with inf so values
        # that were originally -inf map to inf as expected
        if x.dtype.kind == 'f':
            x = np.where(x == float('-inf'), np.array(float('inf'), dtype=x.dtype), x)

        out = scipy.special.gammaln(x)

        if x.dtype == np.float16:
            # `scipy.special.gammaln` returns output of float32 when input is float16,
            # while `torch.lgamma` preserves `float16`. But due to smaller range of float16,
            # Pytorch version outputs `inf` while SciPy returns finite values.
            out = out.astype(np.float16)

        return out

    op_db_scipy_reference: List[OpInfo] = [
        UnaryUfuncInfo('sigmoid',
                       ref=reference_sigmoid,
                       decorators=(precisionOverride({torch.float16: 1e-2,
                                                      torch.bfloat16: 1e-2}),),
                       skips=(
                           SkipInfo('TestUnaryUfuncs', 'test_reference_numerics_extremal',
                                    device_type='cpu', dtypes=[torch.cfloat, torch.cdouble]),
                           SkipInfo('TestUnaryUfuncs', 'test_reference_numerics_hard',
                                    device_type='cpu', dtypes=[torch.cfloat, torch.cdouble]),
                           SkipInfo('TestUnaryUfuncs', 'test_reference_numerics_normal',
                                    device_type='cpu', dtypes=[torch.cfloat, torch.cdouble]),
                           # RuntimeError: sigmoid does not support automatic differentiation for outputs with complex dtype.
                           SkipInfo('TestCommon', 'test_variant_consistency_jit',
                                    dtypes=[torch.complex64, torch.complex128]),
                           SkipInfo('TestCommon', 'test_variant_consistency_eager',
                                    dtypes=[torch.complex64, torch.complex128]),),
                       dtypes=all_types_and_complex_and(torch.bool, torch.bfloat16),
                       dtypesIfCPU=all_types_and_complex_and(torch.bool, torch.bfloat16),
                       dtypesIfCUDA=all_types_and(torch.bool, torch.half, torch.bfloat16),
                       safe_casts_outputs=True,
                       assert_autodiffed=True,
                       test_complex_grad=False),  # Reference: https://github.com/pytorch/pytorch/issues/48552
        UnaryUfuncInfo('digamma',
                       ref=scipy.special.digamma,
                       decorators=(precisionOverride({torch.float16: 5e-1}),),
                       dtypes=all_types_and(torch.bool),
                       dtypesIfCPU=all_types_and(torch.bool),
                       dtypesIfCUDA=all_types_and(torch.bool, torch.half),
                       skips=(
                           # In some cases, output is NaN (for input close to
                           # negative integers) especially due to reduced precision
                           # in float16 and NaN's can't be tested for equality.
                           SkipInfo('TestCommon', 'test_variant_consistency_jit',
                                    device_type='cuda', dtypes=[torch.float16]),),
                       safe_casts_outputs=True),
        UnaryUfuncInfo('erf',
                       ref=scipy.special.erf,
                       decorators=(precisionOverride({torch.float16: 1e-2,
                                                      torch.bfloat16: 1e-2}),),
                       dtypes=all_types_and(torch.bool),
                       dtypesIfCPU=all_types_and(torch.bool, torch.bfloat16),
                       dtypesIfCUDA=all_types_and(torch.bool, torch.half, torch.bfloat16),
                       skips=(
                           # RuntimeError: "pow" not implemented for 'BFloat16'
                           SkipInfo('TestCommon', 'test_variant_consistency_jit',
                                    dtypes=[torch.bfloat16]),),
                       assert_autodiffed=True,
                       safe_casts_outputs=True),
        UnaryUfuncInfo('erfc',
                       ref=scipy.special.erfc,
                       decorators=(precisionOverride({torch.float16: 1e-2,
                                                      torch.bfloat16: 1e-2}),),
                       dtypes=all_types_and(torch.bool),
                       dtypesIfCPU=all_types_and(torch.bool, torch.bfloat16),
                       dtypesIfCUDA=all_types_and(torch.bool, torch.half),
                       skips=(
                           # RuntimeError: "pow" not implemented for 'BFloat16'
                           SkipInfo('TestCommon', 'test_variant_consistency_jit',
                                    dtypes=[torch.bfloat16]),),
                       assert_autodiffed=True,
                       safe_casts_outputs=True),
        UnaryUfuncInfo('erfinv',
                       ref=scipy.special.erfinv,
                       decorators=(precisionOverride({torch.float16: 1e-2,
                                                      torch.bfloat16: 1e-2,
                                                      torch.float32: 1e-4}),),
                       dtypes=all_types_and(torch.bool),
                       dtypesIfCPU=all_types_and(torch.bool, torch.bfloat16),
                       dtypesIfCUDA=all_types_and(torch.bool, torch.half),
                       safe_casts_outputs=True,
                       domain=(-1, 1),
                       skips=(
                           # Reference: https://github.com/pytorch/pytorch/pull/49155#issuecomment-742664611
                           SkipInfo('TestUnaryUfuncs', 'test_reference_numerics_extremal',
                                    active_if=LooseVersion(scipy.__version__) < "1.4.0"),
                           SkipInfo('TestUnaryUfuncs', 'test_reference_numerics_hard',
                                    active_if=LooseVersion(scipy.__version__) < "1.4.0"),
                           SkipInfo('TestUnaryUfuncs', 'test_reference_numerics_normal',
                                    active_if=LooseVersion(scipy.__version__) < "1.4.0"),
                           # RuntimeError: "pow" not implemented for 'BFloat16'
                           SkipInfo('TestCommon', 'test_variant_consistency_jit',
                                    dtypes=[torch.bfloat16]),
                       )
                       ),
        UnaryUfuncInfo('lgamma',
                       ref=reference_lgamma,
                       aliases=('special.gammaln', ),
                       decorators=(precisionOverride({torch.float16: 7e-1}),),
                       dtypes=all_types_and(torch.bool),
                       dtypesIfCPU=all_types_and(torch.bool, torch.bfloat16),
                       dtypesIfCUDA=all_types_and(torch.bool, torch.half),
                       skips=(
                           # Reference: https://github.com/pytorch/pytorch/pull/50140#discussion_r552615345
                           SkipInfo('TestUnaryUfuncs', 'test_reference_numerics_extremal',
                                    dtypes=[torch.bfloat16]),
                           SkipInfo('TestUnaryUfuncs', 'test_reference_numerics_hard',
                                    device_type='cpu', dtypes=[torch.bfloat16]),
                           SkipInfo('TestUnaryUfuncs', 'test_reference_numerics_normal',
                                    device_type='cpu', dtypes=[torch.bfloat16]),
                           # Reference: https://github.com/pytorch/pytorch/pull/50140#issuecomment-756150214
                           SkipInfo('TestUnaryUfuncs', 'test_reference_numerics_extremal',
                                    dtypes=[torch.float32, torch.float64], active_if=IS_WINDOWS),
                           SkipInfo('TestUnaryUfuncs', 'test_reference_numerics_hard',
                                    dtypes=[torch.float32, torch.float64], active_if=IS_WINDOWS),
                           SkipInfo('TestUnaryUfuncs', 'test_reference_numerics_normal',
                                    dtypes=[torch.float32, torch.float64], active_if=IS_WINDOWS),
                           # Backward of `lgamma` uses `digamma` but `digamma`
                           # is not implemented for `BFloat16`
                           # Error Raised:
                           #   RuntimeError: "digamma" not implemented for 'BFloat16'
                           SkipInfo('TestCommon', 'test_variant_consistency_jit',
                                    dtypes=[torch.bfloat16]),
                       ),
                       safe_casts_outputs=True),
        UnaryUfuncInfo('logit',
                       ref=scipy.special.logit,
                       domain=(0, 1),
                       decorators=(precisionOverride({torch.bfloat16: 5e-1,
                                                      torch.float16: 5e-1}),),
                       dtypes=all_types_and(torch.half),
                       dtypesIfCPU=all_types_and(torch.bool, torch.bfloat16),
                       dtypesIfCUDA=all_types_and(torch.bool, torch.half, torch.bfloat16),
                       sample_inputs_func=sample_inputs_logit,
                       safe_casts_outputs=True),
        OpInfo('xlogy',
               dtypes=all_types_and(torch.bool),
               dtypesIfCPU=all_types_and(torch.bool, torch.half, torch.bfloat16),
               dtypesIfCUDA=all_types_and(torch.bool, torch.half, torch.bfloat16),
               test_inplace_grad=True,
               safe_casts_outputs=True,
               sample_inputs_func=sample_inputs_xlogy),
        OpInfo('trace',
               dtypes=all_types_and_complex(),
               dtypesIfCUDA=all_types_and_complex_and(torch.bool, torch.half),
               test_inplace_grad=False,
               supports_out=False,
               sample_inputs_func=sample_inputs_trace)
    ]
    op_db = op_db + op_db_scipy_reference

# Common operator groupings
unary_ufuncs = [op for op in op_db if isinstance(op, UnaryUfuncInfo)]
spectral_funcs = [op for op in op_db if isinstance(op, SpectralFuncInfo)]
sparse_unary_ufuncs = [op for op in op_db if isinstance(op, UnaryUfuncInfo) and op.supports_sparse is True]
shape_funcs = [op for op in op_db if isinstance(op, ShapeFuncInfo)]

def index_variable(shape, max_indices, device=torch.device('cpu')):
    if not isinstance(shape, tuple):
        shape = (shape,)
    index = torch.rand(*shape, device=device).mul_(max_indices).floor_().long()
    return index


def index_perm_variable(shape, max_indices):
    if not isinstance(shape, tuple):
        shape = (shape,)

    index = torch.randperm(max_indices).narrow(0, 0, reduce(mul, shape)).view(shape)
    return index


def gather_variable(shape, index_dim, max_indices, duplicate=False, device=torch.device('cpu')):
    assert len(shape) == 2
    assert index_dim < 2
    batch_dim = 1 - index_dim
    index = torch.zeros(*shape, dtype=torch.long, device=device)
    for i in range(shape[index_dim]):
        index.select(index_dim, i).copy_(
            torch.randperm(max_indices, device=device)[:shape[batch_dim]])
    if duplicate:
        index.select(batch_dim, 0).copy_(index.select(batch_dim, 1))
    return index


def bernoulli_scalar():
    return torch.tensor(0, dtype=torch.bool).bernoulli_()


def mask_not_all_zeros(shape):
    assert len(shape) > 0
    while True:
        result = torch.randn(shape).gt(0)
        if result.sum() > 0:
            return result


def uniform_scalar(offset=0, requires_grad=False):
    v = torch.rand(()) + offset
    v.requires_grad = requires_grad
    return v


def normal_scalar_clamp(amin, amax, requires_grad=False):
    v = torch.randn(()).clamp(amin, amax)
    v.requires_grad = requires_grad
    return v


def prod_zeros(dim_size, dim_select):
    assert len(dim_select) == 2
    result = torch.randn(dim_size, dim_size, dim_size)
    result.narrow(dim_select[0], 0, 1).narrow(dim_select[1], 1, 1).zero_()
    result.narrow(dim_select[0], 2, 1).narrow(dim_select[1], 3, 1).zero_()
    result.narrow(dim_select[0], 4, 1).narrow(dim_select[1], 3, 1).zero_()
    return result


non_differentiable = collections.namedtuple('non_differentiable', ['tensor'])


class dont_convert(tuple):
    pass


class NoArgsClass(object):
    def __iter__(self):
        return self

    def __next__(self):
        raise StopIteration()
    next = __next__  # Python 2 compatibility

    def __len__(self):
        return 0

NO_ARGS = NoArgsClass()

def ident(x):
    return x

# Do NOT add to this list. Method tests are being DEPRECATED and replaced by OpInfos.
# See https://github.com/pytorch/pytorch/wiki/Writing-tests-in-PyTorch-1.8
#
# (
#   method name,
#   input size/constructing fn,
#   args (tuple represents shape of a tensor arg),
#   test variant name (will be used at test name suffix),    // optional
#   (should_check_autodiff[bool], nonfusible_nodes, fusible_nodes) for autodiff, // optional
#   indices for possible dim arg,                            // optional
#   fn mapping output to part that should be gradcheck'ed,   // optional
#   kwargs                                                   // optional
# )
# Note: some functions have separate schema for (Tensor other) and (Scalar other),
#       and it's possible that we only support AD for Scalar version but not Tensor
#       version, and vice versa.
#       When writing tests, only scalar(float/int) input triggers the Scalar schema.
#       uniform_scalar produces a scalar **Tensor** which won't match Scalar input.
def method_tests():
    set_rng_seed(SEED)
    return [
        ('add', (S, S, S), ((S, S, S),), '', (True,)),
        ('add', (S, S, S), ((S, S),), 'broadcast_rhs', (True,)),
        ('add', (S, S), ((S, S, S),), 'broadcast_lhs', (True,)),
        ('add', (S, 1, S), ((M, S),), 'broadcast_all', (True,)),
        ('add', (), ((),), 'scalar', (True,)),
        ('add', (S, S, S), ((),), 'scalar_broadcast_rhs', (True,)),
        ('add', (), ((S, S, S),), 'scalar_broadcast_lhs', (True,)),
        ('add', (S, S, S), (3.14,), 'constant', (True,)),
        ('add', (), (3.14,), 'scalar_constant', (True,)),
        ('add', (S, S, S), (3.14j,), 'complex_scalar_constant', (True,)),
        ('__radd__', (S, S, S), (3.14,), 'constant', (True, 'aten::add')),
        ('__radd__', (), (3.14,), 'scalar_constant', (True, 'aten::add')),
        ('sub', (S, S, S), ((S, S, S),), '', (True,)),
        ('sub', (S, S, S), ((S, S),), 'broadcast_rhs', (True,)),
        ('sub', (S, S), ((S, S, S),), 'broadcast_lhs', (True,)),
        ('sub', (S, 1, S), ((M, S),), 'broadcast_all', (True,)),
        ('sub', (S, S, S), ((),), 'scalar_broadcast_rhs', (True,)),
        ('sub', (), ((S, S, S),), 'scalar_broadcast_lhs', (True,)),
        ('sub', (S, S, S), (3.14,), 'constant', (True,)),
        ('sub', (), (3.14,), 'scalar_constant', (True,)),
        ('sub', (S, S, S), (3.14j,), 'complex_scalar_constant', (True,)),
        ('__rsub__', (S, S, S), (3.14,), 'constant', (True, 'aten::rsub')),
        ('__rsub__', (), (3.14,), 'scalar_constant', (True, 'aten::rsub')),
        ('mul', (S, S, S), ((S, S, S),), '', (True,)),
        ('mul', (), ((),), 'scalar', (True,)),
        ('mul', (S, S, S), ((S, S),), 'broadcast_rhs', (True,)),
        ('mul', (S, S), ((S, S, S),), 'broadcast_lhs', (True,)),
        ('mul', (S, 1, S), ((M, S),), 'broadcast_all', (True,)),
        ('mul', (S, S, S), ((),), 'scalar_broadcast_rhs', (True,)),
        ('mul', (), ((S, S, S),), 'scalar_broadcast_lhs', (True,)),
        ('mul', (S, S, S), (3.14,), 'constant', (True,)),
        ('mul', (), (3.14,), 'scalar_constant', (True,)),
        # TODO(@anjali411): enable these tests
        # ('mul', (S, S, S), (3.14j,), 'imaginary_constant', (True,)),
        # ('mul', (), (3.14j,), 'imaginary_scalar_constant', (True,)),
        ('__rmul__', (S, S, S), (3.14,), 'constant', (True, 'aten::mul')),
        ('__rmul__', (), (3.14,), 'scalar_constant', (True, 'aten::mul')),
        ('div', (S, S, S), (torch.rand(S, S, S) + 0.1,), '', (True,)),
        ('div', (S, S, S), (torch.rand(S, S) + 0.1,), 'broadcast_rhs', (True,)),
        ('div', (S, S), (torch.rand(S, S, S) + 0.1,), 'broadcast_lhs', (True,)),
        ('div', (S, 1, S), (torch.rand(M, S) + 0.1,), 'broadcast_all', (True,)),
        ('div', (), (uniform_scalar(0.1),), 'scalar', (True,)),
        ('div', (S, S, S), (uniform_scalar(0.1),), 'scalar_broadcast_rhs', (True,)),
        ('div', (), (uniform_scalar(0.1),), 'scalar_broadcast_lhs', (True,)),
        ('div', torch.rand(S, S, S) + 1e-1, (3.14,), 'constant', (True,)),
        ('div', uniform_scalar(1e-1, requires_grad=True), (3.14,), 'scalar_constant', (True,)),
        ('true_divide', (S, S, S), (torch.rand(S, S, S) + 0.1,), '', (True,)),
        ('true_divide', (S, S, S), (torch.rand(S, S) + 0.1,), 'broadcast_rhs', (True,)),
        ('true_divide', (S, S), (torch.rand(S, S, S) + 0.1,), 'broadcast_lhs', (True,)),
        ('true_divide', (S, 1, S), (torch.rand(M, S) + 0.1,), 'broadcast_all', (True,)),
        ('true_divide', (), (uniform_scalar(0.1),), 'scalar', (True,)),
        ('true_divide', (S, S, S), (uniform_scalar(0.1),), 'scalar_broadcast_rhs', (True,)),
        ('true_divide', (), (uniform_scalar(0.1),), 'scalar_broadcast_lhs', (True,)),
        ('true_divide', torch.rand(S, S, S) + 1e-1, (3.14,), 'constant', (True,)),
        ('true_divide', uniform_scalar(1e-1, requires_grad=True), (3.14,), 'scalar_constant', (True,)),
        ('__rdiv__', torch.rand(S, S, S) + 1e-1, (3.14,), 'constant',
            (True, [], ['aten::mul', 'aten::reciprocal'])),
        ('__rdiv__', uniform_scalar(1e-1, requires_grad=True), (3.14,), 'scalar_constant',
            (True, [], ['aten::mul', 'aten::reciprocal'])),
        ('__rdiv__', torch.rand(S, S, S, dtype=torch.cdouble) + 1e-1, (3.14j,), 'complex_constant',
            (True, [], ['aten::mul', 'aten::reciprocal'])),
        ('__rdiv__', uniform_scalar(1e-1 * (1 + 1j), requires_grad=True), (3.14j,), 'complex_scalar_constant',
            (True, [], ['aten::mul', 'aten::reciprocal'])),
        ('div', (S, S, S), (torch.rand(S, S, S, dtype=torch.cdouble) + 0.1,), 'complex', (True,)),
        ('div', (S, S, S), (torch.rand(S, S, dtype=torch.cdouble) + 0.1,), 'complex_broadcast_rhs', (True,)),
        ('div', (S, S), (torch.rand(S, S, S, dtype=torch.cdouble) + 0.1,), 'complex_broadcast_lhs', (True,)),
        ('div', (S, 1, S), (torch.rand(M, S, dtype=torch.cdouble) + 0.1,), 'complex_broadcast_all', (True,)),
        ('div', (), (uniform_scalar(0.1j),), 'complex_scalar', (True,)),
        ('div', (S, S, S), (uniform_scalar(0.1j),), 'complex_scalar_broadcast_rhs', (True,)),
        ('div', (), (uniform_scalar(0.1j),), 'complex_scalar_broadcast_lhs', (True,)),
        ('div', torch.rand(S, S, S, dtype=torch.cdouble) + 1e-1, (3.14j,), 'complex_constant', (True,)),
        ('div', uniform_scalar(1e-1j, requires_grad=True), (3.14j,), 'complex_scalar_constant', (True,)),
        ('pow', torch.rand(S, S, S) + 1e-3, (torch.rand(S, S, S) + 0.1,), '', (True,)),
        ('pow', torch.rand(S, S, S) + 1e-3, (torch.rand(1,) + 0.1,), 'broadcast_rhs', (True,)),
        ('pow', torch.rand(1,) + 1e-3, (torch.rand(S, S, S) + 0.1,), 'broadcast_lhs', (True,)),
        ('pow', torch.rand(S, 1, S) + 1e-3, (torch.rand(1, S, 1) + 0.1,), 'broadcast_all', (True,)),
        ('pow', uniform_scalar(1e-3, requires_grad=True), (uniform_scalar(0.1),), 'scalar', (True,)),
        ('pow', torch.rand(S, S, S) + 1e-3, (uniform_scalar(0.1),), 'scalar_broadcast_rhs', (True,)),
        ('pow', uniform_scalar(1e-3, requires_grad=True), (torch.rand(S, S, S) + 0.1,), 'scalar_broadcast_lhs', (True,)),
        ('pow', torch.rand(S, S, S) + 1e-3, (3.14,), 'constant', (True,)),
        ('pow', torch.rand(S, S, S, dtype=torch.cdouble) + 1e-3 * (1 + 1j), (3.14,), 'complex_constant', (True,)),
        ('__rpow__', torch.rand(S, S, S) + 1e-3, (3.14,), 'constant', (True, 'aten::pow')),
        ('pow', uniform_scalar(1e-3, requires_grad=True), (3.14,), 'scalar_constant', (True,)),
        ('pow', uniform_scalar(1e-3 * (1 + 1j), requires_grad=True), (3.14,), 'complex_scalar_constant', (True,)),
        ('pow', uniform_scalar(1e-3 * (1 + 1j), requires_grad=True), (3.14j,), 'complex_imaginary_exponent', (True,)),
        ('__rpow__', uniform_scalar(1e-3, requires_grad=True), (3.14,), 'scalar_constant', (True, 'aten::pow')),
        ('float_power', torch.rand(S, S, S) + 1e-3, (torch.rand(S, S, S) + 0.1,), ''),
        ('float_power', torch.rand(S, S, S) + 1e-3, (torch.rand(1,) + 0.1,), 'broadcast_rhs'),
        ('float_power', torch.rand(1,) + 1e-3, (torch.rand(S, S, S) + 0.1,), 'broadcast_lhs'),
        ('float_power', torch.rand(S, 1, S) + 1e-3, (torch.rand(1, S, 1) + 0.1,), 'broadcast_all'),
        ('float_power', uniform_scalar(1e-3, requires_grad=True), (uniform_scalar(0.1),), 'scalar'),
        ('float_power', torch.rand(S, S, S) + 1e-3, (uniform_scalar(0.1),), 'scalar_broadcast_rhs'),
        ('float_power', uniform_scalar(1e-3, requires_grad=True), (torch.rand(S, S, S) + 0.1,), 'scalar_broadcast_lhs'),
        ('float_power', torch.rand(S, S, S) + 1e-3, (3.14,), 'constant'),
        ('transpose', (1, 2, 3), (1, 2), 'dim', (False,), [0, 1]),
        ('transpose', (), (0, 0), 'scalar', (False,)),
        ('transpose', (1,), (0, 0), '1d', (False,)),
        ('transpose', (L, L), (0, 1), '2d', (False,)),
        ('transpose', (S, S, S), (2, 0), '3d', (False,)),
        ('swapdims', (1, 2, 3), (1, 2), 'dim', (False,), [0, 1]),
        ('swapdims', (), (0, 0), 'scalar', (False,)),
        ('swapdims', (1,), (0, 0), '1d', (False,)),
        ('swapdims', (L, L), (0, 1), '2d', (False,)),
        ('swapdims', (S, S, S), (2, 0), '3d', (False,)),
        ('swapaxes', (1, 2, 3), (1, 2), 'dim', (False,), [0, 1]),
        ('swapaxes', (), (0, 0), 'scalar', (False,)),
        ('swapaxes', (1,), (0, 0), '1d', (False,)),
        ('swapaxes', (L, L), (0, 1), '2d', (False,)),
        ('swapaxes', (S, S, S), (2, 0), '3d', (False,)),
        ('t', (1, 2), NO_ARGS, '', (False,)),
        ('view', (S, S, S), (S * S, S), '', (False,)),
        ('view', (torch.Size([S * S, S]),), (S, S, S), 'size', (False,)),
        ('view', (S,), (S,), '1d', (False,)),
        ('view', (), (dont_convert(()),), 'scalar_to_scalar', (False,)),
        ('view', (), (1,), 'scalar_to_1d', (False,)),
        ('ravel', (S, S, S), NO_ARGS, '', (False,)),
        ('reshape', (S, S, S), (S * S, S), '', (False,)),
        ('reshape', (torch.Size([S * S, S]),), (S, S, S), 'size', (False,)),
        ('reshape', (S,), (S,), '1d', (False,)),
        ('reshape', (), (dont_convert(()),), 'scalar_to_scalar', (False,)),
        ('reshape', (), (1,), 'scalar_to_1d', (False,)),
        ('reshape_as', (S, S, S), (non_differentiable(torch.rand(S * S, S)),)),
        ('reshape_as', (), (non_differentiable(torch.tensor(42.)),), 'scalar'),
        ('reshape_as', (), (non_differentiable(torch.rand(1, 1)),), 'scalar_to_dims'),
        ('roll', (S, S, S), (0, 0), 'd0'),
        ('roll', (S, S, S), (1, 2), 'd12'),
        ('roll', (S, S, S), (0, 2,), 'd02'),
        ('roll', (S, S, S), (2, 0,), 'd20'),
        ('roll', (S, S, S), (-1, 0), 'neg_shift'),
        ('roll', (S, S, S), (10000, 1), 'loop_shift'),
        ('roll', (S, S, S), (2,), 'flattened'),
        ('roll', (S, S, S), ([1, 2, -1], [0, 1, 2]), 'three_dims'),
        ('rot90', (S, S, S), (1, [0, 1],), 'k1_d01'),
        ('rot90', (S, S, S), (1, [1, 2],), 'k1_d12'),
        ('rot90', (S, S, S), (1, [1, -1],), 'k1_neg_d'),
        ('rot90', (S, S, S), (), 'default'),
        ('view_as', (S, S, S), (non_differentiable(torch.rand(S * S, S)),)),
        ('view_as', (), (non_differentiable(torch.tensor(5.5)),), 'scalar'),
        ('view_as', (), (non_differentiable(torch.rand(1, 1)),), 'scalar_to_dims'),
        ('expand', (S, 1, 1), (S, S, S), '', (False,)),
        ('expand', (torch.Size([S, 1, S]),), (S, S, S), 'size', (False,)),
        ('expand', (S, 1), (S, S, S), 'new_dim', (False,)),
        ('expand', (1,), (S, S, S), '1_element', (False,)),
        ('expand', (1, S), (1, 1, S), 'new_dim_front_old_front_1', (False,)),
        ('expand', (), (dont_convert(()),), 'scalar_to_scalar'),
        ('expand', (), (1, 3, 2), 'scalar_to_dims', (False,)),
        ('expand_as', (S, 1, 1), (torch.rand(S, S, S),), '', (False,)),
        ('copysign', (S, S, S), ((S, S, S),), '', (False,)),
        ('copysign', (S, S, S), ((S, S),), 'broadcast_rhs', (False,)),
        ('copysign', (S, S), ((S, S, S),), 'broadcast_lhs', (False,)),
        ('copysign', (S, 1, S), ((M, S),), 'broadcast_all', (False,)),
        ('copysign', (S, S), (3.14,), 'scalar', (False,)),
        ('copysign', (S, S), (0.0,), 'scalar_pos_zero', (False,)),
        # TorchScript does not recognize -0.0: Issue #46848
        # https://github.com/pytorch/pytorch/issues/46848
        # ('copysign', (S, S), (-0.0,), 'scalar_neg_zero', (False,)),
        ('real', (S, S, S), NO_ARGS, 'complex'),
        ('imag', (S, S, S), NO_ARGS, 'complex'),
        ('view_as_real', (S, S, S), NO_ARGS, 'complex'),
        ('view_as_complex', (S, S, 2), NO_ARGS),
        ('complex', (S, S, S), ((S, S, S),), ''),
        ('atan2', (S, S, S), ((S, S, S),)),
        ('atan2', (), ((),), 'scalar'),
        ('atan2', (S, S, S), ((S,),), 'broadcast_rhs'),
        ('atan2', (S,), ((S, S, S),), 'broadcast_lhs'),
        ('atan2', (S, 1, S), ((S, S),), 'broadcast_all'),
        ('sign', (S, S, S), NO_ARGS),
        ('sign', (), NO_ARGS, 'scalar'),
        ('sgn', (S, S, S), NO_ARGS),
        ('sgn', (), NO_ARGS, 'scalar'),
        ('fmod', (S, S, S), (1.5,), '', (True,)),
        ('fmod', (), (1.5,), 'scalar', (True,)),
        ('fmod', (S, S, S), (non_differentiable(torch.rand(S, S, S) + 1.5),), 'tensor'),
        ('fmod', (S,), (non_differentiable(torch.rand(S, S, S) + 1.5),), 'tensor_broadcast_lhs'),
        ('fmod', (S, S, S), (non_differentiable(torch.rand(S) + 1.5),), 'tensor_broadcast_rhs'),
        ('fmod', (S, 1, S), (non_differentiable(torch.rand(S, S) + 1.5),), 'tensor_broadcast_all'),
        ('fmod', (), (non_differentiable(uniform_scalar(1.5)),), 'scalar_tensor'),
        ('fmod', (), (non_differentiable(torch.rand(S, S, S) + 1.5),), 'scalar_tensor_broadcast_lhs'),
        ('fmod', (S, S, S), (non_differentiable(uniform_scalar(1.5)),), 'scalar_tensor_broadcast_rhs'),
        ('hypot', (S, S), ((S, S),)),
        ('remainder', (S, S, S), (1.5,), '', (True,)),
        ('remainder', (), (1.5,), 'scalar', (True,)),
        ('remainder', (S, S, S), (non_differentiable(torch.rand(S, S, S) + 1.5),), 'tensor'),
        ('remainder', (S,), (non_differentiable(torch.rand(S, S, S) + 1.5),), 'tensor_broadcast_lhs'),
        ('remainder', (S, 1, S), (non_differentiable(torch.rand(S, S) + 1.5),), 'tensor_broadcast_all'),
        ('remainder', (), (non_differentiable(uniform_scalar(1.5)),), 'scalar_tensor'),
        ('remainder', (), (non_differentiable(torch.rand(S, S, S) + 1.5),), 'scalar_tensor_broadcast_lhs'),
        ('lerp', (S,), ((S, S, S), 0.4), 'broadcast_lhs', (True,)),
        ('lerp', (S, 1, S), ((S, S), 0.4), 'broadcast_all', (True,)),
        ('lerp', (), ((S, S, S), 0.4), 'scalar_broadcast_lhs', (True,)),
        ('lerp', (S, 1, S), ((S, S), (S, 1, 1, S)), 'tensor_broadcast_all', (True,)),
        ('mean', (S, S, S), NO_ARGS, '', (True,)),
        ('mean', (S, S, S), (1,), 'dim', (True,), [0]),
        ('mean', (S, S, S), (1, True,), 'keepdim_dim', (True,), [0]),
        ('mean', (), NO_ARGS, 'scalar', (True,)),
        ('mean', (), (0,), 'scalar_dim', (True,), [0]),
        ('mean', (), (0, True,), 'scalar_keepdim_dim', (True,), [0]),
        ('mean', (S, S, S), (), 'dtype', (True,), (), (), ident, {'dtype': torch.float64}),
        ('kthvalue', (S, S, S), (2,)),
        ('kthvalue', (S, S, S), (2, 1,), 'dim', (), [1]),
        ('kthvalue', (S, S, S), (2, 1,), 'dim_alert_nondeterministic', (), [1],
            [expectedAlertNondeterministic('kthvalue CUDA', 'cuda')]),
        ('kthvalue', (S, S, S), (2, 1, True,), 'keepdim_dim', (), [1]),
        ('kthvalue', (S,), (2, 0,), 'dim_1d', (), [1]),
        ('kthvalue', (S,), (2, 0, True,), 'keepdim_dim_1d', (), [1]),
        ('kthvalue', (), (1,), 'scalar', (), ()),
        ('kthvalue', (), (1, 0,), 'scalar_dim', (), [1]),
        ('kthvalue', (), (1, 0, True), 'scalar_keepdim_dim', (), [1]),
        ('quantile', (S, S, S), (0.5,)),
        ('quantile', (S, S, S), (0.5, 0), 'dim', (), [1]),
        ('quantile', (S, S, S), (0.5, None, True), 'keepdim'),
        ('quantile', (S, S, S), (0.5, 0, True), 'keepdim_dim', (), [1]),
        ('quantile', (), (0.5,), 'scalar'),
        ('nanquantile', (S, S, S), (0.5,)),
        ('nanquantile', (S, S, S), (0.5, 0), 'dim', (), [1]),
        ('nanquantile', (S, S, S), (0.5, None, True), 'keepdim'),
        ('nanquantile', (S, S, S), (0.5, 0, True), 'keepdim_dim', (), [1]),
        ('nanquantile', (), (0.5,), 'scalar'),
        ('median', (S, S, S), NO_ARGS),
        ('median', (S, S, S), (1,), 'dim', (), [0]),
        ('median', (S, S, S), (1,), 'dim_alert_nondeterministic', (), [0],
            [expectedAlertNondeterministic('median CUDA with indices output', 'cuda')]),
        ('median', (S, S, S), (1, True,), 'keepdim_dim', (), [0]),
        ('median', (), NO_ARGS, 'scalar'),
        ('median', (), (0,), 'scalar_dim', (), [0]),
        ('median', (), (0, True,), 'scalar_keepdim_dim', (), [0]),
        ('nanmedian', (S, S, S), NO_ARGS),
        ('nanmedian', (S, S, S), (1,), 'dim', (), [0]),
        ('nanmedian', (S, S, S), (1, True,), 'keepdim_dim', (), [0]),
        ('nanmedian', (), NO_ARGS, 'scalar'),
        ('nanmedian', (), (0,), 'scalar_dim', (), [0]),
        ('nanmedian', (), (0, True,), 'scalar_keepdim_dim', (), [0]),
        ('mode', (S, S, S), NO_ARGS),
        ('mode', (S, S, S), (1,), 'dim', (), [0]),
        ('mode', (S, S, S), (1, True,), 'keepdim_dim', (), [0]),
        ('mode', (), NO_ARGS, 'scalar'),
        ('mode', (), (0,), 'scalar_dim', (), [0]),
        ('mode', (), (0, True,), 'scalar_keepdim_dim', (), [0]),
        ('sum', (S, S, S), NO_ARGS),
        ('sum', (S, S, S), (1,), 'dim', (), [0]),
        ('sum', (S, S, S), (1, True,), 'keepdim_dim', (), [0]),
        ('sum', (), NO_ARGS, 'scalar'),
        ('sum', (), (0,), 'scalar_dim', (), [0]),
        ('sum', (), (0, True,), 'scalar_keepdim_dim', (), [0]),
        ('sum', (S, S, S), ([1, 2],), 'multi_dim'),
        ('sum', (S, S, S), ([1, 2], True,), 'multi_dim_keepdim'),
        ('nansum', (S, S, S), NO_ARGS),
        ('nansum', (S, S, S), (1,), 'dim', (), [0]),
        ('nansum', (S, S, S), (1, True,), 'keepdim_dim', (), [0]),
        ('nansum', (), NO_ARGS, 'scalar'),
        ('nansum', (), (0,), 'scalar_dim', (), [0]),
        ('nansum', (), (0, True,), 'scalar_keepdim_dim', (), [0]),
        ('nansum', (S, S, S), ([1, 2],), 'multi_dim'),
        ('nansum', (S, S, S), ([1, 2], True,), 'multi_dim_keepdim'),
        ('prod', (S, S, S), NO_ARGS),
        ('prod', (S, S, S), (1,), 'dim', (), [0]),
        ('prod', (S, S, S), (1, True,), 'keepdim_dim', (), [0]),
        ('prod', (), NO_ARGS, 'scalar'),
        ('prod', (), (0,), 'scalar_dim', (), [0]),
        ('prod', (), (0, True,), 'scalar_keepdim_dim', (), [0]),
        ('prod', prod_zeros(S, [0, 1]), NO_ARGS, 'zerodims2'),
        ('prod', prod_zeros(S, [0, 2]), NO_ARGS, 'zerodims1'),
        ('prod', prod_zeros(S, [1, 2]), NO_ARGS, 'zerodims0'),
        ('prod', prod_zeros(S, [0, 1]), (1,), 'zeros_dims2', (), [0]),
        ('prod', prod_zeros(S, [0, 2]), (1,), 'zeros_dims1', (), [0]),
        ('prod', prod_zeros(S, [1, 2]), (1,), 'zeros_dims0', (), [0]),
        ('prod', prod_zeros(S, [0, 1]), (1, True), 'keepdim_zeros_dims2', (), [0]),
        ('prod', prod_zeros(S, [0, 2]), (1, True), 'keepdim_zeros_dims1', (), [0]),
        ('prod', prod_zeros(S, [1, 2]), (1, True), 'keepdim_zeros_dims0', (), [0]),
        ('prod', prod_single_zero(S), NO_ARGS, 'single_zero'),
        ('prod', (torch.tensor(0., requires_grad=True)), NO_ARGS, 'scalar_zero'),
        ('prod', (torch.tensor(0., requires_grad=True)), (0,), 'scalar_dim_zero', (), [0]),
        ('prod', (torch.tensor(0., requires_grad=True)), (0, True,), 'scalar_keepdim_dim_zero', (), [0]),
        ('var_mean', (S, S, S), NO_ARGS, ''),
        ('var_mean', (S, S, S), (1,), 'dim', [0]),
        ('var_mean', (S, S, S), (1, True, True), 'keepdim_dim', [0]),
        ('var_mean', (S,), (0,), 'dim_1d', [0]),
        ('var_mean', (S,), (0, True, True), 'keepdim_dim_1d', [0]),
        ('std_mean', (S, S, S), NO_ARGS, ''),
        ('std_mean', (S, S, S), (1,), 'dim', [0]),
        ('std_mean', (S, S, S), (1, True, True), 'keepdim_dim', [0]),
        ('std_mean', (S,), (0,), 'dim_1d', [0]),
        ('std_mean', (S,), (0, True, True), 'keepdim_dim_1d', [0]),
        ('renorm', (S, S, S), (2, 1, 0.5), 'dim', (), [1]),
        ('renorm', (S, S, S), (1, 2, 3), 'norm_1'),
        ('renorm', (S, S, S), (inf, 2, 0.5), 'norm_inf'),
        ('logcumsumexp', (S, S, S), (0,), 'dim0', (), [0]),
        ('logcumsumexp', (S, S, S), (1,), 'dim1', (), [0]),
        ('logcumsumexp', (), (0,), 'dim0_scalar', (), [0]),
        ('cummax', (S, S, S), (0,), 'dim0', (), [0]),
        ('cummax', (S, S, S), (1,), 'dim1', (), [0]),
        ('cummax', (), (0,), 'dim0_scalar', (), [0]),
        ('cummin', (S, S, S), (0,), 'dim0', (), [0]),
        ('cummin', (S, S, S), (1,), 'dim1', (), [0]),
        ('cummin', (), (0,), 'dim0_scalar', (), [0]),
        ('cumsum', (S, S, S), (1,), 'dim1_cast', (), [0], (), ident, {'dtype': torch.float64}),
        ('cumprod', (S, S, S), (0,)),
        ('cumprod', (S, S, S), (1,), 'dim1', (), [0]),
        ('cumprod', (), (0,), 'scalar'),
        ('cumprod', (torch.tensor(0., requires_grad=True)), (0,), 'scalar_zeros'),
        ('cumprod', prod_zeros(S, [0, 1]), (1,), 'zeros_dim2', (), [0]),
        ('cumprod', prod_zeros(S, [0, 2]), (1,), 'zeros_dim1', (), [0]),
        ('cumprod', prod_zeros(S, [1, 2]), (1,), 'zeros_dim0', (), [0]),
        ('cumprod', prod_zeros(S, [1, 2]), (1,), 'zeros_dim0_cast', (), [0], (), ident, {'dtype': torch.float64}),
        ('log_softmax', (S, S, S), (1, torch.float64,), 'kwarg_dtype_would_break_jit_loader', (True,)),
        ('unfold', (), (0, 1, 1), 'scalar', (), [0]),
        ('unfold', (S, S, S, S), (0, 3, 1), '4d_dim0_step1', (), [0]),
        ('unfold', (S, S, S, S), (1, 3, 1), '4d_dim1_step1', (), [0]),
        ('unfold', (S, S, S, S), (2, 3, 1), '4d_dim2_step1', (), [0]),
        ('unfold', (S, S, S, S), (3, 3, 1), '4d_dim3_step1', (), [0]),
        ('unfold', (S, S, S, S), (0, 3, 2), '4d_dim0_step2', (), [0]),
        ('unfold', (S, S, S, S), (1, 3, 2), '4d_dim1_step2', (), [0]),
        ('unfold', (S, S, S, S), (2, 3, 2), '4d_dim2_step2', (), [0]),
        ('unfold', (S, S, S, S), (3, 3, 2), '4d_dim3_step2', (), [0]),
        ('unfold', (S, S, S, S), (0, 4, 1), '4d_dim0_size4', (), [0]),
        ('unfold', (S, S, S, S), (1, 4, 1), '4d_dim1_size4', (), [0]),
        ('unfold', (S, S, S, S), (2, 4, 1), '4d_dim2_size4', (), [0]),
        ('unfold', (S, S, S, S), (3, 4, 1), '4d_dim3_size4', (), [0]),
        ('unfold', (M,), (0, 3, 1), '1d_step1', (), [0]),
        ('unfold', (M,), (0, 3, 2), '1d_step2', (), [0]),
        ('unfold', (M,), (0, 3, 3), '1d_step3', (), [0]),
        ('unfold', (1000,), (0, 3, 11), '1d_step_gt_size', (), [0]),
        ('unfold', (1000,), (0, 2, 27), '1d_step_gt_size2', (), [0]),
        ('unfold', (10, 10), (0, 1, 2), '2d_step_gt_size', (), [0]),
        ('unfold', (10, 10), (1, 2, 3), '2d_step_gt_size2', (), [0]),
        ('unfold', (10, 10), (1, 2, 2), '2d_step_ge_size2', (), [0]),
        ('unfold', (S, S, S), (2, 3, 2), 'lastdim', (), [0]),
        ('addmm', (S, M), ((S, S), (S, M)), '', (True, ['aten::add', 'aten::mm'])),
        ('addmm', (1,), ((S, S), (S, M)), 'broadcast_lhs', (True, ['aten::add', 'aten::mm'])),
        ('addmm', (S, M), ((S, S), (S, M)), 'coef', (True,), (), (), ident, {'beta': 0.2, 'alpha': 0.6}),
        ('addmm', (1,), ((S, S), (S, M)), 'broadcast_lhs_coef', (True,), (), (), ident, {'beta': 0.2, 'alpha': 0.6}),
        ('addmm', (), ((S, S), (S, M)), 'scalar_broadcast_lhs', (True, ['aten::add', 'aten::mm'])),
        ('addmm', (), ((S, S), (S, M)), 'scalar_broadcast_lhs_coef', (True,), (), (), ident, {'beta': 0.2, 'alpha': 0.6}),
        ('addbmm', (S, M), ((S, S, S), (S, S, M)),),
        ('addbmm', (1,), ((S, S, S), (S, S, M)), 'broadcast_lhs'),
        ('addbmm', (S, M), ((S, S, S), (S, S, M)), 'coef', (), (), (), ident, {'beta': 0.2, 'alpha': 0.6}),
        ('addbmm', (1,), ((S, S, S), (S, S, M)), 'broadcast_lhs_coef', (),
         (), (), ident, {'beta': 0.2, 'alpha': 0.6}),
        ('addbmm', (), ((S, S, S), (S, S, M)), 'scalar_broadcast_lhs'),
        ('addbmm', (), ((S, S, S), (S, S, M)), 'scalar_broadcast_lhs_coef', (), (), (), ident,
         {'beta': 0.2, 'alpha': 0.6}),
        ('baddbmm', (S, S, M), ((S, S, S), (S, S, M)),),
        ('baddbmm', (1,), ((S, S, S), (S, S, M)), 'broadcast_lhs'),
        ('baddbmm', (S, S, M), ((S, S, S), (S, S, M)), 'coef', (), (), (), ident, {'beta': 0.2, 'alpha': 0.6}),
        ('baddbmm', (1,), ((S, S, S), (S, S, M)), 'broadcast_lhs_coef', (),
         (), (), ident, {'beta': 0.2, 'alpha': 0.6}),
        ('baddbmm', (), ((S, S, S), (S, S, M)), 'scalar_broadcast_lhs'),
        ('baddbmm', (), ((S, S, S), (S, S, M)), 'scalar_broadcast_lhs_coef', (), (), (), ident,
         {'beta': 0.2, 'alpha': 0.6}),
        ('addmv', (S,), ((S, M), (M,)),),
        ('addmv', (1,), ((S, M), (M,)), 'broadcast_lhs'),
        ('addmv', (S,), ((S, M), (M,)), 'coef', (), (), (), ident, {'beta': 0.2, 'alpha': 0.6}),
        ('addmv', (1,), ((S, M), (M,)), 'broadcast_lhs_coef', (), (), (), ident, {'beta': 0.2, 'alpha': 0.6}),
        ('addmv', (), ((S, M), (M,)), 'scalar_broadcast_lhs'),
        ('addmv', (), ((S, M), (M,)), 'scalar_broadcast_lhs_coef', (), (), (), ident, {'beta': 0.2, 'alpha': 0.6}),
        ('dot', (L,), ((L,),), '', (True,)),
        ('vdot', (L,), ((L,),),),
        ('mm', (S, M), ((M, S),), '', (True,)),
        ('bmm', (M, S, M), ((M, M, S),), '', (True,)),
        ('mv', (S, M), ((M,),), '', (True,)),
        ('ger', (S,), ((M,),)),
        ('inner', (S,), ((S,),), "1d_1d", (False,)),
        ('inner', (), ((S, S),), "scalar_2d", (False,)),
        ('matmul', (L,), ((L,),), '', (True,)),
        ('matmul', (S, M), ((M,),), "2d_1d", (True,)),
        ('matmul', (M,), ((M, S),), "1d_2d", (True,)),
        ('matmul', (S, M), ((M, S),), "2d_2d", (True,)),
        ('matmul', (S, S, M), ((M,),), "3d_1d", (True,)),
        ('matmul', (S, S, M), ((M, S),), "3d_2d", (True,)),
        ('matmul', (M,), ((S, M, S),), "1d_3d", (True,)),
        ('matmul', (S, M), ((S, M, S),), "2d_3d", (True,)),
        ('matmul', (S, S, M, M), ((S, S, M, S),), "4d_4d", (True,)),
        ('matmul', (S, S, M, M), ((M,),), "4d_1d", (True,)),
        ('matmul', (M,), ((S, S, M, S),), "1d_4d", (True,)),
        ('matrix_power', (S, S), [2], "n=2"),
        ('matrix_power', (S, S, S), [3], "n=3"),
        ('matrix_power', (S, S, S), [1], "n=1"),
        ('matrix_power', (S, S, S), [0], "n=0"),
        ('matrix_power', lambda dtype, device: random_fullrank_matrix_distinct_singular_value(S), [-1], "n=-1", (),
         NO_ARGS, [skipCPUIfNoLapack, skipCUDAIfNoMagma]),
        ('matrix_power', lambda dtype, device: random_fullrank_matrix_distinct_singular_value(S), [-3], "n=-3", (),
         NO_ARGS, [skipCPUIfNoLapack, skipCUDAIfNoMagma]),
        ('matrix_power', lambda dtype, device: random_fullrank_matrix_distinct_singular_value(S, S), [-2], "n=-2", (),
         NO_ARGS, [skipCPUIfNoLapack, skipCUDAIfNoMagma, skipCUDAIfRocm]),
        ('matrix_exp', (S, S), NO_ARGS, "single_matrix"),
        ('matrix_exp', (S, S, S), NO_ARGS, "batch_of_matrices"),
        ('mvlgamma', torch.empty(S,).uniform_(0.5, 1), [1], "p=1"),
        ('mvlgamma', torch.empty(S,).uniform_(1, 2), [2], "p=2"),
        ('mvlgamma', torch.empty(S, S).uniform_(1.5, 3), [3], "p=3"),
        ('mvlgamma', torch.empty(S, S).uniform_(2.5, 5), [5], "p=5"),
        ('addcmul', (S, S), ((S, S), (S, S)), '', (True,)),
        ('addcmul', (S, S), ((S, 1), (1, S)), 'broadcast_rhs', (True,)),
        ('addcmul', (1,), ((S, S, 1), (1, S)), 'broadcast_all', (True,)),
        ('addcmul', (S, S), ((S, S), (S, S)), 'scale', (True,), (), (), ident, {'value': 0.5}),
        ('addcmul', (S, S), ((S, 1), (1, S)), 'scale_broadcast_rhs', (True,), (), (), ident, {'value': 0.5}),
        ('addcmul', (1,), ((S, S, 1), (1, S)), 'scale_broadcast_all', (True,), (), (), ident, {'value': 0.5}),
        ('addcmul', (), ((), ()), 'scalar', (True,)),
        ('addcmul', (S, S), ((), ()), 'scalar_broadcast_rhs', (True,)),
        ('addcmul', (), ((S, S, 1), (1, S)), 'scalar_broadcast_lhs', (True,)),
        ('addcmul', (), ((), ()), 'scalar_scale', (True,), (), (), ident, {'value': 0.5}),
        ('addcmul', (S, S), ((), ()), 'scalar_scale_broadcast_rhs', (True,), (), (), ident, {'value': 0.5}),
        ('addcmul', (), ((S, S, 1), (1, S)), 'scalar_scale_broadcast_lhs', (True,), (), (), ident, {'value': 0.5}),
        ('addcdiv', (S, S), ((S, S), (S, S))),
        ('addcdiv', (S, S), ((S, 1), (1, S)), 'broadcast_rhs'),
        ('addcdiv', (1,), ((S, S, 1), (1, S)), 'broadcast_all'),
        ('addcdiv', (S, S), ((S, S), (S, S)), 'scale', (), (), (), ident, {'value': 0.5}),
        ('addcdiv', (S, S), ((S, 1), (1, S)), 'scale_broadcast_rhs', (), (), (), ident, {'value': 0.5}),
        ('addcdiv', (1,), ((S, S, 1), (1, S)), 'scale_broadcast_all', (), (), (), ident, {'value': 0.5}),
        ('addcdiv', (), ((), ()), 'scalar'),
        ('addcdiv', (S, S), ((), ()), 'scalar_broadcast_rhs'),
        ('addcdiv', (), ((S, S, 1), (1, S)), 'scalar_broadcast_lhs'),
        ('addcdiv', (), ((), ()), 'scalar_scale', (), (), (), ident, {'value': 0.5}),
        ('addcdiv', (S, S), ((), ()), 'scalar_scale_broadcast_rhs', (), (), (), ident, {'value': 0.5}),
        ('addcdiv', (), ((S, S, 1), (1, S)), 'scalar_scale_broadcast_lhs', (), (), (), ident, {'value': 0.5}),
        ('zero_', (S, S, S), NO_ARGS),
        ('zero_', (), NO_ARGS, 'scalar'),
        ('logaddexp', (S, S), ((S, S),)),
        ('logaddexp2', (S, S), ((S, S),)),
        ('logsumexp', (S, S), (1,), '', (True,)),
        ('logsumexp', (), (0,), 'scalar', (True,)),
        ('norm', (S, S), (), 'default'),
        ('norm', (S, S), (2,), '2'),
        ('norm', (S, S), (0,), '0'),
        ('norm', (S, S), (0.5,), '0_5'),
        ('norm', (S, S), (1,), '1'),
        ('norm', (S, S), (3,), '3'),
        ('norm', (S, S), (inf,), 'inf'),
        ('norm', (S, S), (-inf,), '-inf'),
        ('norm', (S, S), ('fro',), 'fro_default'),
        ('norm', (S, S), ('fro', [0, 1],), 'fro'),
        ('norm', (S, S), ('nuc',), 'nuc', (), NO_ARGS, [skipCPUIfNoLapack, skipCUDAIfNoMagma]),
        ('norm', (S, S, S), ('nuc', [1, 2]), 'nuc_batched', (), NO_ARGS, [skipCPUIfNoLapack, skipCUDAIfNoMagma]),
        ('norm', (S, S), (-1,), 'neg_1'),
        ('norm', (S, S), (-2,), 'neg_2'),
        ('norm', (S, S), (-0.5,), 'neg_0_5'),
        ('norm', (S, S), (-1.5,), 'neg_1_5'),
        ('norm', (S, S), (-2, 1,), 'neg_2_2_dim', (), [1]),
        ('norm', (S, S), (-1, 1,), 'neg_1_2_dim', (), [1]),
        ('norm', (S, S), (0, 1,), '0_2_dim', (), [1]),
        ('norm', (S, S), (1, 1,), '1_2_dim', (), [1]),
        ('norm', (S, S), (2, 1,), '2_2_dim', (), [1]),
        ('norm', (S, S), (3, 1,), '3_2_dim', (), [1]),
        ('norm', (S, S), (inf, 1,), 'inf_2_dim'),
        ('norm', torch.rand(S, S, S) + 5e-2, (1.5,), '1_5_default'),
        ('norm', (S, S, S), (2, 1), '2_dim', (), [1]),
        ('norm', (S, S, S), (3, 1), '3_dim', (), [1]),
        ('norm', torch.rand(S, S, S) + 5e-2, (1.5, 1), '1_5_dim', (), [1]),
        ('norm', (S, S, S), (2, 1, True), 'keepdim_2_dim', (), [1]),
        ('norm', (S, S, S), (3, 1, True), 'keepdim_3_dim', (), [1]),
        ('norm', torch.rand(S, S, S) + 5e-2, (1.5, 1, True), 'keepdim_1_5_dim', (), [1]),
        ('norm', (), (2, 0), '2_dim_scalar', (), [1]),
        ('norm', (), (3, 0), '3_dim_scalar', (), [1]),
        ('norm', (), (2, 0, True), 'keepdim_2_dim_scalar', (), [1]),
        ('norm', (), (3, 0, True), 'keepdim_3_dim_scalar', (), [1]),
        ('clone', (S, M, S), NO_ARGS),
        ('clone', (), NO_ARGS, 'scalar'),
        ('contiguous', (S, S), NO_ARGS, '', (True,)),
        ('contiguous', torch.randn(S, S).transpose(0, 1), NO_ARGS, 'not_contiguous', (True,)),
        ('dist', (S, S, S), ((S, S, S),)),
        ('dist', (S, S, S), ((S,),), 'broadcast_rhs'),
        ('dist', (S,), ((S, S, S),), 'broadcast_lhs'),
        ('dist', (S, 1, S), ((S, S),), 'broadcast_all'),
        ('dist', (), ((),), 'scalar'),
        ('dist', (S, S, S), ((),), 'scalar_broadcast_rhs'),
        ('dist', (), ((S, S, S),), 'scalar_broadcast_lhs'),
        ('dist', (S, S, S), ((S, S, S), 4), '4'),
        ('dist', (S, S, S), ((S,), 4), '4_broadcast_rhs'),
        ('dist', (S,), ((S, S, S), 4), '4_broadcast_lhs'),
        ('dist', (S, 1, S), ((S, S), 4), '4_broadcast_all'),
        ('dist', (), ((), 4), 'scalar_4'),
        ('dist', (S, S, S), ((), 4), 'scalar_4_broadcast_rhs'),
        ('dist', (), ((S, S, S), 4), 'scalar_4_broadcast_lhs'),
        ('diag_embed', (S, S), NO_ARGS),
        ('diagonal', (M, M), NO_ARGS, '2d'),
        ('diagonal', (3, 5), NO_ARGS, '2d_wide'),
        ('diagonal', (3, 5), (2,), '2d_wide_pos'),
        ('diagonal', (3, 5), (-2,), '2d_wide_neg'),
        ('diagonal', (5, 3), NO_ARGS, '2d_tall'),
        ('diagonal', (5, 3), (2,), '2d_tall_pos'),
        ('diagonal', (5, 3), (-2,), '2d_tall_neg'),
        ('diagonal', (M, M), (1,), '2d_1'),
        ('diagonal', (M, M), (2,), '2d_2'),
        ('diagonal', (M, M, M), (1, 1, 2), '3d_1'),
        ('diagonal', (M, M, M), (2, 0, 1), '3d_2'),
        ('diagonal', (M, M, M), (-2, 0, 1), '3d_3'),
        ('tril', (M, M), NO_ARGS),
        ('tril', (M, M), (2,), 'idx'),
        ('tril', (S, M, M), NO_ARGS, 'batched'),
        ('tril', (S, M, M), (2,), 'batched_idx'),
        ('tril', (3, 3, S, S), NO_ARGS, 'more_batched'),
        ('triu', (M, M), NO_ARGS),
        ('triu', (M, M), (2,), 'idx'),
        ('triu', (S, M, M), NO_ARGS, 'batched'),
        ('triu', (S, M, M), (2,), 'batched_idx'),
        ('triu', (3, 3, S, S), NO_ARGS, 'more_batched'),
        ('cross', (S, 3), ((S, 3),)),
        ('cross', (S, 3, S), ((S, 3, S), 1), 'dim'),
        ('index_add', (S, S), (0, index_variable(2, S), (2, S)), 'dim', (), [0]),
        ('index_add', (), (0, torch.tensor([0], dtype=torch.int64), (1,)), 'scalar_input_dim', (), [0]),
        ('index_add', (), (0, torch.tensor(0, dtype=torch.int64), ()), 'scalar_all_dim', (), [0]),
        ('index_add', (S, S), (0, index_variable(2, S), (2, S)), 'alert_nondeterministic', (), [0],
            [expectedAlertNondeterministic('index_add_cuda_', 'cuda')]),
        ('index_copy', (S, S), (0, index_perm_variable(2, S), (2, S)), 'dim', (), [0]),
        ('index_copy', (S, S), (0, index_perm_variable(2, S), (2, S)), 'dim_alert_nondeterministic', (), [0],
            [expectedAlertNondeterministic('index_copy')]),
        ('index_copy', (), (0, torch.tensor([0], dtype=torch.int64), (1,)), 'scalar_input_dim', (), [0]),
        ('index_copy', (), (0, torch.tensor(0, dtype=torch.int64), ()), 'scalar_all_dim', (), [0]),
        ('index_fill', (S, S), (0, index_variable(2, S), 2), 'dim', (), [0]),
        ('index_fill', (S, S), (0, index_variable(2, S), ()), 'variable_dim', (), [0]),
        ('index_fill', (S, S), (0, torch.tensor(0, dtype=torch.int64), 2), 'scalar_index_dim', (), [0]),
        ('index_fill', (), (0, torch.tensor([0], dtype=torch.int64), 2), 'scalar_input_dim', (), [0]),
        ('index_fill', (), (0, torch.tensor(0, dtype=torch.int64), 2), 'scalar_both_dim', (), [0]),
        ('inverse', lambda dtype, device: random_fullrank_matrix_distinct_singular_value(S, dtype=dtype).to(device),
            NO_ARGS, '', (), NO_ARGS, [skipCPUIfNoLapack, skipCUDAIfNoMagma]),
        ('inverse', lambda dtype, device: random_fullrank_matrix_distinct_singular_value(S, 2, 3, dtype=dtype).to(device),
         NO_ARGS, 'batched', (), NO_ARGS, [skipCPUIfNoLapack, skipCUDAIfNoMagma, skipCUDAIfRocm]),
        ('det', (S, S), NO_ARGS, '', (), NO_ARGS, [skipCPUIfNoLapack, skipCUDAIfNoMagma]),
        ('det', (1, 1), NO_ARGS, '1x1', (), NO_ARGS, [skipCPUIfNoLapack, skipCUDAIfNoMagma]),
        ('det', lambda dtype, device: random_symmetric_matrix(S), NO_ARGS, 'symmetric', (),
            NO_ARGS, [skipCPUIfNoLapack, skipCUDAIfNoMagma]),
        ('det', lambda dtype, device: random_symmetric_psd_matrix(S),
            NO_ARGS, 'symmetric_psd', (), NO_ARGS, [skipCPUIfNoLapack, skipCUDAIfNoMagma]),
        ('det', lambda dtype, device: random_symmetric_pd_matrix(S),
            NO_ARGS, 'symmetric_pd', (), NO_ARGS, [skipCPUIfNoLapack, skipCUDAIfNoMagma]),
        ('det', lambda dtype, device: random_square_matrix_of_rank(S, S - 2),
            NO_ARGS, 'dim2_null', (), NO_ARGS, [skipCPUIfNoLapack, skipCUDAIfNoMagma]),
        ('det', lambda dtype, device: random_square_matrix_of_rank(S, 1), NO_ARGS, 'rank1', (),
            NO_ARGS, [skipCPUIfNoLapack, skipCUDAIfNoMagma]),
        ('det', lambda dtype, device: random_square_matrix_of_rank(S, 2), NO_ARGS, 'rank2', (),
            NO_ARGS, [skipCPUIfNoLapack, skipCUDAIfNoMagma]),
        ('det', lambda dtype, device: random_fullrank_matrix_distinct_singular_value(S), NO_ARGS,
         'distinct_singular_values', (), NO_ARGS, [skipCPUIfNoLapack, skipCUDAIfNoMagma]),
        ('det', (3, 3, S, S), NO_ARGS, 'batched', (), NO_ARGS, [skipCPUIfNoLapack, skipCUDAIfNoMagma, skipCUDAIfRocm]),
        ('det', (3, 3, 1, 1), NO_ARGS, 'batched_1x1', (), NO_ARGS, [skipCPUIfNoLapack, skipCUDAIfNoMagma]),
        ('det', lambda dtype, device: random_symmetric_matrix(S, 3),
            NO_ARGS, 'batched_symmetric', (), NO_ARGS, [skipCPUIfNoLapack, skipCUDAIfNoMagma, skipCUDAIfRocm]),
        ('det', lambda dtype, device: random_symmetric_psd_matrix(S, 3),
            NO_ARGS, 'batched_symmetric_psd', (), NO_ARGS, [skipCPUIfNoLapack, skipCUDAIfNoMagma, skipCUDAIfRocm]),
        ('det', lambda dtype, device: random_symmetric_pd_matrix(S, 3),
            NO_ARGS, 'batched_symmetric_pd', (), NO_ARGS, [skipCPUIfNoLapack, skipCUDAIfNoMagma, skipCUDAIfRocm]),
        ('det', lambda dtype, device: random_fullrank_matrix_distinct_singular_value(S, 3, 3), NO_ARGS,
         'batched_distinct_singular_values', (), NO_ARGS, [skipCPUIfNoLapack, skipCUDAIfNoMagma, skipCUDAIfRocm]),
        # For `logdet` the function at det=0 is not smooth.
        # We need to exclude tests with det=0 (e.g. dim2_null, rank1, rank2) and use
        # `make_nonzero_det` to make the random matrices have nonzero det. For
        # `logdet`, we also set `make_nonzero_det(matrix, sign=1)` to make the
        # matrix have positive det.
        ('logdet', lambda dtype, device: make_nonzero_det(torch.randn(S, S), 1),
            NO_ARGS, '', (), NO_ARGS, [skipCPUIfNoLapack, skipCUDAIfNoMagma]),
        ('logdet', lambda dtype, device: make_nonzero_det(torch.randn(1, 1), 1),
            NO_ARGS, '1x1', (), NO_ARGS, [skipCPUIfNoLapack, skipCUDAIfNoMagma]),
        ('logdet', lambda dtype, device: make_nonzero_det(random_symmetric_matrix(S), 1), NO_ARGS,
         'symmetric', (), NO_ARGS, [skipCPUIfNoLapack, skipCUDAIfNoMagma]),
        ('logdet', lambda dtype, device: make_nonzero_det(random_symmetric_pd_matrix(S), 1), NO_ARGS,
         'symmetric_pd', (), NO_ARGS, [skipCPUIfNoLapack, skipCUDAIfNoMagma]),
        ('logdet', lambda dtype, device: make_nonzero_det(random_fullrank_matrix_distinct_singular_value(S), 1, 0), NO_ARGS,
         'distinct_singular_values', (), NO_ARGS, [skipCPUIfNoLapack, skipCUDAIfNoMagma]),
        ('logdet', lambda dtype, device: make_nonzero_det(torch.randn(3, 3, S, S), 1),
            NO_ARGS, 'batched', (), NO_ARGS, [skipCPUIfNoLapack, skipCUDAIfNoMagma, skipCUDAIfRocm]),
        ('logdet', lambda dtype, device: make_nonzero_det(torch.randn(3, 3, 1, 1), 1),
            NO_ARGS, 'batched_1x1', (), NO_ARGS, [skipCPUIfNoLapack, skipCUDAIfNoMagma]),
        ('logdet', lambda dtype, device: make_nonzero_det(random_symmetric_matrix(S, 3), 1), NO_ARGS,
         'batched_symmetric', (), NO_ARGS, [skipCPUIfNoLapack, skipCUDAIfNoMagma, skipCUDAIfRocm]),
        ('logdet', lambda dtype, device: make_nonzero_det(random_symmetric_pd_matrix(S, 3), 1), NO_ARGS,
         'batched_symmetric_pd', (), NO_ARGS, [skipCPUIfNoLapack, skipCUDAIfNoMagma, skipCUDAIfRocm]),
        ('logdet', lambda dtype, device: make_nonzero_det(random_fullrank_matrix_distinct_singular_value(S, 3), 1, 0), NO_ARGS,
         'batched_distinct_singular_values', (), NO_ARGS, [skipCPUIfNoLapack, skipCUDAIfNoMagma, skipCUDAIfRocm]),
        ('qr', (S, S), (False,), 'square_single', (), NO_ARGS, [skipCPUIfNoLapack, skipCUDAIfNoMagma]),
        ('qr', (S, S - 2), (True,), 'tall_single' , (), NO_ARGS, [skipCPUIfNoLapack, skipCUDAIfNoMagma]),
        ('qr', (S - 2, S), (False,), 'wide_single' , (), NO_ARGS, [skipCPUIfNoLapack, skipCUDAIfNoMagma]),
        ('qr', (3, S, S), (False,), 'square_batched', (), NO_ARGS, [skipCPUIfNoLapack, skipCUDAIfNoMagma]),
        ('qr', (3, S, S - 2), (True,), 'tall_batched', (), NO_ARGS, [skipCPUIfNoLapack, skipCUDAIfNoMagma]),
        ('qr', (3, S - 2, S), (True,), 'wide_batched' , (), NO_ARGS, [skipCPUIfNoLapack, skipCUDAIfNoMagma]),
        ('qr', (3, 2, S, S), (False,), 'square_many_batched', (), NO_ARGS, [skipCPUIfNoLapack, skipCUDAIfNoMagma]),
        ('qr', (3, 2, S, S - 2), (True,), 'tall_many_batched', (), NO_ARGS, [skipCPUIfNoLapack, skipCUDAIfNoMagma]),
        ('qr', (3, 2, S - 2, S), (True,), 'wide_many_batched', (), NO_ARGS, [skipCPUIfNoLapack, skipCUDAIfNoMagma]),
        ('lu', (S, S), (True, False), 'square_single_no_info', (), NO_ARGS, [skipCPUIfNoLapack, skipCUDAIfNoMagma]),
        ('lu', (S, S), (True, True), 'square_single_with_info', (), NO_ARGS, [skipCPUIfNoLapack, skipCUDAIfNoMagma]),
        ('lu', (3, S, S), (True, False),
         'square_batch_no_info', (), NO_ARGS, [skipCPUIfNoLapack, skipCUDAIfNoMagma, skipCUDAIfRocm]),
        ('lu', (3, S, S), (True, True),
         'square_batch_with_info', (), NO_ARGS, [skipCPUIfNoLapack, skipCUDAIfNoMagma, skipCUDAIfRocm]),
        ('lu', (3, 3, S, S), (True, False),
         'square_many_batches_no_info', (), NO_ARGS, [skipCPUIfNoLapack, skipCUDAIfNoMagma, skipCUDAIfRocm]),
        ('lu', (3, 3, S, S), (True, True),
         'square_many_batches_with_info', (), NO_ARGS, [skipCPUIfNoLapack, skipCUDAIfNoMagma, skipCUDAIfRocm]),
        ('solve', (S, S), (lambda dtype, device: random_fullrank_matrix_distinct_singular_value(
            S, silent=True, dtype=dtype, device=device),), '', (), NO_ARGS, [skipCPUIfNoLapack, skipCUDAIfNoMagma]),
        ('solve', (S, S, S),
            (lambda dtype, device:
                random_fullrank_matrix_distinct_singular_value(S, S, silent=True, dtype=dtype, device=device),),
         'batched', (), NO_ARGS, [skipCPUIfNoLapack, skipCUDAIfNoMagma, skipCUDAIfRocm]),
        ('solve', (2, 3, S, S),
            (lambda dtype, device:
                random_fullrank_matrix_distinct_singular_value(S, 2, 3, silent=True, dtype=dtype, device=device),),
         'batched_dims', (), NO_ARGS, [skipCPUIfNoLapack, skipCUDAIfNoMagma, skipCUDAIfRocm]),
        ('solve', (2, 2, S, S),
            (lambda dtype, device:
                random_fullrank_matrix_distinct_singular_value(S, 1, silent=True, dtype=dtype, device=device),),
         'batched_broadcast_A', (), NO_ARGS, [skipCPUIfNoLapack, skipCUDAIfNoMagma, skipCUDAIfRocm]),
        ('solve', (1, S, S),
            (lambda dtype, device:
                random_fullrank_matrix_distinct_singular_value(S, 2, 2, silent=True, dtype=dtype, device=device),),
         'batched_broadcast_b', (), NO_ARGS, [skipCPUIfNoLapack, skipCUDAIfNoMagma, skipCUDAIfRocm]),
        ('fill_', (S, S, S), (1,), 'number'),
        ('fill_', (), (1,), 'number_scalar'),
        ('fill_', (S, S, S), ((),), 'variable'),
        ('eq_', (S, S, S), ((S, S, S),)),
        ('eq_', (S, S, S), ((1,),), 'broadcast_rhs'),
        ('eq_', (), ((),), 'scalar'),
        ('eq_', (S, S, S), ((),), 'scalar_broadcast_rhs'),
        ('ne_', (S, S, S), ((S, S, S),)),
        ('ne_', (S, S, S), ((1,),), 'broadcast_rhs'),
        ('ne_', (), ((),), 'scalar'),
        ('ne_', (S, S, S), ((),), 'scalar_broadcast_rhs'),
        ('gt_', (S, S, S), ((S, S, S),)),
        ('gt_', (S, S, S), ((1,),), 'broadcast_rhs'),
        ('gt_', (), ((),), 'scalar'),
        ('gt_', (S, S, S), ((),), 'scalar_broadcast_rhs'),
        ('ge_', (S, S, S), ((S, S, S),)),
        ('ge_', (S, S, S), ((1,),), 'broadcast_rhs'),
        ('ge_', (), ((),), 'scalar'),
        ('ge_', (S, S, S), ((),), 'scalar_broadcast_rhs'),
        ('lt_', (S, S, S), ((S, S, S),)),
        ('lt_', (S, S, S), ((1,),), 'broadcast_rhs'),
        ('lt_', (), ((),), 'scalar'),
        ('lt_', (S, S, S), ((),), 'scalar_broadcast_rhs'),
        ('le_', (S, S, S), ((S, S, S),)),
        ('le_', (S, S, S), ((1,),), 'broadcast_rhs'),
        ('le_', (), ((),), 'scalar'),
        ('le_', (S, S, S), ((),), 'scalar_broadcast_rhs'),
        ('eq_', (S, S, S), (0,), 'pyscalar'),
        ('ne_', (S, S, S), (0,), 'pyscalar'),
        ('gt_', (S, S, S), (0,), 'pyscalar'),
        ('ge_', (S, S, S), (0,), 'pyscalar'),
        ('le_', (S, S, S), (0,), 'pyscalar'),
        ('lt_', (), (0,), 'pyscalar'),
        ('eq_', (), (0,), 'pyscalar_scalar'),
        ('ne_', (), (0,), 'pyscalar_scalar'),
        ('gt_', (), (0,), 'pyscalar_scalar'),
        ('ge_', (), (0,), 'pyscalar_scalar'),
        ('lt_', (), (0,), 'pyscalar_scalar'),
        ('le_', (), (0,), 'pyscalar_scalar'),
        ('permute', (1, 2, 3, 4), (0, 2, 3, 1), '', (True,)),
        ('permute', (1, 2, 3, 4), (0, -2, -1, 1), 'neg_dim', (True,)),
        ('permute', (), (dont_convert(()),), 'scalar', (True,)),
        ('select', (S, S, S), (1, 2), 'dim', (), [0]),
        ('select', (S, S, S), (1, -1), 'wrap_dim', (), [0]),
        ('select', (S,), (0, 2), '1d'),
        ('narrow', (S, S, S), (1, 2, 2), 'dim', (), [0]),
        ('narrow', (S, S, S), (1, 0, 0), 'empty_dim', (), [0]),
        ('squeeze', (S, 1, S, 1), NO_ARGS, '', (True,)),
        ('squeeze', (1, 1, 1, 1), NO_ARGS, 'input_sizes_are_ones', (True,)),
        ('squeeze', (S, 1, S, 1), (1,), '1_dim', (True,), [0]),
        ('squeeze', (S, 1, S, 1), (2,), 'not_1_dim', (True,), [0]),
        ('squeeze', (), (0,), 'scalar', (True,), [0]),
        ('unsqueeze', (S, S, S), (0,), 'first', (True,), [0]),
        ('unsqueeze', (S, S, S), (1,), 'middle', (True,), [0]),
        ('unsqueeze', (S, S, S), (3,), 'last', (True,), [0]),
        ('unsqueeze', (), (0,), 'scalar', (True,), [0]),
        ('chunk', (S, S, S), (2,), '', (True, 'prim::ConstantChunk')),
        ('chunk', (S, S, S), (S, 1), 'dim', (True, 'prim::ConstantChunk'), [1]),
        ('split', (S, S, S), (2,), '', (True,)),
        ('split', (S, S, S), (S, 1), 'dim', (True,), [1]),
        ('split', (S, S, S), ([int(S / 3), S - int(S / 3) * 2, int(S / 3)],), 'size_list',
            (True, 'aten::split_with_sizes')),
        ('split', (S, S, S), ([int(S / 2), S - int(S / 2) * 2, int(S / 2)], 2), 'size_list_dim',
            (True, 'aten::split_with_sizes'), [1]),
        ('split_with_sizes', (S, S, S), ([int(S / 3), S - int(S / 3) * 2, int(S / 3)],), '', (True,)),
        ('split_with_sizes', (S, S, S), ([int(S / 3), S - int(S / 3), 0],), 'size_0', (True, )),
        ('split_with_sizes', (S, S, S), ([int(S / 3), S - int(S / 3) * 2, int(S / 3)],), 'dim', (True, ), [1]),
        ('tensor_split', (S, S, S), (3,), 'sections', (False,)),
        ('tensor_split', (S, S, S), (3, 1), 'sections_dim', (False,), [1]),
        ('tensor_split', (S, S, S), ([2, 4],), 'indices', (False,)),
        ('tensor_split', (S, S, S), ([2, 4], 1), 'indices_dim', (False,), [1]),
        ('scatter', (M, S), (0, gather_variable((S, S), 1, M), (S, S)), 'dim0', (), [0]),
        ('scatter', (M, S), (1, gather_variable((M, S // 2), 0, S), (M, S // 2)), 'dim1', (), [0]),
        ('scatter', (), (0, torch.tensor(0, dtype=torch.int64), ()), 'scalartensor_all_dim0', (), [0]),
        ('scatter', (), (0, torch.tensor(0, dtype=torch.int64), 2.5), 'scalar_all_dim0', (), [0]),
        ('scatter_add', (M, S), (0, gather_variable((S, S), 1, M), (S, S)), 'dim0', (), [0]),
        ('scatter_add', (M, S), (1, gather_variable((M, S // 2), 0, S), (M, S // 2)), 'dim1', (), [0]),
        ('scatter_add', (), (0, torch.tensor(0, dtype=torch.int64), ()), 'scalar_all_dim0', (), [0]),
        ('scatter_add', (M, S), (0, gather_variable((S, S), 1, M), (S, S)), 'alert_nondeterministic', (), [0],
            [expectedAlertNondeterministic('scatter_add_cuda_kernel', 'cuda')]),
        ('masked_fill', (M, M), (torch.BoolTensor(M, M).bernoulli_(), 10)),
        ('masked_fill', (M, M), (torch.BoolTensor(M, M).bernoulli_(), ()), 'tensor'),
        ('masked_fill', (M,), (torch.BoolTensor(M, M).bernoulli_(), 10), 'broadcast_lhs'),
        ('masked_fill', (M, M), (torch.BoolTensor(M,).bernoulli_(), 10), 'broadcast_rhs'),
        ('masked_fill', (), (torch.tensor(0, dtype=torch.bool).bernoulli_(), 10), 'scalar'),
        ('masked_fill', (), (torch.tensor(0, dtype=torch.bool).bernoulli_(), ()),
         'scalar_variable'),
        ('masked_fill', (M, M), (torch.tensor(0, dtype=torch.bool).bernoulli_(), 10),
         'scalar_broadcast_rhs'),
        ('masked_scatter', (M,), (torch.BoolTensor(M, M).bernoulli_(), (M, M)),
         'broadcast_lhs'),
        ('maximum', (S, S), ((S, S),)),
        ('minimum', (S, S), ((S, S),)),
        ('fmax', (S, S), ((S, S),)),
        ('fmin', (S, S), ((S, S),)),
        ('resize_', (S, S, S), (torch.Size([S * S, S])), 'fewer_dims'),
        ('resize_', (), (dont_convert(()),), 'scalar'),
        ('resize_', (), (torch.Size([1, 1, 1])), 'scalar_to_dims'),
        ('resize_as_', (), (non_differentiable(torch.tensor(5.)),), 'scalar'),
        ('resize_as_', (), (non_differentiable(torch.randn((1, 1, 1))),), 'scalar_to_dims'),
        ('resize_as_', (S, S, S), (non_differentiable(torch.randn(S * S, S)),)),
        ('msort', (S, M, S), NO_ARGS),
        ('topk', (S, M, S), (3,)),
        ('topk', (S, M, S), (3, 1), 'dim', (), [1]),
        ('topk', (S, M, S), (3, 1, True), 'dim_desc', (), [1]),
        ('topk', (S, M, S), (3, 1, True, True), 'dim_desc_sort', (), [1]),
        ('topk', (), (1,), 'scalar'),
        ('topk', (), (1, 0), 'dim_scalar', (), [1]),
        ('topk', (), (1, 0, True), 'dim_desc_scalar', (), [1]),
        ('topk', (), (1, 0, True, True), 'dim_desc_sort_scalar', (), [1]),
        ('take', (S, S, S), (torch.LongTensor([[-3, 2], [20, 2]]),)),
        ('take', (S, S, S), (torch.tensor(0, dtype=torch.int64),), 'scalar_index'),
        ('take', (), (torch.LongTensor([0]),), 'scalar_data'),
        ('take', (), (torch.tensor(0, dtype=torch.int64),), 'scalar_both'),
        ('where', (M, M), (mask_not_all_zeros((M, M)), (M, M)), '', (True,)),
        ('where', (M, 1, M), (mask_not_all_zeros((M, M)), (M, M, 1)), 'broadcast_all', (True,)),
        ('where', (), (bernoulli_scalar(), ()), 'scalar', (True,)),
        ('where', (M, 1, M), (bernoulli_scalar(), (M, M, 1)), 'scalar_broadcast_mask', (True,)),
        ('where', (), (mask_not_all_zeros((M, M)), ()), 'scalar_broadcast_non_mask', (True,)),
        ('__getitem__', torch.randn(S, S, S), (dont_convert([1, 2]),)),
        ('__getitem__', torch.randn(S, S, S), (slice(0, 3),), 'slice'),
        ('__getitem__', torch.randn(S, S, S), (dont_convert([slice(0, 3), 1]),), 'slice_index'),
        ('__getitem__', torch.randn(S, S, S), (dont_convert([[0, 2, 3], [1, 3, 3], [0, 0, 2]]),), 'adv_index'),
        ('__getitem__', torch.randn(S, S, S), (dont_convert([[0, 0, 3], [1, 1, 3], [0, 0, 2]]),), 'adv_index_dup'),
        ('__getitem__', torch.randn(S, S, S), (dont_convert([slice(None), slice(None), [0, 3]]),), 'adv_index_end'),
        ('__getitem__', torch.randn(S, S, S), (dont_convert([slice(None), [0, 3], slice(None)]),), 'adv_index_mid'),
        ('__getitem__', torch.randn(S, S, S), (dont_convert([[0, 3], slice(None), slice(None)]),), 'adv_index_beg'),
        ('__getitem__', torch.randn(S, S, S), (dont_convert([[0, 3], [1, 2], slice(None)]),), 'adv_index_comb'),
        ('__getitem__', torch.randn(S, S, S), (dont_convert([[0, 3], ]),), 'adv_index_sub'),
        ('__getitem__', torch.randn(S, S, S), (dont_convert([[0, 3], slice(None)]),), 'adv_index_sub_2'),
        ('__getitem__', torch.randn(S, S, S), (dont_convert([[0, 3], Ellipsis]),), 'adv_index_sub_3'),
        ('__getitem__', torch.randn(S, S, S), (dont_convert([[0, 2, 3], [1, 3, 3],
                                                             torch.LongTensor([0, 0, 2])]),), 'adv_index_var'),
        ('to_sparse', (S, S), (), '', (), (), [], lambda x: x.to_dense()),
        ('kron', (S, S), ((M, L),))
    ]

def create_input(call_args, requires_grad=True, non_contiguous=False, call_kwargs=None, dtype=torch.double, device=None):
    if not isinstance(call_args, tuple):
        call_args = (call_args,)

    def map_arg(arg):
        def maybe_non_contig(tensor):
            return tensor if not non_contiguous else make_non_contiguous(tensor)

        if isinstance(arg, torch.Size) or isinstance(arg, dont_convert):
            return arg
        elif isinstance(arg, tuple) and len(arg) == 0:
            var = torch.randn((), dtype=dtype, device=device)
            var.requires_grad = requires_grad
            return var
        elif isinstance(arg, tuple) and not isinstance(arg[0], torch.Tensor):
            return Variable(maybe_non_contig(torch.randn(*arg, dtype=dtype, device=device)), requires_grad=requires_grad)
        # double check casting
        elif isinstance(arg, non_differentiable):
            if isinstance(arg.tensor, torch.Tensor):
                return maybe_non_contig(arg.tensor.to(device=device))
            return maybe_non_contig(arg.tensor.to(device=device))
        elif isinstance(arg, torch.Tensor):
            if arg.dtype == torch.float:
                arg = arg.double()
            if arg.dtype == torch.cfloat:
                arg = arg.to(torch.cdouble)
            if arg.is_complex() != dtype.is_complex:
                raise RuntimeError("User provided tensor is real for a test that runs with complex dtype, ",
                                   "which is not supported for now")
            # NOTE: We do clone() after detach() here because we need to be able to change size/storage of v afterwards
            v = maybe_non_contig(arg).detach().to(device=device).clone()
            v.requires_grad = requires_grad and (v.is_floating_point() or v.is_complex())
            return v
        elif callable(arg):
            return map_arg(arg(dtype=dtype, device=device))
        else:
            return arg
    args_out = tuple(map_arg(arg) for arg in call_args)
    kwargs_out = {k: map_arg(v) for k, v in call_kwargs.items()} if call_kwargs else {}
    return args_out, kwargs_out


def _compare_trilu_indices(
        self, row, col, offset=0, dtype=torch.long, device='cpu'):
    if row == 0 or col == 0:
        # have to handle this separately as tril and triu does not take
        # empty matrix as input
        self.assertEqual(
            torch.empty(0, 2, dtype=dtype, device=device).transpose(0, 1),
            torch.tril_indices(row, col, offset, dtype=dtype, device=device))

        self.assertEqual(
            torch.empty(0, 2, dtype=dtype, device=device).transpose(0, 1),
            torch.triu_indices(row, col, offset, dtype=dtype, device=device))

    else:
        # TODO(#38095): Replace assertEqualIgnoreType. See issue #38095
        self.assertEqualIgnoreType(
            torch.ones(row, col, device='cpu')
                 .tril(offset).nonzero().to(dtype).transpose(0, 1),
            torch.tril_indices(row, col, offset, dtype=dtype, device=device))

        # TODO(#38095): Replace assertEqualIgnoreType. See issue #38095
        self.assertEqualIgnoreType(
            torch.ones(row, col, device='cpu')
                 .tril(offset).nonzero().to(dtype).transpose(0, 1),
            torch.tril_indices(row, col, offset, dtype=dtype, device=device))


def _compare_large_trilu_indices(
        self, row, col, offset=0, dtype=torch.long, device='cpu'):
    l = torch.ones(row, col, dtype=dtype, device='cpu').tril(offset) \
             .nonzero()[-100:-1, :].transpose(0, 1).to(device)
    torch.cuda.empty_cache()

    r = torch.tril_indices(
        row, col, offset, dtype=dtype, device=device)[:, -100:-1]
    self.assertEqual(l, r)
    torch.cuda.empty_cache()

    l = torch.ones(row, col, dtype=dtype, device='cpu').triu(offset) \
             .nonzero()[-100:-1, :].transpose(0, 1).to(device)
    torch.cuda.empty_cache()

    r = torch.triu_indices(
        row, col, offset, dtype=dtype, device=device)[:, -100:-1]
    self.assertEqual(l, r)
    torch.cuda.empty_cache()

# (
#   row
#   col
#   offset (optional)
#   dtype (optional)
# )
tri_tests_args = [
    (1, 1),
    (3, 3),
    (3, 3, 1),
    (3, 3, 2),
    (3, 3, 200),
    (3, 3, -1),
    (3, 3, -2),
    (3, 3, -200),
    (0, 3, 0),
    (0, 3, 1),
    (0, 3, -1),
    (3, 0, 0),
    (3, 0, 1),
    (3, 0, -1),
    (0, 0, 0),
    (0, 0, 1),
    (0, 0, -1),
    (3, 6, 0),
    (3, 6, 1),
    (3, 6, 3),
    (3, 6, 9),
    (3, 6, -1),
    (3, 6, -3),
    (3, 6, -9),
    (6, 3, 0),
    (6, 3, 1),
    (6, 3, 3),
    (6, 3, 9),
    (6, 3, -1),
    (6, 3, -3),
    (6, 3, -9),
    (258, 253, 1, torch.float32),
    (257, 258, 1, torch.float64),
    (258, 258, 1, torch.short),
    (3, 513, 1, torch.long),
    (513, 3, 1, torch.int),
    (513, 0, 1, torch.double),
    (1024, 1024),
    (1024, 1024, 500, torch.float32),
    (1024, 1024, 1023),
    (1024, 1024, -500),
    (1023, 1025),
    (1025, 1023, 1022),
    (1024, 1024, -500),
    (3, 2028),
    (3, 2028, 1),
    (3, 2028, -1),
    (2028, 3),
    (2028, 1),
    (2028, 1, -1)
]

tri_large_tests_args: List[Tuple[int, ...]] = [
    # Large test cases below are deliberately commented out to speed up CI
    # tests and to avoid OOM error. When modifying implementations of
    # tril_indices and triu_indices, please enable these tests and make sure
    # they pass.
    #
    # (1, 268435455),
    # (5000, 5000),
    # (10000, 10000),
    # (268435455, 1),
    # (134217727, 2, 1),
    # (2, 134217727, 1),
    # (536870901, 1),
    # (1, 536870901),
    # (268435455, 2, 1),
    # (2, 268435455, 1)
]


def run_additional_tri_tests(self, device):
    x = torch.ones(
        3, 3, dtype=torch.long, device=device, layout=torch.strided)
    l = x.tril(0).nonzero().transpose(0, 1)
    u = x.triu(0).nonzero().transpose(0, 1)
    self.assertEqual(l, torch.tril_indices(3, 3, device=device))
    self.assertEqual(
        l, torch.tril_indices(3, 3, device=device, layout=torch.strided))

    self.assertEqual(u, torch.triu_indices(3, 3, device=device))
    self.assertEqual(
        u, torch.triu_indices(3, 3, device=device, layout=torch.strided))

    self.assertRaises(
        RuntimeError,
        lambda: torch.triu_indices(
            1, 1, device=device, layout=torch.sparse_coo))

    self.assertRaises(
        RuntimeError,
        lambda: torch.tril_indices(
            1, 1, device=device, layout=torch.sparse_coo))


def unpack_variables(args):
    if isinstance(args, tuple):
        return tuple(unpack_variables(elem) for elem in args)
    else:
        return args


EXCLUDE_FUNCTIONAL = {
    'addmm',
    'addmm_',
    'addbmm',
    'baddbmm',
    'addmv',
    'addmv_',
    'addr',
    'addr_',
    'reshape',
    'where'  # argument order
}
EXCLUDE_GRADCHECK: Dict[str, Any] = {
}
EXCLUDE_GRADGRADCHECK: Dict[str, Any] = {
}
EXCLUDE_GRADGRADCHECK_BY_TEST_NAME = {
    # *det methods uses svd in backward when matrix is not invertible. However,
    # svd backward is unstable unless the matrix has positive distinct singular
    # values. Generated random matrices satisfy this with high probability, but
    # we can't rely on it. So only test gradgrad on invertible test cases and
    # _distinct_singular_values.
    'test_det',
    'test_det_1x1',
    'test_det_symmetric',
    'test_det_symmetric_psd',
    'test_det_dim2_null',
    'test_det_rank1',
    'test_det_rank2',
    'test_det_batched',
    'test_det_batched_1x1',
    'test_det_batched_symmetric',
    'test_det_batched_symmetric_psd',
    # `other` expand_as(self, other) is not used in autograd.
    'test_expand_as',
    'test_logdet',
    'test_logdet_1x1',
    'test_logdet_symmetric',
    'test_logdet_batched',
    'test_logdet_batched_1x1',
    'test_logdet_batched_symmetric',
    'test_cdist',
}


def exclude_tensor_method(name, test_name):
    # there are no tensor equivalents for these (inplace or out)
    exclude_all_tensor_method_by_test_name = {
        'test_slice',
        'test_where',
        'test_where_broadcast_all',
        'test_where_scalar',
        'test_where_scalar_broadcast_mask',
        'test_where_scalar_broadcast_non_mask',
        'test_var_mean_keepdim_dim_1d',
        'test_var_mean_keepdim_dim',
        'test_var_mean_dim_1d',
        'test_var_mean_dim',
        'test_var_mean',
        'test_std_mean_keepdim_dim_1d',
        'test_std_mean_keepdim_dim',
        'test_std_mean_dim_1d',
        'test_std_mean_dim',
        'test_std_mean',
        'test_view_as_complex',
        'test_view_as_real_complex',
        'test_real_complex',
        'test_imag_complex',
        'test_complex'
    }
    # there are no out-of-place tensor equivalents for these
    exclude_outplace_tensor_method = {
        'index_add',
        'index_copy',
        'index_fill',
        'masked_fill',
        'masked_scatter',
        'scatter',
        'scatter_add',
        'det',
    }
    if test_name in exclude_all_tensor_method_by_test_name:
        return True
    is_magic_method = name[:2] == '__' and name[-2:] == '__'
    is_inplace = name[-1] == "_" and not is_magic_method
    if not is_inplace and name in exclude_outplace_tensor_method:
        return True
    if 'fft.' in name:
        return True
    return False<|MERGE_RESOLUTION|>--- conflicted
+++ resolved
@@ -1425,17 +1425,28 @@
 
     return samples
 
-<<<<<<< HEAD
-def sample_inputs_lerp(op_info, device, dtype, requires_grad):
-=======
 
 def sample_inputs_cumsum(op_info, device, dtype, requires_grad):
->>>>>>> 3ce51fd5
     def _make_tensor_helper(shape, low=None, high=None):
         return make_tensor(shape, device, dtype, low=low, high=high, requires_grad=requires_grad)
 
     samples = (
-<<<<<<< HEAD
+        SampleInput((_make_tensor_helper((S, S, S)), 0)),
+        SampleInput((_make_tensor_helper((S, S, S)), 1)),
+        # NOTE: if `dtype` is not same as input, then inplace variants fail with
+        # `provided dtype must match the dtype of self tensor in cumsum`
+        SampleInput((_make_tensor_helper((S, S, S)), 1), kwargs={'dtype': dtype}),
+        SampleInput((_make_tensor_helper(()), 0)),
+    )
+
+    return samples
+
+
+def sample_inputs_lerp(op_info, device, dtype, requires_grad):
+    def _make_tensor_helper(shape, low=None, high=None):
+        return make_tensor(shape, device, dtype, low=low, high=high, requires_grad=requires_grad)
+
+    samples = (
         # no broadcast
         SampleInput((_make_tensor_helper((S, S)), _make_tensor_helper((S, S)), 0.4)),
         # broadcast rhs
@@ -1472,17 +1483,9 @@
             SampleInput((_make_tensor_helper((S, S)), _make_tensor_helper(()), 0.4j)),
             SampleInput((_make_tensor_helper((S, S)), _make_tensor_helper(()), 1 + 2j)),
         )
-=======
-        SampleInput((_make_tensor_helper((S, S, S)), 0)),
-        SampleInput((_make_tensor_helper((S, S, S)), 1)),
-        # NOTE: if `dtype` is not same as input, then inplace variants fail with
-        # `provided dtype must match the dtype of self tensor in cumsum`
-        SampleInput((_make_tensor_helper((S, S, S)), 1), kwargs={'dtype': dtype}),
-        SampleInput((_make_tensor_helper(()), 0)),
-    )
->>>>>>> 3ce51fd5
 
     return samples
+
 
 # Operator database (sorted alphabetically)
 op_db: List[OpInfo] = [
