--- conflicted
+++ resolved
@@ -694,11 +694,8 @@
             args=(0, torch.tensor(0, dtype=torch.int64, device=device))),
     )
 
-<<<<<<< HEAD
-def sample_inputs_amax_amin(op_info, device, dtype, requires_grad, **kwargs):
-=======
-
-def sample_inputs_take_along_dim(op_info, device, dtype, requires_grad):
+
+def sample_inputs_take_along_dim(op_info, device, dtype, requires_grad, **kwargs):
     return (SampleInput(make_tensor((S, S), device, dtype,
                                     low=None, high=None,
                                     requires_grad=requires_grad),
@@ -727,8 +724,7 @@
                         args=(gather_variable((S, S // 2), 0, S, True, device=device),)),
             )
 
-def sample_inputs_amax_amin(op_info, device, dtype, requires_grad):
->>>>>>> 444e5f0b
+def sample_inputs_amax_amin(op_info, device, dtype, requires_grad, **kwargs):
     test_cases = (
         ((S, S, S), ()),
         ((S, S, S), (1,)),
@@ -1479,10 +1475,7 @@
     return out
 
 
-<<<<<<< HEAD
-def sample_inputs_std_var(op_info, device, dtype, requires_grad, **kwargs):
-=======
-def sample_inputs_lu(op_info, device, dtype, requires_grad=False):
+def sample_inputs_lu(op_info, device, dtype, requires_grad=False, **kwargs):
     # not needed once OpInfo tests support Iterables
     def generate_samples():
         batch_shapes = ((), (3,), (3, 3))
@@ -1494,8 +1487,7 @@
     return list(generate_samples())
 
 
-def sample_inputs_std_var(op_info, device, dtype, requires_grad):
->>>>>>> 444e5f0b
+def sample_inputs_std_var(op_info, device, dtype, requires_grad, **kwargs):
     tensor_nd = make_tensor((S, S, S), device=device, dtype=dtype,
                             low=None, high=None, requires_grad=requires_grad)
     tensor_1d = make_tensor((S,), device=device, dtype=dtype,
@@ -1690,9 +1682,6 @@
     output += [SampleInput(empty_tensor, args=(0.0, 1.0)), ]
     return output
 
-<<<<<<< HEAD
-def sample_inputs_cumprod(op_info, device, dtype, requires_grad, **kwargs):
-=======
 def sample_kwargs_clamp(device, dtype, input):
     if dtype is torch.uint8:
         min_val, max_val = (random.randint(1, 3), random.randint(4, 8))
@@ -1702,8 +1691,7 @@
         min_val, max_val = (random.randint(-8, 0), random.randint(1, 8))  # type: ignore
     return {'min': min_val, 'max': max_val}, {'a_min': min_val, 'a_max': max_val}
 
-def sample_inputs_cumprod(op_info, device, dtype, requires_grad):
->>>>>>> 444e5f0b
+def sample_inputs_cumprod(op_info, device, dtype, requires_grad, **kwargs):
     def make_arg(shape):
         # shrink values to be in the interval [-1, +1] for better precision in gradgradcheck
         return make_tensor(shape, device, dtype, low=-1, high=+1, requires_grad=requires_grad)
@@ -1819,23 +1807,8 @@
     ]
 
 
-<<<<<<< HEAD
 def sample_inputs_masked_scatter(op_info, device, dtype, requires_grad, **kwargs):
-    def _make_tensor_helper(shape, low=None, high=None):
-        return make_tensor(shape, device, dtype, low=low, high=high, requires_grad=requires_grad)
-
     for_inplace_variant = kwargs.get('for_inplace_variant', False)
-    samples = (  # type: ignore
-        SampleInput(_make_tensor_helper((M, M)),
-                    args=(torch.randn(M, M, device=device) > 0, _make_tensor_helper((M, M)))),
-
-        SampleInput(_make_tensor_helper((M, M)),
-                    args=(torch.randn((M,), device=device) > 0, _make_tensor_helper((M, M)))),
-
-        SampleInput(_make_tensor_helper((M, M)),
-                    args=(bernoulli_scalar().to(device), _make_tensor_helper((M, M)))),
-=======
-def sample_inputs_masked_scatter(op_info, device, dtype, requires_grad):
     samples = (
         SampleInput(make_tensor((S, S), device, dtype, low=None, high=None, requires_grad=requires_grad),
                     args=(torch.randn(S, S, device=device) > 0,
@@ -1850,9 +1823,14 @@
                           make_tensor((S, S), device, dtype, low=None, high=None, requires_grad=requires_grad))),
     )
 
+    if not for_inplace_variant:
+        samples += (SampleInput(_make_tensor_helper((S,)),  # type: ignore
+                                args=(torch.randn(S, S, device=device) > 0, _make_tensor_helper((S, S)))),)
+
     return samples
 
-def sample_inputs_masked_fill(op_info, device, dtype, requires_grad):
+def sample_inputs_masked_fill(op_info, device, dtype, requires_grad, **kwargs):
+    for_inplace_variant = kwargs.get('for_inplace_variant', False)
     def _make_tensor_helper(shape):
         return make_tensor(shape, device, dtype, low=None, high=None, requires_grad=requires_grad)
 
@@ -1863,12 +1841,11 @@
         SampleInput(_make_tensor_helper(()), args=(torch.randn((), device=device) > 0, 10)),
         SampleInput(_make_tensor_helper(()), args=(torch.randn((), device=device) > 0, _make_tensor_helper(()))),
         SampleInput(_make_tensor_helper((S, S)), args=(torch.randn((), device=device) > 0, 10)),
->>>>>>> 444e5f0b
     )
 
     if not for_inplace_variant:
-        samples += (SampleInput(_make_tensor_helper((M,)),  # type: ignore
-                                args=(torch.randn(M, M, device=device) > 0, _make_tensor_helper((M, M)))),)
+        samples += (SampleInput(_make_tensor_helper((S,)),  # type: ignore
+                                args=(torch.randn(S, S, device=device) > 0, _make_tensor_helper((S, S)))),)
 
     return samples
 
@@ -1911,10 +1888,7 @@
     return samples
 
 
-<<<<<<< HEAD
-def sample_inputs_rsub(op_info, device, dtype, requires_grad, variant='tensor', **kwargs):
-=======
-def sample_inputs_entr(op_info, device, dtype, requires_grad):
+def sample_inputs_entr(op_info, device, dtype, requires_grad, **kwargs):
     low, _ = op_info.domain
 
     if requires_grad:
@@ -1928,8 +1902,7 @@
                                     requires_grad=requires_grad)))
 
 
-def sample_inputs_rsub(op_info, device, dtype, requires_grad, variant='tensor'):
->>>>>>> 444e5f0b
+def sample_inputs_rsub(op_info, device, dtype, requires_grad, variant='tensor', **kwargs):
     def _make_tensor_helper(shape, low=None, high=None):
         return make_tensor(shape, device, dtype, low=low, high=high, requires_grad=requires_grad)
 
@@ -2008,12 +1981,8 @@
 
     return samples
 
-<<<<<<< HEAD
-
-def sample_inputs_cumsum(op_info, device, dtype, requires_grad, **kwargs):
-=======
-def sample_inputs_cumulative_ops(op_info, device, dtype, requires_grad, supports_dtype_kwargs=True):
->>>>>>> 444e5f0b
+
+def sample_inputs_cumulative_ops(op_info, device, dtype, requires_grad, supports_dtype_kwargs=True, **kwargs):
     def _make_tensor_helper(shape, low=None, high=None):
         return make_tensor(shape, device, dtype, low=low, high=high, requires_grad=requires_grad)
 
@@ -2030,10 +1999,8 @@
 
     return samples
 
-<<<<<<< HEAD
-def sample_inputs_lerp(op_info, device, dtype, requires_grad, **kwargs):
-=======
-def sample_inputs_unfold(op_info, device, dtype, requires_grad):
+
+def sample_inputs_unfold(op_info, device, dtype, requires_grad, **kwargs):
     test_cases = (
         ((), (0, 1, 1)),
         ((S, S, S, S), (0, 3, 1)),
@@ -2067,8 +2034,8 @@
                                       args=arguments)]
     return sample_inputs
 
-def sample_inputs_lerp(op_info, device, dtype, requires_grad):
->>>>>>> 444e5f0b
+
+def sample_inputs_lerp(op_info, device, dtype, requires_grad, **kwargs):
     def _make_tensor_helper(shape, low=None, high=None):
         return make_tensor(shape, device, dtype, low=low, high=high, requires_grad=requires_grad)
 
@@ -4582,18 +4549,6 @@
         ('scatter_add', (), (0, torch.tensor(0, dtype=torch.int64), ()), 'scalar_all_dim0', (), [0]),
         ('scatter_add', (M, S), (0, gather_variable((S, S), 1, M), (S, S)), 'alert_nondeterministic', (), [0],
             [expectedAlertNondeterministic('scatter_add_cuda_kernel', 'cuda')]),
-        ('masked_fill', (M,), (torch.BoolTensor(M, M).bernoulli_(), 10), 'broadcast_lhs'),
-<<<<<<< HEAD
-        ('masked_fill', (M, M), (torch.BoolTensor(M,).bernoulli_(), 10), 'broadcast_rhs'),
-        ('masked_fill', (), (torch.tensor(0, dtype=torch.bool).bernoulli_(), 10), 'scalar'),
-        ('masked_fill', (), (torch.tensor(0, dtype=torch.bool).bernoulli_(), ()),
-         'scalar_variable'),
-        ('masked_fill', (M, M), (torch.tensor(0, dtype=torch.bool).bernoulli_(), 10),
-         'scalar_broadcast_rhs'),
-=======
-        ('masked_scatter', (M,), (torch.BoolTensor(M, M).bernoulli_(), (M, M)),
-         'broadcast_lhs'),
->>>>>>> 444e5f0b
         ('maximum', (S, S), ((S, S),)),
         ('minimum', (S, S), ((S, S),)),
         ('fmax', (S, S), ((S, S),)),
