from functools import reduce, wraps, partial
from itertools import product
from operator import mul, itemgetter
import collections
import operator

import torch
import numpy as np
from torch._six import inf
from torch.autograd import Variable
import collections.abc

from typing import List, Tuple, Dict, Any

from torch.testing import \
    (make_non_contiguous, _dispatch_dtypes, floating_types, floating_types_and,
     floating_and_complex_types, floating_and_complex_types_and,
     all_types_and_complex_and, all_types_and, all_types_and_complex)
from torch.testing._internal.common_device_type import \
    (skipIf, skipCUDAIfNoMagma, skipCPUIfNoLapack, skipCPUIfNoMkl,
     skipCUDAIfRocm, expectedAlertNondeterministic, precisionOverride,)
from torch.testing._internal.common_cuda import CUDA11OrLater
from torch.testing._internal.common_utils import \
    (prod_single_zero, random_square_matrix_of_rank,
     random_symmetric_matrix, random_symmetric_psd_matrix,
     random_symmetric_pd_matrix, make_nonzero_det,
     random_fullrank_matrix_distinct_singular_value, set_rng_seed,
     TEST_WITH_ROCM, IS_WINDOWS, IS_MACOS, make_tensor, TEST_SCIPY,
     torch_to_numpy_dtype_dict, slowTest, TEST_WITH_ASAN, _wrap_maybe_warns)

from distutils.version import LooseVersion

if TEST_SCIPY:
    import scipy.special


class DecorateInfo(object):
    """Describes which test, or type of tests, should be wrapped in the given
       decorators when testing an operator. Any test that matches all provided
       arguments will be decorated. The decorators will only be applied if the
       active_if argument is True."""

    __slots__ = ['decorators', 'cls_name', 'test_name', 'device_type', 'dtypes', 'active_if']

    def __init__(self, decorators, cls_name=None, test_name=None, *,
                 device_type=None, dtypes=None, active_if=True):
        self.decorators = list(decorators) if isinstance(decorators, collections.abc.Sequence) else [decorators]
        self.cls_name = cls_name
        self.test_name = test_name
        self.device_type = device_type
        self.dtypes = dtypes
        self.active_if = active_if

    def is_active(self, cls_name, test_name, device_type, dtype):
        return (
            self.active_if and
            (self.cls_name is None or self.cls_name == cls_name) and
            (self.test_name is None or self.test_name == test_name) and
            (self.device_type is None or self.device_type == device_type) and
            (self.dtypes is None or dtype in self.dtypes)
        )


class SkipInfo(DecorateInfo):
    """Describes which test, or type of tests, should be skipped when testing
       an operator. Any test that matches all provided arguments will be skipped.
       The skip will only be checked if the active_if argument is True."""

    def __init__(self, cls_name=None, test_name=None, *,
                 device_type=None, dtypes=None, active_if=True):
        super().__init__(decorators=skipIf(True, "Skipped!"), cls_name=cls_name,
                         test_name=test_name, device_type=device_type, dtypes=dtypes,
                         active_if=active_if)

class SampleInput(object):
    """Represents sample inputs to a function."""

    # output_process_fn_grad is a function that modifies the output of op compatible with input
    __slots__ = ['input', 'args', 'kwargs', 'output_process_fn_grad']

    def __init__(self, input, *, args=tuple(), kwargs=None, output_process_fn_grad=None):
        # test_ops.py expects input to be a tuple
        self.input = input if isinstance(input, tuple) else (input,)
        self.args = args
        self.kwargs = kwargs if kwargs is not None else {}
        self.output_process_fn_grad = output_process_fn_grad

    def __repr__(self):
        arguments = [
            f'input[{len(self.input)}]',
            f'args={self.args}' if len(self.args) > 0 else None,
            f'kwargs={self.kwargs}' if len(self.kwargs) > 0 else None,
            (f'output_process_fn_grad={self.output_process_fn_grad}'
             if self.output_process_fn_grad is not None else None)]

        return f'SampleInput({", ".join(a for a in arguments if a is not None)})'

class AliasInfo(object):
    """Class holds alias information. For example, torch.abs ->
    torch.absolute, torch.Tensor.absolute, torch.Tensor.absolute_
    """

    def __init__(self, alias_name):
        self.name = alias_name
        self.op = _getattr_qual(torch, alias_name)
        self.method_variant = getattr(torch.Tensor, alias_name, None)
        self.inplace_variant = getattr(torch.Tensor, alias_name + "_", None)

    def __call__(self, *args, **kwargs):
        return self.op(*args, **kwargs)


_NOTHING = object()  # Unique value to distinguish default from anything else


# Extension of getattr to support qualified names
# e.g. _getattr_qual(torch, 'linalg.norm') -> torch.linalg.norm
def _getattr_qual(obj, name, default=_NOTHING):
    try:
        for path in name.split('.'):
            obj = getattr(obj, path)
        return obj
    except AttributeError:
        if default is not _NOTHING:
            return default
        else:
            raise


# Classes and methods for the operator database
class OpInfo(object):
    """Operator information and helper functions for acquiring it."""

    def __init__(self,
                 name,  # the string name of the function
                 *,
                 op=None,  # the function variant of the operation, populated as torch.<name> if None
                 dtypes=floating_types(),  # dtypes this function is expected to work with
                 dtypesIfCPU=None,  # dtypes this function is expected to work with on CPU
                 dtypesIfCUDA=None,  # dtypes this function is expected to work with on CUDA
                 dtypesIfROCM=None,  # dtypes this function is expected to work with on ROCM
                 default_test_dtypes=None,  # dtypes to test with by default. Gets intersected
                                            # with the dtypes support on the tested device
                 test_inplace_grad=True,  # whether to gradcheck and gradgradcheck the inplace variant
                 test_complex_grad=True,  # whether to gradcheck and gradgradcheck for complex dtypes
                 skip_bfloat16_grad=False,  # whether to skip grad and gradgradcheck for bfloat16 dtype
                 assert_autodiffed=False,  # if a op's aten::node is expected to be symbolically autodiffed
                 autodiff_nonfusible_nodes=None,  # a list of strings with node names that are expected to be in a
                                                  # DifferentiableGraph when autodiffed. Ex: ['aten::add', 'aten::mm'],
                                                  # default is populated to be ['aten::(name of Python operator)']
                 autodiff_fusible_nodes=None,  # a list of strings with node names that are expected to be in FusionGroups
                                               # inside of DifferentiableGraphs when this operation is autodiffed.
                                               # Ex: ['aten::add', 'aten::mm'], defaults to an empty list
                                               # Note: currently no ops use fusible nodes
                 output_func=lambda x: x,  # fn mapping output to part that should be gradcheck'ed
                 supports_tensor_out=True,  # whether the op supports the out kwarg, returning a Tensor
                 skips=tuple(),  # information about which tests to skip
                 decorators=None,  # decorators to apply to generated tests
                 safe_casts_outputs=False,  # whether op allows safe casting when writing to out arguments
                 sample_inputs_func=None,  # function to generate sample inputs
                 aten_name=None,  # name of the corresponding aten:: operator
                 aliases=None,  # iterable of aliases, e.g. ("absolute",) for torch.abs
                 variant_test_name='',  # additional string to include in the test name
                 supports_autograd=True,  # support for autograd
                 supports_sparse=False,  # supported for sparse
                 check_batched_grad=True,  # check batched grad when doing gradcheck
                 check_batched_gradgrad=True,  # check batched grad grad when doing gradgradcheck
                 ):

        # Validates the dtypes are generated from the dispatch-related functions
        for dtype_list in (dtypes, dtypesIfCPU, dtypesIfCUDA, dtypesIfROCM):
            assert isinstance(dtype_list, (_dispatch_dtypes, type(None)))

        self.name = name
        self.aten_name = aten_name if aten_name is not None else name
        self.variant_test_name = variant_test_name

        self.dtypes = set(dtypes)
        self.dtypesIfCPU = set(dtypesIfCPU) if dtypesIfCPU is not None else self.dtypes
        self.dtypesIfCUDA = set(dtypesIfCUDA) if dtypesIfCUDA is not None else self.dtypes
        self.dtypesIfROCM = set(dtypesIfROCM) if dtypesIfROCM is not None else self.dtypes
        self._default_test_dtypes = set(default_test_dtypes) if default_test_dtypes is not None else None

        # NOTE: if the op is unspecified it is assumed to be under the torch namespace
        self.op = op if op else _getattr_qual(torch, self.name)
        self.method_variant = getattr(torch.Tensor, name, None)
        inplace_name = name + "_"
        self.inplace_variant = getattr(torch.Tensor, inplace_name, None)
        self.operator_variant = getattr(operator, name, None)
        self.skip_bfloat16_grad = skip_bfloat16_grad

        self.test_inplace_grad = test_inplace_grad
        self.test_complex_grad = test_complex_grad
        self.supports_tensor_out = supports_tensor_out
        self.safe_casts_outputs = safe_casts_outputs

        self.skips = skips
        self.decorators = decorators
        self.output_func = output_func
        self.sample_inputs_func = sample_inputs_func

        self.assert_autodiffed = assert_autodiffed
        self.autodiff_fusible_nodes = autodiff_fusible_nodes if autodiff_fusible_nodes else []
        if autodiff_nonfusible_nodes is None:
            self.autodiff_nonfusible_nodes = ['aten::' + self.name]
        else:
            self.autodiff_nonfusible_nodes = autodiff_nonfusible_nodes
        self.supports_autograd = supports_autograd
        self.supports_sparse = supports_sparse
        self.check_batched_grad = check_batched_grad
        self.check_batched_gradgrad = check_batched_gradgrad

        self.aliases = ()  # type: ignore
        if aliases is not None:
            self.aliases = tuple(AliasInfo(a) for a in aliases)  # type: ignore

    def __call__(self, *args, **kwargs):
        """Calls the function variant of the operator."""
        return self.op(*args, **kwargs)

    def get_op(self):
        """Returns the function variant of the operator, torch.<op_name>."""
        return self.op

    def get_method(self):
        """Returns the method variant of the operator, torch.Tensor.<op_name>.
        Returns None if the operator has no method variant.
        """
        return self.method_variant

    def get_inplace(self):
        """Returns the inplace variant of the operator, torch.Tensor.<op_name>_.
        Returns None if the operator has no inplace variant.
        """
        return self.inplace_variant

    def get_operator_variant(self):
        """Returns operator variant of the operator, e.g. operator.neg
        Returns None if the operator has no operator variant.
        """
        return self.operator_variant

    def sample_inputs(self, device, dtype, requires_grad=False):
        """Returns an iterable of SampleInputs.

        These samples should be sufficient to test the function works correctly
        with autograd, TorchScript, etc.
        """
        return self.sample_inputs_func(self, device, dtype, requires_grad)

    # Returns True if the test should be skipped and False otherwise
    def should_skip(self, cls_name, test_name, device_type, dtype):
        return any(si.is_active(cls_name, test_name, device_type, dtype)
                   for si in self.skips)

    def supported_dtypes(self, device_type):
        if device_type == 'cpu':
            return self.dtypesIfCPU
        if device_type == 'cuda':
            return self.dtypesIfROCM if TEST_WITH_ROCM else self.dtypesIfCUDA
        else:
            return self.dtypes


    def supports_dtype(self, dtype, device_type):
        return dtype in self.supported_dtypes(device_type)

    def default_test_dtypes(self, device_type):
        """Returns the default dtypes used to test this operator on the device.

        Equal to the operator's default_test_dtypes filtered to remove dtypes
        not supported by the device.
        """
        supported = self.supported_dtypes(device_type)
        return (supported if self._default_test_dtypes is None
                else supported.intersection(self._default_test_dtypes))


L = 20
M = 10
S = 5


def sample_inputs_unary(op_info, device, dtype, requires_grad):
    low, high = op_info.domain
    low = low if low is None else low + op_info._domain_eps
    high = high if high is None else high - op_info._domain_eps

    return (SampleInput(make_tensor((L,), device, dtype,
                                    low=low, high=high,
                                    requires_grad=requires_grad)),
            SampleInput(make_tensor((), device, dtype,
                                    low=low, high=high,
                                    requires_grad=requires_grad)))

# Metadata class for unary "universal functions (ufuncs)" that accept a single
# tensor and have common properties like:
class UnaryUfuncInfo(OpInfo):
    """Operator information for 'universal unary functions (unary ufuncs).'
    These are functions of a single tensor with common properties like:
      - they are elementwise functions
      - the input shape is the output shape
      - they typically have method and inplace variants
      - they typically support the out kwarg
      - they typically have NumPy or SciPy references
    See NumPy's universal function documentation
    (https://numpy.org/doc/1.18/reference/ufuncs.html) for more details
    about the concept of ufuncs.
    """

    def __init__(self,
                 name,  # the string name of the function
                 *,
                 ref,  # a reference function
                 dtypes=floating_types(),
                 dtypesIfCPU=floating_and_complex_types_and(torch.bfloat16),
                 dtypesIfCUDA=floating_and_complex_types_and(torch.half),
                 dtypesIfROCM=floating_types_and(torch.half),
                 domain=(None, None),  # the [low, high) domain of the function
                 handles_large_floats=True,  # whether the op correctly handles large float values (like 1e20)
                 handles_extremals=True,  # whether the op correctly handles extremal values (like inf)
                 handles_complex_extremals=True,  # whether the op correct handles complex extremals (like inf -infj)
                 supports_complex_to_float=False,  # op supports casting from complex input to real output safely eg. angle
                 sample_inputs_func=sample_inputs_unary,
                 supports_sparse=False,
                 **kwargs):
        super(UnaryUfuncInfo, self).__init__(name,
                                             dtypes=dtypes,
                                             dtypesIfCPU=dtypesIfCPU,
                                             dtypesIfCUDA=dtypesIfCUDA,
                                             dtypesIfROCM=dtypesIfROCM,
                                             sample_inputs_func=sample_inputs_func,
                                             supports_sparse=supports_sparse,
                                             **kwargs)
        self.ref = ref
        self.domain = domain
        self.handles_large_floats = handles_large_floats
        self.handles_extremals = handles_extremals
        self.handles_complex_extremals = handles_complex_extremals
        self.supports_complex_to_float = supports_complex_to_float

        # Epsilon to ensure grad and gradgrad checks don't test values
        #   outside a function's domain.
        self._domain_eps = 1e-5

def sample_inputs_tensor_split(op_info, device, dtype, requires_grad):
    return (SampleInput(make_tensor((S, S, S), device, dtype,
                                    low=None, high=None,
                                    requires_grad=requires_grad),
                        args=(torch.tensor([1, 2, 3]),),),
            SampleInput(make_tensor((S, S, S), device, dtype,
                                    low=None, high=None,
                                    requires_grad=requires_grad),
                        args=(torch.tensor(1),),),
            SampleInput(make_tensor((S, S, S), device, dtype,
                                    low=None, high=None,
                                    requires_grad=requires_grad),
                        args=(torch.tensor([1, 2, 3]),),
                        kwargs=dict(dim=1)),)

def sample_inputs_linalg_norm(op_info, device, dtype, requires_grad):
    test_sizes = [
        (S,),
        (0,),
        (S, S),
        (0, 0),
        (S, 0),
        (0, S),
        (S, S, S),
        (0, S, S),
        (S, 0, S),
        (0, 0, 0),
    ]

    vector_ords = (None, 0, 0.5, 1, 2, 3.5, inf, -0.5, -1, -2, -3.5, -inf)
    matrix_ords = (None, 'fro', 'nuc', 1, 2, inf, -1, -2, -inf)

    inputs = []

    is_dtype_half = dtype in [torch.float16, torch.bfloat16]

    for test_size in test_sizes:
        is_vector_norm = len(test_size) == 1
        is_matrix_norm = len(test_size) == 2

        for keepdim in [False, True]:
            inputs.append(SampleInput(
                make_tensor(
                    test_size, device, dtype, low=None, high=None,
                    requires_grad=requires_grad),
                kwargs=dict(
                    keepdim=keepdim)))

            if not (is_vector_norm or is_matrix_norm):
                continue

            ords = vector_ords if is_vector_norm else matrix_ords

            for ord in ords:

                inputs.append(SampleInput(
                    make_tensor(
                        test_size, device, dtype,
                        low=None, high=None,
                        requires_grad=requires_grad),
                    args=(ord,),
                    kwargs=dict(
                        keepdim=keepdim)))

                if ord in ['nuc', 'fro']:
                    inputs.append(SampleInput(
                        make_tensor(
                            test_size, device, dtype,
                            low=None, high=None,
                            requires_grad=requires_grad),
                        kwargs=dict(
                            ord=ord,
                            keepdim=keepdim,
                            dim=(0, 1))))
        return inputs

def sample_inputs_slogdet(op_info, device, dtype, requires_grad):
    # original test cases from 'method_tests' have too many test_inputs
    # we don't actually need all of them to check the autograd and jit correctness
    # sample inputs with shapes 0x0, 0xSxS, 2x0x0 are added
    test_inputs = (
        torch.randn(0, 0, dtype=dtype, device=device),  # '0x0'
        torch.randn(S, S, dtype=dtype, device=device),  # 'SxS'
        torch.randn(0, S, S, dtype=dtype, device=device),  # 'zero_batched_SxS'
        torch.randn(2, 0, 0, dtype=dtype, device=device),  # 'batched_0x0'
        torch.randn(2, S, S, dtype=dtype, device=device),  # 'batched_SxS'
    )
    out = []
    for a in test_inputs:
        a.requires_grad = requires_grad
        out.append(SampleInput(a))
    return out

def sample_inputs_addmm(op_info, device, dtype, requires_grad):
    input = SampleInput((make_tensor((S, S), device, dtype,
                                     low=None, high=None,
                                     requires_grad=requires_grad),
                         make_tensor((S, S), device, dtype,
                                     low=None, high=None,
                                     requires_grad=requires_grad),
                         make_tensor((S, S), device, dtype,
                                     low=None, high=None,
                                     requires_grad=False)))
    if dtype.is_complex:
        another_input = SampleInput((make_tensor((S, S), device, dtype,
                                     low=None, high=None,
                                     requires_grad=requires_grad),
                                     make_tensor((S, S), device, dtype,
                                     low=None, high=None,
                                     requires_grad=requires_grad),
                                     make_tensor((S, S), device, dtype,
                                     low=None, high=None,
                                     requires_grad=False)),
                                    kwargs=dict(beta=1 + 2j, alpha=2 + 3j))
        return (input, another_input)
    else:
        return (input, )

def sample_inputs_addr(op_info, device, dtype, requires_grad):
    input1 = SampleInput((make_tensor((S, M), device, dtype,
                          low=None, high=None,
                          requires_grad=requires_grad),
                          make_tensor((S, ), device, dtype,
                          low=None, high=None,
                          requires_grad=requires_grad),
                          make_tensor((M, ), device, dtype,
                          low=None, high=None,
                          requires_grad=requires_grad)))

    input2 = SampleInput((make_tensor((), device, dtype,
                          low=None, high=None,
                          requires_grad=requires_grad),
                          make_tensor((S, ), device, dtype,
                          low=None, high=None,
                          requires_grad=requires_grad),
                          make_tensor((M, ), device, dtype,
                          low=None, high=None,
                          requires_grad=requires_grad)))
    if dtype.is_complex:
        alpha, beta = 0.1 + 0.3j, 0.4 + 0.6j
    elif dtype.is_floating_point:
        alpha, beta = 0.2, 0.6
    else:
        alpha, beta = 2, 3

    input3 = SampleInput((make_tensor((S, M), device, dtype,
                          low=None, high=None,
                          requires_grad=requires_grad),
                          make_tensor((S, ), device, dtype,
                          low=None, high=None,
                          requires_grad=requires_grad),
                          make_tensor((M, ), device, dtype,
                          low=None, high=None,
                          requires_grad=requires_grad)),
                         kwargs=dict(beta=beta, alpha=alpha))

    input4 = SampleInput((make_tensor((), device, dtype,
                          low=None, high=None,
                          requires_grad=requires_grad),
                          make_tensor((S, ), device, dtype,
                          low=None, high=None,
                          requires_grad=requires_grad),
                          make_tensor((M, ), device, dtype,
                          low=None, high=None,
                          requires_grad=requires_grad)),
                         kwargs=dict(beta=beta, alpha=alpha))

    return (input1, input2, input3, input4)

def sample_inputs_xlogy(self, device, dtype, requires_grad):
    return (SampleInput((make_tensor((S, S), device, dtype,
                                     low=None, high=None,
                                     requires_grad=requires_grad),
                         make_tensor((S, S), device, dtype,
                                     low=0, high=None,
                                     requires_grad=requires_grad))),)

def sample_inputs_trace(self, device, dtype, requires_grad):
    return (SampleInput((make_tensor((S, S), device, dtype,
                                     low=None, high=None,
                                     requires_grad=requires_grad))),)

def sample_inputs_linalg_inv(op_info, device, dtype, requires_grad=False):
    """
    This function generates always invertible input for torch.linalg.inv using
    random_fullrank_matrix_distinct_singular_value.
    The input is generated as the itertools.product of 'batches' and 'ns'.
    In total this function generates 8 SampleInputs
    'batches' cases include:
        () - single input,
        (0,) - zero batched dimension,
        (2,) - batch of two matrices,
        (2, 3) - 2x3 batch of matrices
    'ns' gives 0x0 and 5x5 matrices.
    Zeros in dimensions are edge cases in the implementation and important to test for in order to avoid unexpected crashes.
    """
    from torch.testing._internal.common_utils import random_fullrank_matrix_distinct_singular_value

    batches = [(), (0, ), (2, ), (2, 3)]
    ns = [0, 5]
    out = []
    for batch, n in product(batches, ns):
        a = random_fullrank_matrix_distinct_singular_value(n, *batch, dtype=dtype).to(device)
        a.requires_grad = requires_grad
        out.append(SampleInput(a))
    return out

def np_sinc_with_fp16_as_fp32(x):
    # Wraps numpy's sinc function so that fp16 values are promoted to fp32
    # before sinc is invoked. Context: numpy's sinc returns NaN when evaluated
    # at 0 for fp16.
    if x.dtype == np.float16:
        return np.sinc(x.astype(np.float32))
    else:
        return np.sinc(x)

def sample_inputs_broadcast_to(op_info, device, dtype, requires_grad):
    test_cases = (
        ((S, 1, 1), (S, S, S)),
        ((S, 1, S), (S, S, S)),
        ((S, 1), (S, S, S)),
        ((1,), (S, S, S)),
        ((1, S), (1, 1, S)),
        ((), ()),
        ((), (1, 3, 2)),
    )

    return tuple(SampleInput((make_tensor(size, device, dtype,
                                          low=None, high=None,
                                          requires_grad=requires_grad), shape))
                 for size, shape in test_cases)

def sample_inputs_div(self, device, dtype, requires_grad, rounding_mode=None):
    a = make_tensor((S, S, S), device, dtype, low=None, high=None, requires_grad=requires_grad)
    is_integral = not dtype.is_floating_point and not dtype.is_complex
    b = make_tensor((S, S, S), device, dtype, low=1 if is_integral else 0.1, high=None,
                    requires_grad=requires_grad)

    kwargs = None
    if rounding_mode is not None:
        kwargs = dict(rounding_mode=rounding_mode)

    return [
        SampleInput((a, b), kwargs=kwargs),
        SampleInput((a,), args=(2,)),
    ]

def sample_inputs_stack(op_info, device, dtype, requires_grad):
    return (SampleInput((make_tensor((S, S), device, dtype,
                                     low=None, high=None,
                                     requires_grad=requires_grad),
                        make_tensor((S, S), device, dtype,
                                    low=None, high=None,
                                    requires_grad=requires_grad),
                        make_tensor((S, S), device, dtype,
                                    low=None, high=None,
                                    requires_grad=requires_grad)), kwargs=dict(idx=0)),)

def sample_inputs_hstack_dstack_vstack(op_info, device, dtype, requires_grad):
    return (SampleInput((make_tensor((S, S), device, dtype,
                                     low=None, high=None,
                                     requires_grad=requires_grad),
                        make_tensor((S, S), device, dtype,
                                    low=None, high=None,
                                    requires_grad=requires_grad),
                        make_tensor((S, S), device, dtype,
                                    low=None, high=None,
                                    requires_grad=requires_grad))),)

def sample_inputs_gather(op_info, device, dtype, requires_grad):
    return (SampleInput((make_tensor((M, S), device, dtype,
                                     low=None, high=None,
                                     requires_grad=requires_grad),
                        0, gather_variable((S, S), 1, M, True, device=device))),
            SampleInput((make_tensor((M, S), device, dtype,
                                     low=None, high=None,
                                     requires_grad=requires_grad),
                        1, gather_variable((M, S // 2), 0, S, True, device=device))),
            SampleInput((make_tensor((), device, dtype,
                                     low=None, high=None,
                                     requires_grad=requires_grad),
                        0, torch.tensor([0], dtype=torch.int64, device=device))),
            SampleInput((make_tensor((S,), device, dtype,
                                     low=None, high=None,
                                     requires_grad=requires_grad),
                        0, torch.tensor(0, dtype=torch.int64, device=device))),
            SampleInput((make_tensor((), device, dtype,
                                     low=None, high=None,
                                     requires_grad=requires_grad),
                        0, torch.tensor(0, dtype=torch.int64, device=device))),
            )

def sample_inputs_diff(op_info, device, dtype, requires_grad):
    test_cases = (
        ((1,), 0, None, None),
        ((S,), 0, None, None),
        ((S, 1), 0, None, None),
        ((S, 1), 1, None, None),
        ((S, S), 0, None, None),
        ((S, S), 1, None, None),
        ((S, S), 0, (1, S), (2, S)),
        ((S, S), 0, None, (2, S)),
        ((S, S, S), 1, None, None),
        ((S, S, S), 1, (S, 1, S), (S, 1, S)),)

    sample_inputs = []
    for size, dim, size_prepend, size_append in test_cases:
        args = (make_tensor(size, device, dtype,
                            low=None, high=None,
                            requires_grad=requires_grad), 1, dim,
                make_tensor(size_prepend, device, dtype,
                            low=None, high=None,
                            requires_grad=requires_grad) if size_prepend else None,
                make_tensor(size_append, device, dtype,
                            low=None, high=None,
                            requires_grad=requires_grad) if size_append else None)
        sample_inputs += [SampleInput(args)]

    return tuple(sample_inputs)

def sample_inputs_index_select(op_info, device, dtype, requires_grad):
    return (SampleInput((make_tensor((S, S, S), device, dtype,
                                     low=None, high=None,
                                     requires_grad=requires_grad),
                        0, index_variable(2, S, device=device))),
            SampleInput((make_tensor((), device, dtype,
                                     low=None, high=None,
                                     requires_grad=requires_grad),
                        0, torch.tensor([0], dtype=torch.int64, device=device))),
            SampleInput((make_tensor((), device, dtype,
                                     low=None, high=None,
                                     requires_grad=requires_grad),
                        0, torch.tensor(0, dtype=torch.int64, device=device))),
            )

def sample_inputs_sort(op_info, device, dtype, requires_grad):
    def apply_grad(t):
        if dtype in floating_types_and(torch.float16, torch.bfloat16):
            t.requires_grad_(requires_grad)

    def small_3d_unique(dtype, device):
        res = torch.randperm(S * S * S, dtype=torch.int64, device=device).view(S, S, S)
        res = res.to(dtype)
        apply_grad(res)
        return res

    samples = []

    # Test cases for small 3d tensors.
    # Imitates legacy tests from test/test_torch.py
    self = small_3d_unique(dtype, device)
    dims = range(-3, 3)
    flag = [True, False]
    for dim, descending, stable in product(dims, flag, flag):
        # default schema without stable sort
        samples.append(SampleInput((self, dim, descending)))
        # schema with stable sort, no CUDA support yet
        if torch.device(device).type == 'cpu':
            samples.append(
                SampleInput(self, kwargs=dict(dim=dim, descending=descending, stable=stable))
            )

    # Test cases for scalar tensor
    scalar = torch.tensor(1, dtype=dtype, device=device)
    apply_grad(scalar)
    samples.append(SampleInput((scalar)))
    samples.append(SampleInput((scalar, 0)))
    samples.append(SampleInput((scalar, 0, True)))
    # no CUDA support for stable sort yet
    if not device.startswith('cuda'):
        samples.append(SampleInput(scalar, kwargs=dict(stable=True)))
        samples.append(SampleInput(scalar, kwargs=dict(dim=0, stable=True)))
        samples.append(SampleInput(scalar, kwargs=dict(dim=0, descending=True, stable=True)))

    return samples

def sample_inputs_index_fill(op_info, device, dtype, requires_grad):
    samples = []
    t = make_tensor((S, S, S), device, dtype,
                    low=None, high=None,
                    requires_grad=requires_grad)
    fill_val = torch.tensor(-1 + 1j if t.is_complex() else -1)
    # non-contiguous input
    t01 = t.transpose(0, 1)
    t02 = t.transpose(0, 2)
    t12 = t.transpose(1, 2)
    idx = index_variable(1, S, device=device)
    # non-contiguous index
    idx_nonctg = torch.empty_strided((S,), (2,), device=device, dtype=torch.int64)
    idx_nonctg.copy_(idx)
    for d in range(t.dim()):
        for tensor in [t, t01, t02, t12]:
            samples.append(SampleInput((tensor, d, idx, fill_val)))
            samples.append(SampleInput((tensor, d, -idx - 1, fill_val)))
            samples.append(SampleInput((tensor, d, idx_nonctg, fill_val)))
    return samples

def sample_inputs_max_min_binary(op_info, device, dtype, requires_grad):
    inputs = []
    args_for_binary_op = (
        ((S, S, S), (S, S, S),),
        ((S, S, S), (S,),),
        ((S,), (S, S, S),),
        ((S, 1, S), (S, S),),
        ((), (),),
        ((S, S, S), (),),
        ((), (S, S, S),),
    )
    inputs = list((SampleInput(make_tensor(input_tensor, device, dtype,
                                           low=None, high=None,
                                           requires_grad=requires_grad),
                               args=(make_tensor(other_tensor, device, dtype,
                                                 low=None, high=None,
                                                 requires_grad=requires_grad),),))
                  for input_tensor, other_tensor in args_for_binary_op)
    return inputs

def sample_inputs_max_min_reduction_with_dim(op_info, device, dtype, requires_grad):
    inputs = []
    args_for_reduction_with_dim = (
        ((S, S, S), (1,),),
        ((S, S, S), (1, True, ),),
        ((), (0,),),
        ((), (0, True,),),
    )
    inputs = list((SampleInput(make_tensor(input_tensor, device, dtype,
                                           low=None, high=None,
                                           requires_grad=requires_grad),
                               args=args,))
                  for input_tensor, args in args_for_reduction_with_dim)
    return inputs

def sample_inputs_max_min_reduction_no_dim(op_info, device, dtype, requires_grad):
    inputs = []
    inputs.append(SampleInput(make_tensor((S, S, S), device, dtype,
                                          low=None, high=None,
                                          requires_grad=requires_grad),))
    inputs.append(SampleInput(make_tensor((), device, dtype,
                                          low=None, high=None,
                                          requires_grad=requires_grad),))
    return inputs

def sample_movedim_moveaxis(op_info, device, dtype, requires_grad):
    return (SampleInput((make_tensor((4, 3, 2, 1), device, dtype,
                                     low=None, high=None,
                                     requires_grad=requires_grad),
                        (0, 1, 2, 3), (3, 2, 1, 0))),
            SampleInput((make_tensor((4, 3, 2, 1), device, dtype,
                                     low=None, high=None,
                                     requires_grad=requires_grad),
                        (0, -1, -2, -3), (-3, -2, -1, -0))))


def sample_repeat_tile(op_info, device, dtype, requires_grad):
    rep_dims = ((), (0, ), (1, ), (0, 2), (1, 1), (2, 3), (2, 3, 2), (0, 2, 3), (2, 1, 1, 1),)
    shapes = ((), (0,), (2,), (3, 0), (3, 2), (3, 0, 1))

    if requires_grad:
        # Tests for variant_consistency_jit, grad, gradgrad
        # are slower. Use smaller bags of `rep_dims` and `shapes`
        # in this case.
        rep_dims = ((), (0, ), (0, 2), (1, 1), (2, 3), (1, 3, 2), (3, 1, 1))  # type: ignore
        shapes = ((), (0,), (2,), (3, 2))  # type: ignore

    tensors = [make_tensor(shape, device, dtype,
                           low=None, high=None,
                           requires_grad=requires_grad) for shape in shapes]

    samples = []
    for rep_dim, tensor in product(rep_dims, tensors):
        for t in (tensor, tensor.T):
            if op_info.name == 'repeat' and len(rep_dim) >= t.dim():
                # `torch.repeat` errors for `len(rep_dims) < t.dim()`,
                # so we filter such combinations.
                samples.append(SampleInput((t, rep_dim),))
            elif op_info.name == 'tile':
                samples.append(SampleInput((t, rep_dim),))

    return samples

def np_unary_ufunc_integer_promotion_wrapper(fn):
    # Wrapper that passes PyTorch's default scalar
    #   type as an argument to the wrapped NumPy
    #   unary ufunc when given an integer input.
    #   This mimicks PyTorch's integer->floating point
    #   type promotion.
    #
    # This is necessary when NumPy promotes
    #   integer types to double, since PyTorch promotes
    #   integer types to the default scalar type.

    # Helper to determine if promotion is needed
    def is_integral(dtype):
        return dtype in [np.bool_, bool, np.uint8, np.int8, np.int16, np.int32, np.int64]

    # NOTE: Promotion in PyTorch is from integer types to the default dtype
    np_dtype = torch_to_numpy_dtype_dict[torch.get_default_dtype()]

    @wraps(fn)
    def wrapped_fn(x):
        if is_integral(x.dtype):
            return fn(x, dtype=np_dtype)
        return fn(x)

    return wrapped_fn


# Metadata class for Fast Fourier Transforms in torch.fft.
class SpectralFuncInfo(OpInfo):
    """Operator information for torch.fft transforms. """

    def __init__(self,
                 name,  # the string name of the function
                 *,
                 ref=None,  # Reference implementation (probably in np.fft namespace)
                 dtypes=floating_and_complex_types(),
                 ndimensional: bool,  # Whether dim argument can be a tuple
                 decorators=None,
                 **kwargs):
        decorators = list(decorators) if decorators is not None else []
        decorators += [
            skipCPUIfNoMkl,
            skipCUDAIfRocm,
            # gradgrad is quite slow
            DecorateInfo(slowTest, 'TestGradients', 'test_fn_gradgrad'),
        ]

        super().__init__(name=name,
                         dtypes=dtypes,
                         decorators=decorators,
                         **kwargs)
        self.ref = ref if ref is not None else _getattr_qual(np, name)
        self.ndimensional = ndimensional


    def sample_inputs(self, device, dtype, requires_grad=False):
        nd_tensor = make_tensor((S, S + 1, S + 2), device, dtype, low=None, high=None,
                                requires_grad=requires_grad)
        tensor = make_tensor((31,), device, dtype, low=None, high=None,
                             requires_grad=requires_grad)

        if self.ndimensional:
            return [
                SampleInput(nd_tensor, kwargs=dict(s=(3, 10), dim=(1, 2), norm='ortho')),
                SampleInput(nd_tensor, kwargs=dict(norm='ortho')),
                SampleInput(nd_tensor, kwargs=dict(s=(8,))),
                SampleInput(tensor),

                *(SampleInput(nd_tensor, kwargs=dict(dim=dim))
                  for dim in [-1, -2, -3, (0, -1)]),
            ]
        else:
            return [
                SampleInput(nd_tensor, kwargs=dict(n=10, dim=1, norm='ortho')),
                SampleInput(nd_tensor, kwargs=dict(norm='ortho')),
                SampleInput(nd_tensor, kwargs=dict(n=7)),
                SampleInput(tensor),

                *(SampleInput(nd_tensor, kwargs=dict(dim=dim))
                  for dim in [-1, -2, -3]),
            ]


class ShapeFuncInfo(OpInfo):
    """Early version of a specialized OpInfo for Shape manipulating operations like tile and roll"""
    def __init__(self,
                 name,  # the string name of the function
                 *,
                 ref,  # a reference function
                 dtypes=floating_types(),
                 dtypesIfCPU=None,
                 dtypesIfCUDA=None,
                 dtypesIfROCM=None,
                 sample_inputs_func=None,
                 **kwargs):
        super(ShapeFuncInfo, self).__init__(name,
                                            dtypes=dtypes,
                                            dtypesIfCPU=dtypesIfCPU,
                                            dtypesIfCUDA=dtypesIfCUDA,
                                            dtypesIfROCM=dtypesIfROCM,
                                            sample_inputs_func=sample_inputs_func,
                                            **kwargs)
        self.ref = ref


class HermitianOpInfo(OpInfo):
    """Operator information for Hermitian functions
    These are functions that take Hermitian matrices as input.
    They require a modified function to be tested for gradcheck, because the finite-difference algorithm
    for calculating derivatives does not preserve the Hermitian property of the input and returning incorrect results.
    """

    def get_op(self):
        """
        Returns the function variant of the operator, torch.<op_name>,
        compatible with gradcheck for Hermitian functions.
        It works only for single input argument.
        """
        def hermitian_func(non_hermitian_input, **kwargs):
            hermitian_input = non_hermitian_input + non_hermitian_input.conj().transpose(-2, -1)
            return self.op(hermitian_input, **kwargs)

        return hermitian_func


class TriangularOpInfo(OpInfo):
    """Operator information for function that take lower or upper triangular matrices as input.
    They require a modified function to be tested for gradcheck, because the finite-difference algorithm
    for calculating derivatives does not preserve the triangular property of the input and returning incorrect results.
    """

    def get_op(self):
        """
        Returns the function variant of the operator, torch.<op_name>,
        compatible with gradcheck for triangular input functions.
        It works only for single input argument and upper kwarg
        """
        def triangular_func(non_triangular_input, upper=False):
            if upper:
                triangular_input = non_triangular_input.triu()
            else:
                triangular_input = non_triangular_input.tril()
            return self.op(triangular_input, upper=upper)

        return triangular_func

    def get_method(self):
        """
        Returns the method variant of the operator
        compatible with gradcheck for triangular input functions.
        It works only for single input argument and upper kwarg
        """
        def triangular_func(non_triangular_input, upper=False):
            if upper:
                triangular_input = non_triangular_input.triu()
            else:
                triangular_input = non_triangular_input.tril()
            return self.method_variant(triangular_input, upper=upper)

        return triangular_func

    def sample_inputs(self, device, dtype, requires_grad=False):
        """
        This function generates Cholesky factors of positive-definite (non-singular) Hermitian (symmetric) matrices
        for cholesky_inverse.
        """
        from torch.testing._internal.common_utils import random_hermitian_pd_matrix
        inputs = (
            torch.zeros(0, 0, dtype=dtype, device=device),  # 0x0 matrix
            torch.zeros(0, 2, 2, dtype=dtype, device=device),  # zero batch of matrices
            random_hermitian_pd_matrix(S, dtype=dtype, device=device),  # single matrix
            random_hermitian_pd_matrix(S, 2, dtype=dtype, device=device),  # batch of matrices
        )
        test_cases = (torch.linalg.cholesky(a) for a in inputs)
        out = []
        for a in test_cases:
            a.requires_grad = requires_grad
            out.append(SampleInput(a))
            out.append(SampleInput(a, kwargs=dict(upper=True)))
        return out


def sample_inputs_linalg_pinv(op_info, device, dtype, requires_grad=False):
    """
    This function generates input for torch.linalg.pinv with distinct singular values so that autograd is always stable
    Implementation of torch.linalg.pinv depends on torch.svd and torch.linalg.eigh, therefore it's sufficient to
    check only square S x S matrix and the batched (3 x S x S) input.
    """
    from torch.testing._internal.common_utils import random_fullrank_matrix_distinct_singular_value

    test_cases = (
        random_fullrank_matrix_distinct_singular_value(S, dtype=dtype).to(device),  # single matrix
        random_fullrank_matrix_distinct_singular_value(S, 3, dtype=dtype).to(device),  # batch of matrices
    )

    out = []
    for a in test_cases:
        a.requires_grad = requires_grad
        out.append(SampleInput(a))
    return out


def sample_inputs_linalg_pinv_hermitian(op_info, device, dtype, requires_grad=False):
    """
    This function generates input for torch.linalg.pinv with hermitian=True keyword argument.
    """
    out = sample_inputs_linalg_pinv(op_info, device, dtype, requires_grad)
    for o in out:
        o.kwargs = {"hermitian": True}
    return out

def sample_inputs_linalg_solve(op_info, device, dtype, requires_grad=False, vector_rhs_allowed=True):
    """
    This function generates always solvable input for torch.linalg.solve
    Using random_fullrank_matrix_distinct_singular_value gives a non-singular (=invertible, =solvable) matrices 'a'.
    The first input to torch.linalg.solve is generated as the itertools.product of 'batches' and 'ns'.
    The second input is generated as the product of 'batches', 'ns' and 'nrhs'.
    In total this function generates 18 SampleInputs
    'batches' cases include:
        () - single input,
        (0,) - zero batched dimension,
        (2,) - batch of two matrices.
    'ns' gives 0x0 and 5x5 matrices.
    and 'nrhs' controls the number of vectors to solve for:
        () - using 1 as the number of vectors implicitly
        (1,) - same as () but explicit
        (3,) - solve for 3 vectors.
    Zeros in dimensions are edge cases in the implementation and important to test for in order to avoid unexpected crashes.
    'vector_rhs_allowed' controls whether to include nrhs = () to the list of SampleInputs.
    torch.solve / triangular_solve / cholesky_solve (opposed to torch.linalg.solve) do not allow
    1D tensors (vectors) as the right-hand-side.
    Once torch.solve / triangular_solve / cholesky_solve and its testing are removed,
    'vector_rhs_allowed' may be removed here as well.
    """
    from torch.testing._internal.common_utils import random_fullrank_matrix_distinct_singular_value

    batches = [(), (0, ), (2, )]
    ns = [0, 5]
    if vector_rhs_allowed:
        nrhs = [(), (1,), (3,)]
    else:
        nrhs = [(1,), (3,)]
    out = []
    for n, batch, rhs in product(ns, batches, nrhs):
        a = random_fullrank_matrix_distinct_singular_value(n, *batch, dtype=dtype).to(device)
        a.requires_grad = requires_grad
        b = torch.randn(*batch, n, *rhs, dtype=dtype, device=device)
        b.requires_grad = requires_grad
        out.append(SampleInput((a, b)))
    return out


def sample_inputs_legacy_solve(op_info, device, dtype, requires_grad=False):
    """
    This function generates always solvable input for legacy solve functions
    (the ones that are not in torch.linalg module).
    The difference from sample_inputs_linalg_solve is that here the right-hand-side of A x = b equation
    should have b.ndim >= 2, vectors are not allowed.
    Also the arguments order is swapped.
    """
    out = sample_inputs_linalg_solve(
        op_info, device, dtype, requires_grad=requires_grad, vector_rhs_allowed=False
    )
    for sample in out:
        sample.input = tuple(reversed(sample.input))
    return out


def sample_inputs_std_var(op_info, device, dtype, requires_grad):
    tensor_nd = make_tensor((S, S, S), device=device, dtype=dtype,
                            low=None, high=None, requires_grad=requires_grad)
    tensor_1d = make_tensor((S,), device=device, dtype=dtype,
                            low=None, high=None, requires_grad=requires_grad)

    return [
        SampleInput(tensor_nd),
        SampleInput(tensor_nd, kwargs=dict(dim=1)),
        SampleInput(tensor_nd, kwargs=dict(dim=1, unbiased=True, keepdim=True)),
        SampleInput(tensor_1d, kwargs=dict(dim=0, unbiased=True, keepdim=True)),
        SampleInput(tensor_1d, kwargs=dict(dim=0, unbiased=False, keepdim=False)),
    ]


def _sample_inputs_svd(op_info, device, dtype, requires_grad=False, is_linalg_svd=False):
    """
    This function generates input for torch.svd with distinct singular values so that autograd is always stable.
    Matrices of different size:
        square matrix - S x S size
        tall marix - S x (S-2)
        wide matrix - (S-2) x S
    and batched variants of above are generated.
    Each SampleInput has a function 'output_process_fn_grad' attached to it that is applied on the output of torch.svd
    It is needed for autograd checks, because backward of svd doesn't work for an arbitrary loss function.
    """
    from torch.testing._internal.common_utils import random_fullrank_matrix_distinct_singular_value

    # svd and linalg.svd returns V and V.conj().T, respectively. So we need to slice
    # along different dimensions when needed (this is used by
    # test_cases2:wide_all and wide_all_batched below)
    if is_linalg_svd:
        def slice_V(v):
            return v[..., :(S - 2), :]

        def uv_loss(usv):
            u00 = usv[0][0, 0]
            v00_conj = usv[2][0, 0]
            return u00 * v00_conj
    else:
        def slice_V(v):
            return v[..., :, :(S - 2)]

        def uv_loss(usv):
            u00 = usv[0][0, 0]
            v00_conj = usv[2][0, 0].conj()
            return u00 * v00_conj

    test_cases1 = (  # some=True (default)
        # loss functions for complex-valued svd have to be "gauge invariant",
        # i.e. loss functions shouldn't change when sigh of the singular vectors change.
        # the simplest choice to satisfy this requirement is to apply 'abs'.
        (random_fullrank_matrix_distinct_singular_value(S, dtype=dtype).to(device),
            lambda usv: usv[1]),  # 'check_grad_s'
        (random_fullrank_matrix_distinct_singular_value(S, dtype=dtype).to(device),
            lambda usv: abs(usv[0])),  # 'check_grad_u'
        (random_fullrank_matrix_distinct_singular_value(S, dtype=dtype).to(device),
            lambda usv: abs(usv[2])),  # 'check_grad_v'
        # this test is important as it checks the additional term that is non-zero only for complex-valued inputs
        # and when the loss function depends both on 'u' and 'v'
        (random_fullrank_matrix_distinct_singular_value(S, dtype=dtype).to(device),
            uv_loss),  # 'check_grad_uv'
        (random_fullrank_matrix_distinct_singular_value(S, dtype=dtype).to(device)[:(S - 2)],
            lambda usv: (abs(usv[0]), usv[1], abs(usv[2][..., :, :(S - 2)]))),  # 'wide'
        (random_fullrank_matrix_distinct_singular_value(S, dtype=dtype).to(device)[:, :(S - 2)],
            lambda usv: (abs(usv[0]), usv[1], abs(usv[2]))),  # 'tall'
        (random_fullrank_matrix_distinct_singular_value(S, 2, dtype=dtype).to(device),
            lambda usv: (abs(usv[0]), usv[1], abs(usv[2]))),  # 'batched'
        (random_fullrank_matrix_distinct_singular_value(S, 2, dtype=dtype).to(device)[..., :(S - 2), :],
            lambda usv: (abs(usv[0]), usv[1], abs(usv[2]))),  # 'wide_batched'
        (random_fullrank_matrix_distinct_singular_value(S, 2, dtype=dtype).to(device)[..., :, :(S - 2)],
            lambda usv: (abs(usv[0]), usv[1], abs(usv[2]))),  # 'tall_batched'
    )
    test_cases2 = (  # some=False
        (random_fullrank_matrix_distinct_singular_value(S, dtype=dtype).to(device)[:(S - 2)],
            lambda usv: (abs(usv[0]), usv[1], abs(slice_V(usv[2])))),  # 'wide_all'
        (random_fullrank_matrix_distinct_singular_value(S, dtype=dtype).to(device)[:, :(S - 2)],
            lambda usv: (abs(usv[0][:, :(S - 2)]), usv[1], abs(usv[2]))),  # 'tall_all'
        (random_fullrank_matrix_distinct_singular_value(S, 2, dtype=dtype).to(device)[..., :(S - 2), :],
            lambda usv: (abs(usv[0]), usv[1], abs(slice_V(usv[2])))),  # 'wide_all_batched'
        (random_fullrank_matrix_distinct_singular_value(S, 2, dtype=dtype).to(device)[..., :, :(S - 2)],
            lambda usv: (abs(usv[0][..., :, :(S - 2)]), usv[1], abs(usv[2]))),  # 'tall_all_batched'
    )

    out = []
    for a, out_fn in test_cases1:
        a.requires_grad = requires_grad
        if is_linalg_svd:
            kwargs = {'full_matrices': False}
        else:
            kwargs = {'some': True}
        out.append(SampleInput(a, kwargs=kwargs, output_process_fn_grad=out_fn))

    for a, out_fn in test_cases2:
        a.requires_grad = requires_grad
        if is_linalg_svd:
            kwargs = {'full_matrices': True}
        else:
            kwargs = {'some': False}
        out.append(SampleInput(a, kwargs=kwargs, output_process_fn_grad=out_fn))

    return out

def sample_inputs_svd(op_info, device, dtype, requires_grad=False):
    return _sample_inputs_svd(op_info, device, dtype, requires_grad, is_linalg_svd=False)

def sample_inputs_linalg_svd(op_info, device, dtype, requires_grad=False):
    return _sample_inputs_svd(op_info, device, dtype, requires_grad, is_linalg_svd=True)

def sample_inputs_pinverse(op_info, device, dtype, requires_grad=False):
    """
    This function generates input for torch.pinverse with distinct singular values so that autograd is always stable.
    Implementation of torch.pinverse depends on torch.svd, therefore it's sufficient to check only square S x S matrix
    and the batched (3 x S x S) input.
    """
    from torch.testing._internal.common_utils import random_fullrank_matrix_distinct_singular_value

    test_cases = (
        random_fullrank_matrix_distinct_singular_value(S, dtype=dtype).to(device),  # pinverse
        random_fullrank_matrix_distinct_singular_value(S, 3, dtype=dtype).to(device),  # pinverse 'batched'
    )

    out = []
    for a in test_cases:
        a.requires_grad = requires_grad
        out.append(SampleInput(a))
    return out


def sample_inputs_flip(op_info, device, dtype, requires_grad):
    tensors = (
        make_tensor((S, M, S), device, dtype, low=None, high=None, requires_grad=requires_grad),
        make_tensor((S, 0, M), device, dtype, low=None, high=None, requires_grad=requires_grad)
    )

    dims = ((0, 1, 2), (0,), (0, 2), (-1,), ())

    samples = [SampleInput(tensor, kwargs={'dims': dim}) for tensor, dim in product(tensors, dims)]

    return samples

def sample_inputs_fliplr_flipud(op_info, device, dtype, requires_grad):
    tensors = (
        make_tensor((S, M, S), device, dtype, low=None, high=None, requires_grad=requires_grad),
        make_tensor((S, 0, M), device, dtype, low=None, high=None, requires_grad=requires_grad)
    )
    return [SampleInput(tensor) for tensor in tensors]

def sample_inputs_clamp(op_info, device, dtype, requires_grad):
    tensors = (
        make_tensor((S, M, S), device, dtype, low=None, high=None, requires_grad=requires_grad),
        make_tensor((S, 0, M), device, dtype, low=None, high=None, requires_grad=requires_grad),
    )
    if dtype is torch.uint8:
        min_max_vals = ((2, 5), (3, 7))
    else:
        min_max_vals = ((0, 1), (-1, 1))
    output = [SampleInput(tensor, args=vals) for tensor, vals in product(tensors, min_max_vals)]
    output += [SampleInput(tensors[0], args=(0.5, None)), SampleInput(tensors[0], args=(None, 0.5))]
    empty_tensor = make_tensor((), device, dtype, low=None, high=None, requires_grad=requires_grad)
    output += [SampleInput(empty_tensor, args=(0.0, 1.0)), ]
    return output

def sample_inputs_diag(op_info, device, dtype, requires_grad):
    vec_sample = SampleInput(make_tensor((M, ), device, dtype, low=None, high=None, requires_grad=requires_grad))

    tensors = (
        make_tensor((M, M), device, dtype, low=None, high=None, requires_grad=requires_grad),
        make_tensor((3, 5), device, dtype, low=None, high=None, requires_grad=requires_grad),
        make_tensor((5, 3), device, dtype, low=None, high=None, requires_grad=requires_grad),
    )

    args = ((), (2,), (-2,), (1,), (2,))

    samples = []
    for tensor, arg in product(tensors, args):
        samples.append(SampleInput(tensor, args=arg))

    return samples + [vec_sample]

def sample_inputs_logit(op_info, device, dtype, requires_grad):
    low, high = op_info.domain

    # Note: Operator is very sensitive at points near the
    # start and end of domain and leads to NaN for float16
    # if domain_eps is 1e-5.
    domain_eps = op_info._domain_eps if dtype != torch.float16 else 3e-2

    low = low + domain_eps
    high = high - domain_eps

    samples = (
        SampleInput(make_tensor((S, S, S), device, dtype, low=low, high=high, requires_grad=requires_grad)),
        SampleInput(make_tensor((S, S, S), device, dtype, low=low,
                                high=high, requires_grad=requires_grad), args=(0.2,)),
        SampleInput(make_tensor((), device, dtype, low=low, high=high, requires_grad=requires_grad)),
        SampleInput(make_tensor((), device, dtype, low=low,
                                high=high, requires_grad=requires_grad), args=(0.2,)),
    )

    return samples

def sample_inputs_floor_divide(op_info, device, dtype, requires_grad):
    lhs = make_tensor((S, S, S), device, dtype, low=None, high=None, requires_grad=requires_grad)
    rhs = make_tensor((S, S, S), device, dtype, low=None, high=None, requires_grad=requires_grad)
    # Avoid integer divide by 0
    if not (dtype.is_floating_point or dtype.is_complex):
        rhs[rhs == 0] = 1

    return [
        SampleInput((lhs, rhs)),
        SampleInput((lhs, rhs[0])),
        SampleInput((lhs), args=(3.14,)),
    ]


def sample_inputs_masked_scatter(op_info, device, dtype, requires_grad):
    samples = (
        SampleInput(make_tensor((S, S), device, dtype, low=None, high=None, requires_grad=requires_grad),
                    args=(torch.randn(S, S, device=device) > 0,
                          make_tensor((S, S), device, dtype, low=None, high=None, requires_grad=requires_grad))),

        SampleInput(make_tensor((S, S), device, dtype, low=None, high=None, requires_grad=requires_grad),
                    args=(torch.randn((S,), device=device) > 0,
                          make_tensor((S, S), device, dtype, low=None, high=None, requires_grad=requires_grad))),

        SampleInput(make_tensor((S, S), device, dtype, low=None, high=None, requires_grad=requires_grad),
                    args=(bernoulli_scalar().to(device),
                          make_tensor((S, S), device, dtype, low=None, high=None, requires_grad=requires_grad))),
    )

    return samples

def sample_inputs_masked_fill(op_info, device, dtype, requires_grad):
    def _make_tensor_helper(shape):
        return make_tensor(shape, device, dtype, low=None, high=None, requires_grad=requires_grad)

    samples = (
        SampleInput(_make_tensor_helper((M, M)), args=(torch.randn(M, M, device=device) > 0, 10)),
        SampleInput(_make_tensor_helper((M, M)), args=(torch.randn(M, M, device=device) > 0, _make_tensor_helper(()))),
        SampleInput(_make_tensor_helper((M, M)), args=(torch.randn(M, device=device) > 0, 10)),
        SampleInput(_make_tensor_helper(()), args=(torch.randn((), device=device) > 0, 10)),
        SampleInput(_make_tensor_helper(()), args=(torch.randn((), device=device) > 0, _make_tensor_helper(()))),
        SampleInput(_make_tensor_helper((M, M)), args=(torch.randn((), device=device) > 0, 10)),
    )

    return samples

def sample_inputs_masked_select(op_info, device, dtype, requires_grad):
    samples = (
        SampleInput(make_tensor((M, M), device, dtype, low=None, high=None, requires_grad=requires_grad),
                    args=(torch.randn(M, M, device=device) > 0,)),

        SampleInput(make_tensor((M, M), device, dtype, low=None, high=None, requires_grad=requires_grad),
                    args=(torch.randn((M,), device=device) > 0,)),

        SampleInput(make_tensor((M,), device, dtype, low=None, high=None, requires_grad=requires_grad),
                    args=(torch.randn((M, M), device=device) > 0,)),

        SampleInput(make_tensor((M, 1, M), device, dtype, low=None, high=None, requires_grad=requires_grad),
                    args=(torch.randn((M, M), device=device) > 0,)),

        SampleInput(make_tensor((), device, dtype, low=None, high=None, requires_grad=requires_grad),
                    args=(torch.tensor(1, device=device, dtype=torch.bool),)),

        SampleInput(make_tensor((M, M), device, dtype, low=None, high=None, requires_grad=requires_grad),
                    args=(torch.tensor(1, device=device, dtype=torch.bool),)),

        SampleInput(make_tensor((), device, dtype, low=None, high=None, requires_grad=requires_grad),
                    args=(torch.randn((M, M), device=device) > 0,)),
    )

    return samples

# Operator database (sorted alphabetically)
op_db: List[OpInfo] = [
    UnaryUfuncInfo('abs',
                   aliases=('absolute', ),
                   ref=np.abs,
                   dtypes=all_types_and_complex_and(torch.half, torch.bfloat16),
                   dtypesIfCPU=all_types_and_complex_and(torch.half, torch.bfloat16),
                   dtypesIfCUDA=all_types_and_complex_and(torch.bool, torch.half, torch.bfloat16),
                   skips=(
                       SkipInfo('TestUnaryUfuncs', 'test_reference_numerics',
                                dtypes=[torch.cfloat, torch.cdouble]),
                       # Reference: https://github.com/pytorch/pytorch/issues/49224
                       SkipInfo('TestUnaryUfuncs', 'test_reference_numerics',
                                dtypes=[torch.int8], active_if=TEST_WITH_ASAN),
                       SkipInfo('TestUnaryUfuncs', 'test_variant_consistency',
                                dtypes=[torch.cfloat, torch.cdouble]),
                       # TODO: Fix test_out_arg_all_dtypes as torch.empty_like(expected_output) where expected_output=op(input)
                       # We can break the logic of the loop over all possible types but it is OK.
                       # https://github.com/pytorch/pytorch/blob/master/test/test_unary_ufuncs.py#L440-L449
                       SkipInfo('TestUnaryUfuncs', 'test_out_arg_all_dtypes',
                                dtypes=[torch.cfloat, torch.cdouble]),
                       SkipInfo('TestCommon', 'test_variant_consistency_eager',
                                dtypes=[torch.cfloat, torch.cdouble]),
                       SkipInfo('TestCommon', 'test_variant_consistency_jit',
                                dtypes=[torch.cfloat, torch.cdouble, torch.bfloat16]),
                       SkipInfo('TestCommon', 'test_jit_alias_remapping',
                                dtypes=[torch.cfloat, torch.cdouble, torch.bfloat16]),
                   ),
                   test_inplace_grad=False,
                   assert_autodiffed=True),
    # NOTE: CPU complex acos produces incorrect outputs (https://github.com/pytorch/pytorch/issues/42952)
    UnaryUfuncInfo('acos',
                   aliases=('arccos', ),
                   ref=np.arccos,
                   domain=(-1, 1),
                   handles_complex_extremals=False,
                   dtypes=all_types_and_complex_and(torch.bool),
                   dtypesIfCPU=all_types_and_complex_and(torch.bool, torch.bfloat16),
                   dtypesIfCUDA=all_types_and_complex_and(torch.bool, torch.half),
                   default_test_dtypes=[torch.long, torch.half, torch.bfloat16, torch.float32, torch.cfloat],
                   skip_bfloat16_grad=True,
                   assert_autodiffed=True,
                   decorators=(precisionOverride({torch.float16: 1e-2,
                                                  torch.bfloat16: 1e-1,
                                                  torch.complex64: 1e-2}),),
                   safe_casts_outputs=True,
                   skips=(
                       SkipInfo('TestUnaryUfuncs', 'test_reference_numerics',
                                device_type='cpu', dtypes=[torch.cfloat, torch.cdouble]),
                       SkipInfo('TestUnaryUfuncs', 'test_reference_numerics',
                                dtypes=[torch.cfloat, torch.cdouble], active_if=IS_WINDOWS),
                       SkipInfo('TestGradients', 'test_fn_grad',
                                dtypes=[torch.cdouble], active_if=IS_WINDOWS),
                       SkipInfo('TestGradients', 'test_method_grad',
                                dtypes=[torch.cdouble], active_if=IS_WINDOWS),
                       SkipInfo('TestGradients', 'test_inplace_grad',
                                dtypes=[torch.cdouble], active_if=IS_WINDOWS),
                   )),
    # NOTE: the derivative for inplace acosh is not implemented
    UnaryUfuncInfo('acosh',
                   aliases=('arccosh', ),
                   ref=np.arccosh,
                   domain=(1, float('inf')),
                   dtypes=all_types_and_complex_and(torch.bool),
                   dtypesIfCPU=all_types_and_complex_and(torch.bool),
                   dtypesIfCUDA=all_types_and_complex_and(torch.bool, torch.half, torch.bfloat16),
                   safe_casts_outputs=True,
                   decorators=(precisionOverride({torch.bfloat16: 5e-2}),),
                   test_inplace_grad=False,
                   skips=(
                       # RuntimeError: "rsqrt_cuda" not implemented for 'BFloat16'
                       SkipInfo('TestCommon', 'test_variant_consistency_jit',
                                device_type='cuda', dtypes=[torch.bfloat16]),
                       SkipInfo('TestUnaryUfuncs', 'test_reference_numerics',
                                device_type='cpu', dtypes=[torch.cfloat, torch.cdouble]),
                       SkipInfo('TestUnaryUfuncs', 'test_reference_numerics',
                                device_type='cuda', dtypes=[torch.cfloat, torch.cdouble],
                                active_if=IS_WINDOWS),
                       # Reference: https://github.com/pytorch/pytorch/issues/50692
                       SkipInfo('TestGradients', 'test_fn_grad',
                                device_type='cuda', dtypes=[torch.cdouble], active_if=IS_WINDOWS),
                       SkipInfo('TestGradients', 'test_method_grad',
                                device_type='cuda', dtypes=[torch.cdouble], active_if=IS_WINDOWS),
                   )),
    OpInfo('addmm',
           dtypes=floating_types(),
           dtypesIfCPU=all_types_and_complex_and(torch.float16, torch.bfloat16),
           # BFloat16 support on CUDA requires CUDA 11 and SM53
           dtypesIfCUDA=floating_types_and(torch.float16, torch.complex64, torch.complex128,
                                           *[torch.bfloat16] if CUDA11OrLater else []),
           dtypesIfROCM=floating_types_and(torch.half),
           assert_autodiffed=True,
           autodiff_nonfusible_nodes=['aten::add', 'aten::mm'],
           skips=(
               SkipInfo('TestCommon', 'test_variant_consistency_jit',
                        dtypes=[torch.bfloat16, torch.float16, torch.cfloat, torch.cdouble]),),
           sample_inputs_func=sample_inputs_addmm),
    OpInfo('addr',
           dtypes=all_types_and_complex_and(torch.bool, torch.bfloat16, torch.float16),
           # Reference: https://github.com/pytorch/pytorch/issues/50747
           test_inplace_grad=False,
           skips=(
               SkipInfo('TestCommon', 'test_variant_consistency_jit',
                        dtypes=[torch.float16, torch.cfloat, torch.cdouble, torch.bfloat16]),
               # Reference: https://github.com/pytorch/pytorch/issues/50747
               SkipInfo('TestCommon', 'test_variant_consistency_eager',
                        dtypes=all_types_and_complex_and(torch.bool, torch.bfloat16, torch.float16)),),
           sample_inputs_func=sample_inputs_addr),

    UnaryUfuncInfo('asin',
                   aliases=('arcsin', ),
                   ref=np.arcsin,
                   domain=(-1, 1),
                   supports_sparse=True,
                   decorators=(precisionOverride({torch.bfloat16: 1e-2}),),
                   safe_casts_outputs=True,
                   dtypes=all_types_and_complex_and(torch.bool),
                   dtypesIfCPU=all_types_and_complex_and(torch.bool, torch.bfloat16),
                   dtypesIfCUDA=all_types_and_complex_and(torch.bool, torch.half),
                   assert_autodiffed=True,
                   skip_bfloat16_grad=True,
                   skips=(
                       SkipInfo('TestUnaryUfuncs', 'test_reference_numerics',
                                device_type='cpu', dtypes=[torch.cfloat, torch.cdouble]),
                       SkipInfo('TestUnaryUfuncs', 'test_reference_numerics',
                                device_type='cuda', dtypes=[torch.cfloat, torch.cdouble],
                                active_if=IS_WINDOWS)
                   )),
    # NOTE: derivative for inplace asinh is not implemented
    UnaryUfuncInfo('asinh',
                   aliases=('arcsinh', ),
                   ref=np.arcsinh,
                   dtypes=all_types_and_complex_and(torch.bool),
                   dtypesIfCPU=all_types_and_complex_and(torch.bool),
                   dtypesIfCUDA=all_types_and_complex_and(torch.bool, torch.half, torch.bfloat16),
                   safe_casts_outputs=True,
                   decorators=(precisionOverride({torch.bfloat16: 5e-2}),),
                   test_inplace_grad=False,
                   skips=(
                       # RuntimeError: "rsqrt_cuda" not implemented for 'BFloat16'
                       SkipInfo('TestCommon', 'test_variant_consistency_jit',
                                device_type='cuda', dtypes=[torch.bfloat16]),
                       SkipInfo('TestUnaryUfuncs', 'test_reference_numerics',
                                device_type='cpu', dtypes=[torch.cfloat, torch.cdouble]),
                       SkipInfo('TestUnaryUfuncs', 'test_reference_numerics',
                                device_type='cuda', dtypes=[torch.cfloat, torch.cdouble],
                                active_if=IS_WINDOWS),
                   )),
    UnaryUfuncInfo('atan',
                   aliases=('arctan', ),
                   ref=np.arctan,
                   dtypes=all_types_and_complex_and(torch.bool),
                   dtypesIfCPU=all_types_and_complex_and(torch.bool, torch.bfloat16),
                   dtypesIfCUDA=all_types_and_complex_and(torch.bool, torch.half),
                   assert_autodiffed=True,
                   skip_bfloat16_grad=True,
                   decorators=(precisionOverride({torch.bfloat16: 1e-2}),),
                   safe_casts_outputs=True,
                   skips=(
                       SkipInfo('TestUnaryUfuncs', 'test_reference_numerics',
                                device_type='cpu', dtypes=[torch.cfloat, torch.cdouble]),
                       SkipInfo('TestUnaryUfuncs', 'test_reference_numerics',
                                device_type='cuda', dtypes=[torch.cfloat, torch.cdouble],
                                active_if=IS_WINDOWS),
                   )),
    UnaryUfuncInfo('atanh',
                   aliases=('arctanh', ),
                   ref=np.arctanh,
                   domain=(-1, 1),
                   dtypes=all_types_and_complex_and(torch.bool),
                   dtypesIfCPU=all_types_and_complex_and(torch.bool),
                   dtypesIfCUDA=all_types_and_complex_and(torch.bool, torch.half, torch.bfloat16),
                   safe_casts_outputs=True,
                   decorators=(precisionOverride({torch.bfloat16: 1e-2}),),
                   test_inplace_grad=False,
                   skips=(
                       SkipInfo('TestUnaryUfuncs', 'test_reference_numerics',
                                device_type='cpu', dtypes=[torch.cfloat, torch.cdouble]),
                       SkipInfo('TestUnaryUfuncs', 'test_reference_numerics',
                                device_type='cuda', dtypes=[torch.cfloat, torch.cdouble],
                                active_if=IS_WINDOWS),
                   )),
    OpInfo('broadcast_to',
           dtypes=all_types_and_complex_and(torch.bool, torch.float16, torch.bfloat16),
           supports_tensor_out=False,
           test_inplace_grad=False,
           sample_inputs_func=sample_inputs_broadcast_to),
    UnaryUfuncInfo('ceil',
                   ref=np.ceil,
                   dtypes=floating_types_and(torch.half),
                   dtypesIfCPU=floating_types_and(torch.bfloat16),
                   dtypesIfCUDA=floating_types_and(torch.half),
                   assert_autodiffed=True),
    TriangularOpInfo('cholesky_inverse',
                     op=torch.cholesky_inverse,
                     dtypes=floating_and_complex_types(),
                     # TODO: RuntimeError: cholesky_inverse does not support automatic differentiation for outputs
                     # with complex dtype.
                     test_complex_grad=False,
                     test_inplace_grad=False,
                     check_batched_gradgrad=False,
                     supports_tensor_out=True,
                     decorators=[skipCUDAIfNoMagma, skipCPUIfNoLapack],
                     skips=(
                         # These tests do not take into account custom op.get_op()
                         # TODO: implement op.input_func instead of modifying op.get_op()
                         # See https://github.com/pytorch/pytorch/issues/50837
                         SkipInfo('TestCommon', 'test_variant_consistency_jit'),
                         SkipInfo('TestCommon', 'test_variant_consistency_eager',
                                  dtypes=[torch.complex64, torch.complex128]),)),
    UnaryUfuncInfo('clamp',
                   aliases=('clip', ),
                   ref=np.clip,
                   dtypes=all_types_and(torch.half, torch.bfloat16),
                   dtypesIfCPU=all_types_and(torch.bfloat16),
                   dtypesIfCUDA=all_types_and(torch.half, torch.bfloat16),
                   assert_autodiffed=True,
                   skips=(
                       # Skip all unary ufuncs tests as we call op(tensor) and min/max args are not passed
                       # Reference: https://github.com/pytorch/pytorch/issues/51242
                       SkipInfo('TestUnaryUfuncs'),
                   ),
                   sample_inputs_func=sample_inputs_clamp),
    UnaryUfuncInfo('conj',
                   ref=np.conj,
                   dtypes=all_types_and_complex_and(torch.bool,
                                                    torch.bfloat16, torch.half),
                   dtypesIfCPU=None,
                   dtypesIfCUDA=None,
                   dtypesIfROCM=None,
                   skips=(
                       # File "test_unary_ufuncs.py", line 289, in test_reference_numerics
                       #  if not torch.can_cast(numpy_to_torch_dtype_dict[expected.dtype.type], dtype):
                       # KeyError: <class 'numpy.intc'>
                       # Following error in Windows CI
                       SkipInfo('TestUnaryUfuncs', 'test_reference_numerics',
                                dtypes=[torch.int],
                                active_if=IS_WINDOWS),
                   ),
                   supports_tensor_out=True,
                   test_inplace_grad=False),
    UnaryUfuncInfo('cos',
                   ref=np.cos,
                   dtypes=all_types_and_complex_and(torch.bool, torch.bfloat16),
                   dtypesIfCPU=all_types_and_complex_and(torch.bool, torch.bfloat16),
                   dtypesIfCUDA=all_types_and_complex_and(torch.bool, torch.half, torch.bfloat16),
                   assert_autodiffed=True,
                   skip_bfloat16_grad=True,
                   handles_large_floats=False,
                   safe_casts_outputs=True,
                   decorators=(precisionOverride({torch.bfloat16: 1e-2}),),
                   skips=(
                       SkipInfo('TestUnaryUfuncs', 'test_reference_numerics',
                                dtypes=[torch.cfloat, torch.cdouble], active_if=IS_WINDOWS),
                       SkipInfo('TestUnaryUfuncs', 'test_reference_numerics', device_type='cpu',
                                dtypes=[torch.cfloat, torch.cdouble], active_if=IS_MACOS),
                   )),
    UnaryUfuncInfo('cosh',
                   ref=np_unary_ufunc_integer_promotion_wrapper(np.cosh),
                   dtypesIfCPU=all_types_and_complex_and(torch.bool),
                   dtypesIfCUDA=all_types_and_complex_and(torch.bool, torch.half),
                   safe_casts_outputs=True,
                   assert_autodiffed=True,
                   skips=(
                       # Reference: https://github.com/pytorch/pytorch/issues/48641
                       SkipInfo('TestUnaryUfuncs', 'test_reference_numerics',
                                device_type='cpu', dtypes=[torch.int8]),
                       SkipInfo('TestUnaryUfuncs', 'test_reference_numerics',
                                dtypes=[torch.cfloat, torch.cdouble], active_if=IS_WINDOWS),
                       SkipInfo('TestUnaryUfuncs', 'test_reference_numerics', device_type='cpu',
                                dtypes=[torch.cfloat, torch.cdouble], active_if=IS_MACOS),
                       SkipInfo('TestCommon', 'test_variant_consistency_jit',
                                device_type='cuda', dtypes=[torch.float16]),
                   )),
    UnaryUfuncInfo('deg2rad',
                   ref=np.radians,
                   decorators=(precisionOverride({torch.bfloat16: 7e-1,
                                                  torch.float16: 7e-1}),),
                   dtypes=floating_types_and(torch.half, torch.bfloat16),
                   dtypesIfCPU=floating_types_and(torch.half, torch.bfloat16),
                   dtypesIfCUDA=floating_types_and(torch.half, torch.bfloat16),
                   skips=(
                       # Reference: https://github.com/pytorch/pytorch/pull/51283#issuecomment-770614273
                       SkipInfo('TestUnaryUfuncs', 'test_reference_numerics',
                                dtypes=[torch.bfloat16]),
                   ),
                   safe_casts_outputs=True),
    OpInfo('diff',
           op=torch.diff,
           dtypes=all_types_and_complex_and(torch.bool, torch.float16, torch.bfloat16),
           sample_inputs_func=sample_inputs_diff,
           test_inplace_grad=False),
    OpInfo('div',
           variant_test_name='no_rounding_mode',
           dtypes=all_types_and_complex_and(torch.bool, torch.half, torch.bfloat16),
           sample_inputs_func=sample_inputs_div,
           assert_autodiffed=True),
    OpInfo('div',
           variant_test_name='true_rounding',
           dtypes=all_types_and_complex_and(torch.bool, torch.half, torch.bfloat16),
           sample_inputs_func=partial(sample_inputs_div, rounding_mode='true'),
           assert_autodiffed=True),
    OpInfo('div',
           variant_test_name='trunc_rounding',
           dtypes=all_types_and(torch.half, torch.bfloat16),
           sample_inputs_func=partial(sample_inputs_div, rounding_mode='trunc'),
           assert_autodiffed=True),
    OpInfo('div',
           variant_test_name='floor_rounding',
           dtypes=all_types_and(torch.half, torch.bfloat16),
           sample_inputs_func=partial(sample_inputs_div, rounding_mode='floor'),
           assert_autodiffed=True),
    UnaryUfuncInfo('exp',
                   ref=np_unary_ufunc_integer_promotion_wrapper(np.exp),
                   dtypes=all_types_and_complex_and(torch.bool, torch.half),
                   dtypesIfCPU=all_types_and_complex_and(torch.bool, torch.bfloat16),
                   dtypesIfCUDA=all_types_and_complex_and(torch.bool, torch.half, torch.bfloat16),
                   skips=(
                       # Reference: https://github.com/pytorch/pytorch/pull/50093#pullrequestreview-561791547
                       SkipInfo('TestUnaryUfuncs', 'test_reference_numerics', dtypes=[torch.bfloat16]),
                       # Reference: https://github.com/pytorch/pytorch/issues/48010
                       SkipInfo('TestUnaryUfuncs', 'test_reference_numerics',
                                device_type='cpu', dtypes=[torch.cfloat, torch.cdouble]),
                   ),
                   assert_autodiffed=True,
                   safe_casts_outputs=True),
    OpInfo('diag',
           dtypes=all_types_and_complex_and(torch.bool),
           dtypesIfCPU=all_types_and_complex_and(torch.bool),
           dtypesIfCUDA=all_types_and_complex_and(torch.bool, torch.half),
           sample_inputs_func=sample_inputs_diag,
           test_inplace_grad=False),
    SpectralFuncInfo('fft.fft',
                     aten_name='fft_fft',
                     ref=np.fft.fft,
                     ndimensional=False,
                     dtypes=all_types_and_complex_and(torch.bool),
                     default_test_dtypes=floating_and_complex_types(),
                     supports_tensor_out=True,
                     test_inplace_grad=False,),
    SpectralFuncInfo('fft.fftn',
                     aten_name='fft_fftn',
                     ref=np.fft.fftn,
                     ndimensional=True,
                     dtypes=all_types_and_complex_and(torch.bool),
                     default_test_dtypes=floating_and_complex_types(),
                     supports_tensor_out=True,
                     test_inplace_grad=False,
                     decorators=[precisionOverride(
                         {torch.float: 1e-4, torch.cfloat: 1e-4})],),
    SpectralFuncInfo('fft.hfft',
                     aten_name='fft_hfft',
                     ref=np.fft.hfft,
                     ndimensional=False,
                     dtypes=all_types_and_complex_and(torch.bool),
                     default_test_dtypes=floating_and_complex_types(),
                     supports_tensor_out=True,
                     check_batched_gradgrad=False,
                     test_inplace_grad=False,),
    SpectralFuncInfo('fft.rfft',
                     aten_name='fft_rfft',
                     ref=np.fft.rfft,
                     ndimensional=False,
                     dtypes=all_types_and(torch.bool),
                     default_test_dtypes=floating_and_complex_types(),
                     supports_tensor_out=True,
                     check_batched_grad=False,
                     check_batched_gradgrad=False,
                     test_inplace_grad=False,),
    SpectralFuncInfo('fft.rfftn',
                     aten_name='fft_rfftn',
                     ref=np.fft.rfftn,
                     ndimensional=True,
                     dtypes=all_types_and(torch.bool),
                     default_test_dtypes=floating_and_complex_types(),
                     supports_tensor_out=True,
                     test_inplace_grad=False,
                     check_batched_grad=False,
                     check_batched_gradgrad=False,
                     decorators=[precisionOverride({torch.float: 1e-4})],),
    SpectralFuncInfo('fft.ifft',
                     aten_name='fft_ifft',
                     ref=np.fft.ifft,
                     ndimensional=False,
                     dtypes=all_types_and_complex_and(torch.bool),
                     default_test_dtypes=floating_and_complex_types(),
                     supports_tensor_out=True,
                     test_inplace_grad=False,),
    SpectralFuncInfo('fft.ifftn',
                     aten_name='fft_ifftn',
                     ref=np.fft.ifftn,
                     ndimensional=True,
                     dtypes=all_types_and_complex_and(torch.bool),
                     default_test_dtypes=floating_and_complex_types(),
                     supports_tensor_out=True,
                     test_inplace_grad=False,),
    SpectralFuncInfo('fft.ihfft',
                     aten_name='fft_ihfft',
                     ref=np.fft.ihfft,
                     ndimensional=False,
                     dtypes=all_types_and(torch.bool),
                     default_test_dtypes=floating_types(),
                     supports_tensor_out=True,
                     check_batched_grad=False,
                     test_inplace_grad=False,),
    SpectralFuncInfo('fft.irfft',
                     aten_name='fft_irfft',
                     ref=np.fft.irfft,
                     ndimensional=False,
                     dtypes=all_types_and_complex_and(torch.bool),
                     default_test_dtypes=floating_and_complex_types(),
                     supports_tensor_out=True,
                     check_batched_gradgrad=False,
                     test_inplace_grad=False,),
    SpectralFuncInfo('fft.irfftn',
                     aten_name='fft_irfftn',
                     ref=np.fft.irfftn,
                     ndimensional=True,
                     dtypes=all_types_and_complex_and(torch.bool),
                     default_test_dtypes=floating_and_complex_types(),
                     supports_tensor_out=True,
                     check_batched_gradgrad=False,
                     test_inplace_grad=False,),
    UnaryUfuncInfo('floor',
                   ref=np.floor,
                   dtypes=floating_types_and(torch.half),
                   dtypesIfCPU=floating_types_and(torch.bfloat16),
                   dtypesIfCUDA=floating_types_and(torch.half),
                   assert_autodiffed=True),
    OpInfo('flip',
           op=torch.flip,
           dtypes=all_types_and_complex_and(torch.bool, torch.half, torch.bfloat16),
           sample_inputs_func=sample_inputs_flip,
           test_inplace_grad=False,
           supports_tensor_out=False),
    OpInfo('fliplr',
           op=torch.fliplr,
           dtypes=all_types_and_complex_and(torch.bool, torch.half, torch.bfloat16),
           sample_inputs_func=sample_inputs_fliplr_flipud,
           test_inplace_grad=False,
           supports_tensor_out=False),
    OpInfo('flipud',
           op=torch.flipud,
           dtypes=all_types_and_complex_and(torch.bool, torch.half, torch.bfloat16),
           sample_inputs_func=sample_inputs_fliplr_flipud,
           test_inplace_grad=False,
           supports_tensor_out=False),
    UnaryUfuncInfo('i0',
                   ref=np.i0,
                   decorators=(precisionOverride({torch.bfloat16: 3e-1,
                                                  torch.float16: 5e-1}),),
                   dtypes=floating_types_and(torch.bfloat16),
                   dtypesIfCPU=floating_types_and(torch.bfloat16),
                   dtypesIfCUDA=floating_types_and(torch.half, torch.bfloat16),
                   supports_autograd=False),
    OpInfo('floor_divide',
           dtypes=all_types_and(torch.half, torch.bfloat16),
           sample_inputs_func=sample_inputs_floor_divide,
           decorators=[_wrap_maybe_warns("floor_divide is deprecated, and will be removed")],
           supports_autograd=False,
           ),
    OpInfo('linalg.norm',
           op=torch.linalg.norm,
           dtypes=floating_and_complex_types_and(torch.float16, torch.bfloat16),
           test_inplace_grad=False,
           supports_tensor_out=True,
           decorators=[skipCUDAIfNoMagma, skipCPUIfNoLapack],
           sample_inputs_func=sample_inputs_linalg_norm,
           aten_name='linalg_norm',
           skips=(
               # TODO: remove this once `pow` is implemented for float16
               #       and bfloat16 on CPU. Issue:
               #       https://github.com/pytorch/pytorch/issues/50789
               SkipInfo('TestCommon', 'test_variant_consistency_jit',
                        device_type='cpu',
                        dtypes=[torch.float16, torch.bfloat16]),
           )),
    OpInfo('linalg.slogdet',
           aten_name='linalg_slogdet',
           op=torch.linalg.slogdet,
           dtypes=floating_and_complex_types(),
           test_inplace_grad=False,
           supports_tensor_out=False,
           sample_inputs_func=sample_inputs_slogdet,
           output_func=itemgetter(1),
           decorators=[skipCUDAIfNoMagma, skipCUDAIfRocm, skipCPUIfNoLapack]),
    UnaryUfuncInfo('log',
                   ref=np.log,
                   domain=(0, float('inf')),
                   dtypes=all_types_and_complex_and(torch.bool, torch.bfloat16),
                   dtypesIfCPU=all_types_and_complex_and(torch.bool, torch.bfloat16),
                   dtypesIfCUDA=all_types_and_complex_and(torch.bool, torch.half, torch.bfloat16),
                   assert_autodiffed=True,
                   skip_bfloat16_grad=True,
                   safe_casts_outputs=True,
                   decorators=(precisionOverride({torch.bfloat16: 5e-2}),),
                   skips=(
                       SkipInfo('TestUnaryUfuncs', 'test_reference_numerics',
                                device_type='cpu', dtypes=[torch.bfloat16]),
                       SkipInfo('TestUnaryUfuncs', 'test_reference_numerics',
                                device_type='cuda', dtypes=[torch.cfloat, torch.cdouble]),
                       SkipInfo('TestUnaryUfuncs', 'test_reference_numerics',
                                device_type='cpu', dtypes=[torch.cfloat, torch.cdouble],
                                active_if=IS_WINDOWS),
                   )),
    UnaryUfuncInfo('log10',
                   ref=np.log10,
                   domain=(0, float('inf')),
                   decorators=(precisionOverride({torch.bfloat16: 5e-2}),),
                   dtypes=all_types_and_complex_and(torch.bool, torch.bfloat16),
                   dtypesIfCPU=all_types_and_complex_and(torch.bool, torch.bfloat16),
                   assert_autodiffed=True,
                   skip_bfloat16_grad=True,
                   dtypesIfCUDA=all_types_and_complex_and(torch.bool, torch.half, torch.bfloat16),
                   safe_casts_outputs=True,
                   skips=(
                       SkipInfo('TestUnaryUfuncs', 'test_reference_numerics',
                                device_type='cuda', dtypes=[torch.cfloat, torch.cdouble]),
                       SkipInfo('TestUnaryUfuncs', 'test_reference_numerics',
                                device_type='cpu', dtypes=[torch.cfloat, torch.cdouble],
                                active_if=IS_WINDOWS),
                   )),
    UnaryUfuncInfo('log1p',
                   ref=np.log1p,
                   domain=(-1, float('inf')),
                   dtypesIfCPU=all_types_and(torch.bool, torch.bfloat16),
                   dtypesIfCUDA=all_types_and(torch.bool, torch.half, torch.bfloat16),
                   decorators=(precisionOverride({torch.bfloat16: 1e-1}),),
                   safe_casts_outputs=True,
                   assert_autodiffed=True,
                   skip_bfloat16_grad=True),
    UnaryUfuncInfo('log2',
                   ref=np.log2,
                   domain=(0, float('inf')),
                   dtypes=all_types_and_complex_and(torch.bool, torch.bfloat16),
                   dtypesIfCPU=all_types_and_complex_and(torch.bool, torch.bfloat16),
                   dtypesIfCUDA=all_types_and_complex_and(torch.bool, torch.half, torch.bfloat16),
                   assert_autodiffed=True,
                   skip_bfloat16_grad=True,
                   safe_casts_outputs=True,
                   decorators=(precisionOverride({torch.bfloat16: 1e-1}),),
                   skips=(
                       SkipInfo('TestUnaryUfuncs', 'test_reference_numerics',
                                device_type='cpu', dtypes=[torch.bfloat16]),
                       SkipInfo('TestUnaryUfuncs', 'test_reference_numerics',
                                dtypes=[torch.cfloat, torch.cdouble]),
                   )),
<<<<<<< HEAD
    UnaryUfuncInfo('logical_not',
                   ref=np.logical_not,
                   decorators=(precisionOverride({torch.bfloat16: 7e-1,
                                                  torch.float16: 5e-1}),),
                   dtypes=all_types_and_complex_and(torch.bool, torch.half, torch.bfloat16),
                   dtypesIfCPU=all_types_and_complex_and(torch.bool, torch.half, torch.bfloat16),
                   dtypesIfCUDA=all_types_and_complex_and(torch.bool, torch.half, torch.bfloat16),
                   safe_casts_outputs=True,
                   supports_autograd=False,
                   skips=(
                       # The function variant always returns BoolTensor
                       # while the inplace variant preserves the input dtype.
                       # >>> t = torch.randn(3)
                       # >>> torch.logical_not(t)
                       # tensor([False, False, False])
                       # >>> torch.logical_not(t).dtype
                       # torch.bool
                       # >>> t.logical_not_().dtype
                       # torch.float32
                       SkipInfo('TestUnaryUfuncs', 'test_variant_consistency',
                                dtypes=all_types_and_complex_and(torch.half, torch.bfloat16)),
                       SkipInfo('TestCommon', 'test_variant_consistency_eager',
                                dtypes=all_types_and_complex_and(torch.half, torch.bfloat16)),
                   )),
    OpInfo('masked_scatter',
=======
    OpInfo('masked_fill',
>>>>>>> ee04cd95
           dtypes=all_types_and_complex_and(torch.bool, torch.half, torch.bfloat16),
           dtypesIfCPU=all_types_and_complex_and(torch.bool, torch.half, torch.bfloat16),
           dtypesIfCUDA=all_types_and_complex_and(torch.bool, torch.half, torch.bfloat16),
           sample_inputs_func=sample_inputs_masked_fill,
           supports_tensor_out=False,
           test_inplace_grad=False,
           skips=(
               # Reference: https://github.com/pytorch/pytorch/issues/52437
               SkipInfo('TestCommon', 'test_variant_consistency_eager',
                        device_type='cuda', dtypes=[torch.complex128]),
           )),
    OpInfo('masked_scatter',
           dtypes=all_types_and_complex_and(torch.bool, torch.half, torch.bfloat16),
           dtypesIfCPU=all_types_and_complex_and(torch.bool, torch.half, torch.bfloat16),
           dtypesIfCUDA=all_types_and_complex_and(torch.bool, torch.half, torch.bfloat16),
           sample_inputs_func=sample_inputs_masked_scatter,
           supports_tensor_out=False),
    OpInfo('masked_select',
           dtypes=all_types_and_complex_and(torch.bool, torch.half, torch.bfloat16),
           dtypesIfCPU=all_types_and_complex_and(torch.bool, torch.half, torch.bfloat16),
           dtypesIfCUDA=all_types_and_complex_and(torch.bool, torch.half, torch.bfloat16),
           sample_inputs_func=sample_inputs_masked_select,
           test_inplace_grad=False,
           supports_tensor_out=True),
    OpInfo('max',
           op=torch.max,
           variant_test_name='binary',
           dtypes=all_types_and(torch.float16, torch.bfloat16, torch.bool),
           dtypesIfCPU=all_types_and(torch.float16, torch.bfloat16, torch.bool),
           dtypesIfCUDA=all_types_and(torch.float16, torch.bfloat16, torch.bool),
           test_inplace_grad=False,
           sample_inputs_func=sample_inputs_max_min_binary,
           assert_autodiffed=True,),
    OpInfo('max',
           op=torch.max,
           variant_test_name='reduction_with_dim',
           dtypes=all_types_and(torch.float16, torch.bfloat16, torch.bool),
           dtypesIfCPU=all_types_and(torch.float16, torch.bfloat16, torch.bool),
           dtypesIfCUDA=all_types_and(torch.float16, torch.bfloat16, torch.bool),
           test_inplace_grad=False,
           sample_inputs_func=sample_inputs_max_min_reduction_with_dim,
           supports_tensor_out=False,
           skips=(
               # Reference: https://github.com/pytorch/pytorch/issues/51788#issuecomment-777625293
               SkipInfo('TestCommon', 'test_variant_consistency_jit',
                        device_type='cpu', dtypes=[torch.bfloat16]),)),
    OpInfo('max',
           op=torch.max,
           variant_test_name='reduction_no_dim',
           dtypes=all_types_and(torch.float16, torch.bfloat16, torch.bool),
           dtypesIfCPU=all_types_and(torch.float16, torch.bfloat16, torch.bool),
           dtypesIfCUDA=all_types_and(torch.float16, torch.bfloat16, torch.bool),
           test_inplace_grad=False,
           supports_tensor_out=False,
           sample_inputs_func=sample_inputs_max_min_reduction_no_dim,),
    OpInfo('min',
           op=torch.min,
           variant_test_name='binary',
           dtypes=all_types_and(torch.float16, torch.bfloat16, torch.bool),
           dtypesIfCPU=all_types_and(torch.float16, torch.bfloat16, torch.bool),
           dtypesIfCUDA=all_types_and(torch.float16, torch.bfloat16, torch.bool),
           test_inplace_grad=False,
           sample_inputs_func=sample_inputs_max_min_binary,
           assert_autodiffed=True,),
    OpInfo('min',
           op=torch.min,
           variant_test_name='reduction_with_dim',
           dtypes=all_types_and(torch.float16, torch.bfloat16, torch.bool),
           dtypesIfCPU=all_types_and(torch.float16, torch.bfloat16, torch.bool),
           dtypesIfCUDA=all_types_and(torch.float16, torch.bfloat16, torch.bool),
           test_inplace_grad=False,
           supports_tensor_out=False,
           sample_inputs_func=sample_inputs_max_min_reduction_with_dim,
           skips=(
               # Reference: https://github.com/pytorch/pytorch/issues/51788#issuecomment-777625293
               SkipInfo('TestCommon', 'test_variant_consistency_jit',
                        device_type='cpu', dtypes=[torch.bfloat16]),)),
    OpInfo('min',
           op=torch.min,
           variant_test_name='reduction_no_dim',
           dtypes=all_types_and(torch.float16, torch.bfloat16, torch.bool),
           dtypesIfCPU=all_types_and(torch.float16, torch.bfloat16, torch.bool),
           dtypesIfCUDA=all_types_and(torch.float16, torch.bfloat16, torch.bool),
           test_inplace_grad=False,
           supports_tensor_out=False,
           sample_inputs_func=sample_inputs_max_min_reduction_no_dim,),
    UnaryUfuncInfo('neg',
                   aliases=('negative', ),
                   ref=np.negative,
                   skip_bfloat16_grad=True,
                   dtypes=all_types_and_complex_and(torch.half, torch.bfloat16),
                   dtypesIfCPU=all_types_and_complex_and(torch.half, torch.bfloat16),
                   dtypesIfCUDA=all_types_and_complex_and(torch.half, torch.bfloat16),
                   assert_autodiffed=True,),
    UnaryUfuncInfo('rad2deg',
                   ref=np.degrees,
                   decorators=(precisionOverride({torch.bfloat16: 7e-1,
                                                  torch.float16: 7e-1}),),
                   dtypes=floating_types_and(torch.half, torch.bfloat16),
                   dtypesIfCPU=floating_types_and(torch.half, torch.bfloat16),
                   dtypesIfCUDA=floating_types_and(torch.half, torch.bfloat16),
                   skips=(
                       # Reference: https://github.com/pytorch/pytorch/pull/51283#issuecomment-770614273
                       SkipInfo('TestUnaryUfuncs', 'test_reference_numerics',
                                dtypes=[torch.bfloat16]),
                   ),
                   safe_casts_outputs=True),
    UnaryUfuncInfo('round',
                   ref=np.round,
                   dtypes=floating_types_and(torch.half),
                   dtypesIfCPU=floating_types_and(torch.bfloat16),
                   dtypesIfCUDA=floating_types_and(torch.half),
                   assert_autodiffed=True,),
    UnaryUfuncInfo('sin',
                   ref=np.sin,
                   dtypes=all_types_and_complex_and(torch.bool, torch.bfloat16),
                   dtypesIfCPU=all_types_and_complex_and(torch.bool, torch.bfloat16),
                   dtypesIfCUDA=all_types_and_complex_and(torch.bool, torch.half),
                   assert_autodiffed=True,
                   skip_bfloat16_grad=True,
                   handles_large_floats=False,
                   handles_complex_extremals=False,
                   safe_casts_outputs=True,
                   decorators=(precisionOverride({torch.bfloat16: 1e-2}),),
                   skips=(
                       SkipInfo('TestUnaryUfuncs', 'test_reference_numerics',
                                dtypes=[torch.cfloat, torch.cdouble], active_if=IS_WINDOWS),
                   )),
    UnaryUfuncInfo('sinc',
                   ref=np_sinc_with_fp16_as_fp32,
                   dtypes=all_types_and_complex_and(torch.bool, torch.bfloat16),
                   dtypesIfCPU=all_types_and_complex_and(torch.bool, torch.bfloat16),
                   dtypesIfCUDA=all_types_and_complex_and(torch.bool, torch.half),
                   skip_bfloat16_grad=True,
                   handles_large_floats=False,
                   handles_complex_extremals=False,
                   safe_casts_outputs=True,
                   decorators=(precisionOverride({torch.bfloat16: 1e-2,
                                                  torch.float16: 1e-2}),),
                   skips=(
                       # Reference: https://github.com/pytorch/pytorch/issues/49133
                       SkipInfo('TestUnaryUfuncs', 'test_reference_numerics',
                                dtypes=[torch.cfloat]),
                       SkipInfo('TestUnaryUfuncs', 'test_reference_numerics',
                                dtypes=[torch.cfloat, torch.cdouble], active_if=IS_WINDOWS),
                   )),
    UnaryUfuncInfo('sinh',
                   ref=np_unary_ufunc_integer_promotion_wrapper(np.sinh),
                   dtypesIfCPU=all_types_and_complex_and(torch.bool),
                   dtypesIfCUDA=all_types_and_complex_and(torch.bool, torch.half),
                   safe_casts_outputs=True,
                   assert_autodiffed=True,
                   decorators=(precisionOverride({torch.float16: 1e-2}),),
                   skips=(
                       SkipInfo('TestUnaryUfuncs', 'test_reference_numerics',
                                device_type='cpu', dtypes=[torch.cfloat, torch.cdouble],
                                active_if=(IS_MACOS or IS_WINDOWS)),
                       SkipInfo('TestUnaryUfuncs', 'test_reference_numerics',
                                device_type='cuda', dtypes=[torch.cfloat, torch.cdouble],
                                active_if=IS_WINDOWS),
                       # Reference: https://github.com/pytorch/pytorch/issues/48641
                       SkipInfo('TestUnaryUfuncs', 'test_reference_numerics',
                                device_type='cpu', dtypes=[torch.int8]),
                       SkipInfo('TestCommon', 'test_variant_consistency_jit',
                                device_type='cuda', dtypes=[torch.float16]),
                   )),
    OpInfo('std',
           dtypes=floating_types_and(),
           dtypesIfCUDA=floating_and_complex_types_and(torch.half, torch.bfloat16),
           sample_inputs_func=sample_inputs_std_var,
           supports_tensor_out=False,
           test_complex_grad=False,
           test_inplace_grad=False,
           # std has only partial support for complex and half (#51127)
           skips=(SkipInfo('TestOpInfo', 'test_unsupported_dtypes',
                           dtypes=[torch.half, torch.complex64, torch.complex128]),),
           assert_autodiffed=True,
           ),
    UnaryUfuncInfo('tan',
                   ref=np.tan,
                   dtypes=all_types_and_complex_and(torch.bool, torch.bfloat16),
                   dtypesIfCPU=all_types_and_complex_and(torch.bool, torch.bfloat16),
                   dtypesIfCUDA=all_types_and_complex_and(torch.bool, torch.half),
                   assert_autodiffed=True,
                   skip_bfloat16_grad=True,
                   safe_casts_outputs=True,
                   skips=(
                       SkipInfo('TestUnaryUfuncs', 'test_reference_numerics',
                                device_type='cuda', dtypes=[torch.cfloat, torch.cdouble]),
                       SkipInfo('TestUnaryUfuncs', 'test_reference_numerics',
                                device_type='cpu', dtypes=[torch.bfloat16]),
                       SkipInfo('TestUnaryUfuncs', 'test_reference_numerics',
                                device_type='cpu', dtypes=[torch.cfloat, torch.cdouble],
                                active_if=(IS_MACOS or IS_WINDOWS)),
                       SkipInfo('TestUnaryUfuncs', 'test_reference_numerics',
                                device_type='cuda', dtypes=[torch.float64],
                                active_if=TEST_WITH_ROCM),
                   )),
    UnaryUfuncInfo('tanh',
                   ref=np.tanh,
                   decorators=(precisionOverride({torch.bfloat16: 1e-2}),),
                   dtypes=all_types_and_complex_and(torch.bool),
                   dtypesIfCPU=all_types_and_complex_and(torch.bool, torch.bfloat16),
                   dtypesIfCUDA=all_types_and_complex_and(torch.bool, torch.half, torch.bfloat16),
                   assert_autodiffed=True,
                   skip_bfloat16_grad=True,
                   safe_casts_outputs=True,
                   skips=(
                       SkipInfo('TestUnaryUfuncs', 'test_reference_numerics',
                                device_type='cuda', dtypes=[torch.cfloat, torch.cdouble]),
                       SkipInfo('TestUnaryUfuncs', 'test_reference_numerics',
                                device_type='cpu', dtypes=[torch.cfloat, torch.cdouble],
                                active_if=(IS_MACOS or IS_WINDOWS)),
                   )),
    OpInfo('tensor_split',
           dtypes=all_types_and_complex_and(torch.bool),
           dtypesIfCPU=all_types_and_complex_and(torch.bool, torch.bfloat16, torch.float16),
           dtypesIfCUDA=all_types_and_complex_and(torch.bool, torch.bfloat16, torch.float16),
           supports_tensor_out=False,
           test_inplace_grad=False,
           sample_inputs_func=sample_inputs_tensor_split,),
    OpInfo('triangular_solve',
           op=torch.triangular_solve,
           dtypes=floating_and_complex_types(),
           test_inplace_grad=False,
           supports_tensor_out=False,
           sample_inputs_func=sample_inputs_legacy_solve,
           check_batched_gradgrad=False,
           decorators=[skipCUDAIfNoMagma, skipCPUIfNoLapack],
           # CUDA gradchecks are slow and triangular solve backward is a composite operation
           # see discussion https://github.com/pytorch/pytorch/pull/47761#issuecomment-747316775
           skips=(SkipInfo('TestGradients', 'test_fn_gradgrad', device_type='cuda'),)),
    UnaryUfuncInfo('trunc',
                   aliases=('fix', ),
                   ref=np.trunc,
                   dtypes=floating_types_and(torch.bfloat16),
                   dtypesIfCPU=floating_types_and(torch.bfloat16),
                   dtypesIfCUDA=floating_types_and(torch.float16),
                   assert_autodiffed=True),
    UnaryUfuncInfo('exp2',
                   ref=np_unary_ufunc_integer_promotion_wrapper(np.exp2),
                   dtypes=all_types_and(torch.bool, torch.half),
                   dtypesIfCPU=all_types_and(torch.bool, torch.half),
                   dtypesIfCUDA=all_types_and(torch.bool, torch.half),
                   safe_casts_outputs=True),
    UnaryUfuncInfo('expm1',
                   ref=np_unary_ufunc_integer_promotion_wrapper(np.expm1),
                   dtypes=all_types_and(torch.bool, torch.half),
                   dtypesIfCPU=all_types_and(torch.bool, torch.bfloat16),
                   dtypesIfCUDA=all_types_and(torch.bool, torch.half),
                   safe_casts_outputs=True,
                   assert_autodiffed=True,
                   skips=(
                       # Reference: https://github.com/pytorch/pytorch/pull/48926#issuecomment-739734774
                       SkipInfo('TestUnaryUfuncs', 'test_reference_numerics',
                                device_type='cpu', dtypes=[torch.bfloat16]),
                   )),
    UnaryUfuncInfo('nan_to_num',
                   ref=np.nan_to_num,
                   dtypes=all_types_and(torch.half, torch.bool),
                   dtypesIfCPU=None,
                   dtypesIfCUDA=None),
    UnaryUfuncInfo('reciprocal',
                   ref=np_unary_ufunc_integer_promotion_wrapper(np.reciprocal),
                   dtypes=all_types_and_complex_and(torch.bool, torch.half, torch.bfloat16),
                   dtypesIfCPU=None,
                   dtypesIfCUDA=None,
                   assert_autodiffed=True,
                   skip_bfloat16_grad=True,
                   safe_casts_outputs=True,
                   skips=(
                       # Reference: https://github.com/pytorch/pytorch/issues/45690
                       SkipInfo('TestUnaryUfuncs', 'test_reference_numerics',
                                dtypes=[torch.cfloat, torch.cdouble]),
                       # Reference: https://github.com/pytorch/pytorch/pull/49102#issuecomment-744604601
                       SkipInfo('TestUnaryUfuncs', 'test_reference_numerics',
                                dtypes=[torch.bfloat16]),
                   )),
    UnaryUfuncInfo('rsqrt',
                   ref=lambda x: np.reciprocal(np.sqrt(x)),
                   domain=(0, float('inf')),
                   dtypes=all_types_and_complex_and(torch.bool),
                   dtypesIfCPU=all_types_and_complex_and(torch.bool),
                   dtypesIfCUDA=all_types_and_complex_and(torch.bool, torch.half),
                   decorators=(precisionOverride({torch.half: 5e-2}),),
                   safe_casts_outputs=True,
                   assert_autodiffed=True,
                   handles_complex_extremals=False),
    UnaryUfuncInfo('sqrt',
                   ref=np.sqrt,
                   supports_sparse=True,
                   domain=(0, float('inf')),
                   dtypes=all_types_and_complex_and(torch.bool, torch.bfloat16),
                   dtypesIfCPU=all_types_and_complex_and(torch.bool, torch.bfloat16),
                   dtypesIfCUDA=all_types_and_complex_and(torch.bool, torch.half, torch.bfloat16),
                   assert_autodiffed=True,
                   skip_bfloat16_grad=True,
                   decorators=(precisionOverride({torch.bfloat16: 7e-2}),),
                   skips=(
                       # Reference: https://github.com/pytorch/pytorch/issues/47358
                       SkipInfo('TestUnaryUfuncs', 'test_reference_numerics',
                                device_type='cpu', dtypes=[torch.cfloat, torch.cdouble],
                                active_if=IS_MACOS),
                       # Reference: https://github.com/pytorch/pytorch/pull/47293#issuecomment-721774436
                       SkipInfo('TestUnaryUfuncs', 'test_reference_numerics',
                                dtypes=[torch.bfloat16])),
                   safe_casts_outputs=True,
                   handles_complex_extremals=False),
    OpInfo('linalg.inv',
           aten_name='linalg_inv',
           op=torch.linalg.inv,
           dtypes=floating_and_complex_types(),
           test_inplace_grad=False,
           supports_tensor_out=True,
           sample_inputs_func=sample_inputs_linalg_inv,
           check_batched_gradgrad=False,
           decorators=[skipCUDAIfNoMagma, skipCUDAIfRocm, skipCPUIfNoLapack]),
    UnaryUfuncInfo('angle',
                   ref=np.angle,
                   dtypes=all_types_and_complex_and(torch.bool),
                   dtypesIfCPU=all_types_and_complex_and(torch.bool, torch.bfloat16, torch.float16),
                   dtypesIfCUDA=all_types_and_complex_and(torch.bool),
                   dtypesIfROCM=all_types_and_complex_and(torch.bool),
                   decorators=(precisionOverride({torch.float16: 1e-2,
                                                  torch.bfloat16: 1e-2}),),
                   safe_casts_outputs=True,
                   supports_complex_to_float=True,
                   test_inplace_grad=False),
    OpInfo('linalg.solve',
           aten_name='linalg_solve',
           op=torch.linalg.solve,
           dtypes=floating_and_complex_types(),
           test_inplace_grad=False,
           supports_tensor_out=True,
           sample_inputs_func=sample_inputs_linalg_solve,
           check_batched_gradgrad=False,
           decorators=[skipCUDAIfNoMagma, skipCUDAIfRocm, skipCPUIfNoLapack]),
    OpInfo('linalg.pinv',
           aten_name='linalg_pinv',
           op=torch.linalg.pinv,
           dtypes=floating_and_complex_types(),
           test_inplace_grad=False,
           supports_tensor_out=False,
           sample_inputs_func=sample_inputs_linalg_pinv,
           decorators=[skipCUDAIfNoMagma, skipCPUIfNoLapack]),
    HermitianOpInfo('linalg.pinv',
                    variant_test_name='hermitian',
                    aten_name='linalg_pinv',
                    op=torch.linalg.pinv,
                    dtypes=floating_and_complex_types(),
                    test_inplace_grad=False,
                    supports_tensor_out=False,
                    sample_inputs_func=sample_inputs_linalg_pinv_hermitian,
                    decorators=[skipCUDAIfNoMagma, skipCPUIfNoLapack],
                    skips=(
                        # These tests do not take into account custom op.get_op()
                        SkipInfo('TestCommon', 'test_variant_consistency_jit'),)
                    ),
    OpInfo('svd',
           op=torch.svd,
           dtypes=floating_and_complex_types(),
           test_inplace_grad=False,
           supports_tensor_out=False,
           sample_inputs_func=sample_inputs_svd,
           decorators=[
               skipCUDAIfNoMagma,
               skipCPUIfNoLapack,
               # gradgrad checks are slow
               DecorateInfo(slowTest, 'TestGradients', 'test_fn_gradgrad'),
           ],
           skips=(
               # cuda gradchecks are very slow
               # see discussion https://github.com/pytorch/pytorch/pull/47761#issuecomment-747316775
               SkipInfo('TestGradients', 'test_fn_gradgrad', device_type='cuda'),)),
    OpInfo('linalg.svd',
           op=torch.linalg.svd,
           aten_name='linalg_svd',
           dtypes=floating_and_complex_types(),
           test_inplace_grad=False,
           supports_tensor_out=False,
           sample_inputs_func=sample_inputs_linalg_svd,
           decorators=[
               skipCUDAIfNoMagma,
               skipCPUIfNoLapack,
               # gradgrad checks are slow
               DecorateInfo(slowTest, 'TestGradients', 'test_fn_gradgrad'),
           ],
           skips=(
               # cuda gradchecks are very slow
               # see discussion https://github.com/pytorch/pytorch/pull/47761#issuecomment-747316775
               SkipInfo('TestGradients', 'test_fn_gradgrad', device_type='cuda'),)),
    OpInfo('pinverse',
           op=torch.pinverse,
           dtypes=floating_and_complex_types(),
           test_inplace_grad=False,
           supports_tensor_out=False,
           sample_inputs_func=sample_inputs_linalg_pinv,
           decorators=[skipCUDAIfNoMagma, skipCPUIfNoLapack]),
    OpInfo('gather',
           dtypes=all_types_and_complex_and(torch.bool, torch.float16),
           dtypesIfCUDA=all_types_and_complex_and(torch.bool, torch.float16, torch.bfloat16),
           test_inplace_grad=False,
           sample_inputs_func=sample_inputs_gather),
    OpInfo('index_fill',
           dtypes=all_types_and_complex_and(torch.bool, torch.float16, torch.bfloat16),
           test_inplace_grad=False,
           supports_tensor_out=False,
           sample_inputs_func=sample_inputs_index_fill),
    OpInfo('index_select',
           dtypes=all_types_and_complex_and(torch.bool, torch.float16, torch.bfloat16),
           test_inplace_grad=False,
           skips=(
               # https://github.com/pytorch/pytorch/issues/49707
               SkipInfo('TestCommon', 'test_variant_consistency_eager',
                        dtypes=[torch.float16, torch.bfloat16]),
               SkipInfo('TestCommon', 'test_variant_consistency_jit', dtypes=[torch.float16, torch.bfloat16]),
           ),
           sample_inputs_func=sample_inputs_index_select),
    OpInfo('sort',
           dtypes=all_types_and(torch.bool, torch.float16),
           # sort on CUDA is still in the TH, no torch.bool/torch.float16 support yet
           dtypesIfCUDA=all_types_and(torch.float16),
           dtypesIfROCM=all_types_and(torch.float16),
           supports_tensor_out=False,
           test_inplace_grad=False,
           sample_inputs_func=sample_inputs_sort),
    OpInfo('stack',
           # gradcheck expects the input arguments as a flat list
           op=lambda *args, idx: torch.stack([*args], idx),
           dtypes=all_types_and_complex_and(torch.bool, torch.float16, torch.bfloat16),
           test_inplace_grad=False,
           supports_tensor_out=False,
           skips=(
               SkipInfo('TestCommon', 'test_variant_consistency_jit',
                        dtypes=all_types_and_complex_and(torch.bool, torch.float16, torch.bfloat16)),
           ),
           sample_inputs_func=sample_inputs_stack),
    OpInfo('hstack',
           # gradcheck expects the input arguments as a flat list
           op=lambda *args: torch.hstack([*args]),
           dtypes=all_types_and_complex_and(torch.bool, torch.float16, torch.bfloat16),
           test_inplace_grad=False,
           supports_tensor_out=False,
           skips=(
               SkipInfo('TestCommon', 'test_variant_consistency_jit',
                        dtypes=all_types_and_complex_and(torch.bool, torch.float16, torch.bfloat16)),
           ),
           sample_inputs_func=sample_inputs_hstack_dstack_vstack),
    OpInfo('vstack',
           # gradcheck expects the input arguments as a flat list
           op=lambda *args: torch.vstack([*args]),
           dtypes=all_types_and_complex_and(torch.bool, torch.float16, torch.bfloat16),
           test_inplace_grad=False,
           supports_tensor_out=False,
           skips=(
               SkipInfo('TestCommon', 'test_variant_consistency_jit',
                        dtypes=all_types_and_complex_and(torch.bool, torch.float16, torch.bfloat16)),
           ),
           sample_inputs_func=sample_inputs_hstack_dstack_vstack),
    OpInfo('dstack',
           # gradcheck expects the input arguments as a flat list
           op=lambda *args: torch.dstack([*args]),
           dtypes=all_types_and_complex_and(torch.bool, torch.float16, torch.bfloat16),
           test_inplace_grad=False,
           supports_tensor_out=False,
           skips=(
               SkipInfo('TestCommon', 'test_variant_consistency_jit',
                        dtypes=all_types_and_complex_and(torch.bool, torch.float16, torch.bfloat16)),
           ),
           sample_inputs_func=sample_inputs_hstack_dstack_vstack),
    OpInfo('movedim',
           dtypes=all_types_and_complex_and(torch.bool, torch.float16, torch.bfloat16),
           test_inplace_grad=False,
           supports_tensor_out=False,
           sample_inputs_func=sample_movedim_moveaxis),
    OpInfo('moveaxis',
           dtypes=all_types_and_complex_and(torch.bool, torch.float16, torch.bfloat16),
           test_inplace_grad=False,
           supports_tensor_out=False,
           sample_inputs_func=sample_movedim_moveaxis),
    ShapeFuncInfo('repeat',
                  op=lambda x, dims: x.repeat(dims),
                  ref=np.tile,
                  dtypes=all_types_and_complex_and(torch.bool, torch.float16, torch.bfloat16),
                  supports_tensor_out=False,
                  test_inplace_grad=False,
                  skips=(
                      # torch.repeat does not exist so we get a RuntimeError.
                      SkipInfo('TestCommon', 'test_variant_consistency_jit',
                               dtypes=all_types_and_complex_and(torch.bool, torch.float16, torch.bfloat16)),
                  ),
                  sample_inputs_func=sample_repeat_tile),
    ShapeFuncInfo('tile',
                  ref=np.tile,
                  dtypes=all_types_and_complex_and(torch.bool, torch.float16, torch.bfloat16),
                  supports_tensor_out=False,
                  test_inplace_grad=False,
                  sample_inputs_func=sample_repeat_tile),
    OpInfo('var',
           dtypes=floating_types_and(),
           dtypesIfCUDA=floating_and_complex_types_and(torch.half, torch.bfloat16),
           sample_inputs_func=sample_inputs_std_var,
           supports_tensor_out=False,
           test_complex_grad=False,
           test_inplace_grad=False,
           # var has only partial support for complex and half (#51127)
           skips=(SkipInfo('TestOpInfo', 'test_unsupported_dtypes',
                           dtypes=[torch.half, torch.complex64, torch.complex128]),),
           assert_autodiffed=True,
           ),
]

if TEST_SCIPY:
    def reference_sigmoid(x):
        # 'scipy.special.expit' not supported for the input types
        if x.dtype in [np.complex64, np.complex128]:
            return (1 / (1 + np.exp(-x)))
        return scipy.special.expit(x)

    def reference_lgamma(x):
        # scipy.special.gammaln returns `-inf` when input is `-inf`.
        # While Pytorch, C and C++, all return `inf` when input is `-inf`.
        # Reference:
        # https://en.cppreference.com/w/cpp/numeric/math/lgamma
        # https://en.cppreference.com/w/c/numeric/math/lgamma

        # To handle the above discrepancy,
        # we replace -inf with inf so values
        # that were originally -inf map to inf as expected
        if x.dtype.kind == 'f':
            x = np.where(x == float('-inf'), np.array(float('inf'), dtype=x.dtype), x)

        out = scipy.special.gammaln(x)

        if x.dtype == np.float16:
            # `scipy.special.gammaln` returns output of float32 when input is float16,
            # while `torch.lgamma` preserves `float16`. But due to smaller range of float16,
            # Pytorch version outputs `inf` while SciPy returns finite values.
            out = out.astype(np.float16)

        return out

    op_db_scipy_reference: List[OpInfo] = [
        UnaryUfuncInfo('sigmoid',
                       ref=reference_sigmoid,
                       decorators=(precisionOverride({torch.float16: 1e-2,
                                                      torch.bfloat16: 1e-2}),),
                       skips=(
                           SkipInfo('TestUnaryUfuncs', 'test_reference_numerics',
                                    device_type='cpu', dtypes=[torch.cfloat, torch.cdouble]),
                           # RuntimeError: sigmoid does not support automatic differentiation for outputs with complex dtype.
                           SkipInfo('TestCommon', 'test_variant_consistency_jit',
                                    dtypes=[torch.complex64, torch.complex128]),
                           SkipInfo('TestCommon', 'test_variant_consistency_eager',
                                    dtypes=[torch.complex64, torch.complex128]),),
                       dtypes=all_types_and_complex_and(torch.bool, torch.bfloat16),
                       dtypesIfCPU=all_types_and_complex_and(torch.bool, torch.bfloat16),
                       dtypesIfCUDA=all_types_and(torch.bool, torch.half, torch.bfloat16),
                       safe_casts_outputs=True,
                       assert_autodiffed=True,
                       test_complex_grad=False),  # Reference: https://github.com/pytorch/pytorch/issues/48552
        UnaryUfuncInfo('digamma',
                       ref=scipy.special.digamma,
                       decorators=(precisionOverride({torch.float16: 5e-1}),),
                       dtypes=all_types_and(torch.bool),
                       dtypesIfCPU=all_types_and(torch.bool),
                       dtypesIfCUDA=all_types_and(torch.bool, torch.half),
                       skips=(
                           # In some cases, output is NaN (for input close to
                           # negative integers) especially due to reduced precision
                           # in float16 and NaN's can't be tested for equality.
                           SkipInfo('TestCommon', 'test_variant_consistency_jit',
                                    device_type='cuda', dtypes=[torch.float16]),),
                       safe_casts_outputs=True),
        UnaryUfuncInfo('erf',
                       ref=scipy.special.erf,
                       decorators=(precisionOverride({torch.float16: 1e-2,
                                                      torch.bfloat16: 1e-2}),),
                       dtypes=all_types_and(torch.bool),
                       dtypesIfCPU=all_types_and(torch.bool, torch.bfloat16),
                       dtypesIfCUDA=all_types_and(torch.bool, torch.half, torch.bfloat16),
                       skips=(
                           # RuntimeError: "pow" not implemented for 'BFloat16'
                           SkipInfo('TestCommon', 'test_variant_consistency_jit',
                                    dtypes=[torch.bfloat16]),),
                       assert_autodiffed=True,
                       safe_casts_outputs=True),
        UnaryUfuncInfo('erfc',
                       ref=scipy.special.erfc,
                       decorators=(precisionOverride({torch.float16: 1e-2,
                                                      torch.bfloat16: 1e-2}),),
                       dtypes=all_types_and(torch.bool),
                       dtypesIfCPU=all_types_and(torch.bool, torch.bfloat16),
                       dtypesIfCUDA=all_types_and(torch.bool, torch.half),
                       skips=(
                           # RuntimeError: "pow" not implemented for 'BFloat16'
                           SkipInfo('TestCommon', 'test_variant_consistency_jit',
                                    dtypes=[torch.bfloat16]),),
                       assert_autodiffed=True,
                       safe_casts_outputs=True),
        UnaryUfuncInfo('erfinv',
                       ref=scipy.special.erfinv,
                       decorators=(precisionOverride({torch.float16: 1e-2,
                                                      torch.bfloat16: 1e-2,
                                                      torch.float32: 1e-4}),),
                       dtypes=all_types_and(torch.bool),
                       dtypesIfCPU=all_types_and(torch.bool, torch.bfloat16),
                       dtypesIfCUDA=all_types_and(torch.bool, torch.half),
                       safe_casts_outputs=True,
                       domain=(-1, 1),
                       skips=(
                           # Reference: https://github.com/pytorch/pytorch/pull/49155#issuecomment-742664611
                           SkipInfo('TestUnaryUfuncs', 'test_reference_numerics',
                                    active_if=LooseVersion(scipy.__version__) < "1.4.0"),
                           # RuntimeError: "pow" not implemented for 'BFloat16'
                           SkipInfo('TestCommon', 'test_variant_consistency_jit',
                                    dtypes=[torch.bfloat16]),
                       )
                       ),
        UnaryUfuncInfo('lgamma',
                       ref=reference_lgamma,
                       decorators=(precisionOverride({torch.float16: 7e-1}),),
                       dtypes=all_types_and(torch.bool),
                       dtypesIfCPU=all_types_and(torch.bool, torch.bfloat16),
                       dtypesIfCUDA=all_types_and(torch.bool, torch.half),
                       skips=(
                           # Reference: https://github.com/pytorch/pytorch/pull/50140#discussion_r552615345
                           SkipInfo('TestUnaryUfuncs', 'test_reference_numerics',
                                    dtypes=[torch.bfloat16]),
                           # Reference: https://github.com/pytorch/pytorch/pull/50140#issuecomment-756150214
                           SkipInfo('TestUnaryUfuncs', 'test_reference_numerics',
                                    dtypes=[torch.float32, torch.float64], active_if=IS_WINDOWS),
                           # Backward of `lgamma` uses `digamma` but `digamma`
                           # is not implemented for `BFloat16`
                           # Error Raised:
                           #   RuntimeError: "digamma" not implemented for 'BFloat16'
                           SkipInfo('TestCommon', 'test_variant_consistency_jit',
                                    dtypes=[torch.bfloat16]),
                       ),
                       safe_casts_outputs=True),
        UnaryUfuncInfo('logit',
                       ref=scipy.special.logit,
                       domain=(0, 1),
                       decorators=(precisionOverride({torch.bfloat16: 5e-1,
                                                      torch.float16: 5e-1}),),
                       dtypes=floating_types_and(torch.half),
                       dtypesIfCPU=floating_types_and(torch.bfloat16),
                       dtypesIfCUDA=floating_types_and(torch.half, torch.bfloat16),
                       sample_inputs_func=sample_inputs_logit),
        OpInfo('xlogy',
               dtypes=all_types_and(torch.bool),
               dtypesIfCPU=all_types_and(torch.bool, torch.half, torch.bfloat16),
               dtypesIfCUDA=all_types_and(torch.bool, torch.half, torch.bfloat16),
               test_inplace_grad=True,
               supports_tensor_out=True,
               safe_casts_outputs=True,
               sample_inputs_func=sample_inputs_xlogy),
        OpInfo('trace',
               dtypes=all_types_and_complex(),
               dtypesIfCUDA=all_types_and_complex_and(torch.bool, torch.half),
               test_inplace_grad=False,
               supports_tensor_out=False,
               sample_inputs_func=sample_inputs_trace)
    ]
    op_db = op_db + op_db_scipy_reference

# Common operator groupings
unary_ufuncs = [op for op in op_db if isinstance(op, UnaryUfuncInfo)]
spectral_funcs = [op for op in op_db if isinstance(op, SpectralFuncInfo)]
sparse_unary_ufuncs = [op for op in op_db if isinstance(op, UnaryUfuncInfo) and op.supports_sparse is True]
shape_funcs = [op for op in op_db if isinstance(op, ShapeFuncInfo)]

def index_variable(shape, max_indices, device=torch.device('cpu')):
    if not isinstance(shape, tuple):
        shape = (shape,)
    index = torch.rand(*shape, device=device).mul_(max_indices).floor_().long()
    return index


def index_perm_variable(shape, max_indices):
    if not isinstance(shape, tuple):
        shape = (shape,)

    index = torch.randperm(max_indices).narrow(0, 0, reduce(mul, shape)).view(shape)
    return index


def gather_variable(shape, index_dim, max_indices, duplicate=False, device=torch.device('cpu')):
    assert len(shape) == 2
    assert index_dim < 2
    batch_dim = 1 - index_dim
    index = torch.zeros(*shape, dtype=torch.long, device=device)
    for i in range(shape[index_dim]):
        index.select(index_dim, i).copy_(
            torch.randperm(max_indices, device=device)[:shape[batch_dim]])
    if duplicate:
        index.select(batch_dim, 0).copy_(index.select(batch_dim, 1))
    return index


def bernoulli_scalar():
    return torch.tensor(0, dtype=torch.bool).bernoulli_()


def mask_not_all_zeros(shape):
    assert len(shape) > 0
    while True:
        result = torch.randn(shape).gt(0)
        if result.sum() > 0:
            return result


def uniform_scalar(offset=0, requires_grad=False):
    v = torch.rand(()) + offset
    v.requires_grad = requires_grad
    return v


def normal_scalar_clamp(amin, amax, requires_grad=False):
    v = torch.randn(()).clamp(amin, amax)
    v.requires_grad = requires_grad
    return v


def prod_zeros(dim_size, dim_select):
    assert len(dim_select) == 2
    result = torch.randn(dim_size, dim_size, dim_size)
    result.narrow(dim_select[0], 0, 1).narrow(dim_select[1], 1, 1).zero_()
    result.narrow(dim_select[0], 2, 1).narrow(dim_select[1], 3, 1).zero_()
    result.narrow(dim_select[0], 4, 1).narrow(dim_select[1], 3, 1).zero_()
    return result


non_differentiable = collections.namedtuple('non_differentiable', ['tensor'])


class dont_convert(tuple):
    pass


class NoArgsClass(object):
    def __iter__(self):
        return self

    def __next__(self):
        raise StopIteration()
    next = __next__  # Python 2 compatibility

    def __len__(self):
        return 0

NO_ARGS = NoArgsClass()

def ident(x):
    return x

# Do NOT add to this list. Method tests are being DEPRECATED and replaced by OpInfos.
# See https://github.com/pytorch/pytorch/wiki/Writing-tests-in-PyTorch-1.8
#
# (
#   method name,
#   input size/constructing fn,
#   args (tuple represents shape of a tensor arg),
#   test variant name (will be used at test name suffix),    // optional
#   (should_check_autodiff[bool], nonfusible_nodes, fusible_nodes) for autodiff, // optional
#   indices for possible dim arg,                            // optional
#   fn mapping output to part that should be gradcheck'ed,   // optional
#   kwargs                                                   // optional
# )
# Note: some functions have separate schema for (Tensor other) and (Scalar other),
#       and it's possible that we only support AD for Scalar version but not Tensor
#       version, and vice versa.
#       When writing tests, only scalar(float/int) input triggers the Scalar schema.
#       uniform_scalar produces a scalar **Tensor** which won't match Scalar input.
def method_tests():
    set_rng_seed(0)
    return [
        ('add', (S, S, S), ((S, S, S),), '', (True,)),
        ('add', (S, S, S), ((S, S),), 'broadcast_rhs', (True,)),
        ('add', (S, S), ((S, S, S),), 'broadcast_lhs', (True,)),
        ('add', (S, 1, S), ((M, S),), 'broadcast_all', (True,)),
        ('add', (), ((),), 'scalar', (True,)),
        ('add', (S, S, S), ((),), 'scalar_broadcast_rhs', (True,)),
        ('add', (), ((S, S, S),), 'scalar_broadcast_lhs', (True,)),
        ('add', (S, S, S), (3.14,), 'constant', (True,)),
        ('add', (), (3.14,), 'scalar_constant', (True,)),
        ('add', (S, S, S), (3.14j,), 'complex_scalar_constant', (True,)),
        ('__radd__', (S, S, S), (3.14,), 'constant', (True, 'aten::add')),
        ('__radd__', (), (3.14,), 'scalar_constant', (True, 'aten::add')),
        ('sub', (S, S, S), ((S, S, S),), '', (True,)),
        ('sub', (S, S, S), ((S, S),), 'broadcast_rhs', (True,)),
        ('sub', (S, S), ((S, S, S),), 'broadcast_lhs', (True,)),
        ('sub', (S, 1, S), ((M, S),), 'broadcast_all', (True,)),
        ('sub', (S, S, S), ((),), 'scalar_broadcast_rhs', (True,)),
        ('sub', (), ((S, S, S),), 'scalar_broadcast_lhs', (True,)),
        ('sub', (S, S, S), (3.14,), 'constant', (True,)),
        ('sub', (), (3.14,), 'scalar_constant', (True,)),
        ('sub', (S, S, S), (3.14j,), 'complex_scalar_constant', (True,)),
        ('__rsub__', (S, S, S), (3.14,), 'constant', (True, 'aten::rsub')),
        ('__rsub__', (), (3.14,), 'scalar_constant', (True, 'aten::rsub')),
        ('mul', (S, S, S), ((S, S, S),), '', (True,)),
        ('mul', (), ((),), 'scalar', (True,)),
        ('mul', (S, S, S), ((S, S),), 'broadcast_rhs', (True,)),
        ('mul', (S, S), ((S, S, S),), 'broadcast_lhs', (True,)),
        ('mul', (S, 1, S), ((M, S),), 'broadcast_all', (True,)),
        ('mul', (S, S, S), ((),), 'scalar_broadcast_rhs', (True,)),
        ('mul', (), ((S, S, S),), 'scalar_broadcast_lhs', (True,)),
        ('mul', (S, S, S), (3.14,), 'constant', (True,)),
        ('mul', (), (3.14,), 'scalar_constant', (True,)),
        # TODO(@anjali411): enable these tests
        # ('mul', (S, S, S), (3.14j,), 'imaginary_constant', (True,)),
        # ('mul', (), (3.14j,), 'imaginary_scalar_constant', (True,)),
        ('__rmul__', (S, S, S), (3.14,), 'constant', (True, 'aten::mul')),
        ('__rmul__', (), (3.14,), 'scalar_constant', (True, 'aten::mul')),
        ('div', (S, S, S), (torch.rand(S, S, S) + 0.1,), '', (True,)),
        ('div', (S, S, S), (torch.rand(S, S) + 0.1,), 'broadcast_rhs', (True,)),
        ('div', (S, S), (torch.rand(S, S, S) + 0.1,), 'broadcast_lhs', (True,)),
        ('div', (S, 1, S), (torch.rand(M, S) + 0.1,), 'broadcast_all', (True,)),
        ('div', (), (uniform_scalar(0.1),), 'scalar', (True,)),
        ('div', (S, S, S), (uniform_scalar(0.1),), 'scalar_broadcast_rhs', (True,)),
        ('div', (), (uniform_scalar(0.1),), 'scalar_broadcast_lhs', (True,)),
        ('div', torch.rand(S, S, S) + 1e-1, (3.14,), 'constant', (True,)),
        ('div', uniform_scalar(1e-1, requires_grad=True), (3.14,), 'scalar_constant', (True,)),
        ('true_divide', (S, S, S), (torch.rand(S, S, S) + 0.1,), '', (True,)),
        ('true_divide', (S, S, S), (torch.rand(S, S) + 0.1,), 'broadcast_rhs', (True,)),
        ('true_divide', (S, S), (torch.rand(S, S, S) + 0.1,), 'broadcast_lhs', (True,)),
        ('true_divide', (S, 1, S), (torch.rand(M, S) + 0.1,), 'broadcast_all', (True,)),
        ('true_divide', (), (uniform_scalar(0.1),), 'scalar', (True,)),
        ('true_divide', (S, S, S), (uniform_scalar(0.1),), 'scalar_broadcast_rhs', (True,)),
        ('true_divide', (), (uniform_scalar(0.1),), 'scalar_broadcast_lhs', (True,)),
        ('true_divide', torch.rand(S, S, S) + 1e-1, (3.14,), 'constant', (True,)),
        ('true_divide', uniform_scalar(1e-1, requires_grad=True), (3.14,), 'scalar_constant', (True,)),
        ('__rdiv__', torch.rand(S, S, S) + 1e-1, (3.14,), 'constant',
            (True, [], ['aten::mul', 'aten::reciprocal'])),
        ('__rdiv__', uniform_scalar(1e-1, requires_grad=True), (3.14,), 'scalar_constant',
            (True, [], ['aten::mul', 'aten::reciprocal'])),
        ('__rdiv__', torch.rand(S, S, S, dtype=torch.cdouble) + 1e-1, (3.14j,), 'complex_constant',
            (True, [], ['aten::mul', 'aten::reciprocal'])),
        ('__rdiv__', uniform_scalar(1e-1 * (1 + 1j), requires_grad=True), (3.14j,), 'complex_scalar_constant',
            (True, [], ['aten::mul', 'aten::reciprocal'])),
        ('div', (S, S, S), (torch.rand(S, S, S, dtype=torch.cdouble) + 0.1,), 'complex', (True,)),
        ('div', (S, S, S), (torch.rand(S, S, dtype=torch.cdouble) + 0.1,), 'complex_broadcast_rhs', (True,)),
        ('div', (S, S), (torch.rand(S, S, S, dtype=torch.cdouble) + 0.1,), 'complex_broadcast_lhs', (True,)),
        ('div', (S, 1, S), (torch.rand(M, S, dtype=torch.cdouble) + 0.1,), 'complex_broadcast_all', (True,)),
        ('div', (), (uniform_scalar(0.1j),), 'complex_scalar', (True,)),
        ('div', (S, S, S), (uniform_scalar(0.1j),), 'complex_scalar_broadcast_rhs', (True,)),
        ('div', (), (uniform_scalar(0.1j),), 'complex_scalar_broadcast_lhs', (True,)),
        ('div', torch.rand(S, S, S, dtype=torch.cdouble) + 1e-1, (3.14j,), 'complex_constant', (True,)),
        ('div', uniform_scalar(1e-1j, requires_grad=True), (3.14j,), 'complex_scalar_constant', (True,)),
        ('pow', torch.rand(S, S, S) + 1e-3, (torch.rand(S, S, S) + 0.1,), '', (True,)),
        ('pow', torch.rand(S, S, S) + 1e-3, (torch.rand(1,) + 0.1,), 'broadcast_rhs', (True,)),
        ('pow', torch.rand(1,) + 1e-3, (torch.rand(S, S, S) + 0.1,), 'broadcast_lhs', (True,)),
        ('pow', torch.rand(S, 1, S) + 1e-3, (torch.rand(1, S, 1) + 0.1,), 'broadcast_all', (True,)),
        ('pow', uniform_scalar(1e-3, requires_grad=True), (uniform_scalar(0.1),), 'scalar', (True,)),
        ('pow', torch.rand(S, S, S) + 1e-3, (uniform_scalar(0.1),), 'scalar_broadcast_rhs', (True,)),
        ('pow', uniform_scalar(1e-3, requires_grad=True), (torch.rand(S, S, S) + 0.1,), 'scalar_broadcast_lhs', (True,)),
        ('pow', torch.rand(S, S, S) + 1e-3, (3.14,), 'constant', (True,)),
        ('pow', torch.rand(S, S, S, dtype=torch.cdouble) + 1e-3 * (1 + 1j), (3.14,), 'complex_constant', (True,)),
        ('__rpow__', torch.rand(S, S, S) + 1e-3, (3.14,), 'constant', (True, 'aten::pow')),
        ('pow', uniform_scalar(1e-3, requires_grad=True), (3.14,), 'scalar_constant', (True,)),
        ('pow', uniform_scalar(1e-3 * (1 + 1j), requires_grad=True), (3.14,), 'complex_scalar_constant', (True,)),
        ('pow', uniform_scalar(1e-3 * (1 + 1j), requires_grad=True), (3.14j,), 'complex_imaginary_exponent', (True,)),
        ('__rpow__', uniform_scalar(1e-3, requires_grad=True), (3.14,), 'scalar_constant', (True, 'aten::pow')),
        ('float_power', torch.rand(S, S, S) + 1e-3, (torch.rand(S, S, S) + 0.1,), ''),
        ('float_power', torch.rand(S, S, S) + 1e-3, (torch.rand(1,) + 0.1,), 'broadcast_rhs'),
        ('float_power', torch.rand(1,) + 1e-3, (torch.rand(S, S, S) + 0.1,), 'broadcast_lhs'),
        ('float_power', torch.rand(S, 1, S) + 1e-3, (torch.rand(1, S, 1) + 0.1,), 'broadcast_all'),
        ('float_power', uniform_scalar(1e-3, requires_grad=True), (uniform_scalar(0.1),), 'scalar'),
        ('float_power', torch.rand(S, S, S) + 1e-3, (uniform_scalar(0.1),), 'scalar_broadcast_rhs'),
        ('float_power', uniform_scalar(1e-3, requires_grad=True), (torch.rand(S, S, S) + 0.1,), 'scalar_broadcast_lhs'),
        ('float_power', torch.rand(S, S, S) + 1e-3, (3.14,), 'constant'),
        ('transpose', (1, 2, 3), (1, 2), 'dim', (False,), [0, 1]),
        ('transpose', (), (0, 0), 'scalar', (False,)),
        ('transpose', (1,), (0, 0), '1d', (False,)),
        ('transpose', (L, L), (0, 1), '2d', (False,)),
        ('transpose', (S, S, S), (2, 0), '3d', (False,)),
        ('swapdims', (1, 2, 3), (1, 2), 'dim', (False,), [0, 1]),
        ('swapdims', (), (0, 0), 'scalar', (False,)),
        ('swapdims', (1,), (0, 0), '1d', (False,)),
        ('swapdims', (L, L), (0, 1), '2d', (False,)),
        ('swapdims', (S, S, S), (2, 0), '3d', (False,)),
        ('swapaxes', (1, 2, 3), (1, 2), 'dim', (False,), [0, 1]),
        ('swapaxes', (), (0, 0), 'scalar', (False,)),
        ('swapaxes', (1,), (0, 0), '1d', (False,)),
        ('swapaxes', (L, L), (0, 1), '2d', (False,)),
        ('swapaxes', (S, S, S), (2, 0), '3d', (False,)),
        ('t', (1, 2), NO_ARGS, '', (False,)),
        ('view', (S, S, S), (S * S, S), '', (False,)),
        ('view', (torch.Size([S * S, S]),), (S, S, S), 'size', (False,)),
        ('view', (S,), (S,), '1d', (False,)),
        ('view', (), (dont_convert(()),), 'scalar_to_scalar', (False,)),
        ('view', (), (1,), 'scalar_to_1d', (False,)),
        ('ravel', (S, S, S), NO_ARGS, '', (False,)),
        ('reshape', (S, S, S), (S * S, S), '', (False,)),
        ('reshape', (torch.Size([S * S, S]),), (S, S, S), 'size', (False,)),
        ('reshape', (S,), (S,), '1d', (False,)),
        ('reshape', (), (dont_convert(()),), 'scalar_to_scalar', (False,)),
        ('reshape', (), (1,), 'scalar_to_1d', (False,)),
        ('reshape_as', (S, S, S), (non_differentiable(torch.rand(S * S, S)),)),
        ('reshape_as', (), (non_differentiable(torch.tensor(42.)),), 'scalar'),
        ('reshape_as', (), (non_differentiable(torch.rand(1, 1)),), 'scalar_to_dims'),
        ('roll', (S, S, S), (0, 0), 'd0'),
        ('roll', (S, S, S), (1, 2), 'd12'),
        ('roll', (S, S, S), (0, 2,), 'd02'),
        ('roll', (S, S, S), (2, 0,), 'd20'),
        ('roll', (S, S, S), (-1, 0), 'neg_shift'),
        ('roll', (S, S, S), (10000, 1), 'loop_shift'),
        ('roll', (S, S, S), (2,), 'flattened'),
        ('roll', (S, S, S), ([1, 2, -1], [0, 1, 2]), 'three_dims'),
        ('rot90', (S, S, S), (1, [0, 1],), 'k1_d01'),
        ('rot90', (S, S, S), (1, [1, 2],), 'k1_d12'),
        ('rot90', (S, S, S), (1, [1, -1],), 'k1_neg_d'),
        ('rot90', (S, S, S), (), 'default'),
        ('view_as', (S, S, S), (non_differentiable(torch.rand(S * S, S)),)),
        ('view_as', (), (non_differentiable(torch.tensor(5.5)),), 'scalar'),
        ('view_as', (), (non_differentiable(torch.rand(1, 1)),), 'scalar_to_dims'),
        ('expand', (S, 1, 1), (S, S, S), '', (False,)),
        ('expand', (torch.Size([S, 1, S]),), (S, S, S), 'size', (False,)),
        ('expand', (S, 1), (S, S, S), 'new_dim', (False,)),
        ('expand', (1,), (S, S, S), '1_element', (False,)),
        ('expand', (1, S), (1, 1, S), 'new_dim_front_old_front_1', (False,)),
        ('expand', (), (dont_convert(()),), 'scalar_to_scalar'),
        ('expand', (), (1, 3, 2), 'scalar_to_dims', (False,)),
        ('expand_as', (S, 1, 1), (torch.rand(S, S, S),), '', (False,)),
        ('copysign', (S, S, S), ((S, S, S),), '', (False,)),
        ('copysign', (S, S, S), ((S, S),), 'broadcast_rhs', (False,)),
        ('copysign', (S, S), ((S, S, S),), 'broadcast_lhs', (False,)),
        ('copysign', (S, 1, S), ((M, S),), 'broadcast_all', (False,)),
        ('copysign', (S, S), (3.14,), 'scalar', (False,)),
        ('copysign', (S, S), (0.0,), 'scalar_pos_zero', (False,)),
        # TorchScript does not recognize -0.0: Issue #46848
        # https://github.com/pytorch/pytorch/issues/46848
        # ('copysign', (S, S), (-0.0,), 'scalar_neg_zero', (False,)),
        ('real', (S, S, S), NO_ARGS, 'complex'),
        ('imag', (S, S, S), NO_ARGS, 'complex'),
        ('view_as_real', (S, S, S), NO_ARGS, 'complex'),
        ('view_as_complex', (S, S, 2), NO_ARGS),
        ('complex', (S, S, S), ((S, S, S),), ''),
        ('atan2', (S, S, S), ((S, S, S),)),
        ('atan2', (), ((),), 'scalar'),
        ('atan2', (S, S, S), ((S,),), 'broadcast_rhs'),
        ('atan2', (S,), ((S, S, S),), 'broadcast_lhs'),
        ('atan2', (S, 1, S), ((S, S),), 'broadcast_all'),
        ('sign', (S, S, S), NO_ARGS),
        ('sign', (), NO_ARGS, 'scalar'),
        ('sgn', (S, S, S), NO_ARGS),
        ('sgn', (), NO_ARGS, 'scalar'),
        # Removing the 'rsqrt' entries leads to failure in
        # test_index_fill_variable_dim_*
        # TODO: Remove when fixed.
        # Reference: https://github.com/pytorch/pytorch/issues/48230
        ('rsqrt', torch.rand(S, S, S) + 1e-2, NO_ARGS, '', (True,)),
        ('rsqrt', uniform_scalar(1e-2, requires_grad=True), NO_ARGS, 'scalar', (True,)),
        ('rsqrt', torch.rand(S, S, S, dtype=torch.cfloat) + 1e-2, NO_ARGS, 'complex', (True,)),
        ('rsqrt', uniform_scalar(1e-2 * (1 + 1j), requires_grad=True), NO_ARGS, 'complex_scalar', (True,)),
        ('frac', (S, S, S), NO_ARGS, '', (True,)),
        ('frac', (), NO_ARGS, 'scalar', (True,)),
        ('fmod', (S, S, S), (1.5,), '', (True,)),
        ('fmod', (), (1.5,), 'scalar', (True,)),
        ('fmod', (S, S, S), (non_differentiable(torch.rand(S, S, S) + 1.5),), 'tensor'),
        ('fmod', (S,), (non_differentiable(torch.rand(S, S, S) + 1.5),), 'tensor_broadcast_lhs'),
        ('fmod', (S, S, S), (non_differentiable(torch.rand(S) + 1.5),), 'tensor_broadcast_rhs'),
        ('fmod', (S, 1, S), (non_differentiable(torch.rand(S, S) + 1.5),), 'tensor_broadcast_all'),
        ('fmod', (), (non_differentiable(uniform_scalar(1.5)),), 'scalar_tensor'),
        ('fmod', (), (non_differentiable(torch.rand(S, S, S) + 1.5),), 'scalar_tensor_broadcast_lhs'),
        ('fmod', (S, S, S), (non_differentiable(uniform_scalar(1.5)),), 'scalar_tensor_broadcast_rhs'),
        ('hypot', (S, S), ((S, S),)),
        ('remainder', (S, S, S), (1.5,), '', (True,)),
        ('remainder', (), (1.5,), 'scalar', (True,)),
        ('remainder', (S, S, S), (non_differentiable(torch.rand(S, S, S) + 1.5),), 'tensor'),
        ('remainder', (S,), (non_differentiable(torch.rand(S, S, S) + 1.5),), 'tensor_broadcast_lhs'),
        ('remainder', (S, 1, S), (non_differentiable(torch.rand(S, S) + 1.5),), 'tensor_broadcast_all'),
        ('remainder', (), (non_differentiable(uniform_scalar(1.5)),), 'scalar_tensor'),
        ('remainder', (), (non_differentiable(torch.rand(S, S, S) + 1.5),), 'scalar_tensor_broadcast_lhs'),
        ('lerp', (S, S, S), ((S, S, S), 0.4), 'no_broadcast', (True,)),
        ('lerp', (S, S, S), ((S,), 0.4), 'broadcast_rhs', (True,)),
        ('lerp', (S,), ((S, S, S), 0.4), 'broadcast_lhs', (True,)),
        ('lerp', (S, 1, S), ((S, S), 0.4), 'broadcast_all', (True,)),
        ('lerp', (), ((), 0.4), 'scalar', (True,)),
        ('lerp', (S, S, S), ((), 0.4), 'scalar_broadcast_rhs', (True,)),
        ('lerp', (), ((S, S, S), 0.4), 'scalar_broadcast_lhs', (True,)),
        ('lerp', (S, 1, S), ((S, S), (S, 1, 1, S)), 'tensor_broadcast_all', (True,)),
        ('amax', (S, S, S), NO_ARGS),
        ('amax', (S, S, S), (1,), 'dim'),
        ('amax', (S, S, S), ([1, 2],), 'multiple_dim'),
        ('amax', (S, S, S), (1, True,), 'keepdim_dim'),
        ('amax', (), NO_ARGS, 'scalar'),
        ('amax', (), (0,), 'scalar_dim'),
        ('amax', (), (0, True,), 'scalar_keepdim_dim'),
        ('amin', (S, S, S), NO_ARGS, ),
        ('amin', (S, S, S), (1,), 'dim',),
        ('amin', (S, S, S), ([1, 2],), 'multiple_dim'),
        ('amin', (S, S, S), (1, True,), 'keepdim_dim'),
        ('amin', (), NO_ARGS, 'scalar'),
        ('amin', (), (0,), 'scalar_dim'),
        ('amin', (), (0, True,), 'scalar_keepdim_dim'),
        ('mean', (S, S, S), NO_ARGS, '', (True,)),
        ('mean', (S, S, S), (1,), 'dim', (True,), [0]),
        ('mean', (S, S, S), (1, True,), 'keepdim_dim', (True,), [0]),
        ('mean', (), NO_ARGS, 'scalar', (True,)),
        ('mean', (), (0,), 'scalar_dim', (True,), [0]),
        ('mean', (), (0, True,), 'scalar_keepdim_dim', (True,), [0]),
        ('mean', (S, S, S), (), 'dtype', (True,), (), (), ident, {'dtype': torch.float64}),
        ('kthvalue', (S, S, S), (2,)),
        ('kthvalue', (S, S, S), (2, 1,), 'dim', (), [1]),
        ('kthvalue', (S, S, S), (2, 1,), 'dim_alert_nondeterministic', (), [1],
            [expectedAlertNondeterministic('kthvalue CUDA', 'cuda')]),
        ('kthvalue', (S, S, S), (2, 1, True,), 'keepdim_dim', (), [1]),
        ('kthvalue', (S,), (2, 0,), 'dim_1d', (), [1]),
        ('kthvalue', (S,), (2, 0, True,), 'keepdim_dim_1d', (), [1]),
        ('kthvalue', (), (1,), 'scalar', (), ()),
        ('kthvalue', (), (1, 0,), 'scalar_dim', (), [1]),
        ('kthvalue', (), (1, 0, True), 'scalar_keepdim_dim', (), [1]),
        ('quantile', (S, S, S), (0.5,)),
        ('quantile', (S, S, S), (0.5, 0), 'dim', (), [1]),
        ('quantile', (S, S, S), (0.5, None, True), 'keepdim'),
        ('quantile', (S, S, S), (0.5, 0, True), 'keepdim_dim', (), [1]),
        ('quantile', (), (0.5,), 'scalar'),
        ('nanquantile', (S, S, S), (0.5,)),
        ('nanquantile', (S, S, S), (0.5, 0), 'dim', (), [1]),
        ('nanquantile', (S, S, S), (0.5, None, True), 'keepdim'),
        ('nanquantile', (S, S, S), (0.5, 0, True), 'keepdim_dim', (), [1]),
        ('nanquantile', (), (0.5,), 'scalar'),
        ('median', (S, S, S), NO_ARGS),
        ('median', (S, S, S), (1,), 'dim', (), [0]),
        ('median', (S, S, S), (1,), 'dim_alert_nondeterministic', (), [0],
            [expectedAlertNondeterministic('median CUDA with indices output', 'cuda')]),
        ('median', (S, S, S), (1, True,), 'keepdim_dim', (), [0]),
        ('median', (), NO_ARGS, 'scalar'),
        ('median', (), (0,), 'scalar_dim', (), [0]),
        ('median', (), (0, True,), 'scalar_keepdim_dim', (), [0]),
        ('nanmedian', (S, S, S), NO_ARGS),
        ('nanmedian', (S, S, S), (1,), 'dim', (), [0]),
        ('nanmedian', (S, S, S), (1, True,), 'keepdim_dim', (), [0]),
        ('nanmedian', (), NO_ARGS, 'scalar'),
        ('nanmedian', (), (0,), 'scalar_dim', (), [0]),
        ('nanmedian', (), (0, True,), 'scalar_keepdim_dim', (), [0]),
        ('mode', (S, S, S), NO_ARGS),
        ('mode', (S, S, S), (1,), 'dim', (), [0]),
        ('mode', (S, S, S), (1, True,), 'keepdim_dim', (), [0]),
        ('mode', (), NO_ARGS, 'scalar'),
        ('mode', (), (0,), 'scalar_dim', (), [0]),
        ('mode', (), (0, True,), 'scalar_keepdim_dim', (), [0]),
        ('sum', (S, S, S), NO_ARGS),
        ('sum', (S, S, S), (1,), 'dim', (), [0]),
        ('sum', (S, S, S), (1, True,), 'keepdim_dim', (), [0]),
        ('sum', (), NO_ARGS, 'scalar'),
        ('sum', (), (0,), 'scalar_dim', (), [0]),
        ('sum', (), (0, True,), 'scalar_keepdim_dim', (), [0]),
        ('sum', (S, S, S), ([1, 2],), 'multi_dim'),
        ('sum', (S, S, S), ([1, 2], True,), 'multi_dim_keepdim'),
        ('nansum', (S, S, S), NO_ARGS),
        ('nansum', (S, S, S), (1,), 'dim', (), [0]),
        ('nansum', (S, S, S), (1, True,), 'keepdim_dim', (), [0]),
        ('nansum', (), NO_ARGS, 'scalar'),
        ('nansum', (), (0,), 'scalar_dim', (), [0]),
        ('nansum', (), (0, True,), 'scalar_keepdim_dim', (), [0]),
        ('nansum', (S, S, S), ([1, 2],), 'multi_dim'),
        ('nansum', (S, S, S), ([1, 2], True,), 'multi_dim_keepdim'),
        ('prod', (S, S, S), NO_ARGS),
        ('prod', (S, S, S), (1,), 'dim', (), [0]),
        ('prod', (S, S, S), (1, True,), 'keepdim_dim', (), [0]),
        ('prod', (), NO_ARGS, 'scalar'),
        ('prod', (), (0,), 'scalar_dim', (), [0]),
        ('prod', (), (0, True,), 'scalar_keepdim_dim', (), [0]),
        ('prod', prod_zeros(S, [0, 1]), NO_ARGS, 'zerodims2'),
        ('prod', prod_zeros(S, [0, 2]), NO_ARGS, 'zerodims1'),
        ('prod', prod_zeros(S, [1, 2]), NO_ARGS, 'zerodims0'),
        ('prod', prod_zeros(S, [0, 1]), (1,), 'zeros_dims2', (), [0]),
        ('prod', prod_zeros(S, [0, 2]), (1,), 'zeros_dims1', (), [0]),
        ('prod', prod_zeros(S, [1, 2]), (1,), 'zeros_dims0', (), [0]),
        ('prod', prod_zeros(S, [0, 1]), (1, True), 'keepdim_zeros_dims2', (), [0]),
        ('prod', prod_zeros(S, [0, 2]), (1, True), 'keepdim_zeros_dims1', (), [0]),
        ('prod', prod_zeros(S, [1, 2]), (1, True), 'keepdim_zeros_dims0', (), [0]),
        ('prod', prod_single_zero(S), NO_ARGS, 'single_zero'),
        ('prod', (torch.tensor(0., requires_grad=True)), NO_ARGS, 'scalar_zero'),
        ('prod', (torch.tensor(0., requires_grad=True)), (0,), 'scalar_dim_zero', (), [0]),
        ('prod', (torch.tensor(0., requires_grad=True)), (0, True,), 'scalar_keepdim_dim_zero', (), [0]),
        ('var_mean', (S, S, S), NO_ARGS, ''),
        ('var_mean', (S, S, S), (1,), 'dim', [0]),
        ('var_mean', (S, S, S), (1, True, True), 'keepdim_dim', [0]),
        ('var_mean', (S,), (0,), 'dim_1d', [0]),
        ('var_mean', (S,), (0, True, True), 'keepdim_dim_1d', [0]),
        ('std_mean', (S, S, S), NO_ARGS, ''),
        ('std_mean', (S, S, S), (1,), 'dim', [0]),
        ('std_mean', (S, S, S), (1, True, True), 'keepdim_dim', [0]),
        ('std_mean', (S,), (0,), 'dim_1d', [0]),
        ('std_mean', (S,), (0, True, True), 'keepdim_dim_1d', [0]),
        ('renorm', (S, S, S), (2, 1, 0.5), 'dim', (), [1]),
        ('renorm', (S, S, S), (1, 2, 3), 'norm_1'),
        ('renorm', (S, S, S), (inf, 2, 0.5), 'norm_inf'),
        ('logcumsumexp', (S, S, S), (0,), 'dim0', (), [0]),
        ('logcumsumexp', (S, S, S), (1,), 'dim1', (), [0]),
        ('logcumsumexp', (), (0,), 'dim0_scalar', (), [0]),
        ('cummax', (S, S, S), (0,), 'dim0', (), [0]),
        ('cummax', (S, S, S), (1,), 'dim1', (), [0]),
        ('cummax', (), (0,), 'dim0_scalar', (), [0]),
        ('cummin', (S, S, S), (0,), 'dim0', (), [0]),
        ('cummin', (S, S, S), (1,), 'dim1', (), [0]),
        ('cummin', (), (0,), 'dim0_scalar', (), [0]),
        ('cumsum', (S, S, S), (0,), 'dim0', (), [0]),
        ('cumsum', (S, S, S), (1,), 'dim1', (), [0]),
        ('cumsum', (S, S, S), (1,), 'dim1_cast', (), [0], (), ident, {'dtype': torch.float64}),
        ('cumsum', (), (0,), 'dim0_scalar', (), [0]),
        ('cumprod', (S, S, S), (0,)),
        ('cumprod', (S, S, S), (1,), 'dim1', (), [0]),
        ('cumprod', (), (0,), 'scalar'),
        ('cumprod', (torch.tensor(0., requires_grad=True)), (0,), 'scalar_zeros'),
        ('cumprod', prod_zeros(S, [0, 1]), (1,), 'zeros_dim2', (), [0]),
        ('cumprod', prod_zeros(S, [0, 2]), (1,), 'zeros_dim1', (), [0]),
        ('cumprod', prod_zeros(S, [1, 2]), (1,), 'zeros_dim0', (), [0]),
        ('cumprod', prod_zeros(S, [1, 2]), (1,), 'zeros_dim0_cast', (), [0], (), ident, {'dtype': torch.float64}),
        ('log_softmax', (S, S, S), (1, torch.float64,), 'kwarg_dtype_would_break_jit_loader', (True,)),
        ('unfold', (), (0, 1, 1), 'scalar', (), [0]),
        ('unfold', (S, S, S, S), (0, 3, 1), '4d_dim0_step1', (), [0]),
        ('unfold', (S, S, S, S), (1, 3, 1), '4d_dim1_step1', (), [0]),
        ('unfold', (S, S, S, S), (2, 3, 1), '4d_dim2_step1', (), [0]),
        ('unfold', (S, S, S, S), (3, 3, 1), '4d_dim3_step1', (), [0]),
        ('unfold', (S, S, S, S), (0, 3, 2), '4d_dim0_step2', (), [0]),
        ('unfold', (S, S, S, S), (1, 3, 2), '4d_dim1_step2', (), [0]),
        ('unfold', (S, S, S, S), (2, 3, 2), '4d_dim2_step2', (), [0]),
        ('unfold', (S, S, S, S), (3, 3, 2), '4d_dim3_step2', (), [0]),
        ('unfold', (S, S, S, S), (0, 4, 1), '4d_dim0_size4', (), [0]),
        ('unfold', (S, S, S, S), (1, 4, 1), '4d_dim1_size4', (), [0]),
        ('unfold', (S, S, S, S), (2, 4, 1), '4d_dim2_size4', (), [0]),
        ('unfold', (S, S, S, S), (3, 4, 1), '4d_dim3_size4', (), [0]),
        ('unfold', (M,), (0, 3, 1), '1d_step1', (), [0]),
        ('unfold', (M,), (0, 3, 2), '1d_step2', (), [0]),
        ('unfold', (M,), (0, 3, 3), '1d_step3', (), [0]),
        ('unfold', (1000,), (0, 3, 11), '1d_step_gt_size', (), [0]),
        ('unfold', (1000,), (0, 2, 27), '1d_step_gt_size2', (), [0]),
        ('unfold', (10, 10), (0, 1, 2), '2d_step_gt_size', (), [0]),
        ('unfold', (10, 10), (1, 2, 3), '2d_step_gt_size2', (), [0]),
        ('unfold', (10, 10), (1, 2, 2), '2d_step_ge_size2', (), [0]),
        ('unfold', (S, S, S), (2, 3, 2), 'lastdim', (), [0]),
        ('addmm', (S, M), ((S, S), (S, M)), '', (True, ['aten::add', 'aten::mm'])),
        ('addmm', (1,), ((S, S), (S, M)), 'broadcast_lhs', (True, ['aten::add', 'aten::mm'])),
        ('addmm', (S, M), ((S, S), (S, M)), 'coef', (True,), (), (), ident, {'beta': 0.2, 'alpha': 0.6}),
        ('addmm', (1,), ((S, S), (S, M)), 'broadcast_lhs_coef', (True,), (), (), ident, {'beta': 0.2, 'alpha': 0.6}),
        ('addmm', (), ((S, S), (S, M)), 'scalar_broadcast_lhs', (True, ['aten::add', 'aten::mm'])),
        ('addmm', (), ((S, S), (S, M)), 'scalar_broadcast_lhs_coef', (True,), (), (), ident, {'beta': 0.2, 'alpha': 0.6}),
        ('addbmm', (S, M), ((S, S, S), (S, S, M)),),
        ('addbmm', (1,), ((S, S, S), (S, S, M)), 'broadcast_lhs'),
        ('addbmm', (S, M), ((S, S, S), (S, S, M)), 'coef', (), (), (), ident, {'beta': 0.2, 'alpha': 0.6}),
        ('addbmm', (1,), ((S, S, S), (S, S, M)), 'broadcast_lhs_coef', (),
         (), (), ident, {'beta': 0.2, 'alpha': 0.6}),
        ('addbmm', (), ((S, S, S), (S, S, M)), 'scalar_broadcast_lhs'),
        ('addbmm', (), ((S, S, S), (S, S, M)), 'scalar_broadcast_lhs_coef', (), (), (), ident,
         {'beta': 0.2, 'alpha': 0.6}),
        ('baddbmm', (S, S, M), ((S, S, S), (S, S, M)),),
        ('baddbmm', (1,), ((S, S, S), (S, S, M)), 'broadcast_lhs'),
        ('baddbmm', (S, S, M), ((S, S, S), (S, S, M)), 'coef', (), (), (), ident, {'beta': 0.2, 'alpha': 0.6}),
        ('baddbmm', (1,), ((S, S, S), (S, S, M)), 'broadcast_lhs_coef', (),
         (), (), ident, {'beta': 0.2, 'alpha': 0.6}),
        ('baddbmm', (), ((S, S, S), (S, S, M)), 'scalar_broadcast_lhs'),
        ('baddbmm', (), ((S, S, S), (S, S, M)), 'scalar_broadcast_lhs_coef', (), (), (), ident,
         {'beta': 0.2, 'alpha': 0.6}),
        ('addmv', (S,), ((S, M), (M,)),),
        ('addmv', (1,), ((S, M), (M,)), 'broadcast_lhs'),
        ('addmv', (S,), ((S, M), (M,)), 'coef', (), (), (), ident, {'beta': 0.2, 'alpha': 0.6}),
        ('addmv', (1,), ((S, M), (M,)), 'broadcast_lhs_coef', (), (), (), ident, {'beta': 0.2, 'alpha': 0.6}),
        ('addmv', (), ((S, M), (M,)), 'scalar_broadcast_lhs'),
        ('addmv', (), ((S, M), (M,)), 'scalar_broadcast_lhs_coef', (), (), (), ident, {'beta': 0.2, 'alpha': 0.6}),
        ('dot', (L,), ((L,),), '', (True,)),
        ('vdot', (L,), ((L,),),),
        ('mm', (S, M), ((M, S),), '', (True,)),
        ('bmm', (M, S, M), ((M, M, S),), '', (True,)),
        ('mv', (S, M), ((M,),), '', (True,)),
        ('ger', (S,), ((M,),)),
        ('inner', (S,), ((S,),), "1d_1d", (False,)),
        ('inner', (), ((S, S),), "scalar_2d", (False,)),
        ('matmul', (L,), ((L,),), '', (True,)),
        ('matmul', (S, M), ((M,),), "2d_1d", (True,)),
        ('matmul', (M,), ((M, S),), "1d_2d", (True,)),
        ('matmul', (S, M), ((M, S),), "2d_2d", (True,)),
        ('matmul', (S, S, M), ((M,),), "3d_1d", (True,)),
        ('matmul', (S, S, M), ((M, S),), "3d_2d", (True,)),
        ('matmul', (M,), ((S, M, S),), "1d_3d", (True,)),
        ('matmul', (S, M), ((S, M, S),), "2d_3d", (True,)),
        ('matmul', (S, S, M, M), ((S, S, M, S),), "4d_4d", (True,)),
        ('matmul', (S, S, M, M), ((M,),), "4d_1d", (True,)),
        ('matmul', (M,), ((S, S, M, S),), "1d_4d", (True,)),
        ('matrix_power', (S, S), [2], "n=2"),
        ('matrix_power', (S, S, S), [3], "n=3"),
        ('matrix_power', (S, S, S), [1], "n=1"),
        ('matrix_power', (S, S, S), [0], "n=0"),
        ('matrix_power', lambda dtype, device: random_fullrank_matrix_distinct_singular_value(S), [-1], "n=-1", (),
         NO_ARGS, [skipCPUIfNoLapack, skipCUDAIfNoMagma]),
        ('matrix_power', lambda dtype, device: random_fullrank_matrix_distinct_singular_value(S), [-3], "n=-3", (),
         NO_ARGS, [skipCPUIfNoLapack, skipCUDAIfNoMagma]),
        ('matrix_power', lambda dtype, device: random_fullrank_matrix_distinct_singular_value(S, S), [-2], "n=-2", (),
         NO_ARGS, [skipCPUIfNoLapack, skipCUDAIfNoMagma, skipCUDAIfRocm]),
        ('matrix_exp', (S, S), NO_ARGS, "single_matrix"),
        ('matrix_exp', (S, S, S), NO_ARGS, "batch_of_matrices"),
        ('mvlgamma', torch.empty(S,).uniform_(0.5, 1), [1], "p=1"),
        ('mvlgamma', torch.empty(S,).uniform_(1, 2), [2], "p=2"),
        ('mvlgamma', torch.empty(S, S).uniform_(1.5, 3), [3], "p=3"),
        ('mvlgamma', torch.empty(S, S).uniform_(2.5, 5), [5], "p=5"),
        ('addcmul', (S, S), ((S, S), (S, S)), '', (True,)),
        ('addcmul', (S, S), ((S, 1), (1, S)), 'broadcast_rhs', (True,)),
        ('addcmul', (1,), ((S, S, 1), (1, S)), 'broadcast_all', (True,)),
        ('addcmul', (S, S), ((S, S), (S, S)), 'scale', (True,), (), (), ident, {'value': 0.5}),
        ('addcmul', (S, S), ((S, 1), (1, S)), 'scale_broadcast_rhs', (True,), (), (), ident, {'value': 0.5}),
        ('addcmul', (1,), ((S, S, 1), (1, S)), 'scale_broadcast_all', (True,), (), (), ident, {'value': 0.5}),
        ('addcmul', (), ((), ()), 'scalar', (True,)),
        ('addcmul', (S, S), ((), ()), 'scalar_broadcast_rhs', (True,)),
        ('addcmul', (), ((S, S, 1), (1, S)), 'scalar_broadcast_lhs', (True,)),
        ('addcmul', (), ((), ()), 'scalar_scale', (True,), (), (), ident, {'value': 0.5}),
        ('addcmul', (S, S), ((), ()), 'scalar_scale_broadcast_rhs', (True,), (), (), ident, {'value': 0.5}),
        ('addcmul', (), ((S, S, 1), (1, S)), 'scalar_scale_broadcast_lhs', (True,), (), (), ident, {'value': 0.5}),
        ('addcdiv', (S, S), ((S, S), (S, S))),
        ('addcdiv', (S, S), ((S, 1), (1, S)), 'broadcast_rhs'),
        ('addcdiv', (1,), ((S, S, 1), (1, S)), 'broadcast_all'),
        ('addcdiv', (S, S), ((S, S), (S, S)), 'scale', (), (), (), ident, {'value': 0.5}),
        ('addcdiv', (S, S), ((S, 1), (1, S)), 'scale_broadcast_rhs', (), (), (), ident, {'value': 0.5}),
        ('addcdiv', (1,), ((S, S, 1), (1, S)), 'scale_broadcast_all', (), (), (), ident, {'value': 0.5}),
        ('addcdiv', (), ((), ()), 'scalar'),
        ('addcdiv', (S, S), ((), ()), 'scalar_broadcast_rhs'),
        ('addcdiv', (), ((S, S, 1), (1, S)), 'scalar_broadcast_lhs'),
        ('addcdiv', (), ((), ()), 'scalar_scale', (), (), (), ident, {'value': 0.5}),
        ('addcdiv', (S, S), ((), ()), 'scalar_scale_broadcast_rhs', (), (), (), ident, {'value': 0.5}),
        ('addcdiv', (), ((S, S, 1), (1, S)), 'scalar_scale_broadcast_lhs', (), (), (), ident, {'value': 0.5}),
        ('zero_', (S, S, S), NO_ARGS),
        ('zero_', (), NO_ARGS, 'scalar'),
        ('logaddexp', (S, S), ((S, S),)),
        ('logaddexp2', (S, S), ((S, S),)),
        ('logsumexp', (S, S), (1,), '', (True,)),
        ('logsumexp', (), (0,), 'scalar', (True,)),
        ('norm', (S, S), (), 'default'),
        ('norm', (S, S), (2,), '2'),
        ('norm', (S, S), (0,), '0'),
        ('norm', (S, S), (0.5,), '0_5'),
        ('norm', (S, S), (1,), '1'),
        ('norm', (S, S), (3,), '3'),
        ('norm', (S, S), (inf,), 'inf'),
        ('norm', (S, S), (-inf,), '-inf'),
        ('norm', (S, S), ('fro',), 'fro_default'),
        ('norm', (S, S), ('fro', [0, 1],), 'fro'),
        ('norm', (S, S), ('nuc',), 'nuc', (), NO_ARGS, [skipCPUIfNoLapack, skipCUDAIfNoMagma]),
        ('norm', (S, S, S), ('nuc', [1, 2]), 'nuc_batched', (), NO_ARGS, [skipCPUIfNoLapack, skipCUDAIfNoMagma]),
        ('norm', (S, S), (-1,), 'neg_1'),
        ('norm', (S, S), (-2,), 'neg_2'),
        ('norm', (S, S), (-0.5,), 'neg_0_5'),
        ('norm', (S, S), (-1.5,), 'neg_1_5'),
        ('norm', (S, S), (-2, 1,), 'neg_2_2_dim', (), [1]),
        ('norm', (S, S), (-1, 1,), 'neg_1_2_dim', (), [1]),
        ('norm', (S, S), (0, 1,), '0_2_dim', (), [1]),
        ('norm', (S, S), (1, 1,), '1_2_dim', (), [1]),
        ('norm', (S, S), (2, 1,), '2_2_dim', (), [1]),
        ('norm', (S, S), (3, 1,), '3_2_dim', (), [1]),
        ('norm', (S, S), (inf, 1,), 'inf_2_dim'),
        ('norm', torch.rand(S, S, S) + 5e-2, (1.5,), '1_5_default'),
        ('norm', (S, S, S), (2, 1), '2_dim', (), [1]),
        ('norm', (S, S, S), (3, 1), '3_dim', (), [1]),
        ('norm', torch.rand(S, S, S) + 5e-2, (1.5, 1), '1_5_dim', (), [1]),
        ('norm', (S, S, S), (2, 1, True), 'keepdim_2_dim', (), [1]),
        ('norm', (S, S, S), (3, 1, True), 'keepdim_3_dim', (), [1]),
        ('norm', torch.rand(S, S, S) + 5e-2, (1.5, 1, True), 'keepdim_1_5_dim', (), [1]),
        ('norm', (), (2, 0), '2_dim_scalar', (), [1]),
        ('norm', (), (3, 0), '3_dim_scalar', (), [1]),
        ('norm', (), (2, 0, True), 'keepdim_2_dim_scalar', (), [1]),
        ('norm', (), (3, 0, True), 'keepdim_3_dim_scalar', (), [1]),
        ('clone', (S, M, S), NO_ARGS),
        ('clone', (), NO_ARGS, 'scalar'),
        ('contiguous', (S, S), NO_ARGS, '', (True,)),
        ('contiguous', torch.randn(S, S).transpose(0, 1), NO_ARGS, 'not_contiguous', (True,)),
        ('dist', (S, S, S), ((S, S, S),)),
        ('dist', (S, S, S), ((S,),), 'broadcast_rhs'),
        ('dist', (S,), ((S, S, S),), 'broadcast_lhs'),
        ('dist', (S, 1, S), ((S, S),), 'broadcast_all'),
        ('dist', (), ((),), 'scalar'),
        ('dist', (S, S, S), ((),), 'scalar_broadcast_rhs'),
        ('dist', (), ((S, S, S),), 'scalar_broadcast_lhs'),
        ('dist', (S, S, S), ((S, S, S), 4), '4'),
        ('dist', (S, S, S), ((S,), 4), '4_broadcast_rhs'),
        ('dist', (S,), ((S, S, S), 4), '4_broadcast_lhs'),
        ('dist', (S, 1, S), ((S, S), 4), '4_broadcast_all'),
        ('dist', (), ((), 4), 'scalar_4'),
        ('dist', (S, S, S), ((), 4), 'scalar_4_broadcast_rhs'),
        ('dist', (), ((S, S, S), 4), 'scalar_4_broadcast_lhs'),
        ('diag_embed', (S, S), NO_ARGS),
        ('diagonal', (M, M), NO_ARGS, '2d'),
        ('diagonal', (3, 5), NO_ARGS, '2d_wide'),
        ('diagonal', (3, 5), (2,), '2d_wide_pos'),
        ('diagonal', (3, 5), (-2,), '2d_wide_neg'),
        ('diagonal', (5, 3), NO_ARGS, '2d_tall'),
        ('diagonal', (5, 3), (2,), '2d_tall_pos'),
        ('diagonal', (5, 3), (-2,), '2d_tall_neg'),
        ('diagonal', (M, M), (1,), '2d_1'),
        ('diagonal', (M, M), (2,), '2d_2'),
        ('diagonal', (M, M, M), (1, 1, 2), '3d_1'),
        ('diagonal', (M, M, M), (2, 0, 1), '3d_2'),
        ('diagonal', (M, M, M), (-2, 0, 1), '3d_3'),
        ('tril', (M, M), NO_ARGS),
        ('tril', (M, M), (2,), 'idx'),
        ('tril', (S, M, M), NO_ARGS, 'batched'),
        ('tril', (S, M, M), (2,), 'batched_idx'),
        ('tril', (3, 3, S, S), NO_ARGS, 'more_batched'),
        ('triu', (M, M), NO_ARGS),
        ('triu', (M, M), (2,), 'idx'),
        ('triu', (S, M, M), NO_ARGS, 'batched'),
        ('triu', (S, M, M), (2,), 'batched_idx'),
        ('triu', (3, 3, S, S), NO_ARGS, 'more_batched'),
        ('cross', (S, 3), ((S, 3),)),
        ('cross', (S, 3, S), ((S, 3, S), 1), 'dim'),
        ('index_add', (S, S), (0, index_variable(2, S), (2, S)), 'dim', (), [0]),
        ('index_add', (), (0, torch.tensor([0], dtype=torch.int64), (1,)), 'scalar_input_dim', (), [0]),
        ('index_add', (), (0, torch.tensor(0, dtype=torch.int64), ()), 'scalar_all_dim', (), [0]),
        ('index_add', (S, S), (0, index_variable(2, S), (2, S)), 'alert_nondeterministic', (), [0],
            [expectedAlertNondeterministic('index_add_cuda_', 'cuda')]),
        ('index_copy', (S, S), (0, index_perm_variable(2, S), (2, S)), 'dim', (), [0]),
        ('index_copy', (S, S), (0, index_perm_variable(2, S), (2, S)), 'dim_alert_nondeterministic', (), [0],
            [expectedAlertNondeterministic('index_copy')]),
        ('index_copy', (), (0, torch.tensor([0], dtype=torch.int64), (1,)), 'scalar_input_dim', (), [0]),
        ('index_copy', (), (0, torch.tensor(0, dtype=torch.int64), ()), 'scalar_all_dim', (), [0]),
        ('index_fill', (S, S), (0, index_variable(2, S), 2), 'dim', (), [0]),
        ('index_fill', (S, S), (0, index_variable(2, S), ()), 'variable_dim', (), [0]),
        ('index_fill', (S, S), (0, torch.tensor(0, dtype=torch.int64), 2), 'scalar_index_dim', (), [0]),
        ('index_fill', (), (0, torch.tensor([0], dtype=torch.int64), 2), 'scalar_input_dim', (), [0]),
        ('index_fill', (), (0, torch.tensor(0, dtype=torch.int64), 2), 'scalar_both_dim', (), [0]),
        ('inverse', lambda dtype, device: random_fullrank_matrix_distinct_singular_value(S, dtype=dtype).to(device),
            NO_ARGS, '', (), NO_ARGS, [skipCPUIfNoLapack, skipCUDAIfNoMagma]),
        ('inverse', lambda dtype, device: random_fullrank_matrix_distinct_singular_value(S, 2, 3, dtype=dtype).to(device),
         NO_ARGS, 'batched', (), NO_ARGS, [skipCPUIfNoLapack, skipCUDAIfNoMagma, skipCUDAIfRocm]),
        ('det', (S, S), NO_ARGS, '', (), NO_ARGS, [skipCPUIfNoLapack, skipCUDAIfNoMagma]),
        ('det', (1, 1), NO_ARGS, '1x1', (), NO_ARGS, [skipCPUIfNoLapack, skipCUDAIfNoMagma]),
        ('det', lambda dtype, device: random_symmetric_matrix(S), NO_ARGS, 'symmetric', (),
            NO_ARGS, [skipCPUIfNoLapack, skipCUDAIfNoMagma]),
        ('det', lambda dtype, device: random_symmetric_psd_matrix(S),
            NO_ARGS, 'symmetric_psd', (), NO_ARGS, [skipCPUIfNoLapack, skipCUDAIfNoMagma]),
        ('det', lambda dtype, device: random_symmetric_pd_matrix(S),
            NO_ARGS, 'symmetric_pd', (), NO_ARGS, [skipCPUIfNoLapack, skipCUDAIfNoMagma]),
        ('det', lambda dtype, device: random_square_matrix_of_rank(S, S - 2),
            NO_ARGS, 'dim2_null', (), NO_ARGS, [skipCPUIfNoLapack, skipCUDAIfNoMagma]),
        ('det', lambda dtype, device: random_square_matrix_of_rank(S, 1), NO_ARGS, 'rank1', (),
            NO_ARGS, [skipCPUIfNoLapack, skipCUDAIfNoMagma]),
        ('det', lambda dtype, device: random_square_matrix_of_rank(S, 2), NO_ARGS, 'rank2', (),
            NO_ARGS, [skipCPUIfNoLapack, skipCUDAIfNoMagma]),
        ('det', lambda dtype, device: random_fullrank_matrix_distinct_singular_value(S), NO_ARGS,
         'distinct_singular_values', (), NO_ARGS, [skipCPUIfNoLapack, skipCUDAIfNoMagma]),
        ('det', (3, 3, S, S), NO_ARGS, 'batched', (), NO_ARGS, [skipCPUIfNoLapack, skipCUDAIfNoMagma, skipCUDAIfRocm]),
        ('det', (3, 3, 1, 1), NO_ARGS, 'batched_1x1', (), NO_ARGS, [skipCPUIfNoLapack, skipCUDAIfNoMagma]),
        ('det', lambda dtype, device: random_symmetric_matrix(S, 3),
            NO_ARGS, 'batched_symmetric', (), NO_ARGS, [skipCPUIfNoLapack, skipCUDAIfNoMagma, skipCUDAIfRocm]),
        ('det', lambda dtype, device: random_symmetric_psd_matrix(S, 3),
            NO_ARGS, 'batched_symmetric_psd', (), NO_ARGS, [skipCPUIfNoLapack, skipCUDAIfNoMagma, skipCUDAIfRocm]),
        ('det', lambda dtype, device: random_symmetric_pd_matrix(S, 3),
            NO_ARGS, 'batched_symmetric_pd', (), NO_ARGS, [skipCPUIfNoLapack, skipCUDAIfNoMagma, skipCUDAIfRocm]),
        ('det', lambda dtype, device: random_fullrank_matrix_distinct_singular_value(S, 3, 3), NO_ARGS,
         'batched_distinct_singular_values', (), NO_ARGS, [skipCPUIfNoLapack, skipCUDAIfNoMagma, skipCUDAIfRocm]),
        # For `logdet` the function at det=0 is not smooth.
        # We need to exclude tests with det=0 (e.g. dim2_null, rank1, rank2) and use
        # `make_nonzero_det` to make the random matrices have nonzero det. For
        # `logdet`, we also set `make_nonzero_det(matrix, sign=1)` to make the
        # matrix have positive det.
        ('logdet', lambda dtype, device: make_nonzero_det(torch.randn(S, S), 1),
            NO_ARGS, '', (), NO_ARGS, [skipCPUIfNoLapack, skipCUDAIfNoMagma]),
        ('logdet', lambda dtype, device: make_nonzero_det(torch.randn(1, 1), 1),
            NO_ARGS, '1x1', (), NO_ARGS, [skipCPUIfNoLapack, skipCUDAIfNoMagma]),
        ('logdet', lambda dtype, device: make_nonzero_det(random_symmetric_matrix(S), 1), NO_ARGS,
         'symmetric', (), NO_ARGS, [skipCPUIfNoLapack, skipCUDAIfNoMagma]),
        ('logdet', lambda dtype, device: make_nonzero_det(random_symmetric_pd_matrix(S), 1), NO_ARGS,
         'symmetric_pd', (), NO_ARGS, [skipCPUIfNoLapack, skipCUDAIfNoMagma]),
        ('logdet', lambda dtype, device: make_nonzero_det(random_fullrank_matrix_distinct_singular_value(S), 1, 0), NO_ARGS,
         'distinct_singular_values', (), NO_ARGS, [skipCPUIfNoLapack, skipCUDAIfNoMagma]),
        ('logdet', lambda dtype, device: make_nonzero_det(torch.randn(3, 3, S, S), 1),
            NO_ARGS, 'batched', (), NO_ARGS, [skipCPUIfNoLapack, skipCUDAIfNoMagma, skipCUDAIfRocm]),
        ('logdet', lambda dtype, device: make_nonzero_det(torch.randn(3, 3, 1, 1), 1),
            NO_ARGS, 'batched_1x1', (), NO_ARGS, [skipCPUIfNoLapack, skipCUDAIfNoMagma]),
        ('logdet', lambda dtype, device: make_nonzero_det(random_symmetric_matrix(S, 3), 1), NO_ARGS,
         'batched_symmetric', (), NO_ARGS, [skipCPUIfNoLapack, skipCUDAIfNoMagma, skipCUDAIfRocm]),
        ('logdet', lambda dtype, device: make_nonzero_det(random_symmetric_pd_matrix(S, 3), 1), NO_ARGS,
         'batched_symmetric_pd', (), NO_ARGS, [skipCPUIfNoLapack, skipCUDAIfNoMagma, skipCUDAIfRocm]),
        ('logdet', lambda dtype, device: make_nonzero_det(random_fullrank_matrix_distinct_singular_value(S, 3), 1, 0), NO_ARGS,
         'batched_distinct_singular_values', (), NO_ARGS, [skipCPUIfNoLapack, skipCUDAIfNoMagma, skipCUDAIfRocm]),
        ('qr', (S, S), (False,), 'square_single', (), NO_ARGS, [skipCPUIfNoLapack, skipCUDAIfNoMagma]),
        ('qr', (S, S - 2), (True,), 'tall_single' , (), NO_ARGS, [skipCPUIfNoLapack, skipCUDAIfNoMagma]),
        ('qr', (S - 2, S), (False,), 'wide_single' , (), NO_ARGS, [skipCPUIfNoLapack, skipCUDAIfNoMagma]),
        ('qr', (3, S, S), (False,), 'square_batched', (), NO_ARGS, [skipCPUIfNoLapack, skipCUDAIfNoMagma]),
        ('qr', (3, S, S - 2), (True,), 'tall_batched', (), NO_ARGS, [skipCPUIfNoLapack, skipCUDAIfNoMagma]),
        ('qr', (3, S - 2, S), (True,), 'wide_batched' , (), NO_ARGS, [skipCPUIfNoLapack, skipCUDAIfNoMagma]),
        ('qr', (3, 2, S, S), (False,), 'square_many_batched', (), NO_ARGS, [skipCPUIfNoLapack, skipCUDAIfNoMagma]),
        ('qr', (3, 2, S, S - 2), (True,), 'tall_many_batched', (), NO_ARGS, [skipCPUIfNoLapack, skipCUDAIfNoMagma]),
        ('qr', (3, 2, S - 2, S), (True,), 'wide_many_batched', (), NO_ARGS, [skipCPUIfNoLapack, skipCUDAIfNoMagma]),
        ('lu', (S, S), (True, False), 'square_single_no_info', (), NO_ARGS, [skipCPUIfNoLapack, skipCUDAIfNoMagma]),
        ('lu', (S, S), (True, True), 'square_single_with_info', (), NO_ARGS, [skipCPUIfNoLapack, skipCUDAIfNoMagma]),
        ('lu', (3, S, S), (True, False),
         'square_batch_no_info', (), NO_ARGS, [skipCPUIfNoLapack, skipCUDAIfNoMagma, skipCUDAIfRocm]),
        ('lu', (3, S, S), (True, True),
         'square_batch_with_info', (), NO_ARGS, [skipCPUIfNoLapack, skipCUDAIfNoMagma, skipCUDAIfRocm]),
        ('lu', (3, 3, S, S), (True, False),
         'square_many_batches_no_info', (), NO_ARGS, [skipCPUIfNoLapack, skipCUDAIfNoMagma, skipCUDAIfRocm]),
        ('lu', (3, 3, S, S), (True, True),
         'square_many_batches_with_info', (), NO_ARGS, [skipCPUIfNoLapack, skipCUDAIfNoMagma, skipCUDAIfRocm]),
        ('solve', (S, S), (lambda dtype, device: random_fullrank_matrix_distinct_singular_value(
            S, silent=True, dtype=dtype, device=device),), '', (), NO_ARGS, [skipCPUIfNoLapack, skipCUDAIfNoMagma]),
        ('solve', (S, S, S),
            (lambda dtype, device:
                random_fullrank_matrix_distinct_singular_value(S, S, silent=True, dtype=dtype, device=device),),
         'batched', (), NO_ARGS, [skipCPUIfNoLapack, skipCUDAIfNoMagma, skipCUDAIfRocm]),
        ('solve', (2, 3, S, S),
            (lambda dtype, device:
                random_fullrank_matrix_distinct_singular_value(S, 2, 3, silent=True, dtype=dtype, device=device),),
         'batched_dims', (), NO_ARGS, [skipCPUIfNoLapack, skipCUDAIfNoMagma, skipCUDAIfRocm]),
        ('solve', (2, 2, S, S),
            (lambda dtype, device:
                random_fullrank_matrix_distinct_singular_value(S, 1, silent=True, dtype=dtype, device=device),),
         'batched_broadcast_A', (), NO_ARGS, [skipCPUIfNoLapack, skipCUDAIfNoMagma, skipCUDAIfRocm]),
        ('solve', (1, S, S),
            (lambda dtype, device:
                random_fullrank_matrix_distinct_singular_value(S, 2, 2, silent=True, dtype=dtype, device=device),),
         'batched_broadcast_b', (), NO_ARGS, [skipCPUIfNoLapack, skipCUDAIfNoMagma, skipCUDAIfRocm]),
        ('fill_', (S, S, S), (1,), 'number'),
        ('fill_', (), (1,), 'number_scalar'),
        ('fill_', (S, S, S), ((),), 'variable'),
        ('eq_', (S, S, S), ((S, S, S),)),
        ('eq_', (S, S, S), ((1,),), 'broadcast_rhs'),
        ('eq_', (), ((),), 'scalar'),
        ('eq_', (S, S, S), ((),), 'scalar_broadcast_rhs'),
        ('ne_', (S, S, S), ((S, S, S),)),
        ('ne_', (S, S, S), ((1,),), 'broadcast_rhs'),
        ('ne_', (), ((),), 'scalar'),
        ('ne_', (S, S, S), ((),), 'scalar_broadcast_rhs'),
        ('gt_', (S, S, S), ((S, S, S),)),
        ('gt_', (S, S, S), ((1,),), 'broadcast_rhs'),
        ('gt_', (), ((),), 'scalar'),
        ('gt_', (S, S, S), ((),), 'scalar_broadcast_rhs'),
        ('ge_', (S, S, S), ((S, S, S),)),
        ('ge_', (S, S, S), ((1,),), 'broadcast_rhs'),
        ('ge_', (), ((),), 'scalar'),
        ('ge_', (S, S, S), ((),), 'scalar_broadcast_rhs'),
        ('lt_', (S, S, S), ((S, S, S),)),
        ('lt_', (S, S, S), ((1,),), 'broadcast_rhs'),
        ('lt_', (), ((),), 'scalar'),
        ('lt_', (S, S, S), ((),), 'scalar_broadcast_rhs'),
        ('le_', (S, S, S), ((S, S, S),)),
        ('le_', (S, S, S), ((1,),), 'broadcast_rhs'),
        ('le_', (), ((),), 'scalar'),
        ('le_', (S, S, S), ((),), 'scalar_broadcast_rhs'),
        ('eq_', (S, S, S), (0,), 'pyscalar'),
        ('ne_', (S, S, S), (0,), 'pyscalar'),
        ('gt_', (S, S, S), (0,), 'pyscalar'),
        ('ge_', (S, S, S), (0,), 'pyscalar'),
        ('le_', (S, S, S), (0,), 'pyscalar'),
        ('lt_', (), (0,), 'pyscalar'),
        ('eq_', (), (0,), 'pyscalar_scalar'),
        ('ne_', (), (0,), 'pyscalar_scalar'),
        ('gt_', (), (0,), 'pyscalar_scalar'),
        ('ge_', (), (0,), 'pyscalar_scalar'),
        ('lt_', (), (0,), 'pyscalar_scalar'),
        ('le_', (), (0,), 'pyscalar_scalar'),
        ('permute', (1, 2, 3, 4), (0, 2, 3, 1), '', (True,)),
        ('permute', (1, 2, 3, 4), (0, -2, -1, 1), 'neg_dim', (True,)),
        ('permute', (), (dont_convert(()),), 'scalar', (True,)),
        ('select', (S, S, S), (1, 2), 'dim', (), [0]),
        ('select', (S, S, S), (1, -1), 'wrap_dim', (), [0]),
        ('select', (S,), (0, 2), '1d'),
        ('narrow', (S, S, S), (1, 2, 2), 'dim', (), [0]),
        ('narrow', (S, S, S), (1, 0, 0), 'empty_dim', (), [0]),
        ('squeeze', (S, 1, S, 1), NO_ARGS, '', (True,)),
        ('squeeze', (1, 1, 1, 1), NO_ARGS, 'input_sizes_are_ones', (True,)),
        ('squeeze', (S, 1, S, 1), (1,), '1_dim', (True,), [0]),
        ('squeeze', (S, 1, S, 1), (2,), 'not_1_dim', (True,), [0]),
        ('squeeze', (), (0,), 'scalar', (True,), [0]),
        ('unsqueeze', (S, S, S), (0,), 'first', (True,), [0]),
        ('unsqueeze', (S, S, S), (1,), 'middle', (True,), [0]),
        ('unsqueeze', (S, S, S), (3,), 'last', (True,), [0]),
        ('unsqueeze', (), (0,), 'scalar', (True,), [0]),
        ('chunk', (S, S, S), (2,), '', (True, 'prim::ConstantChunk')),
        ('chunk', (S, S, S), (S, 1), 'dim', (True, 'prim::ConstantChunk'), [1]),
        ('split', (S, S, S), (2,), '', (True,)),
        ('split', (S, S, S), (S, 1), 'dim', (True,), [1]),
        ('split', (S, S, S), ([int(S / 3), S - int(S / 3) * 2, int(S / 3)],), 'size_list',
            (True, 'aten::split_with_sizes')),
        ('split', (S, S, S), ([int(S / 2), S - int(S / 2) * 2, int(S / 2)], 2), 'size_list_dim',
            (True, 'aten::split_with_sizes'), [1]),
        ('split_with_sizes', (S, S, S), ([int(S / 3), S - int(S / 3) * 2, int(S / 3)],), '', (True,)),
        ('split_with_sizes', (S, S, S), ([int(S / 3), S - int(S / 3), 0],), 'size_0', (True, )),
        ('split_with_sizes', (S, S, S), ([int(S / 3), S - int(S / 3) * 2, int(S / 3)],), 'dim', (True, ), [1]),
        ('tensor_split', (S, S, S), (3,), 'sections', (False,)),
        ('tensor_split', (S, S, S), (3, 1), 'sections_dim', (False,), [1]),
        ('tensor_split', (S, S, S), ([2, 4],), 'indices', (False,)),
        ('tensor_split', (S, S, S), ([2, 4], 1), 'indices_dim', (False,), [1]),
        ('scatter', (M, S), (0, gather_variable((S, S), 1, M), (S, S)), 'dim0', (), [0]),
        ('scatter', (M, S), (1, gather_variable((M, S // 2), 0, S), (M, S // 2)), 'dim1', (), [0]),
        ('scatter', (), (0, torch.tensor(0, dtype=torch.int64), ()), 'scalartensor_all_dim0', (), [0]),
        ('scatter', (), (0, torch.tensor(0, dtype=torch.int64), 2.5), 'scalar_all_dim0', (), [0]),
        ('scatter_add', (M, S), (0, gather_variable((S, S), 1, M), (S, S)), 'dim0', (), [0]),
        ('scatter_add', (M, S), (1, gather_variable((M, S // 2), 0, S), (M, S // 2)), 'dim1', (), [0]),
        ('scatter_add', (), (0, torch.tensor(0, dtype=torch.int64), ()), 'scalar_all_dim0', (), [0]),
        ('scatter_add', (M, S), (0, gather_variable((S, S), 1, M), (S, S)), 'alert_nondeterministic', (), [0],
            [expectedAlertNondeterministic('scatter_add_cuda_kernel', 'cuda')]),
        ('masked_fill', (M,), (torch.BoolTensor(M, M).bernoulli_(), 10), 'broadcast_lhs'),
        ('masked_scatter', (M,), (torch.BoolTensor(M, M).bernoulli_(), (M, M)),
         'broadcast_lhs'),
        ('maximum', (S, S), ((S, S),)),
        ('minimum', (S, S), ((S, S),)),
        ('fmax', (S, S), ((S, S),)),
        ('fmin', (S, S), ((S, S),)),
        ('resize_', (S, S, S), (torch.Size([S * S, S])), 'fewer_dims'),
        ('resize_', (), (dont_convert(()),), 'scalar'),
        ('resize_', (), (torch.Size([1, 1, 1])), 'scalar_to_dims'),
        ('resize_as_', (), (non_differentiable(torch.tensor(5.)),), 'scalar'),
        ('resize_as_', (), (non_differentiable(torch.randn((1, 1, 1))),), 'scalar_to_dims'),
        ('resize_as_', (S, S, S), (non_differentiable(torch.randn(S * S, S)),)),
        ('msort', (S, M, S), NO_ARGS),
        ('topk', (S, M, S), (3,)),
        ('topk', (S, M, S), (3, 1), 'dim', (), [1]),
        ('topk', (S, M, S), (3, 1, True), 'dim_desc', (), [1]),
        ('topk', (S, M, S), (3, 1, True, True), 'dim_desc_sort', (), [1]),
        ('topk', (), (1,), 'scalar'),
        ('topk', (), (1, 0), 'dim_scalar', (), [1]),
        ('topk', (), (1, 0, True), 'dim_desc_scalar', (), [1]),
        ('topk', (), (1, 0, True, True), 'dim_desc_sort_scalar', (), [1]),
        ('take', (S, S, S), (torch.LongTensor([[-3, 2], [20, 2]]),)),
        ('take', (S, S, S), (torch.tensor(0, dtype=torch.int64),), 'scalar_index'),
        ('take', (), (torch.LongTensor([0]),), 'scalar_data'),
        ('take', (), (torch.tensor(0, dtype=torch.int64),), 'scalar_both'),
        ('where', (M, M), (mask_not_all_zeros((M, M)), (M, M)), '', (True,)),
        ('where', (M, 1, M), (mask_not_all_zeros((M, M)), (M, M, 1)), 'broadcast_all', (True,)),
        ('where', (), (bernoulli_scalar(), ()), 'scalar', (True,)),
        ('where', (M, 1, M), (bernoulli_scalar(), (M, M, 1)), 'scalar_broadcast_mask', (True,)),
        ('where', (), (mask_not_all_zeros((M, M)), ()), 'scalar_broadcast_non_mask', (True,)),
        ('__getitem__', torch.randn(S, S, S), (dont_convert([1, 2]),)),
        ('__getitem__', torch.randn(S, S, S), (slice(0, 3),), 'slice'),
        ('__getitem__', torch.randn(S, S, S), (dont_convert([slice(0, 3), 1]),), 'slice_index'),
        ('__getitem__', torch.randn(S, S, S), (dont_convert([[0, 2, 3], [1, 3, 3], [0, 0, 2]]),), 'adv_index'),
        ('__getitem__', torch.randn(S, S, S), (dont_convert([[0, 0, 3], [1, 1, 3], [0, 0, 2]]),), 'adv_index_dup'),
        ('__getitem__', torch.randn(S, S, S), (dont_convert([slice(None), slice(None), [0, 3]]),), 'adv_index_end'),
        ('__getitem__', torch.randn(S, S, S), (dont_convert([slice(None), [0, 3], slice(None)]),), 'adv_index_mid'),
        ('__getitem__', torch.randn(S, S, S), (dont_convert([[0, 3], slice(None), slice(None)]),), 'adv_index_beg'),
        ('__getitem__', torch.randn(S, S, S), (dont_convert([[0, 3], [1, 2], slice(None)]),), 'adv_index_comb'),
        ('__getitem__', torch.randn(S, S, S), (dont_convert([[0, 3], ]),), 'adv_index_sub'),
        ('__getitem__', torch.randn(S, S, S), (dont_convert([[0, 3], slice(None)]),), 'adv_index_sub_2'),
        ('__getitem__', torch.randn(S, S, S), (dont_convert([[0, 3], Ellipsis]),), 'adv_index_sub_3'),
        ('__getitem__', torch.randn(S, S, S), (dont_convert([[0, 2, 3], [1, 3, 3],
                                                             torch.LongTensor([0, 0, 2])]),), 'adv_index_var'),
        ('to_sparse', (S, S), (), '', (), (), [], lambda x: x.to_dense()),
        ('kron', (S, S), ((M, L),))
    ]

def create_input(call_args, requires_grad=True, non_contiguous=False, call_kwargs=None, dtype=torch.double, device=None):
    if not isinstance(call_args, tuple):
        call_args = (call_args,)

    def map_arg(arg):
        def maybe_non_contig(tensor):
            return tensor if not non_contiguous else make_non_contiguous(tensor)

        if isinstance(arg, torch.Size) or isinstance(arg, dont_convert):
            return arg
        elif isinstance(arg, tuple) and len(arg) == 0:
            var = torch.randn((), dtype=dtype, device=device)
            var.requires_grad = requires_grad
            return var
        elif isinstance(arg, tuple) and not isinstance(arg[0], torch.Tensor):
            return Variable(maybe_non_contig(torch.randn(*arg, dtype=dtype, device=device)), requires_grad=requires_grad)
        # double check casting
        elif isinstance(arg, non_differentiable):
            if isinstance(arg.tensor, torch.Tensor):
                return maybe_non_contig(arg.tensor.to(device=device))
            return maybe_non_contig(arg.tensor.to(device=device))
        elif isinstance(arg, torch.Tensor):
            if arg.dtype == torch.float:
                arg = arg.double()
            if arg.dtype == torch.cfloat:
                arg = arg.to(torch.cdouble)
            if arg.is_complex() != dtype.is_complex:
                raise RuntimeError("User provided tensor is real for a test that runs with complex dtype, ",
                                   "which is not supported for now")
            # NOTE: We do clone() after detach() here because we need to be able to change size/storage of v afterwards
            v = maybe_non_contig(arg).detach().to(device=device).clone()
            v.requires_grad = requires_grad and (v.is_floating_point() or v.is_complex())
            return v
        elif callable(arg):
            return map_arg(arg(dtype=dtype, device=device))
        else:
            return arg
    args_out = tuple(map_arg(arg) for arg in call_args)
    kwargs_out = {k: map_arg(v) for k, v in call_kwargs.items()} if call_kwargs else {}
    return args_out, kwargs_out


def _compare_trilu_indices(
        self, row, col, offset=0, dtype=torch.long, device='cpu'):
    if row == 0 or col == 0:
        # have to handle this separately as tril and triu does not take
        # empty matrix as input
        self.assertEqual(
            torch.empty(0, 2, dtype=dtype, device=device).transpose(0, 1),
            torch.tril_indices(row, col, offset, dtype=dtype, device=device))

        self.assertEqual(
            torch.empty(0, 2, dtype=dtype, device=device).transpose(0, 1),
            torch.triu_indices(row, col, offset, dtype=dtype, device=device))

    else:
        # TODO(#38095): Replace assertEqualIgnoreType. See issue #38095
        self.assertEqualIgnoreType(
            torch.ones(row, col, device='cpu')
                 .tril(offset).nonzero().to(dtype).transpose(0, 1),
            torch.tril_indices(row, col, offset, dtype=dtype, device=device))

        # TODO(#38095): Replace assertEqualIgnoreType. See issue #38095
        self.assertEqualIgnoreType(
            torch.ones(row, col, device='cpu')
                 .tril(offset).nonzero().to(dtype).transpose(0, 1),
            torch.tril_indices(row, col, offset, dtype=dtype, device=device))


def _compare_large_trilu_indices(
        self, row, col, offset=0, dtype=torch.long, device='cpu'):
    l = torch.ones(row, col, dtype=dtype, device='cpu').tril(offset) \
             .nonzero()[-100:-1, :].transpose(0, 1).to(device)
    torch.cuda.empty_cache()

    r = torch.tril_indices(
        row, col, offset, dtype=dtype, device=device)[:, -100:-1]
    self.assertEqual(l, r)
    torch.cuda.empty_cache()

    l = torch.ones(row, col, dtype=dtype, device='cpu').triu(offset) \
             .nonzero()[-100:-1, :].transpose(0, 1).to(device)
    torch.cuda.empty_cache()

    r = torch.triu_indices(
        row, col, offset, dtype=dtype, device=device)[:, -100:-1]
    self.assertEqual(l, r)
    torch.cuda.empty_cache()

# (
#   row
#   col
#   offset (optional)
#   dtype (optional)
# )
tri_tests_args = [
    (1, 1),
    (3, 3),
    (3, 3, 1),
    (3, 3, 2),
    (3, 3, 200),
    (3, 3, -1),
    (3, 3, -2),
    (3, 3, -200),
    (0, 3, 0),
    (0, 3, 1),
    (0, 3, -1),
    (3, 0, 0),
    (3, 0, 1),
    (3, 0, -1),
    (0, 0, 0),
    (0, 0, 1),
    (0, 0, -1),
    (3, 6, 0),
    (3, 6, 1),
    (3, 6, 3),
    (3, 6, 9),
    (3, 6, -1),
    (3, 6, -3),
    (3, 6, -9),
    (6, 3, 0),
    (6, 3, 1),
    (6, 3, 3),
    (6, 3, 9),
    (6, 3, -1),
    (6, 3, -3),
    (6, 3, -9),
    (258, 253, 1, torch.float32),
    (257, 258, 1, torch.float64),
    (258, 258, 1, torch.short),
    (3, 513, 1, torch.long),
    (513, 3, 1, torch.int),
    (513, 0, 1, torch.double),
    (1024, 1024),
    (1024, 1024, 500, torch.float32),
    (1024, 1024, 1023),
    (1024, 1024, -500),
    (1023, 1025),
    (1025, 1023, 1022),
    (1024, 1024, -500),
    (3, 2028),
    (3, 2028, 1),
    (3, 2028, -1),
    (2028, 3),
    (2028, 1),
    (2028, 1, -1)
]

tri_large_tests_args: List[Tuple[int, ...]] = [
    # Large test cases below are deliberately commented out to speed up CI
    # tests and to avoid OOM error. When modifying implementations of
    # tril_indices and triu_indices, please enable these tests and make sure
    # they pass.
    #
    # (1, 268435455),
    # (5000, 5000),
    # (10000, 10000),
    # (268435455, 1),
    # (134217727, 2, 1),
    # (2, 134217727, 1),
    # (536870901, 1),
    # (1, 536870901),
    # (268435455, 2, 1),
    # (2, 268435455, 1)
]


def run_additional_tri_tests(self, device):
    x = torch.ones(
        3, 3, dtype=torch.long, device=device, layout=torch.strided)
    l = x.tril(0).nonzero().transpose(0, 1)
    u = x.triu(0).nonzero().transpose(0, 1)
    self.assertEqual(l, torch.tril_indices(3, 3, device=device))
    self.assertEqual(
        l, torch.tril_indices(3, 3, device=device, layout=torch.strided))

    self.assertEqual(u, torch.triu_indices(3, 3, device=device))
    self.assertEqual(
        u, torch.triu_indices(3, 3, device=device, layout=torch.strided))

    self.assertRaises(
        RuntimeError,
        lambda: torch.triu_indices(
            1, 1, device=device, layout=torch.sparse_coo))

    self.assertRaises(
        RuntimeError,
        lambda: torch.tril_indices(
            1, 1, device=device, layout=torch.sparse_coo))


def unpack_variables(args):
    if isinstance(args, tuple):
        return tuple(unpack_variables(elem) for elem in args)
    else:
        return args


EXCLUDE_FUNCTIONAL = {
    'addmm',
    'addmm_',
    'addbmm',
    'baddbmm',
    'addmv',
    'addmv_',
    'addr',
    'addr_',
    'reshape',
    'where'  # argument order
}
EXCLUDE_GRADCHECK: Dict[str, Any] = {
}
EXCLUDE_GRADGRADCHECK: Dict[str, Any] = {
}
EXCLUDE_GRADGRADCHECK_BY_TEST_NAME = {
    # *det methods uses svd in backward when matrix is not invertible. However,
    # svd backward is unstable unless the matrix has positive distinct singular
    # values. Generated random matrices satisfy this with high probability, but
    # we can't rely on it. So only test gradgrad on invertible test cases and
    # _distinct_singular_values.
    'test_det',
    'test_det_1x1',
    'test_det_symmetric',
    'test_det_symmetric_psd',
    'test_det_dim2_null',
    'test_det_rank1',
    'test_det_rank2',
    'test_det_batched',
    'test_det_batched_1x1',
    'test_det_batched_symmetric',
    'test_det_batched_symmetric_psd',
    # `other` expand_as(self, other) is not used in autograd.
    'test_expand_as',
    'test_logdet',
    'test_logdet_1x1',
    'test_logdet_symmetric',
    'test_logdet_batched',
    'test_logdet_batched_1x1',
    'test_logdet_batched_symmetric',
    'test_cdist',
}


def exclude_tensor_method(name, test_name):
    # there are no tensor equivalents for these (inplace or out)
    exclude_all_tensor_method_by_test_name = {
        'test_slice',
        'test_where',
        'test_where_broadcast_all',
        'test_where_scalar',
        'test_where_scalar_broadcast_mask',
        'test_where_scalar_broadcast_non_mask',
        'test_var_mean_keepdim_dim_1d',
        'test_var_mean_keepdim_dim',
        'test_var_mean_dim_1d',
        'test_var_mean_dim',
        'test_var_mean',
        'test_std_mean_keepdim_dim_1d',
        'test_std_mean_keepdim_dim',
        'test_std_mean_dim_1d',
        'test_std_mean_dim',
        'test_std_mean',
        'test_view_as_complex',
        'test_view_as_real_complex',
        'test_real_complex',
        'test_imag_complex',
        'test_complex'
    }
    # there are no out-of-place tensor equivalents for these
    exclude_outplace_tensor_method = {
        'index_add',
        'index_copy',
        'index_fill',
        'masked_fill',
        'masked_scatter',
        'scatter',
        'scatter_add',
        'det',
    }
    if test_name in exclude_all_tensor_method_by_test_name:
        return True
    is_magic_method = name[:2] == '__' and name[-2:] == '__'
    is_inplace = name[-1] == "_" and not is_magic_method
    if not is_inplace and name in exclude_outplace_tensor_method:
        return True
    if 'fft.' in name:
        return True
    return False<|MERGE_RESOLUTION|>--- conflicted
+++ resolved
@@ -1912,7 +1912,6 @@
                        SkipInfo('TestUnaryUfuncs', 'test_reference_numerics',
                                 dtypes=[torch.cfloat, torch.cdouble]),
                    )),
-<<<<<<< HEAD
     UnaryUfuncInfo('logical_not',
                    ref=np.logical_not,
                    decorators=(precisionOverride({torch.bfloat16: 7e-1,
@@ -1937,10 +1936,7 @@
                        SkipInfo('TestCommon', 'test_variant_consistency_eager',
                                 dtypes=all_types_and_complex_and(torch.half, torch.bfloat16)),
                    )),
-    OpInfo('masked_scatter',
-=======
     OpInfo('masked_fill',
->>>>>>> ee04cd95
            dtypes=all_types_and_complex_and(torch.bool, torch.half, torch.bfloat16),
            dtypesIfCPU=all_types_and_complex_and(torch.bool, torch.half, torch.bfloat16),
            dtypesIfCUDA=all_types_and_complex_and(torch.bool, torch.half, torch.bfloat16),
