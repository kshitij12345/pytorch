from functools import reduce, wraps, partial
from itertools import product
from operator import mul
import collections
import operator
import random

import torch
import numpy as np
from torch._six import inf
from torch.autograd import Variable
import collections.abc

from typing import List, Sequence, Tuple, Dict, Any, Union

from torch.testing import \
    (make_non_contiguous, _dispatch_dtypes, floating_types, floating_types_and,
     floating_and_complex_types, floating_and_complex_types_and,
     all_types_and_complex_and, all_types_and, all_types_and_complex,
     integral_types_and)
from torch.testing._internal.common_device_type import \
    (skipIf, skipMeta, skipCUDAIfNoMagma, skipCUDAIfNoMagmaAndNoCusolver, skipCUDAIfNoCusolver,
     skipCPUIfNoLapack, skipCPUIfNoMkl,
     skipCUDAIfRocm, expectedAlertNondeterministic, precisionOverride,)
from torch.testing._internal.common_cuda import CUDA11OrLater
from torch.testing._internal.common_utils import \
    (is_iterable_of_tensors,
     random_symmetric_matrix, random_symmetric_psd_matrix,
     random_symmetric_pd_matrix, make_nonzero_det,
     random_fullrank_matrix_distinct_singular_value, set_rng_seed, SEED,
     TEST_WITH_ROCM, IS_WINDOWS, IS_MACOS, make_tensor, TEST_SCIPY,
     torch_to_numpy_dtype_dict, slowTest, TEST_WITH_ASAN, _wrap_warn_once)

from distutils.version import LooseVersion

if TEST_SCIPY:
    import scipy.special


class DecorateInfo(object):
    """Describes which test, or type of tests, should be wrapped in the given
       decorators when testing an operator. Any test that matches all provided
       arguments will be decorated. The decorators will only be applied if the
       active_if argument is True."""

    __slots__ = ['decorators', 'cls_name', 'test_name', 'device_type', 'dtypes', 'active_if']

    def __init__(self, decorators, cls_name=None, test_name=None, *,
                 device_type=None, dtypes=None, active_if=True):
        self.decorators = list(decorators) if isinstance(decorators, collections.abc.Sequence) else [decorators]
        self.cls_name = cls_name
        self.test_name = test_name
        self.device_type = device_type
        self.dtypes = dtypes
        self.active_if = active_if

    def is_active(self, cls_name, test_name, device_type, dtype):
        return (
            self.active_if and
            (self.cls_name is None or self.cls_name == cls_name) and
            (self.test_name is None or self.test_name == test_name) and
            (self.device_type is None or self.device_type == device_type) and
            (self.dtypes is None or dtype in self.dtypes)
        )


class SkipInfo(DecorateInfo):
    """Describes which test, or type of tests, should be skipped when testing
       an operator. Any test that matches all provided arguments will be skipped.
       The skip will only be checked if the active_if argument is True."""

    def __init__(self, cls_name=None, test_name=None, *,
                 device_type=None, dtypes=None, active_if=True):
        super().__init__(decorators=skipIf(True, "Skipped!"), cls_name=cls_name,
                         test_name=test_name, device_type=device_type, dtypes=dtypes,
                         active_if=active_if)

class SampleInput(object):
    """Represents sample inputs to a function."""

    __slots__ = ['input', 'args', 'kwargs', 'output_process_fn_grad']

    def __init__(self, input, *, args=tuple(), kwargs=None, output_process_fn_grad=None):
        # input is the first input to the op and must be either a Tensor or TensorList (Sequence[Tensor]).
        # This follows the typical pattern where for Tensor inputs op(t, ...) = t.op(...).
        # op with TensorList inputs do not support method or inplace variants.
        assert isinstance(input, torch.Tensor) or is_iterable_of_tensors(input)
        self.input: Union[torch.Tensor, Sequence[torch.Tensor]] = input
        self.args = args
        self.kwargs = kwargs if kwargs is not None else {}
        self.output_process_fn_grad = output_process_fn_grad

    def __repr__(self):
        arguments = [
            'input=Tensor' if isinstance(self.input, torch.Tensor) else f'input=TensorList[{len(self.input)}]',
            f'args={self.args}' if len(self.args) > 0 else None,
            f'kwargs={self.kwargs}' if len(self.kwargs) > 0 else None,
            (f'output_process_fn_grad={self.output_process_fn_grad}'
             if self.output_process_fn_grad is not None else None)]

        return f'SampleInput({", ".join(a for a in arguments if a is not None)})'

class AliasInfo(object):
    """Class holds alias information. For example, torch.abs ->
    torch.absolute, torch.Tensor.absolute, torch.Tensor.absolute_
    """

    def __init__(self, alias_name):
        self.name = alias_name
        self.op = _getattr_qual(torch, alias_name)
        self.method_variant = getattr(torch.Tensor, alias_name, None)
        self.inplace_variant = getattr(torch.Tensor, alias_name + "_", None)

    def __call__(self, *args, **kwargs):
        return self.op(*args, **kwargs)


_NOTHING = object()  # Unique value to distinguish default from anything else


# Extension of getattr to support qualified names
# e.g. _getattr_qual(torch, 'linalg.norm') -> torch.linalg.norm
def _getattr_qual(obj, name, default=_NOTHING):
    try:
        for path in name.split('.'):
            obj = getattr(obj, path)
        return obj
    except AttributeError:
        if default is not _NOTHING:
            return default
        else:
            raise


# Classes and methods for the operator database
class OpInfo(object):
    """Operator information and helper functions for acquiring it."""

    def __init__(self,
                 name,  # the string name of the function
                 *,
                 op=None,  # the function variant of the operation, populated as torch.<name> if None
                 dtypes=floating_types(),  # dtypes this function is expected to work with
                 dtypesIfCPU=None,  # dtypes this function is expected to work with on CPU
                 dtypesIfCUDA=None,  # dtypes this function is expected to work with on CUDA
                 dtypesIfROCM=None,  # dtypes this function is expected to work with on ROCM
                 default_test_dtypes=None,  # dtypes to test with by default. Gets intersected
                                            # with the dtypes support on the tested device
                 assert_autodiffed=False,  # if a op's aten::node is expected to be symbolically autodiffed
                 autodiff_nonfusible_nodes=None,  # a list of strings with node names that are expected to be in a
                                                  # DifferentiableGraph when autodiffed. Ex: ['aten::add', 'aten::mm'],
                                                  # default is populated to be ['aten::(name of Python operator)']
                 autodiff_fusible_nodes=None,  # a list of strings with node names that are expected to be in FusionGroups
                                               # inside of DifferentiableGraphs when this operation is autodiffed.
                                               # Ex: ['aten::add', 'aten::mm'], defaults to an empty list
                                               # Note: currently no ops use fusible nodes
                 supports_out=True,  # whether the op supports the out kwarg
                 skips=tuple(),  # information about which tests to skip
                 decorators=None,  # decorators to apply to generated tests
                 safe_casts_outputs=False,  # whether op allows safe casting when writing to out arguments
                 sample_inputs_func=None,  # function to generate sample inputs
                 aten_name=None,  # name of the corresponding aten:: operator
                 aliases=None,  # iterable of aliases, e.g. ("absolute",) for torch.abs
                 variant_test_name='',  # additional string to include in the test name
                 supports_autograd=True,  # support for autograd
                 supports_inplace_autograd=None,  # whether the operation supports inplace autograd
                                                  # defaults to supports_autograd's value
                 supports_complex_autograd=None,  # whether the operation supports complex autograd
                                                  # defaults to supports_autograd's value
                 supports_sparse=False,  # whether the op supports sparse inputs
                 gradcheck_wrapper=lambda op, *args, **kwargs: op(*args, **kwargs),  # wrapper function for gradcheck
                 check_batched_grad=True,  # check batched grad when doing gradcheck
                 check_batched_gradgrad=True,  # check batched grad grad when doing gradgradcheck
                 ):

        # Validates the dtypes are generated from the dispatch-related functions
        for dtype_list in (dtypes, dtypesIfCPU, dtypesIfCUDA, dtypesIfROCM):
            assert isinstance(dtype_list, (_dispatch_dtypes, type(None)))

        self.name = name
        self.aten_name = aten_name if aten_name is not None else name
        self.variant_test_name = variant_test_name

        self.dtypes = set(dtypes)
        self.dtypesIfCPU = set(dtypesIfCPU) if dtypesIfCPU is not None else self.dtypes
        self.dtypesIfCUDA = set(dtypesIfCUDA) if dtypesIfCUDA is not None else self.dtypes
        self.dtypesIfROCM = set(dtypesIfROCM) if dtypesIfROCM is not None else self.dtypes
        self._default_test_dtypes = set(default_test_dtypes) if default_test_dtypes is not None else None

        # NOTE: if the op is unspecified it is assumed to be under the torch namespace
        self.op = op if op else _getattr_qual(torch, self.name)
        self.method_variant = getattr(torch.Tensor, name, None)
        inplace_name = name + "_"
        self.inplace_variant = getattr(torch.Tensor, inplace_name, None)
        self.operator_variant = getattr(operator, name, None)

        self.supports_out = supports_out
        self.safe_casts_outputs = safe_casts_outputs

        self.skips = skips
        self.decorators = decorators
        self.sample_inputs_func = sample_inputs_func

        self.assert_autodiffed = assert_autodiffed
        self.autodiff_fusible_nodes = autodiff_fusible_nodes if autodiff_fusible_nodes else []
        if autodiff_nonfusible_nodes is None:
            self.autodiff_nonfusible_nodes = ['aten::' + self.name]
        else:
            self.autodiff_nonfusible_nodes = autodiff_nonfusible_nodes

        # autograd support
        self.supports_autograd = supports_autograd
        self.supports_inplace_autograd = supports_inplace_autograd
        if self.supports_inplace_autograd is None:
            self.supports_inplace_autograd = supports_autograd
        self.supports_complex_autograd = supports_complex_autograd
        if self.supports_complex_autograd is None:
            self.supports_complex_autograd = supports_autograd

        self.gradcheck_wrapper = gradcheck_wrapper
        self.check_batched_grad = check_batched_grad
        self.check_batched_gradgrad = check_batched_gradgrad

        self.supports_sparse = supports_sparse

        self.aliases = ()  # type: ignore
        if aliases is not None:
            self.aliases = tuple(AliasInfo(a) for a in aliases)  # type: ignore

    def __call__(self, *args, **kwargs):
        """Calls the function variant of the operator."""
        return self.op(*args, **kwargs)

    def get_op(self):
        """Returns the function variant of the operator, torch.<op_name>."""
        return self.op

    def get_method(self):
        """Returns the method variant of the operator, torch.Tensor.<op_name>.
        Returns None if the operator has no method variant.
        """
        return self.method_variant

    def get_inplace(self):
        """Returns the inplace variant of the operator, torch.Tensor.<op_name>_.
        Returns None if the operator has no inplace variant.
        """
        return self.inplace_variant

    def get_operator_variant(self):
        """Returns operator variant of the operator, e.g. operator.neg
        Returns None if the operator has no operator variant.
        """
        return self.operator_variant

    def sample_inputs(self, device, dtype, requires_grad=False, **kwargs):
        """Returns an iterable of SampleInputs.

        These samples should be sufficient to test the function works correctly
        with autograd, TorchScript, etc.
        """

        # TODO: Remove the try/except once all operators have sample_inputs_func with
        #       **kwargs in their signature.
        try:
            samples = self.sample_inputs_func(self, device, dtype, requires_grad, **kwargs)
        except TypeError:
            samples = self.sample_inputs_func(self, device, dtype, requires_grad)
        return samples

    # Returns True if the test should be skipped and False otherwise
    def should_skip(self, cls_name, test_name, device_type, dtype):
        return any(si.is_active(cls_name, test_name, device_type, dtype)
                   for si in self.skips)

    def supported_dtypes(self, device_type):
        if device_type == 'cpu':
            return self.dtypesIfCPU
        if device_type == 'cuda':
            return self.dtypesIfROCM if TEST_WITH_ROCM else self.dtypesIfCUDA
        else:
            return self.dtypes


    def supports_dtype(self, dtype, device_type):
        return dtype in self.supported_dtypes(device_type)

    def default_test_dtypes(self, device_type):
        """Returns the default dtypes used to test this operator on the device.

        Equal to the operator's default_test_dtypes filtered to remove dtypes
        not supported by the device.
        """
        supported = self.supported_dtypes(device_type)
        return (supported if self._default_test_dtypes is None
                else supported.intersection(self._default_test_dtypes))


L = 20
M = 10
S = 5


def sample_inputs_unary(op_info, device, dtype, requires_grad, **kwargs):
    low, high = op_info.domain
    low = low if low is None else low + op_info._domain_eps
    high = high if high is None else high - op_info._domain_eps

    return (SampleInput(make_tensor((L,), device, dtype,
                                    low=low, high=high,
                                    requires_grad=requires_grad)),
            SampleInput(make_tensor((), device, dtype,
                                    low=low, high=high,
                                    requires_grad=requires_grad)))

# Metadata class for unary "universal functions (ufuncs)" that accept a single
# tensor and have common properties like:
class UnaryUfuncInfo(OpInfo):
    """Operator information for 'universal unary functions (unary ufuncs).'
    These are functions of a single tensor with common properties like:
      - they are elementwise functions
      - the input shape is the output shape
      - they typically have method and inplace variants
      - they typically support the out kwarg
      - they typically have NumPy or SciPy references
    See NumPy's universal function documentation
    (https://numpy.org/doc/1.18/reference/ufuncs.html) for more details
    about the concept of ufuncs.
    """

    def __init__(self,
                 name,  # the string name of the function
                 *,
                 ref,  # a reference function
                 dtypes=floating_types(),
                 dtypesIfCPU=floating_and_complex_types_and(torch.bfloat16),
                 dtypesIfCUDA=floating_and_complex_types_and(torch.half),
                 dtypesIfROCM=floating_types_and(torch.half),
                 default_test_dtypes=(
                     torch.uint8, torch.long, torch.half, torch.bfloat16,
                     torch.float32, torch.cfloat),  # dtypes which tests check by default
                 domain=(None, None),  # the [low, high) domain of the function
                 handles_large_floats=True,  # whether the op correctly handles large float values (like 1e20)
                 handles_extremals=True,  # whether the op correctly handles extremal values (like inf)
                 handles_complex_extremals=True,  # whether the op correct handles complex extremals (like inf -infj)
                 supports_complex_to_float=False,  # op supports casting from complex input to real output safely eg. angle
                 sample_inputs_func=sample_inputs_unary,
                 sample_kwargs=lambda device, dtype, input: ({}, {}),
                 supports_sparse=False,
                 **kwargs):
        super(UnaryUfuncInfo, self).__init__(name,
                                             dtypes=dtypes,
                                             dtypesIfCPU=dtypesIfCPU,
                                             dtypesIfCUDA=dtypesIfCUDA,
                                             dtypesIfROCM=dtypesIfROCM,
                                             default_test_dtypes=default_test_dtypes,
                                             sample_inputs_func=sample_inputs_func,
                                             supports_sparse=supports_sparse,
                                             **kwargs)
        self.ref = ref
        self.domain = domain
        self.handles_large_floats = handles_large_floats
        self.handles_extremals = handles_extremals
        self.handles_complex_extremals = handles_complex_extremals
        self.supports_complex_to_float = supports_complex_to_float

        # test_unary_ufuncs.py generates its own inputs to test the consistency
        # of the operator on sliced tensors, non-contig tensors, etc.
        # `sample_kwargs` is a utility function to provide kwargs
        # along with those inputs if required (eg. clamp).
        # It should return two dictionaries, first holding kwarg for
        # torch operator and second one for reference NumPy operator.
        self.sample_kwargs = sample_kwargs

        # Epsilon to ensure grad and gradgrad checks don't test values
        #   outside a function's domain.
        self._domain_eps = 1e-5

def sample_inputs_tensor_split(op_info, device, dtype, requires_grad, **kwargs):
    return (SampleInput(make_tensor((S, S, S), device, dtype,
                                    low=None, high=None,
                                    requires_grad=requires_grad),
                        args=(torch.tensor([1, 2, 3]),),),
            SampleInput(make_tensor((S, S, S), device, dtype,
                                    low=None, high=None,
                                    requires_grad=requires_grad),
                        args=(torch.tensor(1),),),
            SampleInput(make_tensor((S, S, S), device, dtype,
                                    low=None, high=None,
                                    requires_grad=requires_grad),
                        args=(torch.tensor([1, 2, 3]),),
                        kwargs=dict(dim=1)),)

<<<<<<< HEAD
def sample_inputs_linalg_matrix_power(op_info, device, dtype, requires_grad, **kwargs):
=======
def sample_inputs_linalg_det(op_info, device, dtype, requires_grad):
    kw = dict(device=device, dtype=dtype)
    inputs = [
        make_tensor((S, S), **kw),
        make_tensor((1, 1), **kw),  # 1x1
        random_symmetric_matrix(S, **kw),  # symmetric
        random_symmetric_psd_matrix(S, **kw),  # symmetric_psd
        random_symmetric_pd_matrix(S, **kw),  # symmetric_pd

        # dim2_null, rank1 and rank2 are disabled because of
        # https://github.com/pytorch/pytorch/issues/53364
        # we should re-enable them once the issue is solved
        # random_square_matrix_of_rank(S, S - 2, **kw),  # dim2_null
        # random_square_matrix_of_rank(S, 1, **kw),  # rank1
        # random_square_matrix_of_rank(S, 2, **kw),  # rank2

        random_fullrank_matrix_distinct_singular_value(S, **kw),  # distinct_singular_value
        make_tensor((3, 3, S, S), **kw),  # batched
        make_tensor((3, 3, 1, 1), **kw),  # batched_1x1
        random_symmetric_matrix(S, 3, **kw),  # batched_symmetric
        random_symmetric_psd_matrix(S, 3, **kw),  # batched_symmetric_psd
        random_symmetric_pd_matrix(S, 3, **kw),  # batched_symmetric_pd
        random_fullrank_matrix_distinct_singular_value(S, 3, 3, **kw),  # batched_distinct_singular_values
        make_tensor((0, 0), **kw),
        make_tensor((0, S, S), **kw),
    ]
    for t in inputs:
        t.requires_grad = requires_grad
    return [SampleInput(t) for t in inputs]

def sample_inputs_linalg_matrix_power(op_info, device, dtype, requires_grad):
>>>>>>> bc058676
    # (<matrix_size>, (<batch_sizes, ...>))
    test_sizes = [
        (1, ()),
        (2, (0,)),
        (2, (2,)),
    ]

    inputs = []
    for matrix_size, batch_sizes in test_sizes:
        size = batch_sizes + (matrix_size, matrix_size)
        for n in (0, 3, 5):
            t = make_tensor(size, device, dtype, requires_grad=requires_grad)
            inputs.append(SampleInput(t, args=(n,)))
        for n in [-4, -2, -1]:
            t = random_fullrank_matrix_distinct_singular_value(matrix_size, *batch_sizes, device=device, dtype=dtype)
            t.requires_grad = requires_grad
            inputs.append(SampleInput(t, args=(n,)))

    return inputs

def sample_inputs_linalg_multi_dot(op_info, device, dtype, requires_grad):
    # Each test case consists of the sizes in the chain of multiplications
    # e.g. [2, 3, 4, 5] generates matrices (2, 3) @ (3, 4) @ (4, 5)
    test_cases = [
        [1, 2, 1],
        [2, 0, 2],
        [0, 2, 2],
        [2, 2, 2, 2],
        [2, 3, 4, 5],
        [5, 4, 0, 2],
        [2, 4, 3, 5, 3, 2]
    ]

    result = []
    for sizes in test_cases:
        tensors = []
        for size in zip(sizes[:-1], sizes[1:]):
            t = make_tensor(size, device, dtype, requires_grad=requires_grad)
            tensors.append(t)
        result.append(SampleInput(tensors))

    return result

def sample_inputs_linalg_norm(op_info, device, dtype, requires_grad):
    test_sizes = [
        (S,),
        (0,),
        (S, S),
        (0, 0),
        (S, 0),
        (0, S),
        (S, S, S),
        (0, S, S),
        (S, 0, S),
        (0, 0, 0),
    ]

    vector_ords = (None, 0, 0.5, 1, 2, 3.5, inf, -0.5, -1, -2, -3.5, -inf)
    matrix_ords = (None, 'fro', 'nuc', 1, 2, inf, -1, -2, -inf)

    inputs = []

    is_dtype_half = dtype in [torch.float16, torch.bfloat16]

    for test_size in test_sizes:
        is_vector_norm = len(test_size) == 1
        is_matrix_norm = len(test_size) == 2

        for keepdim in [False, True]:
            inputs.append(SampleInput(
                make_tensor(
                    test_size, device, dtype, low=None, high=None,
                    requires_grad=requires_grad),
                kwargs=dict(
                    keepdim=keepdim)))

            if not (is_vector_norm or is_matrix_norm):
                continue

            ords = vector_ords if is_vector_norm else matrix_ords

            for ord in ords:

                inputs.append(SampleInput(
                    make_tensor(
                        test_size, device, dtype,
                        low=None, high=None,
                        requires_grad=requires_grad),
                    args=(ord,),
                    kwargs=dict(
                        keepdim=keepdim)))

                if ord in ['nuc', 'fro']:
                    inputs.append(SampleInput(
                        make_tensor(
                            test_size, device, dtype,
                            low=None, high=None,
                            requires_grad=requires_grad),
                        kwargs=dict(
                            ord=ord,
                            keepdim=keepdim,
                            dim=(0, 1))))
        return inputs

def sample_inputs_linalg_vector_norm(op_info, device, dtype, requires_grad, **kwargs):
    size_1D = (S,)
    size_2D = (2, 2)

    test_cases = [
        # input size, ord, dim args
        (size_1D, None, None),
        (size_1D, None, (0,)),
        (size_1D, 0, None),
        (size_1D, 0, (0,)),
        (size_1D, 0.9, None),
        (size_1D, 0.9, (0,)),
        (size_1D, 1, None),
        (size_1D, 1, (0,)),
        (size_1D, -2.1, None),
        (size_1D, -2.1, (0,)),
        (size_1D, inf, None),
        (size_1D, inf, (0,)),
        (size_1D, -inf, None),
        (size_1D, -inf, (0,)),

        (size_2D, None, None),
        (size_2D, None, (0,)),
        (size_2D, None, (-1, 0)),
        (size_2D, 0, None),
        (size_2D, 0, (0,)),
        (size_2D, 0, (-1, 0)),
        (size_2D, 0.9, None),
        (size_2D, 0.9, (0,)),
        (size_2D, 0.9, (-1, 0)),
        (size_2D, 1, None),
        (size_2D, 1, (0,)),
        (size_2D, 1, (-1, 0)),
        (size_2D, -2.1, None),
        (size_2D, -2.1, (0,)),
        (size_2D, -2.1, (-1, 0)),
        (size_2D, inf, None),
        (size_2D, inf, (0,)),
        (size_2D, inf, (-1, 0)),
        (size_2D, -inf, None),
        (size_2D, -inf, (0,)),
        (size_2D, -inf, (-1, 0)),
    ]
    inputs = []

    for test_size, ord, dim in test_cases:
        for keepdim in [False, True]:
            inputs.append(SampleInput(
                make_tensor(
                    test_size, device, dtype,
                    low=None, high=None,
                    requires_grad=requires_grad),
                args=(ord,),
                kwargs=dict(
                    keepdim=keepdim,
                    dim=dim)))

    return inputs

def sample_inputs_addmm(op_info, device, dtype, requires_grad, **kwargs):
    input = SampleInput(
        make_tensor((S, S), device, dtype, low=None, high=None, requires_grad=requires_grad),
        args=(
            make_tensor((S, S), device, dtype, low=None, high=None, requires_grad=requires_grad),
            make_tensor((S, S), device, dtype, low=None, high=None, requires_grad=False)))
    if dtype.is_complex:
        another_input = SampleInput(
            make_tensor((S, S), device, dtype, low=None, high=None, requires_grad=requires_grad),
            args=(
                make_tensor((S, S), device, dtype, low=None, high=None, requires_grad=requires_grad),
                make_tensor((S, S), device, dtype, low=None, high=None, requires_grad=False)),
            kwargs=dict(beta=1 + 2j, alpha=2 + 3j))
        return (input, another_input)
    else:
        return (input, )

def sample_inputs_addr(op_info, device, dtype, requires_grad, **kwargs):
    input1 = SampleInput(
        make_tensor((S, M), device, dtype, low=None, high=None, requires_grad=requires_grad),
        args=(
            make_tensor((S, ), device, dtype, low=None, high=None, requires_grad=requires_grad),
            make_tensor((M, ), device, dtype, low=None, high=None, requires_grad=requires_grad)))

    input2 = SampleInput(
        make_tensor((), device, dtype, low=None, high=None, requires_grad=requires_grad),
        args=(
            make_tensor((S, ), device, dtype, low=None, high=None, requires_grad=requires_grad),
            make_tensor((M, ), device, dtype, low=None, high=None, requires_grad=requires_grad)))

    if dtype.is_complex:
        alpha, beta = 0.1 + 0.3j, 0.4 + 0.6j
    elif dtype.is_floating_point:
        alpha, beta = 0.2, 0.6
    else:
        alpha, beta = 2, 3

    input3 = SampleInput(
        make_tensor((S, M), device, dtype, low=None, high=None, requires_grad=requires_grad),
        args=(
            make_tensor((S, ), device, dtype, low=None, high=None, requires_grad=requires_grad),
            make_tensor((M, ), device, dtype, low=None, high=None, requires_grad=requires_grad)),
        kwargs=dict(beta=beta, alpha=alpha))

    input4 = SampleInput(
        make_tensor((), device, dtype, low=None, high=None, requires_grad=requires_grad),
        args=(
            make_tensor((S, ), device, dtype, low=None, high=None, requires_grad=requires_grad),
            make_tensor((M, ), device, dtype, low=None, high=None, requires_grad=requires_grad)),
        kwargs=dict(beta=beta, alpha=alpha))

    return (input1, input2, input3, input4)

def sample_inputs_xlogy(self, device, dtype, requires_grad, **kwargs):
    return (
        SampleInput(
            make_tensor((S, S), device, dtype, low=None, high=None, requires_grad=requires_grad),
            args=(
                make_tensor((S, S), device, dtype, low=0, high=None, requires_grad=requires_grad),
            )
        ),
    )

def sample_inputs_trace(self, device, dtype, requires_grad, **kwargs):
    return (SampleInput((make_tensor((S, S), device, dtype,
                                     low=None, high=None,
                                     requires_grad=requires_grad))),)

def sample_inputs_linalg_invertible(op_info, device, dtype, requires_grad=False, **kwargs):
    """
    This function generates always invertible input for linear algebra ops using
    random_fullrank_matrix_distinct_singular_value.
    The input is generated as the itertools.product of 'batches' and 'ns'.
    In total this function generates 8 SampleInputs
    'batches' cases include:
        () - single input,
        (0,) - zero batched dimension,
        (2,) - batch of two matrices,
        (1, 1) - 1x1 batch of matrices
    'ns' gives 0x0 and 5x5 matrices.
    Zeros in dimensions are edge cases in the implementation and important to test for in order to avoid unexpected crashes.
    """
    from torch.testing._internal.common_utils import random_fullrank_matrix_distinct_singular_value

    batches = [(), (0, ), (2, ), (1, 1)]
    ns = [5, 0]
    out = []
    for batch, n in product(batches, ns):
        a = random_fullrank_matrix_distinct_singular_value(n, *batch, dtype=dtype, device=device)
        a.requires_grad = requires_grad
        out.append(SampleInput(a))
    return out

def np_sinc_with_fp16_as_fp32(x):
    # Wraps numpy's sinc function so that fp16 values are promoted to fp32
    # before sinc is invoked. Context: numpy's sinc returns NaN when evaluated
    # at 0 for fp16.
    if x.dtype == np.float16:
        return np.sinc(x.astype(np.float32))
    else:
        return np.sinc(x)

def sample_inputs_broadcast_to(op_info, device, dtype, requires_grad, **kwargs):
    test_cases = (
        ((S, 1, 1), (S, S, S)),
        ((S, 1, S), (S, S, S)),
        ((S, 1), (S, S, S)),
        ((1,), (S, S, S)),
        ((1, S), (1, 1, S)),
        ((), ()),
        ((), (1, 3, 2)),
    )

    return tuple(
        SampleInput(
            make_tensor(size, device, dtype, low=None, high=None, requires_grad=requires_grad),
            args=(shape,)) for size, shape in test_cases)

def sample_inputs_div(self, device, dtype, requires_grad, rounding_mode=None, **kwargs):
    a = make_tensor((S, S, S), device, dtype, low=None, high=None, requires_grad=requires_grad)
    is_integral = not dtype.is_floating_point and not dtype.is_complex
    b = make_tensor((S, S, S), device, dtype, low=1 if is_integral else 0.1, high=None,
                    requires_grad=requires_grad)

    kwargs = None  # type: ignore
    if rounding_mode is not None:
        kwargs = dict(rounding_mode=rounding_mode)  # type: ignore

    return (
        SampleInput(a, args=(b,), kwargs=kwargs),
        SampleInput(a, args=(2,)),
    )

def sample_inputs_stack(op_info, device, dtype, requires_grad, **kwargs):
    tensors = [
        make_tensor((S, S), device, dtype, requires_grad=requires_grad),
        make_tensor((S, S), device, dtype, requires_grad=requires_grad),
        make_tensor((S, S), device, dtype, requires_grad=requires_grad),
    ]

    return (SampleInput(tensors, args=(0,)),)

def sample_inputs_hstack_dstack_vstack(op_info, device, dtype, requires_grad, **kwargs):
    tensors = [
        make_tensor((S, S), device, dtype, requires_grad=requires_grad),
        make_tensor((S, S), device, dtype, requires_grad=requires_grad),
        make_tensor((S, S), device, dtype, requires_grad=requires_grad),
    ]

    return (SampleInput(tensors),)

def sample_inputs_gather(op_info, device, dtype, requires_grad, **kwargs):
    return (
        SampleInput(
            make_tensor((M, S), device, dtype, low=None, high=None, requires_grad=requires_grad),
            args=(0, gather_variable((S, S), 1, M, True, device=device))),
        SampleInput(
            make_tensor((M, S), device, dtype, low=None, high=None, requires_grad=requires_grad),
            args=(1, gather_variable((M, S // 2), 0, S, True, device=device))),
        SampleInput(
            make_tensor((), device, dtype, low=None, high=None, requires_grad=requires_grad),
            args=(0, torch.tensor([0], dtype=torch.int64, device=device))),
        SampleInput(
            make_tensor((S,), device, dtype, low=None, high=None, requires_grad=requires_grad),
            args=(0, torch.tensor(0, dtype=torch.int64, device=device))),
        SampleInput(
            make_tensor((), device, dtype, low=None, high=None, requires_grad=requires_grad),
            args=(0, torch.tensor(0, dtype=torch.int64, device=device))),
    )


def sample_inputs_take_along_dim(op_info, device, dtype, requires_grad, **kwargs):
    return (SampleInput(make_tensor((S, S), device, dtype,
                                    low=None, high=None,
                                    requires_grad=requires_grad),
                        args=(gather_variable((S, S), 1, S, True, device=device), 0)),

            # `indices` broadcast
            SampleInput(make_tensor((S, S), device, dtype,
                                    low=None, high=None,
                                    requires_grad=requires_grad),
                        args=(gather_variable((1, S // 2), 0, S, True, device=device), 1)),

            # `self` broadcast
            SampleInput(make_tensor((1, S), device, dtype,
                                    low=None, high=None,
                                    requires_grad=requires_grad),
                        args=(gather_variable((S, S // 2), 0, S, True, device=device), 1)),

            # without `dim` arg
            SampleInput(make_tensor((S, S), device, dtype,
                                    low=None, high=None,
                                    requires_grad=requires_grad),
                        args=(gather_variable((S, S // 2), 0, S, True, device=device), )),
            SampleInput(make_tensor((S, S), device, dtype,
                                    low=None, high=None,
                                    requires_grad=requires_grad),
                        args=(gather_variable((S, S // 2), 0, S, True, device=device),)),
            )

def sample_inputs_amax_amin(op_info, device, dtype, requires_grad, **kwargs):
    test_cases = (
        ((S, S, S), ()),
        ((S, S, S), (1,)),
        ((S, S, S), ((1, 2,),)),
        ((S, S, S), (1, True,)),
        ((), (0,)),
        ((), ()),
        ((), (0, True,)),
    )
    return tuple(SampleInput((make_tensor(size, device, dtype,
                                          low=None, high=None,
                                          requires_grad=requires_grad)),
                             args=args)
                 for size, args in test_cases)

def sample_inputs_argmax_argmin(op_info, device, dtype, requires_grad, **kwargs):
    test_cases = (
        ((2, 2, 2), ()),
        ((2, 2, 2), (0,)),
        ((2, 2, 2), (1,)),
        ((2, 2, 2), (2,)),
        ((2, 2, 2), (2, True,)),
        ((2, 2, 2), (None,)),
        ((), (0,)),
        ((), ()),
        ((), (None, True,)),
        ((1,), ()),
        ((1,), (0,)),
        ((1,), (0, True)),
        ((2,), ()),
        ((2,), (0,)),
        ((2,), (0, True)),
        ((2, 2, 3), ()),
        ((2, 2, 3), (0,)),
        ((2, 2, 3), (1,)),
        ((2, 2, 3), (None, True)),
    )
    return tuple(SampleInput((make_tensor(size, device, dtype,
                                          requires_grad=requires_grad)),
                             args=args)
                 for size, args in test_cases)

def sample_inputs_diff(op_info, device, dtype, requires_grad, **kwargs):
    test_cases = (
        ((1,), 0, None, None),
        ((S,), 0, None, None),
        ((S, 1), 0, None, None),
        ((S, 1), 1, None, None),
        ((S, S), 0, None, None),
        ((S, S), 1, None, None),
        ((S, S), 0, (1, S), (2, S)),
        ((S, S), 0, None, (2, S)),
        ((S, S, S), 1, None, None),
        ((S, S, S), 1, (S, 1, S), (S, 1, S)),)

    sample_inputs = []
    for size, dim, size_prepend, size_append in test_cases:
        args = (make_tensor(size, device, dtype,
                            low=None, high=None,
                            requires_grad=requires_grad), 1, dim,
                make_tensor(size_prepend, device, dtype,
                            low=None, high=None,
                            requires_grad=requires_grad) if size_prepend else None,
                make_tensor(size_append, device, dtype,
                            low=None, high=None,
                            requires_grad=requires_grad) if size_append else None)
        sample_inputs.append(SampleInput(args[0], args=(args[1], args[2])))

    return tuple(sample_inputs)

def sample_inputs_index_select(op_info, device, dtype, requires_grad, **kwargs):
    return (
        SampleInput(
            make_tensor((S, S, S), device, dtype, low=None, high=None, requires_grad=requires_grad),
            args=(0, index_variable(2, S, device=device))),
        SampleInput(
            make_tensor((), device, dtype, low=None, high=None, requires_grad=requires_grad),
            args=(0, torch.tensor([0], dtype=torch.int64, device=device))),
        SampleInput(
            make_tensor((), device, dtype, low=None, high=None, requires_grad=requires_grad),
            args=(0, torch.tensor(0, dtype=torch.int64, device=device))),
    )

def sample_inputs_getitem(op_info, device, dtype, requires_grad, **kwargs):
    test_args = [
        (dont_convert([1, 2]),),
        (slice(0, 3),),
        (dont_convert([slice(0, 3), 1]),),
        (dont_convert([[0, 2, 3], [1, 3, 3], [0, 0, 2]]),),
        (dont_convert([[0, 0, 3], [1, 1, 3], [0, 0, 2]]),),
        (dont_convert([slice(None), slice(None), [0, 3]]),),
        (dont_convert([slice(None), [0, 3], slice(None)]),),
        (dont_convert([[0, 3], slice(None), slice(None)]),),
        (dont_convert([[0, 3], [1, 2], slice(None)]),),
        (dont_convert([[0, 3], ]),),
        (dont_convert([[0, 3], slice(None)]),),
        (dont_convert([[0, 3], Ellipsis]),),
        (dont_convert([[0, 2, 3], [1, 3, 3], torch.LongTensor([0, 0, 2])]),),
        (index_variable(2, S, device=device),),
        (mask_not_all_zeros((S,)),),
    ]

    return tuple(SampleInput(
        make_tensor((S, S, S), device, dtype, low=None, high=None, requires_grad=requires_grad),
        args=args)
        for args in test_args)

def sample_inputs_index_put(op_info, device, dtype, requires_grad, **kwargs):
    inputs = []
    for accumulate in [False, True]:
        # Test with indices arg
        inputs.append(SampleInput(
            make_tensor((S, S,), device, dtype, low=None, high=None, requires_grad=requires_grad),
            args=(
                (index_variable(2, S, device=device), ),
                make_tensor((2, S), device, dtype, low=None, high=None)),
            kwargs=dict(accumulate=accumulate)))

        # Test with mask arg
        mask = torch.zeros(S, dtype=torch.bool) if accumulate else mask_not_all_zeros((S,))
        inputs.append(SampleInput(
            make_tensor((S, S), device, dtype, low=None, high=None, requires_grad=requires_grad),
            args=(
                (mask, ),
                make_tensor((S,), device, dtype, low=None, high=None),),
            kwargs=dict(accumulate=accumulate)))

    return inputs

# Missing to test the nondeterminism of the operation
# https://github.com/pytorch/pytorch/issues/53352
def sample_inputs_index_add(op_info, device, dtype, requires_grad, **kwargs):
    # These testa are pretty much the same as those from index_copy.
    # Perhaps merge?
    make_arg = partial(make_tensor, dtype=dtype, device=device, requires_grad=requires_grad)

    t = make_arg((S, S))
    s = make_arg((S, S))
    # non-contiguous target
    t_nonctg = t.transpose(0, 1)
    # non-contiguous source
    s_nonctg = s.transpose(0, 1)

    idx = make_arg((S,), dtype=torch.int64, low=0, high=S)
    idx_nonctg = make_arg((S,), dtype=torch.int64, low=0, high=S, discontiguous=True)
    samples = [SampleInput(tensor, args=(1, idx, source))
               for tensor, idx, source in product([t, t_nonctg], [idx, idx_nonctg], [s, s_nonctg])]
    samples.extend(SampleInput(tensor, args=(1, idx, source), kwargs=dict(alpha=a))
                   for tensor, idx, source, a in product([t, t_nonctg], [idx, idx_nonctg], [s, s_nonctg], [-1, 0, 2]))

    # Add scalar cases
    scalar_sizes = [(), (1,)]
    ts = (make_arg(size) for size in scalar_sizes)
    idxs = (make_arg(size, dtype=torch.int64, low=0, high=1) for size in scalar_sizes)
    ss = (make_arg(size) for size in scalar_sizes)

    samples.extend(SampleInput(t, args=(0, idx, s)) for t, idx, s in product(ts, idxs, ss))
    samples.extend(SampleInput(t, args=(0, idx, s), kwargs=dict(alpha=a)) for t, idx, s, a in product(ts, idxs, ss, [-1, 0, 2]))
    return samples

def sample_inputs_sort(op_info, device, dtype, requires_grad, **kwargs):
    def apply_grad(t):
        if dtype in floating_types_and(torch.float16, torch.bfloat16):
            t.requires_grad_(requires_grad)

    def small_3d_unique(dtype, device):
        res = torch.randperm(S * S * S, dtype=torch.int64, device=device).view(S, S, S)
        res = res.to(dtype)
        apply_grad(res)
        return res

    samples = []

    # Test cases for small 3d tensors.
    # Imitates legacy tests from test/test_torch.py
    t = small_3d_unique(dtype, device)
    dims = range(-3, 3)
    flag = [True, False]
    for dim, descending, stable in product(dims, flag, flag):
        # default schema without stable sort
        samples.append(SampleInput(t, args=(dim, descending)))
        # schema with stable sort, no CUDA support yet
        if torch.device(device).type == 'cpu':
            samples.append(
                SampleInput(t, kwargs=dict(dim=dim, descending=descending, stable=stable))
            )

    # Test cases for scalar tensor
    scalar = torch.tensor(1, dtype=dtype, device=device)
    apply_grad(scalar)
    samples.append(SampleInput(scalar))
    samples.append(SampleInput(scalar, args=(0,)))
    samples.append(SampleInput(scalar, args=(0, True)))
    # no CUDA support for stable sort yet
    if not device.startswith('cuda'):
        samples.append(SampleInput(scalar, kwargs=dict(stable=True)))
        samples.append(SampleInput(scalar, kwargs=dict(dim=0, stable=True)))
        samples.append(SampleInput(scalar, kwargs=dict(dim=0, descending=True, stable=True)))

    return samples

def sample_inputs_index_fill(op_info, device, dtype, requires_grad, **kwargs):
    samples = []
    t = make_tensor((S, S, S), device, dtype,
                    low=None, high=None,
                    requires_grad=requires_grad)
    fill_val = torch.tensor(-1 + 1j if t.is_complex() else -1)
    # non-contiguous input
    t01 = t.transpose(0, 1)
    t02 = t.transpose(0, 2)
    t12 = t.transpose(1, 2)
    idx = index_variable(1, S, device=device)
    # non-contiguous index
    idx_nonctg = torch.empty_strided((S,), (2,), device=device, dtype=torch.int64)
    idx_nonctg.copy_(idx)
    for d in range(t.dim()):
        for tensor in [t, t01, t02, t12]:
            samples.append(SampleInput(tensor, args=(d, idx, fill_val)))
            samples.append(SampleInput(tensor, args=(d, -idx - 1, fill_val)))
            samples.append(SampleInput(tensor, args=(d, idx_nonctg, fill_val)))
    return samples

def sample_inputs_max_min_binary(op_info, device, dtype, requires_grad, **kwargs):
    inputs = []
    args_for_binary_op = (
        ((S, S, S), (S, S, S),),
        ((S, S, S), (S,),),
        ((S,), (S, S, S),),
        ((S, 1, S), (S, S),),
        ((), (),),
        ((S, S, S), (),),
        ((), (S, S, S),),
    )
    inputs = list((SampleInput(make_tensor(input_tensor, device, dtype,
                                           low=None, high=None,
                                           requires_grad=requires_grad),
                               args=(make_tensor(other_tensor, device, dtype,
                                                 low=None, high=None,
                                                 requires_grad=requires_grad),),))
                  for input_tensor, other_tensor in args_for_binary_op)
    return inputs

def sample_inputs_max_min_reduction_with_dim(op_info, device, dtype, requires_grad, **kwargs):
    inputs = []
    args_for_reduction_with_dim = (
        ((S, S, S), (1,),),
        ((S, S, S), (1, True, ),),
        ((), (0,),),
        ((), (0, True,),),
    )
    inputs = list((SampleInput(make_tensor(input_tensor, device, dtype,
                                           low=None, high=None,
                                           requires_grad=requires_grad),
                               args=args,))
                  for input_tensor, args in args_for_reduction_with_dim)
    return inputs

def sample_inputs_max_min_reduction_no_dim(op_info, device, dtype, requires_grad, **kwargs):
    inputs = []
    inputs.append(SampleInput(make_tensor((S, S, S), device, dtype,
                                          low=None, high=None,
                                          requires_grad=requires_grad),))
    inputs.append(SampleInput(make_tensor((), device, dtype,
                                          low=None, high=None,
                                          requires_grad=requires_grad),))
    return inputs

def sample_inputs_outer(op_info, device, dtype, requires_grad, **kwargs):
    inputs = []
    arg_a = make_tensor((S,), device, dtype, requires_grad=requires_grad)
    arg_b = make_tensor((M,), device, dtype, requires_grad=requires_grad)
    inputs.append(SampleInput(arg_a, args=(arg_b,)))
    return inputs

def sample_inputs_dist(op_info, device, dtype, requires_grad):
    make_arg = partial(make_tensor, device=device, dtype=dtype, requires_grad=requires_grad)
    sizes = ((S, S, S), (S,), (S, 1, S), (), (S, S))
    ps = (2, 4)

    def generate_samples():
        for size_x, size_y, p in product(sizes, sizes, ps):
            yield SampleInput(make_arg(size_x), args=(make_arg(size_y), p))

    return list(generate_samples())

# Missing to test the nondeterminism of the operation
# https://github.com/pytorch/pytorch/issues/53352
def sample_inputs_index_copy(op_info, device, dtype, requires_grad, **kwargs):
    def make_arg(shape, low=None, high=None, dtype=dtype):
        return make_tensor(shape, device=device, dtype=dtype,
                           low=low, high=high,
                           requires_grad=requires_grad)

    t = make_arg((S, S))
    s = make_arg((S, S))
    # non-contiguous input
    t01 = t.transpose(0, 1)
    # non-contiguous input
    s01 = s.transpose(0, 1)

    # idx is a permutation of 0...S-1 for this function to be deterministic
    idx = torch.randperm(S, device=device, dtype=torch.int64)
    # non-contiguous index
    idx_nonctg = torch.repeat_interleave(idx, 2, dim=-1)[::2]
    # index_copy_ does not support negative indices
    # idx_neg = -idx - 1
    samples = [SampleInput(tensor, args=(1, idx, source))
               for tensor, idx, source in product([t, t01], [idx, idx_nonctg], [s, s01])]

    # Add scalar cases
    scalar_sizes = [(), (1,)]
    ts = (make_arg(size) for size in scalar_sizes)
    idxs = (make_arg(size, dtype=torch.int64, low=0, high=1) for size in scalar_sizes)
    ss = (make_arg(size) for size in scalar_sizes)

    samples.extend(SampleInput(t, args=(0, idx, s)) for t, idx, s in product(ts, idxs, ss))
    return samples

def sample_inputs_mode(op_info, device, dtype, requires_grad):
    inputs = []
    args = (
        ((S, S, S), (),),
        ((S, S, S), (1, ),),
        ((S, S, S), (1, True, ),),
        ((), (),),
        ((), (0,),),
        ((), (0, True,),),
    )
    inputs = list((SampleInput(make_tensor(input_tensor, device, dtype,
                                           low=None, high=None,
                                           requires_grad=requires_grad),
                               args=args,))
                  for input_tensor, args in args)
    return inputs

# Missing to test the nondeterminism of the operation
# https://github.com/pytorch/pytorch/issues/53352
def sample_inputs_put(op_info, device, dtype, requires_grad):
    make_arg = partial(make_tensor, dtype=dtype, device=device, requires_grad=requires_grad)
    make_idx = partial(make_tensor, low=0, dtype=torch.int64, device=device, requires_grad=False)

    S = 3

    def gen_inputs():
        # Generic inputs
        tgt_gen = (make_arg((S, S), discontiguous=not ctg) for ctg in (True, False))
        src_gen = (make_arg((S,), discontiguous=not ctg) for ctg in (True, False))
        idx = torch.randperm(S * S, device=device, dtype=torch.int64)[:S]
        idx_nonctg = torch.repeat_interleave(idx, 2, dim=-1)[::2]
        idx_neg = -idx - 1
        idx_list = [idx, idx_nonctg, idx_neg]
        for tgt, idx, src, acc in product(tgt_gen, idx_list, src_gen, (True, False)):
            yield SampleInput(input=tgt, args=(idx, src, acc))

        # Scalar cases
        scalar_sizes = [(), (1,)]
        tgt_gen = (make_arg(size) for size in scalar_sizes)
        idx_gen = (make_idx(size, high=1) for size in scalar_sizes)
        src_gen = (make_arg(size) for size in scalar_sizes)
        for tgt, idx, src, acc in product(tgt_gen, idx_gen, src_gen, (True, False)):
            yield SampleInput(input=tgt, args=(idx, src, acc))

        # Empty cases
        tgt_sizes = [(0,), (), (1,), (3, 2)]
        tgt_gen = (make_arg(size) for size in tgt_sizes)
        idx = make_idx((0,), high=1)
        src = make_arg((0,))
        for tgt, acc in product(tgt, (True, False)):
            yield SampleInput(input=tgt, args=(idx, src, acc))

    return list(gen_inputs())

def sample_inputs_take(op_info, device, dtype, requires_grad):
    make_arg = partial(make_tensor, dtype=dtype, device=device, requires_grad=requires_grad)
    make_idx = partial(make_tensor, low=0, dtype=torch.int64, device=device, requires_grad=False)

    S = 3

    def gen_inputs():
        # Generic inputs: take S elements out of S * S
        src_gen = (make_arg((S, S), discontiguous=not ctg) for ctg in (True, False))
        idx = make_idx((S,), high=S * S)
        idx_nonctg = make_idx((S,), high=S * S, discontiguous=True)
        idx_neg = -idx - 1
        idx_list = [idx, idx_nonctg, idx_neg]
        for src, idx in product(src_gen, idx_list):
            yield SampleInput(input=src, args=(idx,))

        # Scalar cases
        scalar_sizes = [(), (1,)]
        src_gen = (make_arg(size) for size in scalar_sizes)
        idx_gen = (make_idx(size, high=1) for size in scalar_sizes)
        for src, idx in product(src_gen, idx_gen):
            yield SampleInput(input=src, args=(idx,))

        # Empty cases
        src_sizes = [(0,), (), (1,), (3, 2)]
        src_gen = (make_arg(size) for size in src_sizes)
        idx = make_idx((0,), high=1)
        for src in src_gen:
            yield SampleInput(input=src, args=(idx,))

    return list(gen_inputs())

def sample_movedim_moveaxis(op_info, device, dtype, requires_grad):
    return (
        SampleInput(
            make_tensor((4, 3, 2, 1), device, dtype, low=None, high=None, requires_grad=requires_grad),
            args=((0, 1, 2, 3), (3, 2, 1, 0))),
        SampleInput(
            make_tensor((4, 3, 2, 1), device, dtype, low=None, high=None, requires_grad=requires_grad),
            args=((0, -1, -2, -3), (-3, -2, -1, -0)))
    )


def sample_repeat_tile(op_info, device, dtype, requires_grad, **kwargs):
    rep_dims = ((), (0, ), (1, ), (0, 2), (1, 1), (2, 3), (2, 3, 2), (0, 2, 3), (2, 1, 1, 1),)
    shapes = ((), (0,), (2,), (3, 0), (3, 2), (3, 0, 1))

    if requires_grad:
        # Tests for variant_consistency_jit, grad, gradgrad
        # are slower. Use smaller bags of `rep_dims` and `shapes`
        # in this case.
        rep_dims = ((), (0, ), (0, 2), (1, 1), (2, 3), (1, 3, 2), (3, 1, 1))  # type: ignore
        shapes = ((), (0,), (2,), (3, 2))  # type: ignore

    tensors = [make_tensor(shape, device, dtype,
                           low=None, high=None,
                           requires_grad=requires_grad) for shape in shapes]

    samples = []
    for rep_dim, tensor in product(rep_dims, tensors):
        for t in (tensor, tensor.T):
            if op_info.name == 'repeat' and len(rep_dim) >= t.dim():
                # `torch.repeat` errors for `len(rep_dims) < t.dim()`,
                # so we filter such combinations.
                samples.append(SampleInput(t, args=(rep_dim,),))
            elif op_info.name == 'tile':
                samples.append(SampleInput(t, args=(rep_dim,),))

    return samples

def np_unary_ufunc_integer_promotion_wrapper(fn):
    # Wrapper that passes PyTorch's default scalar
    #   type as an argument to the wrapped NumPy
    #   unary ufunc when given an integer input.
    #   This mimicks PyTorch's integer->floating point
    #   type promotion.
    #
    # This is necessary when NumPy promotes
    #   integer types to double, since PyTorch promotes
    #   integer types to the default scalar type.

    # Helper to determine if promotion is needed
    def is_integral(dtype):
        return dtype in [np.bool_, bool, np.uint8, np.int8, np.int16, np.int32, np.int64]

    # NOTE: Promotion in PyTorch is from integer types to the default dtype
    np_dtype = torch_to_numpy_dtype_dict[torch.get_default_dtype()]

    @wraps(fn)
    def wrapped_fn(x):
        if is_integral(x.dtype):
            return fn(x, dtype=np_dtype)
        return fn(x)

    return wrapped_fn


# Metadata class for Fast Fourier Transforms in torch.fft.
class SpectralFuncInfo(OpInfo):
    """Operator information for torch.fft transforms. """

    def __init__(self,
                 name,  # the string name of the function
                 *,
                 ref=None,  # Reference implementation (probably in np.fft namespace)
                 dtypes=floating_and_complex_types(),
                 ndimensional: bool,  # Whether dim argument can be a tuple
                 decorators=None,
                 **kwargs):
        decorators = list(decorators) if decorators is not None else []
        decorators += [
            skipCPUIfNoMkl,
            skipCUDAIfRocm,
            # gradgrad is quite slow
            DecorateInfo(slowTest, 'TestGradients', 'test_fn_gradgrad'),
        ]

        super().__init__(name=name,
                         dtypes=dtypes,
                         decorators=decorators,
                         **kwargs)
        self.ref = ref if ref is not None else _getattr_qual(np, name)
        self.ndimensional = ndimensional


    def sample_inputs(self, device, dtype, requires_grad=False, **kwargs):
        nd_tensor = make_tensor((S, S + 1, S + 2), device, dtype, low=None, high=None,
                                requires_grad=requires_grad)
        tensor = make_tensor((31,), device, dtype, low=None, high=None,
                             requires_grad=requires_grad)

        if self.ndimensional:
            return [
                SampleInput(nd_tensor, kwargs=dict(s=(3, 10), dim=(1, 2), norm='ortho')),
                SampleInput(nd_tensor, kwargs=dict(norm='ortho')),
                SampleInput(nd_tensor, kwargs=dict(s=(8,))),
                SampleInput(tensor),

                *(SampleInput(nd_tensor, kwargs=dict(dim=dim))
                  for dim in [-1, -2, -3, (0, -1)]),
            ]
        else:
            return [
                SampleInput(nd_tensor, kwargs=dict(n=10, dim=1, norm='ortho')),
                SampleInput(nd_tensor, kwargs=dict(norm='ortho')),
                SampleInput(nd_tensor, kwargs=dict(n=7)),
                SampleInput(tensor),

                *(SampleInput(nd_tensor, kwargs=dict(dim=dim))
                  for dim in [-1, -2, -3]),
            ]


class ShapeFuncInfo(OpInfo):
    """Early version of a specialized OpInfo for Shape manipulating operations like tile and roll"""
    def __init__(self,
                 name,  # the string name of the function
                 *,
                 ref,  # a reference function
                 dtypes=floating_types(),
                 dtypesIfCPU=None,
                 dtypesIfCUDA=None,
                 dtypesIfROCM=None,
                 sample_inputs_func=None,
                 **kwargs):
        super(ShapeFuncInfo, self).__init__(name,
                                            dtypes=dtypes,
                                            dtypesIfCPU=dtypesIfCPU,
                                            dtypesIfCUDA=dtypesIfCUDA,
                                            dtypesIfROCM=dtypesIfROCM,
                                            sample_inputs_func=sample_inputs_func,
                                            **kwargs)
        self.ref = ref

def sample_inputs_foreach(self, device, dtype, N):
    tensors = [make_tensor((N, N), device, dtype) for _ in range(N)]
    return tensors


def get_foreach_method_names(name):
    # get torch inplace reference function
    method_name = "_foreach_" + name
    method_name_inplace = "_foreach_" + name + "_"

    method = getattr(torch, method_name, None)
    method_inplace = getattr(torch, method_name_inplace, None)

    ref = getattr(torch.Tensor, name, None)

    return method, method_inplace, ref

class ForeachUnaryFuncInfo(OpInfo):
    """Early version of a specialized OpInfo for foreach unary functions"""
    def __init__(self,
                 name,
                 dtypes=floating_and_complex_types(),
                 dtypesIfCPU=all_types_and_complex(),
                 dtypesIfCUDA=floating_and_complex_types_and(torch.half),
                 dtypesIfROCM=None,
                 safe_casts_outputs=True,
                 sample_inputs_func=sample_inputs_foreach,
                 **kwargs):
        super(ForeachUnaryFuncInfo, self).__init__("_foreach_" + name,
                                                   dtypes=dtypes,
                                                   dtypesIfCPU=dtypesIfCPU,
                                                   dtypesIfCUDA=dtypesIfCUDA,
                                                   dtypesIfROCM=dtypesIfROCM,
                                                   safe_casts_outputs=safe_casts_outputs,
                                                   sample_inputs_func=sample_inputs_func,
                                                   **kwargs)

        foreach_method, foreach_method_inplace, torch_ref_method = get_foreach_method_names(name)
        self.method_variant = foreach_method
        self.inplace_variant = foreach_method_inplace
        self.ref = torch_ref_method


def sample_inputs_linalg_cholesky_inverse(op_info, device, dtype, requires_grad=False):
    # Generate Cholesky factors of positive-definite (non-singular) Hermitian (symmetric) matrices
    from torch.testing._internal.common_utils import random_hermitian_pd_matrix
    inputs = (
        torch.zeros(0, 0, dtype=dtype, device=device),  # 0x0 matrix
        torch.zeros(0, 2, 2, dtype=dtype, device=device),  # zero batch of matrices
        random_hermitian_pd_matrix(S, dtype=dtype, device=device),  # single matrix
        random_hermitian_pd_matrix(S, 2, dtype=dtype, device=device),  # batch of matrices
    )
    test_cases = (torch.linalg.cholesky(a) for a in inputs)
    out = []
    for a in test_cases:
        a.requires_grad = requires_grad
        out.append(SampleInput(a))
        out.append(SampleInput(a, kwargs=dict(upper=True)))
    return out

def sample_inputs_linalg_lstsq(op_info, device, dtype, requires_grad=False, **kwargs):
    from torch.testing._internal.common_utils import random_well_conditioned_matrix
    out = []
    for batch in ((), (3,), (3, 3)):
        shape = batch + (3, 3)
        # NOTE: inputs are not marked with `requires_grad` since
        # linalg_lstsq is not differentiable
        a = random_well_conditioned_matrix(*shape, dtype=dtype, device=device)
        b = make_tensor(shape, device, dtype, low=None, high=None)
        out.append(SampleInput(a, args=(b,)))
    return out

def sample_inputs_householder_product(op_info, device, dtype, requires_grad, **kwargs):
    """
    This function generates input for torch.linalg.householder_product (torch.orgqr).
    The first argument should be a square matrix or batch of square matrices, the second argument is a vector or batch of vectors.
    Empty, square, rectangular, batched square and batched rectangular input is generated.
    """
    # Each column of the matrix is getting multiplied many times leading to very large values for
    # the Jacobian matrix entries and making the finite-difference result of grad check less accurate.
    # That's why gradcheck with the default range [-9, 9] fails and [-2, 2] is used here.
    samples = (
        SampleInput(make_tensor((S, S), device, dtype, low=-2, high=2, requires_grad=requires_grad),
                    args=(make_tensor((S,), device, dtype, low=-2, high=2, requires_grad=requires_grad),)),

        SampleInput(make_tensor((S + 1, S), device, dtype, low=-2, high=2, requires_grad=requires_grad),
                    args=(make_tensor((S,), device, dtype, low=-2, high=2, requires_grad=requires_grad),)),

        SampleInput(make_tensor((2, 1, S, S), device, dtype, low=-2, high=2, requires_grad=requires_grad),
                    args=(make_tensor((2, 1, S,), device, dtype, low=-2, high=2, requires_grad=requires_grad),)),

        SampleInput(make_tensor((2, 1, S + 1, S), device, dtype, low=-2, high=2, requires_grad=requires_grad),
                    args=(make_tensor((2, 1, S,), device, dtype, low=-2, high=2, requires_grad=requires_grad),)),

        SampleInput(make_tensor((0, 0), device, dtype, low=None, high=None, requires_grad=requires_grad),
                    args=(make_tensor((0,), device, dtype, low=None, high=None, requires_grad=requires_grad),)),

        SampleInput(make_tensor((S, S), device, dtype, low=-2, high=2, requires_grad=requires_grad),
                    args=(make_tensor((0,), device, dtype, low=None, high=None, requires_grad=requires_grad),)),
    )

    return samples

def sample_inputs_linalg_cholesky(op_info, device, dtype, requires_grad=False, **kwargs):
    """
    This function generates always positive-definite input for torch.linalg.cholesky using
    random_hermitian_pd_matrix.
    The input is generated as the itertools.product of 'batches' and 'ns'.
    In total this function generates 8 SampleInputs
    'batches' cases include:
        () - single input,
        (0,) - zero batched dimension,
        (2,) - batch of two matrices,
        (1, 1) - 1x1 batch of matrices
    'ns' gives 0x0 and 5x5 matrices.
    Zeros in dimensions are edge cases in the implementation and important to test for in order to avoid unexpected crashes.
    """
    from torch.testing._internal.common_utils import random_hermitian_pd_matrix

    batches = [(), (0, ), (2, ), (1, 1)]
    ns = [5, 0]
    out = []
    for batch, n in product(batches, ns):
        a = random_hermitian_pd_matrix(n, *batch, dtype=dtype, device=device)
        a.requires_grad = requires_grad
        out.append(SampleInput(a))
    return out


def sample_inputs_linalg_eigh(op_info, device, dtype, requires_grad=False, **kwargs):
    """
    This function generates input for torch.linalg.eigh with UPLO="U" or "L" keyword argument.
    """
    def out_fn(output):
        return output[0], abs(output[1])

    samples = sample_inputs_linalg_invertible(op_info, device, dtype, requires_grad)
    for sample in samples:
        sample.kwargs = {"UPLO": np.random.choice(["L", "U"])}
        sample.output_process_fn_grad = out_fn

    return samples


def sample_inputs_linalg_slogdet(op_info, device, dtype, requires_grad=False):
    def out_fn(output):
        return output[1]

    samples = sample_inputs_linalg_invertible(op_info, device, dtype, requires_grad)
    for sample in samples:
        sample.output_process_fn_grad = out_fn

    return samples


def sample_inputs_linalg_pinv_hermitian(op_info, device, dtype, requires_grad=False, **kwargs):
    """
    This function generates input for torch.linalg.pinv with hermitian=True keyword argument.
    """
    out = sample_inputs_linalg_invertible(op_info, device, dtype, requires_grad, **kwargs)
    for o in out:
        o.kwargs = {"hermitian": True}
    return out

def sample_inputs_linalg_solve(op_info, device, dtype, requires_grad=False, vector_rhs_allowed=True, **kwargs):
    """
    This function generates always solvable input for torch.linalg.solve
    Using random_fullrank_matrix_distinct_singular_value gives a non-singular (=invertible, =solvable) matrices 'a'.
    The first input to torch.linalg.solve is generated as the itertools.product of 'batches' and 'ns'.
    The second input is generated as the product of 'batches', 'ns' and 'nrhs'.
    In total this function generates 18 SampleInputs
    'batches' cases include:
        () - single input,
        (0,) - zero batched dimension,
        (2,) - batch of two matrices.
    'ns' gives 0x0 and 5x5 matrices.
    and 'nrhs' controls the number of vectors to solve for:
        () - using 1 as the number of vectors implicitly
        (1,) - same as () but explicit
        (3,) - solve for 3 vectors.
    Zeros in dimensions are edge cases in the implementation and important to test for in order to avoid unexpected crashes.
    'vector_rhs_allowed' controls whether to include nrhs = () to the list of SampleInputs.
    torch.solve / triangular_solve / cholesky_solve (opposed to torch.linalg.solve) do not allow
    1D tensors (vectors) as the right-hand-side.
    Once torch.solve / triangular_solve / cholesky_solve and its testing are removed,
    'vector_rhs_allowed' may be removed here as well.
    """
    from torch.testing._internal.common_utils import random_fullrank_matrix_distinct_singular_value

    batches = [(), (0, ), (2, )]
    ns = [5, 0]
    if vector_rhs_allowed:
        nrhs = [(), (1,), (3,)]
    else:
        nrhs = [(1,), (3,)]
    out = []
    for n, batch, rhs in product(ns, batches, nrhs):
        a = random_fullrank_matrix_distinct_singular_value(n, *batch, dtype=dtype, device=device)
        a.requires_grad = requires_grad
        b = torch.randn(*batch, n, *rhs, dtype=dtype, device=device)
        b.requires_grad = requires_grad
        out.append(SampleInput(a, args=(b,)))
    return out


def sample_inputs_legacy_solve(op_info, device, dtype, requires_grad=False, **kwargs):
    """
    This function generates always solvable input for legacy solve functions
    (the ones that are not in torch.linalg module).
    The difference from sample_inputs_linalg_solve is that here the right-hand-side of A x = b equation
    should have b.ndim >= 2, vectors are not allowed.
    Also the arguments order is swapped.
    """
    out = sample_inputs_linalg_solve(
        op_info, device, dtype, requires_grad=requires_grad, vector_rhs_allowed=False
    )

    # Reverses tensor order
    for sample in out:
        sample.input, sample.args = sample.args[0], (sample.input,)

    return out


def sample_inputs_lu(op_info, device, dtype, requires_grad=False, **kwargs):
    # not needed once OpInfo tests support Iterables
    def generate_samples():
        batch_shapes = ((), (3,), (3, 3))
        for batch_shape, get_infos in product(batch_shapes, (True, False)):
            shape = batch_shape + (S, S)
            input = make_tensor(shape, device, dtype, requires_grad=requires_grad, low=None, high=None)
            yield SampleInput(input, args=(True, get_infos))

    return list(generate_samples())


def sample_inputs_std_var(op_info, device, dtype, requires_grad, **kwargs):
    tensor_nd = make_tensor((S, S, S), device=device, dtype=dtype,
                            low=None, high=None, requires_grad=requires_grad)
    tensor_1d = make_tensor((S,), device=device, dtype=dtype,
                            low=None, high=None, requires_grad=requires_grad)

    return [
        SampleInput(tensor_nd),
        SampleInput(tensor_nd, kwargs=dict(dim=1)),
        SampleInput(tensor_nd, kwargs=dict(dim=1, unbiased=True, keepdim=True)),
        SampleInput(tensor_1d, kwargs=dict(dim=0, unbiased=True, keepdim=True)),
        SampleInput(tensor_1d, kwargs=dict(dim=0, unbiased=False, keepdim=False)),
    ]


def _sample_inputs_svd(op_info, device, dtype, requires_grad=False, is_linalg_svd=False):
    """
    This function generates input for torch.svd with distinct singular values so that autograd is always stable.
    Matrices of different size:
        square matrix - S x S size
        tall marix - S x (S-2)
        wide matrix - (S-2) x S
    and batched variants of above are generated.
    Each SampleInput has a function 'output_process_fn_grad' attached to it that is applied on the output of torch.svd
    It is needed for autograd checks, because backward of svd doesn't work for an arbitrary loss function.
    """
    from torch.testing._internal.common_utils import random_fullrank_matrix_distinct_singular_value

    # svd and linalg.svd returns V and V.conj().T, respectively. So we need to slice
    # along different dimensions when needed (this is used by
    # test_cases2:wide_all and wide_all_batched below)
    if is_linalg_svd:
        def slice_V(v):
            return v[..., :(S - 2), :]

        def uv_loss(usv):
            u00 = usv[0][0, 0]
            v00_conj = usv[2][0, 0]
            return u00 * v00_conj
    else:
        def slice_V(v):
            return v[..., :, :(S - 2)]

        def uv_loss(usv):
            u00 = usv[0][0, 0]
            v00_conj = usv[2][0, 0].conj()
            return u00 * v00_conj

    test_cases1 = (  # some=True (default)
        # loss functions for complex-valued svd have to be "gauge invariant",
        # i.e. loss functions shouldn't change when sigh of the singular vectors change.
        # the simplest choice to satisfy this requirement is to apply 'abs'.
        (random_fullrank_matrix_distinct_singular_value(S, dtype=dtype).to(device),
            lambda usv: usv[1]),  # 'check_grad_s'
        (random_fullrank_matrix_distinct_singular_value(S, dtype=dtype).to(device),
            lambda usv: abs(usv[0])),  # 'check_grad_u'
        (random_fullrank_matrix_distinct_singular_value(S, dtype=dtype).to(device),
            lambda usv: abs(usv[2])),  # 'check_grad_v'
        # this test is important as it checks the additional term that is non-zero only for complex-valued inputs
        # and when the loss function depends both on 'u' and 'v'
        (random_fullrank_matrix_distinct_singular_value(S, dtype=dtype).to(device),
            uv_loss),  # 'check_grad_uv'
        (random_fullrank_matrix_distinct_singular_value(S, dtype=dtype).to(device)[:(S - 2)],
            lambda usv: (abs(usv[0]), usv[1], abs(usv[2][..., :, :(S - 2)]))),  # 'wide'
        (random_fullrank_matrix_distinct_singular_value(S, dtype=dtype).to(device)[:, :(S - 2)],
            lambda usv: (abs(usv[0]), usv[1], abs(usv[2]))),  # 'tall'
        (random_fullrank_matrix_distinct_singular_value(S, 2, dtype=dtype).to(device),
            lambda usv: (abs(usv[0]), usv[1], abs(usv[2]))),  # 'batched'
        (random_fullrank_matrix_distinct_singular_value(S, 2, dtype=dtype).to(device)[..., :(S - 2), :],
            lambda usv: (abs(usv[0]), usv[1], abs(usv[2]))),  # 'wide_batched'
        (random_fullrank_matrix_distinct_singular_value(S, 2, dtype=dtype).to(device)[..., :, :(S - 2)],
            lambda usv: (abs(usv[0]), usv[1], abs(usv[2]))),  # 'tall_batched'
    )
    test_cases2 = (  # some=False
        (random_fullrank_matrix_distinct_singular_value(S, dtype=dtype).to(device)[:(S - 2)],
            lambda usv: (abs(usv[0]), usv[1], abs(slice_V(usv[2])))),  # 'wide_all'
        (random_fullrank_matrix_distinct_singular_value(S, dtype=dtype).to(device)[:, :(S - 2)],
            lambda usv: (abs(usv[0][:, :(S - 2)]), usv[1], abs(usv[2]))),  # 'tall_all'
        (random_fullrank_matrix_distinct_singular_value(S, 2, dtype=dtype).to(device)[..., :(S - 2), :],
            lambda usv: (abs(usv[0]), usv[1], abs(slice_V(usv[2])))),  # 'wide_all_batched'
        (random_fullrank_matrix_distinct_singular_value(S, 2, dtype=dtype).to(device)[..., :, :(S - 2)],
            lambda usv: (abs(usv[0][..., :, :(S - 2)]), usv[1], abs(usv[2]))),  # 'tall_all_batched'
    )

    out = []
    for a, out_fn in test_cases1:
        a.requires_grad = requires_grad
        if is_linalg_svd:
            kwargs = {'full_matrices': False}
        else:
            kwargs = {'some': True}
        out.append(SampleInput(a, kwargs=kwargs, output_process_fn_grad=out_fn))

    for a, out_fn in test_cases2:
        a.requires_grad = requires_grad
        if is_linalg_svd:
            kwargs = {'full_matrices': True}
        else:
            kwargs = {'some': False}
        out.append(SampleInput(a, kwargs=kwargs, output_process_fn_grad=out_fn))

    return out

def sample_inputs_svd(op_info, device, dtype, requires_grad=False, **kwargs):
    return _sample_inputs_svd(op_info, device, dtype, requires_grad, is_linalg_svd=False)

def sample_inputs_linalg_svd(op_info, device, dtype, requires_grad=False, **kwargs):
    return _sample_inputs_svd(op_info, device, dtype, requires_grad, is_linalg_svd=True)

def sample_inputs_eig(op_info, device, dtype, requires_grad=False, **kwargs):
    eigvecs = make_tensor((S, S), device=device, dtype=dtype,
                          low=None, high=None)
    eigvals = make_tensor((S,), device=device, dtype=dtype,
                          low=None, high=None)
    # we produce only diagonazible inputs which do not have
    # complex eigenvalues for real inputs, as there is no
    # backward implementation for real inputs with complex
    # eigenvalues yet.
    input = (eigvecs * eigvals.unsqueeze(-2)) @ eigvecs.inverse()
    input.requires_grad_(requires_grad)

    def process_output(eigpair):
        eigvals, eigvecs = eigpair
        if dtype.is_complex:
            # eig produces eigenvectors which are normalized to 1 norm.
            # Note that if v is an eigenvector, so is v * e^{i \phi},
            # and |v| = |v * e^{i \phi}| = 1.
            # This, however, makes the eigenvector backward computation process
            # rather unstable unless the objective function is gauge-invariant,
            # that is if f(z) == f(|z|), for example.
            # Hence for complex inputs we ignore the phases and return only
            # the absolute values.
            return eigvals, eigvecs.abs()
        else:
            return eigvals, eigvecs

    return [
        SampleInput(
            input,
            kwargs=dict(eigenvectors=True),
            output_process_fn_grad=process_output
        ),
    ]

def sample_inputs_linalg_qr(op_info, device, dtype, requires_grad=False, **kwargs):
    """
    This function generates input for torch.linalg.qr
    The input is generated as the itertools.product of 'batches' and 'ns'.
    """
    # TODO: add 0 to 'ns' and (0, ) to 'batches'
    # Currently tests fail most probably because of
    # https://github.com/pytorch/pytorch/issues/50576
    batches = [(), (2, ), (1, 1)]
    ns = [2, 5]
    out = []
    for batch, (m, n) in product(batches, product(ns, ns)):
        a = torch.randn(*batch, m, n, dtype=dtype, device=device, requires_grad=requires_grad)
        out.append(SampleInput(a))
    return out

def sample_inputs_flip(op_info, device, dtype, requires_grad, **kwargs):
    tensors = (
        make_tensor((S, M, S), device, dtype, low=None, high=None, requires_grad=requires_grad),
        make_tensor((S, 0, M), device, dtype, low=None, high=None, requires_grad=requires_grad)
    )

    dims = ((0, 1, 2), (0,), (0, 2), (-1,), ())

    samples = [SampleInput(tensor, kwargs={'dims': dim}) for tensor, dim in product(tensors, dims)]

    return samples

def sample_inputs_fliplr_flipud(op_info, device, dtype, requires_grad, **kwargs):
    tensors = (
        make_tensor((S, M, S), device, dtype, low=None, high=None, requires_grad=requires_grad),
        make_tensor((S, 0, M), device, dtype, low=None, high=None, requires_grad=requires_grad)
    )
    return [SampleInput(tensor) for tensor in tensors]

# TODO: clamp shares tensors among its sample inputs --- we should prohibit this!
def sample_inputs_clamp(op_info, device, dtype, requires_grad, **kwargs):
    tensors = (
        make_tensor((2, 3, 2), device, dtype, low=None, high=None, requires_grad=requires_grad),
        make_tensor((2, 0, 3), device, dtype, low=None, high=None, requires_grad=requires_grad),
    )
    if dtype is torch.uint8:
        min_max_vals = ((2, 5), (3, 7))
    else:
        min_max_vals = ((0, 1), (-1, 1))
    output = [SampleInput(tensor, args=vals) for tensor, vals in product(tensors, min_max_vals)]
    output += [SampleInput(tensors[0], args=(0.5, None)), SampleInput(tensors[0], args=(None, 0.5))]
    empty_tensor = make_tensor((), device, dtype, low=None, high=None, requires_grad=requires_grad)
    output += [SampleInput(empty_tensor, args=(0.0, 1.0)), ]
    return output

def sample_kwargs_clamp(device, dtype, input):
    if dtype is torch.uint8:
        min_val, max_val = (random.randint(1, 3), random.randint(4, 8))
    elif dtype.is_floating_point:
        min_val, max_val = (random.uniform(-8, 0), random.uniform(1, 8))  # type: ignore
    else:
        min_val, max_val = (random.randint(-8, 0), random.randint(1, 8))  # type: ignore
    return {'min': min_val, 'max': max_val}, {'a_min': min_val, 'a_max': max_val}

def sample_inputs_cumprod(op_info, device, dtype, requires_grad, **kwargs):
    def make_arg(shape):
        # shrink values to be in the interval [-1, +1] for better precision in gradgradcheck
        return make_tensor(shape, device, dtype, low=-1, high=+1, requires_grad=requires_grad)

    def prod_zeros(dim_select):
        assert len(dim_select) == 2
        result = make_arg(3 * (S,))
        with torch.no_grad():
            result.narrow(dim_select[0], 0, 1).narrow(dim_select[1], 1, 1).zero_()
            result.narrow(dim_select[0], 2, 1).narrow(dim_select[1], 3, 1).zero_()
            result.narrow(dim_select[0], 4, 1).narrow(dim_select[1], 3, 1).zero_()
        return result

    # will not be needed once OpInfo tests suport Iterables
    def sample_generator():
        for dim in range(3):
            yield SampleInput(make_arg((S, S, S)), args=(dim,))
        # Scalar tensors and empty tensor
        for size in [(), (1,), (0,)]:
            yield SampleInput(make_arg(size), args=(0,))

        yield SampleInput(prod_zeros([0, 1]), args=(1,))
        yield SampleInput(prod_zeros([0, 2]), args=(1,))
        yield SampleInput(prod_zeros([1, 2]), args=(1,))

        # test dtype kwarg
        yield SampleInput(prod_zeros([1, 2]), args=(1,), kwargs={'dtype': dtype})

    return list(sample_generator())

def sample_inputs_copysign(op_info, device, dtype, requires_grad, **kwargs):
    def _make_tensor(*shape, low=None, high=None):
        return make_tensor(shape, device, dtype, low=low, high=high, requires_grad=requires_grad)

    for_inplace_variant = kwargs.get('for_inplace_variant', False)

    cases = [
        # no broadcast
        ((S, S, S), (S, S, S)),
        # broadcast rhs
        ((S, S, S), (S, S)),

        # scalar
        ((S, S), 3.14),
        # scalar positive zero
        ((S, S), 0.0),
        # scalar negative zero
        ((S, S), -0.0),
    ]

    if not for_inplace_variant:
        # broadcast lhs
        cases.append(((S, S), (S, S, S)))
        # broadcast all
        cases.append(((S, 1, S), (M, S)))

    def generator():
        for input_shape, arg_val in cases:
            if isinstance(arg_val, tuple):
                arg = _make_tensor(*arg_val)
            else:
                # arg_val is scalar
                arg = arg_val

            yield SampleInput(_make_tensor(*input_shape), args=(arg, ))

    return list(generator())

def sample_inputs_prod(op_info, device, dtype, requires_grad):
    def make_arg(shape):
        # shrink values to be in the interval [-1, +1] for better precision in gradgradcheck
        return make_tensor(shape, device, dtype, low=-1, high=+1, requires_grad=requires_grad)

    def prod_single_zero():
        result = make_arg(2 * (S,))
        with torch.no_grad():
            result[0, 1] = 0
        return result

    # will not be needed once OpInfo tests support Iterables
    def sample_generator():
        for sample in sample_inputs_cumprod(op_info, device, dtype, requires_grad):
            yield SampleInput(sample.input)  # only Tensor, ignore other inputs
            yield sample
            sample.kwargs['keepdim'] = True
            yield sample
        yield SampleInput(prod_single_zero())
        yield SampleInput(make_arg((3, 3, 3)), args=(1,))
        yield SampleInput(make_arg((3, 3, 3)), args=(1,), kwargs={'keepdim': True})

        # test zero scalar tensor
        zero = make_arg(())
        with torch.no_grad():
            zero.zero_()
        yield SampleInput(zero)
        yield SampleInput(zero, args=(0,))
        yield SampleInput(zero, args=(0,), kwargs={'keepdim': True})

    return list(sample_generator())

def sample_inputs_diag(op_info, device, dtype, requires_grad, **kwargs):
    vec_sample = SampleInput(make_tensor((M, ), device, dtype, low=None, high=None, requires_grad=requires_grad))

    tensors = (
        make_tensor((M, M), device, dtype, low=None, high=None, requires_grad=requires_grad),
        make_tensor((3, 5), device, dtype, low=None, high=None, requires_grad=requires_grad),
        make_tensor((5, 3), device, dtype, low=None, high=None, requires_grad=requires_grad),
    )

    args = ((), (2,), (-2,), (1,), (2,))

    samples = []
    for tensor, arg in product(tensors, args):
        samples.append(SampleInput(tensor, args=arg))

    return samples + [vec_sample]

def sample_inputs_logit(op_info, device, dtype, requires_grad, **kwargs):
    low, high = op_info.domain

    # Note: Operator is very sensitive at points near the
    # start and end of domain and leads to NaN for float16
    # if domain_eps is 1e-5.
    domain_eps = op_info._domain_eps if dtype != torch.float16 else 3e-2

    low = low + domain_eps
    high = high - domain_eps

    samples = (
        SampleInput(make_tensor((S, S, S), device, dtype, low=low, high=high, requires_grad=requires_grad)),
        SampleInput(make_tensor((S, S, S), device, dtype, low=low,
                                high=high, requires_grad=requires_grad), args=(0.2,)),
        SampleInput(make_tensor((), device, dtype, low=low, high=high, requires_grad=requires_grad)),
        SampleInput(make_tensor((), device, dtype, low=low,
                                high=high, requires_grad=requires_grad), args=(0.2,)),
    )

    return samples

def sample_inputs_floor_divide(op_info, device, dtype, requires_grad, **kwargs):
    lhs = make_tensor((S, S, S), device, dtype, low=None, high=None, requires_grad=requires_grad)
    rhs = make_tensor((S, S, S), device, dtype, low=None, high=None, requires_grad=requires_grad)
    # Avoid integer divide by 0
    if not (dtype.is_floating_point or dtype.is_complex):
        rhs[rhs == 0] = 1

    return [
        SampleInput(lhs, args=(rhs,)),
        SampleInput(lhs, args=(rhs[0],)),
        SampleInput(lhs, args=(3.14,)),
    ]


def sample_inputs_masked_scatter(op_info, device, dtype, requires_grad, **kwargs):
    make_arg = partial(make_tensor, device=device, dtype=dtype, requires_grad=requires_grad)

    for_inplace_variant = kwargs.get('for_inplace_variant', False)

    def samples_generator():
        yield SampleInput(make_arg((S, S)), args=(torch.randn(S, S, device=device) > 0, make_arg((S, S))))
        yield SampleInput(make_arg((S, S)), args=(torch.randn((S,), device=device) > 0, make_arg((S, S))))
        yield SampleInput(make_arg((S, S)), args=(bernoulli_scalar().to(device), make_arg((S, S))))

        if not for_inplace_variant:
            yield SampleInput(make_arg((S,)), args=(torch.randn(S, S, device=device) > 0, make_arg((S, S))))

    samples = tuple(samples_generator())
    return samples


def sample_inputs_masked_fill(op_info, device, dtype, requires_grad, **kwargs):
    make_arg = partial(make_tensor, device=device, dtype=dtype, requires_grad=requires_grad)

    for_inplace_variant = kwargs.get('for_inplace_variant', False)

    def sample_generator():
        yield SampleInput(make_arg((S, S)), args=(torch.randn(S, S, device=device) > 0, 10))
        yield SampleInput(make_arg((S, S)), args=(torch.randn(S, S, device=device) > 0, make_arg(())))
        yield SampleInput(make_arg((S, S)), args=(torch.randn(S, device=device) > 0, 10))
        yield SampleInput(make_arg(()), args=(torch.randn((), device=device) > 0, 10))
        yield SampleInput(make_arg(()), args=(torch.randn((), device=device) > 0, make_arg(())))
        yield SampleInput(make_arg((S, S)), args=(torch.randn((), device=device) > 0, 10))

        if not for_inplace_variant:
            yield SampleInput(make_arg((S,)),
                              args=(torch.randn(S, S, device=device) > 0, make_arg(())))
            yield SampleInput(make_arg((S,)),
                              args=(torch.randn(S, S, device=device) > 0, 10))

    samples = tuple(sample_generator())
    return samples

def sample_inputs_masked_select(op_info, device, dtype, requires_grad, **kwargs):
    samples = (
        SampleInput(make_tensor((M, M), device, dtype, low=None, high=None, requires_grad=requires_grad),
                    args=(torch.randn(M, M, device=device) > 0,)),

        SampleInput(make_tensor((M, M), device, dtype, low=None, high=None, requires_grad=requires_grad),
                    args=(torch.randn((M,), device=device) > 0,)),

        SampleInput(make_tensor((M,), device, dtype, low=None, high=None, requires_grad=requires_grad),
                    args=(torch.randn((M, M), device=device) > 0,)),

        SampleInput(make_tensor((M, 1, M), device, dtype, low=None, high=None, requires_grad=requires_grad),
                    args=(torch.randn((M, M), device=device) > 0,)),

        SampleInput(make_tensor((), device, dtype, low=None, high=None, requires_grad=requires_grad),
                    args=(torch.tensor(1, device=device, dtype=torch.bool),)),

        SampleInput(make_tensor((M, M), device, dtype, low=None, high=None, requires_grad=requires_grad),
                    args=(torch.tensor(1, device=device, dtype=torch.bool),)),

        SampleInput(make_tensor((), device, dtype, low=None, high=None, requires_grad=requires_grad),
                    args=(torch.randn((M, M), device=device) > 0,)),
    )

    return samples


def sample_inputs_polar(op_info, device, dtype, requires_grad, **kwargs):
    def _make_tensor_helper(shape, low=None, high=None):
        return make_tensor(shape, device, dtype, low=low, high=high, requires_grad=requires_grad)

    samples = (
        SampleInput(_make_tensor_helper((S, S), low=0), args=(_make_tensor_helper((S, S)),)),
        SampleInput(_make_tensor_helper((), low=0), args=(_make_tensor_helper(()),)),
    )

    return samples


def sample_inputs_entr(op_info, device, dtype, requires_grad, **kwargs):
    low, _ = op_info.domain

    if requires_grad:
        low = 0 + op_info._domain_eps

    return (SampleInput(make_tensor((L,), device, dtype,
                                    low=low,
                                    requires_grad=requires_grad)),
            SampleInput(make_tensor((), device, dtype,
                                    low=low,
                                    requires_grad=requires_grad)))


def sample_inputs_rsub(op_info, device, dtype, requires_grad, variant='tensor', **kwargs):
    def _make_tensor_helper(shape, low=None, high=None):
        return make_tensor(shape, device, dtype, low=low, high=high, requires_grad=requires_grad)

    def _samples_with_alpha_helper(args, alphas, filter_fn=lambda arg_alpha: True):
        filtered_product = filter(filter_fn, product(args, alphas))  # type: ignore
        return (SampleInput(input, args=(arg,), kwargs=dict(alpha=alpha))
                for (input, arg), alpha in filtered_product)  # type: ignore

    int_alpha, float_alpha, complex_alpha = 2, 0.1, 1 + 0.6j

    if variant == 'tensor':
        samples = (  # type: ignore
            SampleInput(_make_tensor_helper((S, S)), args=(_make_tensor_helper((S, S)),)),
            SampleInput(_make_tensor_helper((S, S)), args=(_make_tensor_helper((S,)),)),
            SampleInput(_make_tensor_helper((S,)), args=(_make_tensor_helper((S, S)),)),
            SampleInput(_make_tensor_helper(()), args=(_make_tensor_helper(()),)),
            SampleInput(_make_tensor_helper(()), args=(_make_tensor_helper((S,)),)),
            SampleInput(_make_tensor_helper((S,)), args=(_make_tensor_helper(()),)),
        )

        if dtype.is_complex:
            alphas = [int_alpha, float_alpha, complex_alpha]
        elif dtype.is_floating_point:
            alphas = [int_alpha, float_alpha]
        else:
            alphas = [int_alpha]

        args = ((_make_tensor_helper((S, S)), _make_tensor_helper((S, S))),
                (_make_tensor_helper((S, S)), _make_tensor_helper((S,))),
                (_make_tensor_helper(()), _make_tensor_helper(())))
        samples += tuple(_samples_with_alpha_helper(args, alphas))  # type: ignore
    elif variant == 'scalar':
        # Scalar Other
        samples = (SampleInput(_make_tensor_helper((S, S)), args=(0.5,)),
                   SampleInput(_make_tensor_helper(()), args=(0.5,)),
                   SampleInput(_make_tensor_helper((S, S)), args=(1.5j,)),
                   SampleInput(_make_tensor_helper(()), args=(1.5j,)),
                   SampleInput(_make_tensor_helper((S, S)), args=(0.4 + 1.2j,)),
                   SampleInput(_make_tensor_helper(()), args=(1.2 + 1.76j,)))  # type: ignore

        scalar_args = [(_make_tensor_helper((S, S)), 0.5), (_make_tensor_helper(()), 0.5),
                       (_make_tensor_helper((S, S)), 2.7j), (_make_tensor_helper(()), 2.7j),
                       (_make_tensor_helper((S, S)), 1 - 2.7j), (_make_tensor_helper(()), 1 + 2.7j)]  # type: ignore

        alphas = [int_alpha, float_alpha, complex_alpha]

        def filter_fn(arg_alpha):
            arg, alpha = arg_alpha
            if isinstance(alpha, complex):
                if dtype.is_complex or isinstance(arg[1], complex):
                    return True
                else:
                    # complex alpha is valid only if either `self` or `other` is complex
                    return False

            # Non-Complex Alpha
            return True

        # Samples with alpha (scalar version) covers the following cases
        # self    | other   | alpha
        # -----------------------------------------
        # real    | real    | real (int and float)
        # real    | complex | real and complex
        # complex | real    | real and complex
        # complex | complex | real and complex
        #
        # It does not cover
        # real    | real    | complex
        # x = torch.randn(2, requires_grad=True, dtype=torch.float64)
        # torch.rsub(x, 1, alpha=1. + 1.6j)
        # RuntimeError: value cannot be converted to type double without overflow: (-1,-1.6)

        samples += tuple(_samples_with_alpha_helper(scalar_args, alphas, filter_fn=filter_fn))  # type: ignore
    else:
        raise Exception("Invalid variant!")

    return samples


def sample_inputs_cumulative_ops(op_info, device, dtype, requires_grad, supports_dtype_kwargs=True, **kwargs):
    def _make_tensor_helper(shape, low=None, high=None):
        return make_tensor(shape, device, dtype, low=low, high=high, requires_grad=requires_grad)

    samples = [
        SampleInput(_make_tensor_helper((S, S, S)), args=(0,)),
        SampleInput(_make_tensor_helper((S, S, S)), args=(1,)),
        SampleInput(_make_tensor_helper(()), args=(0,)),
    ]

    if supports_dtype_kwargs:
        # NOTE: if `dtype` is not same as input, then inplace variants fail with
        # `provided dtype must match the dtype of self tensor in cumsum`
        samples.append(SampleInput(_make_tensor_helper((S, S, S)), args=(1,), kwargs={'dtype': dtype}))

    return samples


def sample_inputs_unfold(op_info, device, dtype, requires_grad, **kwargs):
    test_cases = (
        ((), (0, 1, 1)),
        ((S, S, S, S), (0, 3, 1)),
        ((S, S, S, S), (1, 3, 1)),
        ((S, S, S, S), (2, 3, 1)),
        ((S, S, S, S), (3, 3, 1)),
        ((S, S, S, S), (0, 3, 2)),
        ((S, S, S, S), (1, 3, 2)),
        ((S, S, S, S), (2, 3, 2)),
        ((S, S, S, S), (3, 3, 2)),
        ((S, S, S, S), (0, 4, 1)),
        ((S, S, S, S), (1, 4, 1)),
        ((S, S, S, S), (2, 4, 1)),
        ((S, S, S, S), (3, 4, 1)),
        ((M,), (0, 3, 1)),
        ((M,), (0, 3, 2)),
        ((M,), (0, 3, 3)),
        ((1000,), (0, 3, 11)),
        ((1000,), (0, 2, 27)),
        ((10, 10), (0, 1, 2)),
        ((10, 10), (1, 2, 3)),
        ((10, 10), (1, 2, 2)),
        ((S, S, S), (2, 3, 2)),
    )

    sample_inputs = []
    for shape, arguments in test_cases:
        sample_inputs += [SampleInput(make_tensor(shape, device, dtype,
                                      low=None, high=None,
                                      requires_grad=requires_grad),
                                      args=arguments)]
    return sample_inputs

def sample_inputs_lerp(op_info, device, dtype, requires_grad):
    def _make_tensor_helper(shape, low=None, high=None):
        return make_tensor(shape, device, dtype, low=low, high=high, requires_grad=requires_grad)

    samples = (
        # no broadcast
        SampleInput(_make_tensor_helper((S, S)), args=(_make_tensor_helper((S, S)), 0.4)),
        # broadcast rhs
        SampleInput(_make_tensor_helper((S, S)), args=(_make_tensor_helper((S,)), 0.4)),
        # scalar tensor
        SampleInput(_make_tensor_helper(()), args=(_make_tensor_helper(()), 0.4)),
        # broadcast rhs scalar-tensor
        SampleInput(_make_tensor_helper((S, S)), args=(_make_tensor_helper(()), 0.4)),
        # broadcast rhs with weight tensor
        SampleInput(_make_tensor_helper((S, S)), args=(_make_tensor_helper((S,)), _make_tensor_helper((S, S)))),
        # broadcast rhs and weight tensor
        SampleInput(_make_tensor_helper((S, S)), args=(_make_tensor_helper((S, 1)), _make_tensor_helper((S,)))),

        # Broadcasts `self` : Issue with inplace-variants
        # Reference: https://github.com/pytorch/pytorch/issues/50747
        # SampleInput((_make_tensor_helper((S,)), _make_tensor_helper((S, S)), 0.4)),
        # SampleInput((_make_tensor_helper(()), _make_tensor_helper((S, S)), 0.4)),
        # SampleInput((_make_tensor_helper((S, 1)), _make_tensor_helper((S, S)), 0.4)),
        # SampleInput((_make_tensor_helper((S, 1)), _make_tensor_helper((S, S)), _make_tensor_helper((S, 1)))),
    )  # type: ignore

    if dtype.is_complex:
        samples = samples + (  # type: ignore
            # no broadcast
            SampleInput(_make_tensor_helper((S, S)), args=(_make_tensor_helper((S, S)), 0.4j)),
            SampleInput(_make_tensor_helper((S, S)), args=(_make_tensor_helper((S, S)), 1.2 + 0.1j)),
            # broadcast rhs
            SampleInput(_make_tensor_helper((S, S)), args=(_make_tensor_helper((S,)), 0.4j)),
            SampleInput(_make_tensor_helper((S, S)), args=(_make_tensor_helper((S, S)), 5.4 + 9j)),
            # scalar tensor
            SampleInput(_make_tensor_helper(()), args=(_make_tensor_helper(()), 0.4j)),
            SampleInput(_make_tensor_helper(()), args=(_make_tensor_helper(()), 6.1 + 0.004j)),
            # broadcast rhs scalar-tensor
            SampleInput(_make_tensor_helper((S, S)), args=(_make_tensor_helper(()), 0.4j)),
            SampleInput(_make_tensor_helper((S, S)), args=(_make_tensor_helper(()), 1 + 2j)),
        )

    return samples

foreach_unary_op_db: List[OpInfo] = [
    ForeachUnaryFuncInfo('exp'),
    ForeachUnaryFuncInfo('acos'),
    ForeachUnaryFuncInfo('asin'),
    ForeachUnaryFuncInfo('atan'),
    ForeachUnaryFuncInfo('cos'),
    ForeachUnaryFuncInfo('cosh'),
    ForeachUnaryFuncInfo('log'),
    ForeachUnaryFuncInfo('log10'),
    ForeachUnaryFuncInfo('log2'),
    ForeachUnaryFuncInfo('tan'),
    ForeachUnaryFuncInfo('tanh'),
    ForeachUnaryFuncInfo('sin'),
    ForeachUnaryFuncInfo('sinh'),

    ForeachUnaryFuncInfo('neg',
                         dtypes=all_types_and_complex(),
                         dtypesIfCPU=all_types_and_complex(),
                         dtypesIfCUDA=all_types_and_complex(),
                         sample_inputs_func=sample_inputs_foreach,
                         safe_casts_outputs=False),

    ForeachUnaryFuncInfo('sqrt',
                         dtypes=floating_types(),
                         dtypesIfCPU=floating_and_complex_types_and(torch.bfloat16),
                         dtypesIfCUDA=floating_and_complex_types_and(torch.half)),

    ForeachUnaryFuncInfo('ceil',
                         dtypes=floating_types(),
                         dtypesIfCPU=floating_types_and(torch.bfloat16),
                         dtypesIfCUDA=floating_types_and(torch.half)),

    ForeachUnaryFuncInfo('erf',
                         dtypes=floating_types(),
                         dtypesIfCPU=floating_types_and(torch.bfloat16),
                         dtypesIfCUDA=floating_types_and(torch.half)),

    ForeachUnaryFuncInfo('erfc',
                         dtypes=floating_types(),
                         dtypesIfCPU=floating_types_and(torch.bfloat16),
                         dtypesIfCUDA=floating_types_and(torch.half)),

    ForeachUnaryFuncInfo('expm1',
                         dtypes=floating_types(),
                         dtypesIfCPU=floating_types_and(torch.bfloat16),
                         dtypesIfCUDA=floating_types_and(torch.half)),

    ForeachUnaryFuncInfo('floor',
                         dtypes=floating_types(),
                         dtypesIfCPU=floating_types_and(torch.bfloat16),
                         dtypesIfCUDA=floating_types_and(torch.half)),

    ForeachUnaryFuncInfo('log1p',
                         dtypes=floating_types(),
                         dtypesIfCPU=floating_types_and(torch.bfloat16),
                         dtypesIfCUDA=floating_types_and(torch.half)),

    ForeachUnaryFuncInfo('round',
                         dtypes=floating_types(),
                         dtypesIfCPU=floating_types_and(torch.bfloat16),
                         dtypesIfCUDA=floating_types_and(torch.half)),

    ForeachUnaryFuncInfo('frac',
                         dtypes=floating_types(),
                         dtypesIfCPU=floating_types_and(torch.bfloat16),
                         dtypesIfCUDA=floating_types_and(torch.half)),

    ForeachUnaryFuncInfo('reciprocal',
                         dtypes=floating_types(),
                         dtypesIfCPU=floating_types_and(torch.bfloat16),
                         dtypesIfCUDA=floating_types_and(torch.half)),

    ForeachUnaryFuncInfo('sigmoid',
                         dtypes=floating_types(),
                         dtypesIfCPU=floating_types_and(torch.bfloat16),
                         dtypesIfCUDA=floating_types_and(torch.half)),

    ForeachUnaryFuncInfo('trunc',
                         dtypes=floating_types(),
                         dtypesIfCPU=floating_types_and(torch.bfloat16),
                         dtypesIfCUDA=floating_types_and(torch.half)),

    ForeachUnaryFuncInfo('abs',
                         dtypes=all_types_and_complex_and(torch.bfloat16, torch.half, torch.bool),
                         dtypesIfCPU=all_types_and_complex_and(torch.bfloat16, torch.half),
                         dtypesIfCUDA=all_types_and_complex_and(torch.bfloat16, torch.half, torch.bool),
                         safe_casts_outputs=False)
]

def reference_sign(x):
    if x.dtype == np.bool_:
        # `np.sign` doesn't support `bool`.
        # >>> np.sign(True)
        # ufunc 'sign' did not contain a loop
        # with signature matching types dtype('bool') -> dtype('bool')
        return np.sign(x, dtype=np.uint8).astype(np.bool_)
    return np.sign(x)


def reference_sgn(x):
    # NumPy doesn't have an equivalent to `torch.sgn` when the dtype is complex.
    # For complex inputs, `np.sign` returns sign(x.real) + 0j if x.real != 0 else sign(x.imag) + 0j.
    # while `torch.sgn` returns, 0 if abs(input) == 0 else input/abs(input)
    if x.dtype not in [np.complex64, np.complex128]:
        return reference_sign(x)

    out = (x / np.abs(x))
    if out.ndim == 0:
        # Handle x == 0 case
        if (x == 0):
            # Can't assign to np.complex object
            # So make a new one.
            return np.array(complex(0, 0), dtype=x.dtype)
        return out

    # Handle x == 0 case
    mask = (x == 0)
    out[mask] = complex(0, 0)
    return out


def reference_sigmoid(x):
    # 'scipy.special.expit' not supported for the input types
    if x.dtype in [np.complex64, np.complex128]:
        return (1 / (1 + np.exp(-x)))
    return scipy.special.expit(x)


def reference_lgamma(x):
    # scipy.special.gammaln returns `-inf` when input is `-inf`.
    # While Pytorch, C and C++, all return `inf` when input is `-inf`.
    # Reference:
    # https://en.cppreference.com/w/cpp/numeric/math/lgamma
    # https://en.cppreference.com/w/c/numeric/math/lgamma

    # To handle the above discrepancy,
    # we replace -inf with inf so values
    # that were originally -inf map to inf as expected
    if x.dtype.kind == 'f':
        x = np.where(x == float('-inf'), np.array(float('inf'), dtype=x.dtype), x)

    out = scipy.special.gammaln(x)

    if x.dtype == np.float16:
        # `scipy.special.gammaln` returns output of float32 when input is float16,
        # while `torch.lgamma` preserves `float16`. But due to smaller range of float16,
        # Pytorch version outputs `inf` while SciPy returns finite values.
        out = out.astype(np.float16)

    return out


def gradcheck_wrapper_hermitian_input(op, input, *args, **kwargs):
    """Gradcheck wrapper for functions that take Hermitian matrices as input.

    They require a modified function because the finite-difference algorithm
    for calculating derivatives does not preserve the Hermitian property of the input.
    """
    return op(input + input.conj().transpose(-2, -1), *args, **kwargs)


def gradcheck_wrapper_triangular_input(op, input, *args, upper=False, **kwargs):
    """Gradcheck wrpper for functions that take lower or upper triangular matrices as input.

    They require a modified function because the finite-difference algorithm
    for calculating derivatives does not preserve the triangular property of the input.
    """
    return op(input.triu() if upper else input.tril(), upper)


# Operator database (sorted alphabetically)
op_db: List[OpInfo] = [
    UnaryUfuncInfo('abs',
                   aliases=('absolute', ),
                   ref=np.abs,
                   dtypes=all_types_and_complex_and(torch.half, torch.bfloat16),
                   dtypesIfCPU=all_types_and_complex_and(torch.half, torch.bfloat16),
                   dtypesIfCUDA=all_types_and_complex_and(torch.bool, torch.half, torch.bfloat16),
                   skips=(
                       SkipInfo('TestUnaryUfuncs', 'test_reference_numerics_extremal',
                                device_type='cpu', dtypes=[torch.cfloat, torch.cdouble]),
                       SkipInfo('TestUnaryUfuncs', 'test_reference_numerics_hard',
                                device_type='cpu', dtypes=[torch.cfloat]),
                       # Reference: https://github.com/pytorch/pytorch/issues/49224
                       SkipInfo('TestUnaryUfuncs', 'test_reference_numerics_normal',
                                dtypes=[torch.int8], active_if=TEST_WITH_ASAN),
                       # TODO: Fix test_out_arg_all_dtypes as torch.empty_like(expected_output) where expected_output=op(input)
                       # We can break the logic of the loop over all possible types but it is OK.
                       # https://github.com/pytorch/pytorch/blob/master/test/test_unary_ufuncs.py#L440-L449
                       SkipInfo('TestUnaryUfuncs', 'test_out_arg_all_dtypes',
                                dtypes=[torch.cfloat, torch.cdouble]),
                   ),
                   supports_inplace_autograd=False,
                   assert_autodiffed=True),
    # NOTE: CPU complex acos produces incorrect outputs (https://github.com/pytorch/pytorch/issues/42952)
    UnaryUfuncInfo('acos',
                   aliases=('arccos', ),
                   ref=np.arccos,
                   domain=(-1, 1),
                   handles_complex_extremals=False,
                   dtypes=all_types_and_complex_and(torch.bool),
                   dtypesIfCPU=all_types_and_complex_and(torch.bool, torch.bfloat16),
                   dtypesIfCUDA=all_types_and_complex_and(torch.bool, torch.half),
                   assert_autodiffed=True,
                   decorators=(precisionOverride({torch.float16: 1e-2,
                                                  torch.bfloat16: 1e-1,
                                                  torch.complex64: 1e-2}),),
                   safe_casts_outputs=True,
                   skips=(
                       # "rsqrt_cpu" not implemented for 'BFloat16'
                       SkipInfo('TestOpInfo', 'test_supported_backward', dtypes=(torch.bfloat16,)),
                       SkipInfo('TestUnaryUfuncs', 'test_reference_numerics_hard',
                                device_type='cpu', dtypes=[torch.cfloat, torch.cdouble]),
                       SkipInfo('TestGradients', 'test_fn_grad',
                                dtypes=[torch.cdouble], active_if=IS_WINDOWS),
                       SkipInfo('TestGradients', 'test_method_grad',
                                dtypes=[torch.cdouble], active_if=IS_WINDOWS),
                       SkipInfo('TestGradients', 'test_inplace_grad',
                                dtypes=[torch.cdouble], active_if=IS_WINDOWS),
                   )),
    # NOTE: the derivative for inplace acosh is not implemented
    UnaryUfuncInfo('acosh',
                   aliases=('arccosh', ),
                   ref=np.arccosh,
                   domain=(1, float('inf')),
                   dtypes=all_types_and_complex_and(torch.bool),
                   dtypesIfCPU=all_types_and_complex_and(torch.bool),
                   dtypesIfCUDA=all_types_and_complex_and(torch.bool, torch.half, torch.bfloat16),
                   safe_casts_outputs=True,
                   decorators=(precisionOverride({torch.bfloat16: 5e-2}),),
                   supports_inplace_autograd=False,
                   skips=(
                       # "rsqrt_cuda" not implemented for 'BFloat16'
                       SkipInfo('TestOpInfo', 'test_supported_backward', dtypes=(torch.bfloat16,)),
                       SkipInfo('TestUnaryUfuncs', 'test_reference_numerics_extremal',
                                device_type='cpu', dtypes=[torch.cfloat, torch.cdouble]),
                       SkipInfo('TestUnaryUfuncs', 'test_reference_numerics_hard',
                                device_type='cpu', dtypes=[torch.cfloat, torch.cdouble]),
                       SkipInfo('TestUnaryUfuncs', 'test_reference_numerics_extremal',
                                device_type='cuda', dtypes=[torch.cdouble],
                                active_if=IS_WINDOWS),
                       SkipInfo('TestUnaryUfuncs', 'test_reference_numerics_hard',
                                device_type='cuda', dtypes=[torch.cdouble],
                                active_if=IS_WINDOWS),
                       SkipInfo('TestUnaryUfuncs', 'test_reference_numerics_normal',
                                device_type='cuda', dtypes=[torch.cdouble],
                                active_if=IS_WINDOWS),
                       # Reference: https://github.com/pytorch/pytorch/issues/50692
                       SkipInfo('TestGradients', 'test_fn_grad',
                                device_type='cuda', dtypes=[torch.cdouble], active_if=IS_WINDOWS),
                       SkipInfo('TestGradients', 'test_method_grad',
                                device_type='cuda', dtypes=[torch.cdouble], active_if=IS_WINDOWS),
                   )),
    OpInfo('addmm',
           dtypes=floating_types(),
           dtypesIfCPU=all_types_and_complex_and(torch.float16, torch.bfloat16),
           # BFloat16 support on CUDA requires CUDA 11 and SM53
           dtypesIfCUDA=floating_types_and(torch.float16, torch.complex64, torch.complex128,
                                           *[torch.bfloat16] if CUDA11OrLater else []),
           dtypesIfROCM=floating_types_and(torch.half),
           assert_autodiffed=True,
           autodiff_nonfusible_nodes=['aten::add', 'aten::mm'],
           skips=(
               # Skips unsupported bfloat16 check because above support check
               #   doesn't work on all platforms
               SkipInfo('TestOpInfo', 'test_unsupported_dtypes', dtypes=(torch.bfloat16,)),
               # TODO: remove redundant method_tests() entries
               SkipInfo('TestOpInfo', 'test_duplicate_method_tests')),
           sample_inputs_func=sample_inputs_addmm),
    OpInfo('addr',
           dtypes=all_types_and_complex_and(torch.bool, torch.bfloat16, torch.float16),
           # Reference: https://github.com/pytorch/pytorch/issues/50747
           supports_inplace_autograd=False,
           skips=(
               # "addmv_impl_cpu" not implemented for 'Half'
               # at::cuda::blas::gemv: not implemented for N3c108BFloat16E
               SkipInfo('TestOpInfo', 'test_supported_backward', dtypes=(torch.float16, torch.bfloat16)),
               # Reference: https://github.com/pytorch/pytorch/issues/50747
               SkipInfo('TestCommon', 'test_variant_consistency_eager',
                        dtypes=all_types_and_complex_and(torch.bool, torch.bfloat16, torch.float16)),),
           sample_inputs_func=sample_inputs_addr),
    OpInfo('amax',
           dtypes=all_types_and(torch.float16, torch.bfloat16, torch.bool),
           sample_inputs_func=sample_inputs_amax_amin,),
    OpInfo('amin',
           dtypes=all_types_and(torch.float16, torch.bfloat16, torch.bool),
           sample_inputs_func=sample_inputs_amax_amin),
    OpInfo('argmax',
           dtypes=all_types_and(torch.float16, torch.bfloat16),
           supports_autograd=False,
           sample_inputs_func=sample_inputs_argmax_argmin,),
    OpInfo('argmin',
           dtypes=all_types_and(torch.float16, torch.bfloat16),
           supports_autograd=False,
           sample_inputs_func=sample_inputs_argmax_argmin,),
    UnaryUfuncInfo('asin',
                   aliases=('arcsin', ),
                   ref=np.arcsin,
                   domain=(-1, 1),
                   supports_sparse=True,
                   decorators=(precisionOverride({torch.bfloat16: 1e-2}),),
                   safe_casts_outputs=True,
                   dtypes=all_types_and_complex_and(torch.bool),
                   dtypesIfCPU=all_types_and_complex_and(torch.bool, torch.bfloat16),
                   dtypesIfCUDA=all_types_and_complex_and(torch.bool, torch.half),
                   assert_autodiffed=True,
                   skips=(
                       # "rsqrt_cpu" not implemented for 'BFloat16'
                       SkipInfo('TestOpInfo', 'test_supported_backward', dtypes=(torch.bfloat16,)),
                       SkipInfo('TestUnaryUfuncs', 'test_reference_numerics_extremal',
                                device_type='cpu', dtypes=[torch.cfloat, torch.cdouble]),
                       SkipInfo('TestUnaryUfuncs', 'test_reference_numerics_hard',
                                device_type='cpu', dtypes=[torch.cfloat, torch.cdouble]),
                       SkipInfo('TestUnaryUfuncs', 'test_reference_numerics_extremal',
                                device_type='cuda', dtypes=[torch.cdouble],
                                active_if=IS_WINDOWS),
                       SkipInfo('TestUnaryUfuncs', 'test_reference_numerics_hard',
                                device_type='cuda', dtypes=[torch.cdouble],
                                active_if=IS_WINDOWS)
                   )),
    # NOTE: derivative for inplace asinh is not implemented
    UnaryUfuncInfo('asinh',
                   aliases=('arcsinh', ),
                   ref=np.arcsinh,
                   dtypes=all_types_and_complex_and(torch.bool),
                   dtypesIfCPU=all_types_and_complex_and(torch.bool),
                   dtypesIfCUDA=all_types_and_complex_and(torch.bool, torch.half, torch.bfloat16),
                   safe_casts_outputs=True,
                   decorators=(precisionOverride({torch.bfloat16: 5e-2}),),
                   supports_inplace_autograd=False,
                   skips=(
                       # "rsqrt_cuda" not implemented for 'BFloat16'
                       SkipInfo('TestOpInfo', 'test_supported_backward', dtypes=(torch.bfloat16,)),
                       SkipInfo('TestUnaryUfuncs', 'test_reference_numerics_extremal',
                                device_type='cpu', dtypes=[torch.cfloat, torch.cdouble]),
                       SkipInfo('TestUnaryUfuncs', 'test_reference_numerics_hard',
                                device_type='cpu', dtypes=[torch.cfloat, torch.cdouble]),
                       SkipInfo('TestUnaryUfuncs', 'test_reference_numerics_normal',
                                device_type='cpu', dtypes=[torch.cfloat, torch.cdouble]),
                       SkipInfo('TestUnaryUfuncs', 'test_reference_numerics_extremal',
                                device_type='cuda', dtypes=[torch.cdouble],
                                active_if=IS_WINDOWS),
                       SkipInfo('TestUnaryUfuncs', 'test_reference_numerics_hard',
                                device_type='cuda', dtypes=[torch.cdouble],
                                active_if=IS_WINDOWS),
                   )),
    UnaryUfuncInfo('atan',
                   aliases=('arctan', ),
                   ref=np.arctan,
                   dtypes=all_types_and_complex_and(torch.bool),
                   dtypesIfCPU=all_types_and_complex_and(torch.bool, torch.bfloat16),
                   dtypesIfCUDA=all_types_and_complex_and(torch.bool, torch.half),
                   assert_autodiffed=True,
                   decorators=(precisionOverride({torch.bfloat16: 1e-2}),),
                   safe_casts_outputs=True,
                   skips=(
                       SkipInfo('TestUnaryUfuncs', 'test_reference_numerics_extremal',
                                device_type='cpu', dtypes=[torch.cfloat, torch.cdouble]),
                       SkipInfo('TestUnaryUfuncs', 'test_reference_numerics_hard',
                                device_type='cpu', dtypes=[torch.cfloat, torch.cdouble]),
                       SkipInfo('TestUnaryUfuncs', 'test_reference_numerics_normal',
                                device_type='cpu', dtypes=[torch.cfloat, torch.cdouble]),
                       SkipInfo('TestUnaryUfuncs', 'test_reference_numerics_extremal',
                                device_type='cuda', dtypes=[torch.cfloat, torch.cdouble],
                                active_if=IS_WINDOWS),
                       SkipInfo('TestUnaryUfuncs', 'test_reference_numerics_hard',
                                device_type='cuda', dtypes=[torch.cfloat, torch.cdouble],
                                active_if=IS_WINDOWS),
                       SkipInfo('TestUnaryUfuncs', 'test_reference_numerics_normal',
                                device_type='cuda', dtypes=[torch.cfloat, torch.cdouble],
                                active_if=IS_WINDOWS),
                   )),
    UnaryUfuncInfo('atanh',
                   aliases=('arctanh', ),
                   ref=np.arctanh,
                   domain=(-1, 1),
                   dtypes=all_types_and_complex_and(torch.bool),
                   dtypesIfCPU=all_types_and_complex_and(torch.bool),
                   dtypesIfCUDA=all_types_and_complex_and(torch.bool, torch.half, torch.bfloat16),
                   safe_casts_outputs=True,
                   decorators=(precisionOverride({torch.bfloat16: 1e-2}),),
                   supports_inplace_autograd=False,
                   skips=(
                       SkipInfo('TestUnaryUfuncs', 'test_reference_numerics_extremal',
                                device_type='cpu', dtypes=[torch.cfloat, torch.cdouble]),
                       SkipInfo('TestUnaryUfuncs', 'test_reference_numerics_normal',
                                device_type='cpu', dtypes=[torch.cfloat, torch.cdouble]),
                       SkipInfo('TestUnaryUfuncs', 'test_reference_numerics_extremal',
                                device_type='cuda', dtypes=[torch.cfloat, torch.cdouble],
                                active_if=IS_WINDOWS),
                       SkipInfo('TestUnaryUfuncs', 'test_reference_numerics_hard',
                                device_type='cuda', dtypes=[torch.cfloat],
                                active_if=IS_WINDOWS),
                   )),
    OpInfo('broadcast_to',
           dtypes=all_types_and_complex_and(torch.bool, torch.float16, torch.bfloat16),
           supports_out=False,
           sample_inputs_func=sample_inputs_broadcast_to),
    UnaryUfuncInfo('bitwise_not',
                   ref=np.bitwise_not,
                   dtypes=integral_types_and(torch.bool),
                   dtypesIfCPU=None,
                   dtypesIfCUDA=None,
                   dtypesIfROCM=None,
                   supports_autograd=False),
    UnaryUfuncInfo('ceil',
                   ref=np.ceil,
                   dtypes=floating_types_and(torch.half),
                   dtypesIfCPU=floating_types_and(torch.bfloat16),
                   dtypesIfCUDA=floating_types_and(torch.half),
                   assert_autodiffed=True),
    OpInfo('cholesky',
           dtypes=floating_and_complex_types(),
           check_batched_gradgrad=False,
           sample_inputs_func=sample_inputs_linalg_cholesky,
           gradcheck_wrapper=gradcheck_wrapper_hermitian_input,
           decorators=[skipCUDAIfNoMagma, skipCUDAIfRocm, skipCPUIfNoLapack],
           skips=(
               # cuda gradchecks are slow
               # see discussion https://github.com/pytorch/pytorch/pull/47761#issuecomment-747316775
               SkipInfo('TestGradients', 'test_fn_gradgrad', device_type='cuda'),)),
    OpInfo('cholesky_inverse',
           dtypes=floating_and_complex_types(),
           # TODO: RuntimeError: cholesky_inverse does not support automatic differentiation for outputs
           # with complex dtype.
           supports_complex_autograd=False,
           check_batched_gradgrad=False,
           sample_inputs_func=sample_inputs_linalg_cholesky_inverse,
           gradcheck_wrapper=gradcheck_wrapper_triangular_input,
           decorators=[skipCUDAIfNoMagma, skipCPUIfNoLapack],
           skips=(
               # cholesky_inverse does not correctly warn when resizing out= inputs
               SkipInfo('TestCommon', 'test_out'),)),
    UnaryUfuncInfo('clamp',
                   aliases=('clip', ),
                   decorators=(precisionOverride({torch.bfloat16: 7e-2, torch.float16: 1e-2}),),
                   ref=np.clip,
                   dtypes=all_types_and(torch.half, torch.bfloat16),
                   dtypesIfCPU=all_types_and(torch.bfloat16),
                   dtypesIfCUDA=all_types_and(torch.half, torch.bfloat16),
                   assert_autodiffed=True,
                   skips=(
                       # Reference: https://github.com/pytorch/pytorch/issues/54841
                       SkipInfo('TestUnaryUfuncs', 'test_reference_numerics_extremal',
                                device_type='cpu', dtypes=[torch.bfloat16]),
                   ),
                   sample_kwargs=sample_kwargs_clamp,
                   sample_inputs_func=sample_inputs_clamp),
    UnaryUfuncInfo('conj',
                   ref=np.conj,
                   dtypes=all_types_and_complex_and(torch.bool,
                                                    torch.bfloat16, torch.half),
                   dtypesIfCPU=None,
                   dtypesIfCUDA=None,
                   dtypesIfROCM=None,
                   skips=(
                       # File "test_unary_ufuncs.py", line 289, in test_reference_numerics
                       #  if not torch.can_cast(numpy_to_torch_dtype_dict[expected.dtype.type], dtype):
                       # KeyError: <class 'numpy.intc'>
                       # Following error in Windows CI
                       SkipInfo('TestUnaryUfuncs', 'test_reference_numerics_normal',
                                dtypes=[torch.int],
                                active_if=IS_WINDOWS),
                       SkipInfo('TestUnaryUfuncs', 'test_reference_numerics_hard',
                                dtypes=[torch.int],
                                active_if=IS_WINDOWS),
                   )),
    OpInfo('copysign',
           dtypes=all_types_and(torch.bool, torch.half, torch.bfloat16),
           sample_inputs_func=sample_inputs_copysign,
           supports_inplace_autograd=False,
           ),
    UnaryUfuncInfo('cos',
                   ref=np.cos,
                   dtypes=all_types_and_complex_and(torch.bool, torch.bfloat16),
                   dtypesIfCPU=all_types_and_complex_and(torch.bool, torch.bfloat16),
                   dtypesIfCUDA=all_types_and_complex_and(torch.bool, torch.half, torch.bfloat16),
                   assert_autodiffed=True,
                   handles_large_floats=False,
                   safe_casts_outputs=True,
                   decorators=(precisionOverride({torch.bfloat16: 1e-2}),),
                   skips=(
                       # "sin_cuda" not implemented for 'BFloat16'
                       SkipInfo('TestOpInfo', 'test_supported_backward', dtypes=(torch.bfloat16,)),
                       SkipInfo('TestUnaryUfuncs', 'test_reference_numerics_extremal',
                                dtypes=[torch.cfloat, torch.cdouble], active_if=IS_WINDOWS),
                       SkipInfo('TestUnaryUfuncs', 'test_reference_numerics_extremal', device_type='cpu',
                                dtypes=[torch.cfloat, torch.cdouble], active_if=IS_MACOS),
                   )),
    UnaryUfuncInfo('cosh',
                   ref=np_unary_ufunc_integer_promotion_wrapper(np.cosh),
                   dtypesIfCPU=all_types_and_complex_and(torch.bool),
                   dtypesIfCUDA=all_types_and_complex_and(torch.bool, torch.half),
                   safe_casts_outputs=True,
                   assert_autodiffed=True,
                   skips=(
                       # Reference: https://github.com/pytorch/pytorch/issues/48641
                       SkipInfo('TestUnaryUfuncs', 'test_reference_numerics_hard',
                                device_type='cpu', dtypes=[torch.int8]),
                       SkipInfo('TestUnaryUfuncs', 'test_reference_numerics_extremal',
                                dtypes=[torch.cfloat, torch.cdouble], active_if=IS_WINDOWS),
                       SkipInfo('TestUnaryUfuncs', 'test_reference_numerics_hard',
                                dtypes=[torch.cfloat, torch.cdouble], active_if=IS_WINDOWS),
                       SkipInfo('TestUnaryUfuncs', 'test_reference_numerics_extremal', device_type='cpu',
                                dtypes=[torch.cfloat, torch.cdouble], active_if=IS_MACOS),
                       SkipInfo('TestUnaryUfuncs', 'test_reference_numerics_hard', device_type='cpu',
                                dtypes=[torch.cfloat, torch.cdouble], active_if=IS_MACOS),
                   )),
    OpInfo('cumsum',
           dtypesIfCPU=all_types_and_complex_and(torch.bool),
           dtypesIfCUDA=all_types_and_complex_and(torch.bool, torch.half),
           skips=(
               # "cumsum_out_{cpu,cuda}" not implemented for 'Bool'
               SkipInfo('TestOpInfo', 'test_supported_dtypes',
                        dtypes=(torch.bool,)),
               # cumsum does not handle correctly out= dtypes
               SkipInfo('TestCommon', 'test_out'),
           ),
           sample_inputs_func=sample_inputs_cumulative_ops),
    OpInfo('cumprod',
           dtypes=all_types_and_complex_and(torch.bool),
           dtypesIfCUDA=all_types_and_complex_and(torch.bool, torch.float16),
           skips=(
               # "cumprod_out_{cpu, cuda}" not implemented for 'Bool'
               SkipInfo('TestOpInfo', 'test_supported_dtypes',
                        dtypes=(torch.bool,)),
               # cumprod does not handle correctly out= dtypes
               SkipInfo('TestCommon', 'test_out',
                        dtypes=[torch.float32]),
           ),
           sample_inputs_func=sample_inputs_cumprod),
    OpInfo('cummax',
           dtypesIfCPU=all_types_and(torch.bool),
           dtypesIfCUDA=all_types_and(torch.bool, torch.half),
           sample_inputs_func=partial(sample_inputs_cumulative_ops, supports_dtype_kwargs=False)),
    OpInfo('cummin',
           dtypesIfCPU=all_types_and(torch.bool),
           dtypesIfCUDA=all_types_and(torch.bool, torch.half),
           sample_inputs_func=partial(sample_inputs_cumulative_ops, supports_dtype_kwargs=False)),
    UnaryUfuncInfo('deg2rad',
                   ref=np.radians,
                   decorators=(precisionOverride({torch.bfloat16: 7e-1,
                                                  torch.float16: 7e-1}),),
                   dtypes=all_types_and(torch.bool, torch.half, torch.bfloat16),
                   dtypesIfCPU=all_types_and(torch.bool, torch.half, torch.bfloat16),
                   dtypesIfCUDA=all_types_and(torch.bool, torch.half, torch.bfloat16),
                   skips=(
                       # Reference: https://github.com/pytorch/pytorch/pull/51283#issuecomment-770614273
                       SkipInfo('TestUnaryUfuncs', 'test_reference_numerics_hard',
                                dtypes=[torch.bfloat16]),
                   ),
                   safe_casts_outputs=True),
    OpInfo('diff',
           op=torch.diff,
           dtypes=all_types_and_complex_and(torch.bool, torch.float16, torch.bfloat16),
           sample_inputs_func=sample_inputs_diff),
    OpInfo('div',
           variant_test_name='no_rounding_mode',
           dtypes=all_types_and_complex_and(torch.bool, torch.half, torch.bfloat16),
           sample_inputs_func=sample_inputs_div,
           skips=(SkipInfo('TestOpInfo', 'test_duplicate_method_tests'),),
           assert_autodiffed=True),
    OpInfo('div',
           variant_test_name='true_rounding',
           dtypes=all_types_and_complex_and(torch.bool, torch.half, torch.bfloat16),
           sample_inputs_func=partial(sample_inputs_div, rounding_mode=None),
           skips=(SkipInfo('TestOpInfo', 'test_duplicate_method_tests'),),
           assert_autodiffed=True),
    OpInfo('div',
           variant_test_name='trunc_rounding',
           dtypes=all_types_and(torch.half, torch.bfloat16),
           sample_inputs_func=partial(sample_inputs_div, rounding_mode='trunc'),
           skips=(SkipInfo('TestOpInfo', 'test_duplicate_method_tests'),),
           assert_autodiffed=True),
    OpInfo('div',
           variant_test_name='floor_rounding',
           dtypes=all_types_and(torch.half, torch.bfloat16),
           sample_inputs_func=partial(sample_inputs_div, rounding_mode='floor'),
           skips=(SkipInfo('TestOpInfo', 'test_duplicate_method_tests'),),
           assert_autodiffed=True),
    UnaryUfuncInfo('exp',
                   ref=np_unary_ufunc_integer_promotion_wrapper(np.exp),
                   dtypes=all_types_and_complex_and(torch.bool, torch.half),
                   dtypesIfCPU=all_types_and_complex_and(torch.bool, torch.bfloat16),
                   dtypesIfCUDA=all_types_and_complex_and(torch.bool, torch.half, torch.bfloat16),
                   skips=(
                       # Reference: https://github.com/pytorch/pytorch/pull/50093#pullrequestreview-561791547
                       SkipInfo('TestUnaryUfuncs', 'test_reference_numerics_extremal', dtypes=[torch.bfloat16]),
                       SkipInfo('TestUnaryUfuncs', 'test_reference_numerics_hard', dtypes=[torch.bfloat16]),
                       SkipInfo('TestUnaryUfuncs', 'test_reference_numerics_normal', dtypes=[torch.bfloat16]),
                       # Reference: https://github.com/pytorch/pytorch/issues/48010
                       SkipInfo('TestUnaryUfuncs', 'test_reference_numerics_extremal',
                                device_type='cpu', dtypes=[torch.cfloat, torch.cdouble]),
                       SkipInfo('TestUnaryUfuncs', 'test_reference_numerics_hard',
                                device_type='cpu', dtypes=[torch.cfloat, torch.cdouble]),
                   ),
                   assert_autodiffed=True,
                   safe_casts_outputs=True),
    OpInfo('diag',
           dtypes=all_types_and_complex_and(torch.bool),
           dtypesIfCPU=all_types_and_complex_and(torch.bool),
           dtypesIfCUDA=all_types_and_complex_and(torch.bool, torch.half),
           sample_inputs_func=sample_inputs_diag),
    UnaryUfuncInfo('frac',
                   ref=lambda x: np.modf(x)[0],
                   dtypes=floating_types_and(torch.bfloat16, torch.float16),
                   dtypesIfCPU=floating_types_and(torch.bfloat16, torch.float16),
                   dtypesIfCUDA=floating_types_and(torch.float16),
                   assert_autodiffed=True,
                   # Reference for disabling extremals
                   # https://github.com/pytorch/pytorch/issues/51948
                   handles_extremals=False),
    SpectralFuncInfo('fft.fft',
                     aten_name='fft_fft',
                     ref=np.fft.fft,
                     ndimensional=False,
                     dtypes=all_types_and_complex_and(torch.bool),
                     default_test_dtypes=floating_and_complex_types()),
    SpectralFuncInfo('fft.fftn',
                     aten_name='fft_fftn',
                     ref=np.fft.fftn,
                     ndimensional=True,
                     dtypes=all_types_and_complex_and(torch.bool),
                     default_test_dtypes=floating_and_complex_types(),
                     decorators=[precisionOverride(
                         {torch.float: 1e-4, torch.cfloat: 1e-4})],),
    SpectralFuncInfo('fft.hfft',
                     aten_name='fft_hfft',
                     ref=np.fft.hfft,
                     ndimensional=False,
                     dtypes=all_types_and_complex_and(torch.bool),
                     default_test_dtypes=floating_and_complex_types(),
                     check_batched_gradgrad=False),
    SpectralFuncInfo('fft.rfft',
                     aten_name='fft_rfft',
                     ref=np.fft.rfft,
                     ndimensional=False,
                     dtypes=all_types_and(torch.bool),
                     default_test_dtypes=floating_and_complex_types(),
                     check_batched_grad=False,
                     check_batched_gradgrad=False),
    SpectralFuncInfo('fft.rfftn',
                     aten_name='fft_rfftn',
                     ref=np.fft.rfftn,
                     ndimensional=True,
                     dtypes=all_types_and(torch.bool),
                     default_test_dtypes=floating_and_complex_types(),
                     check_batched_grad=False,
                     check_batched_gradgrad=False,
                     decorators=[precisionOverride({torch.float: 1e-4})],),
    SpectralFuncInfo('fft.ifft',
                     aten_name='fft_ifft',
                     ref=np.fft.ifft,
                     ndimensional=False,
                     dtypes=all_types_and_complex_and(torch.bool),
                     default_test_dtypes=floating_and_complex_types()),
    SpectralFuncInfo('fft.ifftn',
                     aten_name='fft_ifftn',
                     ref=np.fft.ifftn,
                     ndimensional=True,
                     dtypes=all_types_and_complex_and(torch.bool),
                     default_test_dtypes=floating_and_complex_types()),
    SpectralFuncInfo('fft.ihfft',
                     aten_name='fft_ihfft',
                     ref=np.fft.ihfft,
                     ndimensional=False,
                     dtypes=all_types_and(torch.bool),
                     default_test_dtypes=floating_types(),
                     check_batched_grad=False),
    SpectralFuncInfo('fft.irfft',
                     aten_name='fft_irfft',
                     ref=np.fft.irfft,
                     ndimensional=False,
                     dtypes=all_types_and_complex_and(torch.bool),
                     default_test_dtypes=floating_and_complex_types(),
                     check_batched_gradgrad=False),
    SpectralFuncInfo('fft.irfftn',
                     aten_name='fft_irfftn',
                     ref=np.fft.irfftn,
                     ndimensional=True,
                     dtypes=all_types_and_complex_and(torch.bool),
                     default_test_dtypes=floating_and_complex_types(),
                     check_batched_gradgrad=False),
    UnaryUfuncInfo('floor',
                   ref=np.floor,
                   dtypes=floating_types_and(torch.half),
                   dtypesIfCPU=floating_types_and(torch.bfloat16),
                   dtypesIfCUDA=floating_types_and(torch.half),
                   assert_autodiffed=True),
    OpInfo('flip',
           op=torch.flip,
           dtypes=all_types_and_complex_and(torch.bool, torch.half, torch.bfloat16),
           sample_inputs_func=sample_inputs_flip,
           supports_out=False),
    OpInfo('fliplr',
           op=torch.fliplr,
           dtypes=all_types_and_complex_and(torch.bool, torch.half, torch.bfloat16),
           sample_inputs_func=sample_inputs_fliplr_flipud,
           supports_out=False),
    OpInfo('flipud',
           op=torch.flipud,
           dtypes=all_types_and_complex_and(torch.bool, torch.half, torch.bfloat16),
           sample_inputs_func=sample_inputs_fliplr_flipud,
           supports_out=False),
    UnaryUfuncInfo('i0',
                   ref=np.i0,
                   decorators=(precisionOverride({torch.bfloat16: 3e-1,
                                                  torch.float16: 5e-1}),),
                   dtypes=floating_types_and(torch.bfloat16),
                   dtypesIfCPU=floating_types_and(torch.bfloat16),
                   dtypesIfCUDA=floating_types_and(torch.half, torch.bfloat16),
                   supports_autograd=False),
    OpInfo('floor_divide',
           dtypes=all_types_and(torch.half, torch.bfloat16),
           sample_inputs_func=sample_inputs_floor_divide,
           decorators=[_wrap_warn_once("floor_divide is deprecated, and will be removed")],
           skips=(
               # `test_duplicate_method_tests` doesn't raise any warning, as it doesn't actually
               # call the operator.
               SkipInfo('TestOpInfo', 'test_duplicate_method_tests'),),
           supports_autograd=False,
           ),
    UnaryUfuncInfo('frexp',
                   op=torch.frexp,
                   ref=np.frexp,
                   dtypesIfCPU=floating_types_and(torch.half),
                   dtypesIfCUDA=floating_types_and(torch.half),
                   # skip testing torch.frexp as it is not supported by ROCm platform yet
                   decorators=[skipCUDAIfRocm],
                   supports_out=False,
                   skips=(
                       # skips below tests as torch.frexp returns tuple-like (mantissa, exponent) as outputs,
                       # while theses tests currently requires output to a single tensor.
                       SkipInfo('TestUnaryUfuncs', 'test_batch_vs_slicing'),
                       SkipInfo('TestUnaryUfuncs', 'test_contig_vs_every_other'),
                       SkipInfo('TestUnaryUfuncs', 'test_contig_vs_transposed'),
                       SkipInfo('TestUnaryUfuncs', 'test_non_contig_expand'),
                       SkipInfo('TestUnaryUfuncs', 'test_variant_consistency'),

                       # skips test_reference_numerics due to error in Windows CI.
                       # The np.frexp returns exponent as np.intc dtype on Windows platform,
                       # and np.intc does not have the correspond torch dtype
                       SkipInfo('TestUnaryUfuncs', 'test_reference_numerics_normal',
                                active_if=IS_WINDOWS),
                       SkipInfo('TestUnaryUfuncs', 'test_reference_numerics_hard',
                                active_if=IS_WINDOWS),
                       SkipInfo('TestUnaryUfuncs', 'test_reference_numerics_extremal',
                                active_if=IS_WINDOWS),
                   )),
    OpInfo('linalg.householder_product',
           aten_name='linalg_householder_product',
           op=torch.linalg.householder_product,
           aliases=('orgqr', ),
           dtypes=floating_and_complex_types(),
           # TODO: backward uses in-place operations that vmap doesn't like
           check_batched_grad=False,
           check_batched_gradgrad=False,
           sample_inputs_func=sample_inputs_householder_product,
           decorators=[skipCUDAIfNoCusolver, skipCUDAIfRocm, skipCPUIfNoLapack,
                       # gradgrad checks are slow
                       DecorateInfo(slowTest, 'TestGradients', 'test_fn_gradgrad'), ]),

    OpInfo('inverse',
           op=torch.inverse,
           dtypes=floating_and_complex_types(),
           check_batched_gradgrad=False,
           sample_inputs_func=sample_inputs_linalg_invertible,
           decorators=[skipCUDAIfNoMagmaAndNoCusolver, skipCUDAIfRocm, skipCPUIfNoLapack],
           skips=(
               # cuda gradchecks are slow
               # see discussion https://github.com/pytorch/pytorch/pull/47761#issuecomment-747316775
               SkipInfo('TestGradients', 'test_fn_gradgrad', device_type='cuda'),)),
    OpInfo('linalg.det',
           op=torch.linalg.det,
           aliases=('det', ),
           dtypes=floating_and_complex_types(),
           aten_name='linalg_det',
           sample_inputs_func=sample_inputs_linalg_det,
           decorators=[skipCUDAIfNoMagma, skipCPUIfNoLapack],
           supports_complex_autograd=False,
           supports_inplace_autograd=False,
           skips=(
               # The following tests fail only on ROCm. This is probably
               # related to the fact that the current linalg.det backward is
               # unstable if the matrix has repeated singular values, see
               # https://github.com/pytorch/pytorch/issues/53364
               SkipInfo('TestGradients', 'test_fn_grad', device_type='cuda',
                        dtypes=(torch.float64,), active_if=TEST_WITH_ROCM),
               SkipInfo('TestGradients', 'test_fn_gradgrad', device_type='cuda',
                        dtypes=(torch.float64,), active_if=TEST_WITH_ROCM),
               SkipInfo('TestCommon', 'test_variant_consistency_jit', device_type='cuda',
                        dtypes=(torch.float64, torch.float32), active_if=TEST_WITH_ROCM),
           )),
    OpInfo('linalg.cholesky',
           aten_name='linalg_cholesky',
           dtypes=floating_and_complex_types(),
           # TODO: RuntimeError: While computing batched gradients,
           # got: vmap: Calling Tensor.as_strided is not supported
           # unless the batch dims being vmapped over are at the front of the tensor (in memory layout).
           check_batched_gradgrad=False,
           sample_inputs_func=sample_inputs_linalg_cholesky,
           gradcheck_wrapper=gradcheck_wrapper_hermitian_input,
           decorators=[skipCUDAIfNoMagma, skipCUDAIfRocm, skipCPUIfNoLapack],
           skips=(
               # cuda gradchecks are slow
               # see discussion https://github.com/pytorch/pytorch/pull/47761#issuecomment-747316775
               SkipInfo('TestGradients', 'test_fn_gradgrad', device_type='cuda'),)
           ),
    OpInfo('linalg.eig',
           aten_name='linalg_eig',
           op=torch.linalg.eig,
           dtypes=floating_and_complex_types(),
           supports_autograd=False,
           sample_inputs_func=sample_inputs_linalg_invertible,
           decorators=[skipCUDAIfNoMagma, skipCUDAIfRocm, skipCPUIfNoLapack]),
    OpInfo('linalg.eigvals',
           aten_name='linalg_eigvals',
           op=torch.linalg.eigvals,
           dtypes=floating_and_complex_types(),
           supports_autograd=False,
           sample_inputs_func=sample_inputs_linalg_invertible,
           decorators=[skipCUDAIfNoMagma, skipCUDAIfRocm, skipCPUIfNoLapack]),
    OpInfo('linalg.eigh',
           aten_name='linalg_eigh',
           dtypes=floating_and_complex_types(),
           check_batched_gradgrad=False,
           sample_inputs_func=sample_inputs_linalg_eigh,
           gradcheck_wrapper=gradcheck_wrapper_hermitian_input,
           decorators=[skipCUDAIfNoMagma, skipCUDAIfRocm, skipCPUIfNoLapack],
           skips=(
               # cuda gradchecks are slow
               # see discussion https://github.com/pytorch/pytorch/pull/47761#issuecomment-747316775
               SkipInfo('TestGradients', 'test_fn_gradgrad', device_type='cuda'),)
           ),
    OpInfo('linalg.lstsq',
           aten_name='linalg_lstsq',
           op=torch.linalg.lstsq,
           dtypes=floating_and_complex_types(),
           supports_out=False,
           sample_inputs_func=sample_inputs_linalg_lstsq,
           check_batched_grad=False,
           check_batched_gradgrad=False,
           decorators=[skipCUDAIfNoMagma, skipCPUIfNoLapack],
           skips=(
               # skip because `linalg_lstsq` is not differentiable
               SkipInfo('TestGradients', 'test_fn_grad'),
               SkipInfo('TestCommon', 'test_variant_consistency_jit'),
           )),
    OpInfo('linalg.matrix_power',
           aliases=('matrix_power',),
           aten_name='linalg_matrix_power',
           dtypes=floating_and_complex_types(),
           supports_inplace_autograd=False,
           decorators=[skipCUDAIfNoMagmaAndNoCusolver, skipCPUIfNoLapack, skipCUDAIfRocm],
           sample_inputs_func=sample_inputs_linalg_matrix_power,),
    OpInfo('linalg.multi_dot',
           # Need this lambda because gradcheck does not work with TensorList inputs
           aten_name='linalg_multi_dot',
           dtypes=floating_and_complex_types_and(torch.half),
           dtypesIfCPU=all_types_and_complex_and(torch.half, torch.bfloat16),
           dtypesIfCUDA=floating_and_complex_types_and(torch.half, *[torch.bfloat16] if CUDA11OrLater else []),
           supports_inplace_autograd=False,
           # Batched grad checks fail for empty input tensors (see https://github.com/pytorch/pytorch/issues/53407)
           check_batched_grad=False,
           check_batched_gradgrad=False,
           sample_inputs_func=sample_inputs_linalg_multi_dot,),
    OpInfo('linalg.norm',
           op=torch.linalg.norm,
           dtypes=floating_and_complex_types_and(torch.float16, torch.bfloat16),
           decorators=[skipCUDAIfNoMagma, skipCPUIfNoLapack],
           sample_inputs_func=sample_inputs_linalg_norm,
           aten_name='linalg_norm',
           skips=(
               # "pow" not implemented for 'BFloat16' or 'half'
               SkipInfo('TestOpInfo', 'test_supported_backward',
                        dtypes=(torch.bfloat16, torch.float16)),
               # linalg.norm does not fail when out= has a different dtype to input
               SkipInfo('TestCommon', 'test_out'),
           )),
    OpInfo('linalg.qr',
           aten_name='linalg_qr',
           op=torch.linalg.qr,
           dtypes=floating_and_complex_types(),
           supports_inplace_autograd=False,
           sample_inputs_func=sample_inputs_linalg_qr,
           decorators=[skipCUDAIfNoMagma, skipCUDAIfRocm, skipCPUIfNoLapack],
           skips=(
               # cuda gradchecks are slow
               # see discussion https://github.com/pytorch/pytorch/pull/47761#issuecomment-747316775
               SkipInfo('TestGradients', 'test_fn_gradgrad', device_type='cuda'),)),
    OpInfo('linalg.slogdet',
           aten_name='linalg_slogdet',
           op=torch.linalg.slogdet,
           dtypes=floating_and_complex_types(),
           sample_inputs_func=sample_inputs_linalg_slogdet,
           decorators=[skipCUDAIfNoMagma, skipCUDAIfRocm, skipCPUIfNoLapack]),
    OpInfo('linalg.vector_norm',
           op=torch.linalg.vector_norm,
           dtypes=floating_and_complex_types_and(torch.float16, torch.bfloat16),
           decorators=[skipCUDAIfNoMagma, skipCPUIfNoLapack],
           sample_inputs_func=sample_inputs_linalg_vector_norm,
           aten_name='linalg_vector_norm',
           skips=(
               # "pow" not implemented for 'BFloat16' or 'half'
               SkipInfo('TestOpInfo', 'test_supported_backward',
                        dtypes=(torch.bfloat16, torch.float16)),
               # linalg.vector_norm does not correctly warn when resizing out= inputs
               SkipInfo('TestCommon', 'test_out'),
           )),
    UnaryUfuncInfo('log',
                   ref=np.log,
                   domain=(0, float('inf')),
                   dtypes=all_types_and_complex_and(torch.bool, torch.bfloat16),
                   dtypesIfCPU=all_types_and_complex_and(torch.bool, torch.bfloat16),
                   dtypesIfCUDA=all_types_and_complex_and(torch.bool, torch.half, torch.bfloat16),
                   assert_autodiffed=True,
                   safe_casts_outputs=True,
                   decorators=(precisionOverride({torch.bfloat16: 5e-2}),),
                   skips=(
                       SkipInfo('TestUnaryUfuncs', 'test_reference_numerics_extremal',
                                device_type='cpu', dtypes=[torch.cfloat, torch.cdouble],
                                active_if=IS_WINDOWS),
                   )),
    UnaryUfuncInfo('log10',
                   ref=np.log10,
                   domain=(0, float('inf')),
                   decorators=(precisionOverride({torch.bfloat16: 5e-2}),),
                   dtypes=all_types_and_complex_and(torch.bool, torch.bfloat16),
                   dtypesIfCPU=all_types_and_complex_and(torch.bool, torch.bfloat16),
                   assert_autodiffed=True,
                   dtypesIfCUDA=all_types_and_complex_and(torch.bool, torch.half, torch.bfloat16),
                   safe_casts_outputs=True,
                   skips=(
                       SkipInfo('TestUnaryUfuncs', 'test_reference_numerics_extremal',
                                device_type='cpu', dtypes=[torch.cfloat, torch.cdouble],
                                active_if=IS_WINDOWS),
                   )),
    UnaryUfuncInfo('log1p',
                   ref=np.log1p,
                   domain=(-1, float('inf')),
                   dtypesIfCPU=all_types_and(torch.bool, torch.bfloat16),
                   dtypesIfCUDA=all_types_and(torch.bool, torch.half, torch.bfloat16),
                   decorators=(precisionOverride({torch.bfloat16: 1e-1}),),
                   safe_casts_outputs=True,
                   assert_autodiffed=True),
    UnaryUfuncInfo('log2',
                   ref=np.log2,
                   domain=(0, float('inf')),
                   dtypes=all_types_and_complex_and(torch.bool, torch.bfloat16),
                   dtypesIfCPU=all_types_and_complex_and(torch.bool, torch.bfloat16),
                   dtypesIfCUDA=all_types_and_complex_and(torch.bool, torch.half, torch.bfloat16),
                   assert_autodiffed=True,
                   safe_casts_outputs=True,
                   decorators=(precisionOverride({torch.bfloat16: 1e-1}),),
                   skips=(
                       SkipInfo('TestUnaryUfuncs', 'test_reference_numerics_extremal',
                                dtypes=[torch.cfloat, torch.cdouble]),
                       SkipInfo('TestUnaryUfuncs', 'test_reference_numerics_normal',
                                dtypes=[torch.cfloat, torch.cdouble]),
                   )),
    UnaryUfuncInfo('logical_not',
                   ref=np.logical_not,
                   decorators=(precisionOverride({torch.bfloat16: 7e-1,
                                                  torch.float16: 5e-1}),),
                   dtypes=all_types_and_complex_and(torch.bool, torch.half, torch.bfloat16),
                   dtypesIfCPU=all_types_and_complex_and(torch.bool, torch.half, torch.bfloat16),
                   dtypesIfCUDA=all_types_and_complex_and(torch.bool, torch.half, torch.bfloat16),
                   safe_casts_outputs=True,
                   supports_autograd=False,
                   skips=(
                       # The function variant always returns BoolTensor
                       # while the inplace variant preserves the input dtype.
                       # >>> t = torch.randn(3)
                       # >>> torch.logical_not(t)
                       # tensor([False, False, False])
                       # >>> torch.logical_not(t).dtype
                       # torch.bool
                       # >>> t.logical_not_().dtype
                       # torch.float32
                       SkipInfo('TestUnaryUfuncs', 'test_variant_consistency',
                                dtypes=all_types_and_complex_and(torch.half, torch.bfloat16)),
                       SkipInfo('TestCommon', 'test_variant_consistency_eager',
                                dtypes=all_types_and_complex_and(torch.half, torch.bfloat16)),
                   )),
    OpInfo('lu',
           op=torch.lu,
           dtypes=floating_and_complex_types(),
           supports_inplace_autograd=False,
           check_batched_gradgrad=False,
           supports_out=False,
           sample_inputs_func=sample_inputs_lu,
           decorators=[skipCUDAIfNoMagmaAndNoCusolver, skipCUDAIfRocm, skipCPUIfNoLapack],
           skips=(
               # cuda gradchecks are slow
               # see discussion https://github.com/pytorch/pytorch/pull/47761#issuecomment-747316775
               SkipInfo('TestGradients', 'test_fn_gradgrad', device_type='cuda'),
               # we skip jit tests because lu_backward is impelemented as autograd.Function,
               # which does not support autograd with scripting
               SkipInfo('TestCommon', 'test_variant_consistency_jit'),
               # Skip operator schema test because this is a functional and not an operator
               SkipInfo('TestOperatorSignatures', 'test_get_torch_func_signature_exhaustive'),
           )),
    OpInfo('masked_fill',
           dtypes=all_types_and_complex_and(torch.bool, torch.half, torch.bfloat16),
           dtypesIfCPU=all_types_and_complex_and(torch.bool, torch.half, torch.bfloat16),
           dtypesIfCUDA=all_types_and_complex_and(torch.bool, torch.half, torch.bfloat16),
           sample_inputs_func=sample_inputs_masked_fill,
           supports_out=False),
    OpInfo('masked_scatter',
           dtypes=all_types_and_complex_and(torch.bool, torch.half, torch.bfloat16),
           dtypesIfCPU=all_types_and_complex_and(torch.bool, torch.half, torch.bfloat16),
           dtypesIfCUDA=all_types_and_complex_and(torch.bool, torch.half, torch.bfloat16),
           sample_inputs_func=sample_inputs_masked_scatter,
           supports_out=False),
    OpInfo('masked_select',
           dtypes=all_types_and_complex_and(torch.bool, torch.half, torch.bfloat16),
           dtypesIfCPU=all_types_and_complex_and(torch.bool, torch.half, torch.bfloat16),
           dtypesIfCUDA=all_types_and_complex_and(torch.bool, torch.half, torch.bfloat16),
           sample_inputs_func=sample_inputs_masked_select),
    OpInfo('max',
           op=torch.max,
           variant_test_name='binary',
           dtypes=all_types_and(torch.float16, torch.bfloat16, torch.bool),
           dtypesIfCPU=all_types_and(torch.float16, torch.bfloat16, torch.bool),
           dtypesIfCUDA=all_types_and(torch.float16, torch.bfloat16, torch.bool),
           sample_inputs_func=sample_inputs_max_min_binary,
           assert_autodiffed=True,),
    OpInfo('max',
           op=torch.max,
           variant_test_name='reduction_with_dim',
           dtypes=all_types_and(torch.float16, torch.bfloat16, torch.bool),
           dtypesIfCPU=all_types_and(torch.float16, torch.bfloat16, torch.bool),
           dtypesIfCUDA=all_types_and(torch.float16, torch.bfloat16, torch.bool),
           sample_inputs_func=sample_inputs_max_min_reduction_with_dim,
           skips=(
               # max does not correctly warn when resizing out= inputs
               SkipInfo('TestCommon', 'test_out'),)),
    OpInfo('max',
           op=torch.max,
           variant_test_name='reduction_no_dim',
           dtypes=all_types_and(torch.float16, torch.bfloat16, torch.bool),
           dtypesIfCPU=all_types_and(torch.float16, torch.bfloat16, torch.bool),
           dtypesIfCUDA=all_types_and(torch.float16, torch.bfloat16, torch.bool),
           supports_out=False,
           sample_inputs_func=sample_inputs_max_min_reduction_no_dim,),
    OpInfo('min',
           op=torch.min,
           variant_test_name='binary',
           dtypes=all_types_and(torch.float16, torch.bfloat16, torch.bool),
           dtypesIfCPU=all_types_and(torch.float16, torch.bfloat16, torch.bool),
           dtypesIfCUDA=all_types_and(torch.float16, torch.bfloat16, torch.bool),
           sample_inputs_func=sample_inputs_max_min_binary,
           assert_autodiffed=True,),
    OpInfo('min',
           op=torch.min,
           variant_test_name='reduction_with_dim',
           dtypes=all_types_and(torch.float16, torch.bfloat16, torch.bool),
           dtypesIfCPU=all_types_and(torch.float16, torch.bfloat16, torch.bool),
           dtypesIfCUDA=all_types_and(torch.float16, torch.bfloat16, torch.bool),
           sample_inputs_func=sample_inputs_max_min_reduction_with_dim,
           skips=(
               # min does not correctly warn when resizing out= inputs
               SkipInfo('TestCommon', 'test_out'),
           )),
    OpInfo('min',
           op=torch.min,
           variant_test_name='reduction_no_dim',
           dtypes=all_types_and(torch.float16, torch.bfloat16, torch.bool),
           dtypesIfCPU=all_types_and(torch.float16, torch.bfloat16, torch.bool),
           dtypesIfCUDA=all_types_and(torch.float16, torch.bfloat16, torch.bool),
           supports_out=False,
           sample_inputs_func=sample_inputs_max_min_reduction_no_dim,),
    OpInfo('mode',
           op=torch.mode,
           dtypes=all_types_and(torch.float16, torch.bfloat16, torch.bool),
           dtypesIfCPU=all_types_and(torch.float16, torch.bfloat16, torch.bool),
           dtypesIfCUDA=all_types_and(torch.float16, torch.bfloat16, torch.bool),
           sample_inputs_func=sample_inputs_mode,),
    UnaryUfuncInfo('neg',
                   aliases=('negative', ),
                   ref=np.negative,
                   dtypes=all_types_and_complex_and(torch.half, torch.bfloat16),
                   dtypesIfCPU=all_types_and_complex_and(torch.half, torch.bfloat16),
                   dtypesIfCUDA=all_types_and_complex_and(torch.half, torch.bfloat16),
                   assert_autodiffed=True,),
    OpInfo('dist',
           op=torch.dist,
           dtypes=floating_and_complex_types_and(torch.half, torch.bfloat16),
           sample_inputs_func=sample_inputs_dist,
           skips=(
               # "pow" not implemented for 'BFloat16' or 'half'
               SkipInfo('TestOpInfo', 'test_supported_backward',
                        dtypes=(torch.bfloat16, torch.float16)),
               # dist does not correctly warn when resizing out= inputs
               SkipInfo('TestCommon', 'test_out'),
           )),
    OpInfo('outer',
           op=torch.outer,
           aliases=('ger', ),
           dtypes=all_types_and_complex_and(torch.bool, torch.float16, torch.bfloat16),
           sample_inputs_func=sample_inputs_outer,),
    OpInfo('prod',
           dtypes=all_types_and_complex_and(torch.bool),
           dtypesIfCUDA=all_types_and_complex_and(torch.bool, torch.float16, torch.bfloat16),
           skips=(
               # "cumprod_cuda" not implemented for 'BFloat16'
               SkipInfo('TestOpInfo', 'test_supported_backward', dtypes=(torch.bfloat16,)),
               # prod does not support the (Tensor, *, out) overload
               SkipInfo('TestCommon', 'test_out',
                        dtypes=[torch.float32]),
           ),
           sample_inputs_func=sample_inputs_prod),
    OpInfo('qr',
           op=torch.qr,
           dtypes=floating_and_complex_types(),
           sample_inputs_func=sample_inputs_linalg_qr,
           decorators=[skipCUDAIfNoMagma, skipCUDAIfRocm, skipCPUIfNoLapack],
           skips=(
               # cuda gradchecks are slow
               # see discussion https://github.com/pytorch/pytorch/pull/47761#issuecomment-747316775
               SkipInfo('TestGradients', 'test_fn_gradgrad', device_type='cuda'),)),
    UnaryUfuncInfo('rad2deg',
                   ref=np.degrees,
                   decorators=(precisionOverride({torch.bfloat16: 7e-1,
                                                  torch.float16: 7e-1}),),
                   dtypes=all_types_and(torch.bool, torch.half, torch.bfloat16),
                   dtypesIfCPU=all_types_and(torch.bool, torch.half, torch.bfloat16),
                   dtypesIfCUDA=all_types_and(torch.bool, torch.half, torch.bfloat16),
                   skips=(
                       # Reference: https://github.com/pytorch/pytorch/pull/51283#issuecomment-770614273
                       SkipInfo('TestUnaryUfuncs', 'test_reference_numerics_normal',
                                dtypes=[torch.bfloat16]),
                       SkipInfo('TestUnaryUfuncs', 'test_reference_numerics_hard',
                                dtypes=[torch.bfloat16]),
                       SkipInfo('TestUnaryUfuncs', 'test_reference_numerics_extremal',
                                dtypes=[torch.bfloat16]),
                   ),
                   safe_casts_outputs=True),
    UnaryUfuncInfo('round',
                   ref=np.round,
                   dtypes=floating_types_and(torch.half),
                   dtypesIfCPU=floating_types_and(torch.bfloat16),
                   dtypesIfCUDA=floating_types_and(torch.half),
                   assert_autodiffed=True,),
    UnaryUfuncInfo('sin',
                   ref=np.sin,
                   dtypes=all_types_and_complex_and(torch.bool, torch.bfloat16),
                   dtypesIfCPU=all_types_and_complex_and(torch.bool, torch.bfloat16),
                   dtypesIfCUDA=all_types_and_complex_and(torch.bool, torch.half),
                   assert_autodiffed=True,
                   handles_large_floats=False,
                   handles_complex_extremals=False,
                   safe_casts_outputs=True,
                   decorators=(precisionOverride({torch.bfloat16: 1e-2}),)),
    UnaryUfuncInfo('sinc',
                   ref=np_sinc_with_fp16_as_fp32,
                   dtypes=all_types_and_complex_and(torch.bool, torch.bfloat16),
                   dtypesIfCPU=all_types_and_complex_and(torch.bool, torch.bfloat16),
                   dtypesIfCUDA=all_types_and_complex_and(torch.bool, torch.half),
                   handles_large_floats=False,
                   handles_complex_extremals=False,
                   safe_casts_outputs=True,
                   decorators=(precisionOverride({torch.bfloat16: 1e-2,
                                                  torch.float16: 1e-2}),),
                   skips=(
                       # Reference: https://github.com/pytorch/pytorch/issues/49133
                       SkipInfo('TestUnaryUfuncs', 'test_reference_numerics_normal',
                                dtypes=[torch.cfloat]),
                   )),
    UnaryUfuncInfo('sinh',
                   ref=np_unary_ufunc_integer_promotion_wrapper(np.sinh),
                   dtypesIfCPU=all_types_and_complex_and(torch.bool),
                   dtypesIfCUDA=all_types_and_complex_and(torch.bool, torch.half),
                   safe_casts_outputs=True,
                   assert_autodiffed=True,
                   decorators=(precisionOverride({torch.float16: 1e-2}),),
                   skips=(
                       SkipInfo('TestUnaryUfuncs', 'test_reference_numerics_extremal',
                                device_type='cpu', dtypes=[torch.cfloat, torch.cdouble],
                                active_if=(IS_MACOS or IS_WINDOWS)),
                       SkipInfo('TestUnaryUfuncs', 'test_reference_numerics_hard',
                                device_type='cpu', dtypes=[torch.cfloat, torch.cdouble],
                                active_if=(IS_MACOS or IS_WINDOWS)),
                       # Reference: https://github.com/pytorch/pytorch/issues/48641
                       SkipInfo('TestUnaryUfuncs', 'test_reference_numerics_hard',
                                device_type='cpu', dtypes=[torch.int8]),
                   )),
    UnaryUfuncInfo('sign',
                   ref=reference_sign,
                   dtypes=all_types_and(torch.bfloat16, torch.half),
                   dtypesIfCPU=all_types_and(torch.bool, torch.bfloat16, torch.half),
                   dtypesIfCUDA=all_types_and(torch.bool, torch.bfloat16, torch.half),
                   skips=(
                       # Reference: https://github.com/pytorch/pytorch/issues/41245
                       SkipInfo('TestUnaryUfuncs', 'test_reference_numerics_extremal',
                                dtypes=[torch.bfloat16, torch.float16, torch.float32, torch.float64]),
                   )),
    UnaryUfuncInfo('sgn',
                   ref=reference_sgn,
                   dtypes=all_types_and_complex_and(torch.bool, torch.bfloat16, torch.half),
                   dtypesIfCPU=all_types_and_complex_and(torch.bool, torch.bfloat16, torch.half),
                   dtypesIfCUDA=all_types_and_complex_and(torch.bool, torch.bfloat16, torch.half),
                   skips=(
                       # Reference: https://github.com/pytorch/pytorch/issues/41245
                       SkipInfo('TestUnaryUfuncs', 'test_reference_numerics_extremal',
                                dtypes=[torch.bfloat16, torch.float16, torch.float32, torch.float64]),
                       # Reference: https://github.com/pytorch/pytorch/issues/53958
                       # Test fails in comparison on Nan as the `equal_nan` is True for
                       # comparing the CPU tensors.
                       SkipInfo('TestUnaryUfuncs', 'test_reference_numerics_extremal',
                                device_type='cpu', dtypes=[torch.complex64, torch.complex128]),
                       # Reference: https://github.com/pytorch/pytorch/issues/48486
                       SkipInfo('TestUnaryUfuncs', 'test_reference_numerics_hard',
                                device_type='cpu', dtypes=[torch.complex64])
                   )),
    OpInfo('rsub',
           dtypes=all_types_and_complex_and(torch.bfloat16, torch.half),
           variant_test_name='rsub_tensor',
           supports_out=False,
           supports_inplace_autograd=False,
           skips=(
               # Reference: https://github.com/pytorch/pytorch/issues/53797
               # JIT doesn't understand complex literals
               SkipInfo('TestCommon', 'test_variant_consistency_jit',
                        dtypes=[torch.cfloat, torch.cdouble]),
           ),
           sample_inputs_func=partial(sample_inputs_rsub, variant='tensor'),),
    OpInfo('rsub',
           dtypes=all_types_and_complex_and(torch.bfloat16, torch.half),
           variant_test_name='rsub_scalar',
           supports_out=False,
           supports_inplace_autograd=False,
           sample_inputs_func=partial(sample_inputs_rsub, variant='scalar'),
           skips=(
               # Reference: https://github.com/pytorch/pytorch/issues/53797
               # JIT doesn't understand complex literals
               SkipInfo('TestCommon', 'test_variant_consistency_jit',
                        dtypes=all_types_and_complex_and(torch.bfloat16, torch.half)),),
           assert_autodiffed=True,),
    UnaryUfuncInfo('signbit',
                   ref=np.signbit,
                   dtypes=all_types_and(torch.bfloat16, torch.half),
                   dtypesIfCPU=all_types_and(torch.bool, torch.bfloat16, torch.half),
                   dtypesIfCUDA=all_types_and(torch.bool, torch.bfloat16, torch.half),
                   supports_autograd=False,),
    OpInfo('solve',
           op=torch.solve,
           dtypes=floating_and_complex_types(),
           sample_inputs_func=sample_inputs_legacy_solve,
           check_batched_gradgrad=False,
           decorators=[skipCUDAIfNoMagma, skipCUDAIfRocm, skipCPUIfNoLapack],
           # cuda gradchecks are slow
           # see discussion https://github.com/pytorch/pytorch/pull/47761#issuecomment-747316775
           skips=(SkipInfo('TestGradients', 'test_fn_gradgrad', device_type='cuda'),)),
    OpInfo('std',
           dtypes=floating_types_and(),
           dtypesIfCUDA=floating_and_complex_types_and(torch.half, torch.bfloat16),
           sample_inputs_func=sample_inputs_std_var,
           # TODO: std does support out in some signatures
           supports_out=False,
           supports_complex_autograd=False,
           # std has only partial support for complex and half (#51127)
           skips=(SkipInfo('TestOpInfo', 'test_unsupported_dtypes',
                           dtypes=[torch.half, torch.complex64, torch.complex128]),),
           assert_autodiffed=True,
           ),
    UnaryUfuncInfo('tan',
                   ref=np.tan,
                   dtypes=all_types_and_complex_and(torch.bool, torch.bfloat16),
                   dtypesIfCPU=all_types_and_complex_and(torch.bool, torch.bfloat16),
                   dtypesIfCUDA=all_types_and_complex_and(torch.bool, torch.half),
                   assert_autodiffed=True,
                   safe_casts_outputs=True,
                   skips=(
                       # "pow" not implemented for 'BFloat16' or 'half'
                       SkipInfo('TestOpInfo', 'test_supported_backward',
                                dtypes=(torch.bfloat16, torch.float16)),
                       SkipInfo('TestUnaryUfuncs', 'test_reference_numerics_extremal',
                                device_type='cpu', dtypes=[torch.bfloat16]),
                       SkipInfo('TestUnaryUfuncs', 'test_reference_numerics_hard',
                                device_type='cpu', dtypes=[torch.bfloat16]),
                       SkipInfo('TestUnaryUfuncs', 'test_reference_numerics_normal',
                                device_type='cpu', dtypes=[torch.bfloat16]),
                       SkipInfo('TestUnaryUfuncs', 'test_reference_numerics_extremal',
                                device_type='cpu', dtypes=[torch.cfloat, torch.cdouble],
                                active_if=(IS_MACOS or IS_WINDOWS)),
                       SkipInfo('TestUnaryUfuncs', 'test_reference_numerics_hard',
                                device_type='cpu', dtypes=[torch.cfloat, torch.cdouble],
                                active_if=(IS_MACOS or IS_WINDOWS)),
                       SkipInfo('TestUnaryUfuncs', 'test_reference_numerics_normal',
                                device_type='cpu', dtypes=[torch.cfloat, torch.cdouble],
                                active_if=(IS_MACOS or IS_WINDOWS)),
                       SkipInfo('TestUnaryUfuncs', 'test_reference_numerics_hard',
                                device_type='cuda', dtypes=[torch.float64],
                                active_if=TEST_WITH_ROCM),
                   )),
    UnaryUfuncInfo('tanh',
                   ref=np.tanh,
                   decorators=(precisionOverride({torch.bfloat16: 1e-2}),),
                   dtypes=all_types_and_complex_and(torch.bool),
                   dtypesIfCPU=all_types_and_complex_and(torch.bool, torch.bfloat16),
                   dtypesIfCUDA=all_types_and_complex_and(torch.bool, torch.half, torch.bfloat16),
                   assert_autodiffed=True,
                   safe_casts_outputs=True,
                   skips=(
                       # "tanh_backward_cpu" not implemented for 'BFloat16'
                       SkipInfo('TestOpInfo', 'test_supported_backward',
                                dtypes=(torch.bfloat16,)),
                       SkipInfo('TestUnaryUfuncs', 'test_reference_numerics_extremal',
                                device_type='cpu', dtypes=[torch.cfloat, torch.cdouble],
                                active_if=(IS_MACOS or IS_WINDOWS)),
                       SkipInfo('TestUnaryUfuncs', 'test_reference_numerics_hard',
                                device_type='cpu', dtypes=[torch.cfloat, torch.cdouble],
                                active_if=(IS_MACOS or IS_WINDOWS)),
                       SkipInfo('TestUnaryUfuncs', 'test_reference_numerics_normal',
                                device_type='cpu', dtypes=[torch.cfloat, torch.cdouble],
                                active_if=(IS_MACOS or IS_WINDOWS)),
                   )),
    OpInfo('tensor_split',
           dtypes=all_types_and_complex_and(torch.bool),
           dtypesIfCPU=all_types_and_complex_and(torch.bool, torch.bfloat16, torch.float16),
           dtypesIfCUDA=all_types_and_complex_and(torch.bool, torch.bfloat16, torch.float16),
           supports_out=False,
           skips=(SkipInfo('TestOpInfo', 'test_duplicate_method_tests'),),
           sample_inputs_func=sample_inputs_tensor_split,),
    OpInfo('triangular_solve',
           op=torch.triangular_solve,
           dtypes=floating_and_complex_types(),
           supports_out=False,
           sample_inputs_func=sample_inputs_legacy_solve,
           check_batched_gradgrad=False,
           decorators=[skipCUDAIfNoMagma, skipCUDAIfRocm, skipCPUIfNoLapack],
           # CUDA gradchecks are slow and triangular solve backward is a composite operation
           # see discussion https://github.com/pytorch/pytorch/pull/47761#issuecomment-747316775
           skips=(SkipInfo('TestGradients', 'test_fn_gradgrad', device_type='cuda'),)),
    UnaryUfuncInfo('trunc',
                   aliases=('fix', ),
                   ref=np.trunc,
                   dtypes=floating_types_and(torch.bfloat16),
                   dtypesIfCPU=floating_types_and(torch.bfloat16),
                   dtypesIfCUDA=floating_types_and(torch.float16),
                   assert_autodiffed=True),
    UnaryUfuncInfo('exp2',
                   aliases=('special.exp2', ),
                   ref=np_unary_ufunc_integer_promotion_wrapper(np.exp2),
                   dtypes=all_types_and(torch.bool, torch.half),
                   dtypesIfCPU=all_types_and(torch.bool, torch.half),
                   dtypesIfCUDA=all_types_and(torch.bool, torch.half),
                   safe_casts_outputs=True),
    UnaryUfuncInfo('expm1',
                   aliases=('special.expm1', ),
                   ref=np_unary_ufunc_integer_promotion_wrapper(np.expm1),
                   dtypes=all_types_and(torch.bool, torch.half),
                   dtypesIfCPU=all_types_and(torch.bool, torch.bfloat16),
                   dtypesIfCUDA=all_types_and(torch.bool, torch.half),
                   safe_casts_outputs=True,
                   assert_autodiffed=True,
                   skips=(
                       # Reference: https://github.com/pytorch/pytorch/pull/48926#issuecomment-739734774
                       SkipInfo('TestUnaryUfuncs', 'test_reference_numerics_extremal',
                                device_type='cpu', dtypes=[torch.bfloat16]),
                       SkipInfo('TestUnaryUfuncs', 'test_reference_numerics_hard',
                                device_type='cpu', dtypes=[torch.bfloat16]),
                       SkipInfo('TestUnaryUfuncs', 'test_reference_numerics_normal',
                                device_type='cpu', dtypes=[torch.bfloat16]),
                   )),
    UnaryUfuncInfo('nan_to_num',
                   ref=np.nan_to_num,
                   dtypes=all_types_and(torch.half, torch.bool),
                   dtypesIfCPU=None,
                   dtypesIfCUDA=None),
    UnaryUfuncInfo('reciprocal',
                   ref=np_unary_ufunc_integer_promotion_wrapper(np.reciprocal),
                   dtypes=all_types_and_complex_and(torch.bool, torch.half, torch.bfloat16),
                   dtypesIfCPU=None,
                   dtypesIfCUDA=None,
                   assert_autodiffed=True,
                   safe_casts_outputs=True,
                   skips=(
                       # Reference: https://github.com/pytorch/pytorch/issues/45690
                       SkipInfo('TestUnaryUfuncs', 'test_reference_numerics_extremal',
                                dtypes=[torch.cfloat, torch.cdouble]),
                       # Reference: https://github.com/pytorch/pytorch/pull/49102#issuecomment-744604601
                       SkipInfo('TestUnaryUfuncs', 'test_reference_numerics_extremal',
                                dtypes=[torch.bfloat16]),
                       SkipInfo('TestUnaryUfuncs', 'test_reference_numerics_hard',
                                dtypes=[torch.bfloat16]),
                       SkipInfo('TestUnaryUfuncs', 'test_reference_numerics_normal',
                                dtypes=[torch.bfloat16]),
                   )),
    UnaryUfuncInfo('rsqrt',
                   ref=lambda x: np.reciprocal(np.sqrt(x)),
                   domain=(0, float('inf')),
                   dtypes=all_types_and_complex_and(torch.bool),
                   dtypesIfCPU=all_types_and_complex_and(torch.bool),
                   dtypesIfCUDA=all_types_and_complex_and(torch.bool, torch.half),
                   decorators=(precisionOverride({torch.half: 5e-2}),),
                   safe_casts_outputs=True,
                   assert_autodiffed=True,
                   handles_complex_extremals=False),
    UnaryUfuncInfo('sqrt',
                   ref=np.sqrt,
                   supports_sparse=True,
                   domain=(0, float('inf')),
                   dtypes=all_types_and_complex_and(torch.bool, torch.bfloat16),
                   dtypesIfCPU=all_types_and_complex_and(torch.bool, torch.bfloat16),
                   dtypesIfCUDA=all_types_and_complex_and(torch.bool, torch.half, torch.bfloat16),
                   assert_autodiffed=True,
                   decorators=(precisionOverride({torch.bfloat16: 7e-2}),),
                   skips=(
                       # Reference: https://github.com/pytorch/pytorch/issues/47358
                       SkipInfo('TestUnaryUfuncs', 'test_reference_numerics_hard',
                                device_type='cpu', dtypes=[torch.cfloat, torch.cdouble],
                                active_if=IS_MACOS),
                       # Reference: https://github.com/pytorch/pytorch/pull/47293#issuecomment-721774436
                       SkipInfo('TestUnaryUfuncs', 'test_reference_numerics_hard',
                                dtypes=[torch.bfloat16])),
                   safe_casts_outputs=True,
                   handles_complex_extremals=False),
    UnaryUfuncInfo('square',
                   ref=np.square,
                   dtypes=all_types_and_complex_and(torch.bool),
                   dtypesIfCPU=all_types_and_complex_and(torch.bool),
                   dtypesIfCUDA=all_types_and_complex_and(torch.bool, torch.half, torch.bfloat16),
                   decorators=(precisionOverride({torch.complex64: 3e-4, torch.bfloat16: 3e-1}),),
                   skips=(
                       # Reference: https://github.com/pytorch/pytorch/issues/52549
                       SkipInfo('TestUnaryUfuncs', 'test_reference_numerics_hard',
                                dtypes=[torch.cfloat, torch.cdouble]),
                       # >>> t = torch.tensor(complex(-0.01, float("inf")))
                       # >>> np.square(t.numpy())
                       # (-inf-infj)
                       # >>> t.square()
                       # tensor(-inf-infj)
                       # >>> t.cuda().square()
                       # tensor(inf+nanj, device='cuda:0')
                       SkipInfo('TestUnaryUfuncs', 'test_reference_numerics_extremal',
                                device_type='cuda', dtypes=[torch.cfloat, torch.cdouble]),
                       # Reference: https://github.com/pytorch/pytorch/pull/52551#issuecomment-782596181
                       SkipInfo('TestUnaryUfuncs', 'test_reference_numerics_hard',
                                device_type='cuda', dtypes=[torch.bfloat16]),
                   ),),
    OpInfo('lerp',
           dtypes=floating_and_complex_types(),
           dtypesIfCUDA=floating_and_complex_types_and(torch.half),
           dtypesIfROCM=floating_and_complex_types_and(torch.half),
           sample_inputs_func=sample_inputs_lerp,
           skips=(
               SkipInfo('TestOpInfo', 'test_duplicate_method_tests'),
           ),
           assert_autodiffed=True),
    OpInfo('linalg.inv',
           aten_name='linalg_inv',
           op=torch.linalg.inv,
           dtypes=floating_and_complex_types(),
           sample_inputs_func=sample_inputs_linalg_invertible,
           check_batched_gradgrad=False,
           decorators=[skipCUDAIfNoMagmaAndNoCusolver, skipCUDAIfRocm, skipCPUIfNoLapack],
           skips=(
               # linalg_inv does not correctly warn when resizing out= inputs
               SkipInfo('TestCommon', 'test_out'),
           )),
    UnaryUfuncInfo('angle',
                   ref=np.angle,
                   dtypes=all_types_and_complex_and(torch.bool),
                   dtypesIfCPU=all_types_and_complex_and(torch.bool, torch.bfloat16, torch.float16),
                   dtypesIfCUDA=all_types_and_complex_and(torch.bool),
                   dtypesIfROCM=all_types_and_complex_and(torch.bool),
                   decorators=(precisionOverride({torch.float16: 1e-2,
                                                  torch.bfloat16: 1e-2}),),
                   safe_casts_outputs=True,
                   supports_complex_to_float=True),
    OpInfo('linalg.solve',
           aten_name='linalg_solve',
           op=torch.linalg.solve,
           dtypes=floating_and_complex_types(),
           sample_inputs_func=sample_inputs_linalg_solve,
           check_batched_gradgrad=False,
           decorators=[skipCUDAIfNoMagma, skipCUDAIfRocm, skipCPUIfNoLapack],
           skips=(SkipInfo('TestGradients', 'test_fn_gradgrad', device_type='cuda'),)),
    OpInfo('linalg.pinv',
           aten_name='linalg_pinv',
           op=torch.linalg.pinv,
           dtypes=floating_and_complex_types(),
           check_batched_grad=False,
           check_batched_gradgrad=False,
           sample_inputs_func=sample_inputs_linalg_invertible,
           decorators=[skipCUDAIfNoMagmaAndNoCusolver, skipCUDAIfRocm, skipCPUIfNoLapack],
           skips=(
               # cuda gradchecks are slow
               # see discussion https://github.com/pytorch/pytorch/pull/47761#issuecomment-747316775
               SkipInfo('TestGradients', 'test_fn_gradgrad', device_type='cuda'),)),
    OpInfo('linalg.pinv',
           aten_name='linalg_pinv',
           variant_test_name='hermitian',
           dtypes=floating_and_complex_types(),
           check_batched_grad=False,
           check_batched_gradgrad=False,
           sample_inputs_func=sample_inputs_linalg_pinv_hermitian,
           gradcheck_wrapper=gradcheck_wrapper_hermitian_input,
           decorators=[skipCUDAIfNoMagma, skipCUDAIfRocm, skipCPUIfNoLapack],
           skips=(
               # cuda gradchecks are slow
               # see discussion https://github.com/pytorch/pytorch/pull/47761#issuecomment-747316775
               SkipInfo('TestGradients', 'test_fn_gradgrad', device_type='cuda'),)),
    OpInfo('eig',
           op=torch.eig,
           dtypes=floating_and_complex_types(),
           sample_inputs_func=sample_inputs_eig,
           decorators=[
               skipCUDAIfNoMagma,
               skipCPUIfNoLapack,
               skipCUDAIfRocm
           ],),
    OpInfo('svd',
           op=torch.svd,
           dtypes=floating_and_complex_types(),
           sample_inputs_func=sample_inputs_svd,
           decorators=[
               skipCUDAIfNoMagmaAndNoCusolver,
               skipCUDAIfRocm,
               skipCPUIfNoLapack,
               # gradgrad checks are slow
               DecorateInfo(slowTest, 'TestGradients', 'test_fn_gradgrad'),
           ],
           skips=(
               # cuda gradchecks are very slow
               # see discussion https://github.com/pytorch/pytorch/pull/47761#issuecomment-747316775
               SkipInfo('TestGradients', 'test_fn_gradgrad', device_type='cuda'),)),
    OpInfo('linalg.svd',
           op=torch.linalg.svd,
           aten_name='linalg_svd',
           dtypes=floating_and_complex_types(),
           sample_inputs_func=sample_inputs_linalg_svd,
           decorators=[
               skipCUDAIfNoMagmaAndNoCusolver,
               skipCUDAIfRocm,
               skipCPUIfNoLapack,
               # gradgrad checks are slow
               DecorateInfo(slowTest, 'TestGradients', 'test_fn_gradgrad'),
           ],
           skips=(
               # cuda gradchecks are very slow
               # see discussion https://github.com/pytorch/pytorch/pull/47761#issuecomment-747316775
               SkipInfo('TestGradients', 'test_fn_gradgrad', device_type='cuda'),)),
    OpInfo('polar',
           dtypes=floating_types(),
           sample_inputs_func=sample_inputs_polar),
    OpInfo('pinverse',
           op=torch.pinverse,
           dtypes=floating_and_complex_types(),
           check_batched_grad=False,
           check_batched_gradgrad=False,
           supports_out=False,
           sample_inputs_func=sample_inputs_linalg_invertible,
           decorators=[skipCUDAIfNoMagmaAndNoCusolver, skipCUDAIfRocm, skipCPUIfNoLapack],
           skips=(
               # cuda gradchecks are slow
               # see discussion https://github.com/pytorch/pytorch/pull/47761#issuecomment-747316775
               SkipInfo('TestGradients', 'test_fn_gradgrad', device_type='cuda'),)),
    OpInfo('gather',
           dtypes=all_types_and_complex_and(torch.bool, torch.float16),
           dtypesIfCUDA=all_types_and_complex_and(torch.bool, torch.float16, torch.bfloat16),
           sample_inputs_func=sample_inputs_gather,
           ),
    OpInfo('index_fill',
           dtypes=all_types_and_complex_and(torch.bool, torch.float16, torch.bfloat16),
           supports_inplace_autograd=False,
           skips=(SkipInfo('TestOpInfo', 'test_duplicate_method_tests'),),
           supports_out=False,
           sample_inputs_func=sample_inputs_index_fill),
    OpInfo('index_copy',
           dtypes=all_types_and_complex_and(torch.bool, torch.float16, torch.bfloat16),
           supports_inplace_autograd=False,
           supports_out=False,
           sample_inputs_func=sample_inputs_index_copy),
    OpInfo('index_select',
           dtypes=all_types_and_complex_and(torch.bool, torch.float16, torch.bfloat16),
           sample_inputs_func=sample_inputs_index_select),
    OpInfo('index_add',
           dtypes=all_types_and_complex_and(torch.bool, torch.float16, torch.bfloat16),
           supports_out=False,
           sample_inputs_func=sample_inputs_index_add),
    OpInfo('__getitem__',
           dtypes=all_types_and_complex_and(torch.bool, torch.float16, torch.bfloat16),
           supports_out=False,
           supports_inplace_autograd=False,
           op=torch.Tensor.__getitem__,
           sample_inputs_func=sample_inputs_getitem,
           skips=(SkipInfo('TestCommon', 'test_variant_consistency_jit'),)),
    OpInfo('index_put',
           dtypes=all_types_and_complex_and(torch.bool, torch.float16, torch.bfloat16),
           supports_out=False,
           supports_inplace_autograd=True,
           sample_inputs_func=sample_inputs_index_put,
           skips=(
               SkipInfo('TestCommon', 'test_variant_consistency_jit'),
           )),
    OpInfo('sort',
           dtypes=all_types_and(torch.bool, torch.float16),
           # sort on CUDA is still in the TH, no torch.bool/torch.float16 support yet
           dtypesIfCUDA=all_types_and(torch.float16),
           dtypesIfROCM=all_types_and(torch.float16),
           sample_inputs_func=sample_inputs_sort,
           skips=(
               # sort does not correctly warn when resizing out= inputs
               SkipInfo('TestCommon', 'test_out'),
           )),
    OpInfo('put',
           dtypes=all_types_and_complex_and(torch.bool, torch.float16, torch.bfloat16),
           supports_out=False,
           check_batched_gradgrad=False,  # vmap complains of the sizes
           sample_inputs_func=sample_inputs_put),
    OpInfo('take',
           dtypes=all_types_and_complex_and(torch.bool, torch.float16, torch.bfloat16),
           check_batched_grad=False,  # vmap complains of the sizes
           sample_inputs_func=sample_inputs_take),
    OpInfo('stack',
           dtypes=all_types_and_complex_and(torch.bool, torch.float16, torch.bfloat16),
           sample_inputs_func=sample_inputs_stack,
           assert_autodiffed=True,
           skips=(
               # stack does not correctly warn when resizing out= inputs
               SkipInfo('TestCommon', 'test_out'),),),
    OpInfo('hstack',
           dtypes=all_types_and_complex_and(torch.bool, torch.float16, torch.bfloat16),
           sample_inputs_func=sample_inputs_hstack_dstack_vstack,
           skips=(
               # hstack does not correctly warn when resizing out= inputs
               SkipInfo('TestCommon', 'test_out'),),),
    OpInfo('vstack',
           dtypes=all_types_and_complex_and(torch.bool, torch.float16, torch.bfloat16),
           sample_inputs_func=sample_inputs_hstack_dstack_vstack,
           skips=(
               # vstack does not correctly warn when resizing out= inputs
               SkipInfo('TestCommon', 'test_out'),),),
    OpInfo('dstack',
           dtypes=all_types_and_complex_and(torch.bool, torch.float16, torch.bfloat16),
           sample_inputs_func=sample_inputs_hstack_dstack_vstack,
           skips=(
               # dstack does not correctly warn when resizing out= inputs
               SkipInfo('TestCommon', 'test_out'),),),
    OpInfo('unfold',
           op=lambda x, *args: x.unfold(*args),
           dtypes=all_types_and_complex_and(torch.bool, torch.float16, torch.bfloat16),
           supports_out=False,
           check_batched_gradgrad=False,
           skips=(
               # torch.unfold does not exist so we get a RuntimeError.
               SkipInfo('TestCommon', 'test_variant_consistency_jit',
                        dtypes=all_types_and_complex_and(torch.bool, torch.float16, torch.bfloat16)),
               # Skip operator schema test because this is a functional and not an operator
               SkipInfo('TestOperatorSignatures', 'test_get_torch_func_signature_exhaustive'),
           ),
           sample_inputs_func=sample_inputs_unfold),
    OpInfo('movedim',
           dtypes=all_types_and_complex_and(torch.bool, torch.float16, torch.bfloat16),
           supports_out=False,
           sample_inputs_func=sample_movedim_moveaxis),
    OpInfo('moveaxis',
           dtypes=all_types_and_complex_and(torch.bool, torch.float16, torch.bfloat16),
           supports_out=False,
           sample_inputs_func=sample_movedim_moveaxis),
    ShapeFuncInfo('repeat',
                  op=lambda x, dims: x.repeat(dims),
                  ref=np.tile,
                  dtypes=all_types_and_complex_and(torch.bool, torch.float16, torch.bfloat16),
                  supports_out=False,
                  skips=(
                      # torch.repeat does not exist so we get a RuntimeError.
                      SkipInfo('TestCommon', 'test_variant_consistency_jit',
                               dtypes=all_types_and_complex_and(torch.bool, torch.float16, torch.bfloat16)),
                  ),
                  sample_inputs_func=sample_repeat_tile),
    OpInfo('take_along_dim',
           dtypes=all_types_and_complex_and(torch.bool, torch.float16),
           dtypesIfCUDA=all_types_and_complex_and(torch.bool, torch.float16, torch.bfloat16),
           supports_inplace_autograd=False,
           sample_inputs_func=sample_inputs_take_along_dim),
    ShapeFuncInfo('tile',
                  ref=np.tile,
                  dtypes=all_types_and_complex_and(torch.bool, torch.float16, torch.bfloat16),
                  supports_out=False,
                  sample_inputs_func=sample_repeat_tile),
    OpInfo('var',
           dtypes=floating_types_and(),
           dtypesIfCUDA=floating_and_complex_types_and(torch.half, torch.bfloat16),
           sample_inputs_func=sample_inputs_std_var,
           # TODO: revisit, some var signatures do support out (see std, too)
           supports_out=False,
           supports_complex_autograd=False,
           # var has only partial support for complex and half (#51127)
           skips=(SkipInfo('TestOpInfo', 'test_unsupported_dtypes',
                           dtypes=[torch.half, torch.complex64, torch.complex128]),),
           assert_autodiffed=True,
           ),
    OpInfo('xlogy',
           dtypes=all_types_and(torch.bool),
           dtypesIfCPU=all_types_and(torch.bool, torch.half, torch.bfloat16),
           dtypesIfCUDA=all_types_and(torch.bool, torch.half, torch.bfloat16),
           supports_inplace_autograd=True,
           safe_casts_outputs=True,
           sample_inputs_func=sample_inputs_xlogy),
    OpInfo('trace',
           dtypes=all_types_and_complex(),
           dtypesIfCUDA=all_types_and_complex_and(torch.bool, torch.half),
           supports_inplace_autograd=False,
           supports_out=False,
           sample_inputs_func=sample_inputs_trace),
    UnaryUfuncInfo('sigmoid',
                   ref=reference_sigmoid if TEST_SCIPY else _NOTHING,
                   decorators=(precisionOverride({torch.float16: 1e-2,
                                                  torch.bfloat16: 1e-2}),),
                   skips=(
                       SkipInfo('TestUnaryUfuncs', 'test_reference_numerics_extremal',
                                device_type='cpu', dtypes=[torch.cfloat, torch.cdouble]),
                       SkipInfo('TestUnaryUfuncs', 'test_reference_numerics_hard',
                                device_type='cpu', dtypes=[torch.cfloat, torch.cdouble]),
                       SkipInfo('TestUnaryUfuncs', 'test_reference_numerics_normal',
                                device_type='cpu', dtypes=[torch.cfloat, torch.cdouble])),
                   dtypes=all_types_and_complex_and(torch.bool, torch.bfloat16),
                   dtypesIfCPU=all_types_and_complex_and(torch.bool, torch.bfloat16),
                   dtypesIfCUDA=all_types_and(torch.bool, torch.half, torch.bfloat16),
                   safe_casts_outputs=True,
                   assert_autodiffed=True,
                   supports_complex_autograd=False),  # Reference: https://github.com/pytorch/pytorch/issues/48552
    UnaryUfuncInfo('digamma',
                   ref=scipy.special.digamma if TEST_SCIPY else _NOTHING,
                   decorators=(precisionOverride({torch.float16: 5e-1}),),
                   dtypes=all_types_and(torch.bool),
                   dtypesIfCPU=all_types_and(torch.bool),
                   dtypesIfCUDA=all_types_and(torch.bool, torch.half),
                   safe_casts_outputs=True),
    UnaryUfuncInfo('special.entr',
                   ref=scipy.special.entr if TEST_SCIPY else _NOTHING,
                   aten_name='special_entr',
                   decorators=(precisionOverride({torch.float16: 1e-1,
                                                  torch.bfloat16: 1e-1}),),
                   dtypes=all_types_and(torch.bool),
                   dtypesIfCPU=all_types_and(torch.bool, torch.bfloat16),
                   dtypesIfCUDA=all_types_and(torch.bool, torch.half, torch.bfloat16),
                   skips=(
                       SkipInfo('TestUnaryUfuncs', 'test_reference_numerics_hard',
                                dtypes=[torch.bfloat16, torch.float16]),
                   ),
                   supports_inplace_autograd=False,
                   safe_casts_outputs=True,
                   sample_inputs_func=sample_inputs_entr),
    UnaryUfuncInfo('erf',
                   ref=scipy.special.erf if TEST_SCIPY else _NOTHING,
                   aliases=('special.erf', ),
                   decorators=(precisionOverride({torch.float16: 1e-2,
                                                  torch.bfloat16: 1e-2}),),
                   dtypes=all_types_and(torch.bool),
                   dtypesIfCPU=all_types_and(torch.bool, torch.bfloat16),
                   dtypesIfCUDA=all_types_and(torch.bool, torch.half, torch.bfloat16),
                   assert_autodiffed=True,
                   safe_casts_outputs=True,
                   skips=(
                       # "pow" not implemented for 'BFloat16'
                       SkipInfo('TestOpInfo', 'test_supported_backward', dtypes=(torch.bfloat16,)),
                   )),
    UnaryUfuncInfo('erfc',
                   ref=scipy.special.erfc if TEST_SCIPY else _NOTHING,
                   aliases=('special.erfc', ),
                   decorators=(precisionOverride({torch.float16: 1e-2,
                                                  torch.bfloat16: 1e-2}),),
                   dtypes=all_types_and(torch.bool),
                   dtypesIfCPU=all_types_and(torch.bool, torch.bfloat16),
                   dtypesIfCUDA=all_types_and(torch.bool, torch.half),
                   assert_autodiffed=True,
                   safe_casts_outputs=True,
                   skips=(
                       # "pow" not implemented for 'BFloat16'
                       SkipInfo('TestOpInfo', 'test_supported_backward', dtypes=(torch.bfloat16,)),
                   )),
    UnaryUfuncInfo('erfinv',
                   ref=scipy.special.erfinv if TEST_SCIPY else _NOTHING,
                   aliases=('special.erfinv', ),
                   decorators=(precisionOverride({torch.float16: 1e-2,
                                                  torch.bfloat16: 1e-2,
                                                  torch.float32: 1e-4}),),
                   dtypes=all_types_and(torch.bool),
                   dtypesIfCPU=all_types_and(torch.bool, torch.bfloat16),
                   dtypesIfCUDA=all_types_and(torch.bool, torch.half),
                   safe_casts_outputs=True,
                   domain=(-1, 1),
                   skips=(
                       # "pow" not implemented for 'BFloat16'
                       SkipInfo('TestOpInfo', 'test_supported_backward', dtypes=(torch.bfloat16,)),
                       # Reference: https://github.com/pytorch/pytorch/pull/49155#issuecomment-742664611
                       SkipInfo('TestUnaryUfuncs', 'test_reference_numerics_extremal',
                                active_if=TEST_SCIPY and LooseVersion(scipy.__version__) < "1.4.0"),
                       SkipInfo('TestUnaryUfuncs', 'test_reference_numerics_hard',
                                active_if=TEST_SCIPY and LooseVersion(scipy.__version__) < "1.4.0"),
                       SkipInfo('TestUnaryUfuncs', 'test_reference_numerics_normal',
                                active_if=TEST_SCIPY and LooseVersion(scipy.__version__) < "1.4.0"),
                   )),
    UnaryUfuncInfo('lgamma',
                   ref=reference_lgamma if TEST_SCIPY else _NOTHING,
                   aliases=('special.gammaln', ),
                   decorators=(precisionOverride({torch.float16: 7e-1}),),
                   dtypes=all_types_and(torch.bool),
                   dtypesIfCPU=all_types_and(torch.bool, torch.bfloat16),
                   dtypesIfCUDA=all_types_and(torch.bool, torch.half),
                   skips=(
                       # "digamma" not implemented for 'BFloat16'
                       SkipInfo('TestOpInfo', 'test_supported_backward', dtypes=(torch.bfloat16,)),
                       # Reference: https://github.com/pytorch/pytorch/pull/50140#discussion_r552615345
                       SkipInfo('TestUnaryUfuncs', 'test_reference_numerics_extremal',
                                dtypes=[torch.bfloat16]),
                       SkipInfo('TestUnaryUfuncs', 'test_reference_numerics_hard',
                                device_type='cpu', dtypes=[torch.bfloat16]),
                       SkipInfo('TestUnaryUfuncs', 'test_reference_numerics_normal',
                                device_type='cpu', dtypes=[torch.bfloat16]),
                       # Reference: https://github.com/pytorch/pytorch/pull/50140#issuecomment-756150214
                       SkipInfo('TestUnaryUfuncs', 'test_reference_numerics_extremal',
                                dtypes=[torch.float32, torch.float64], active_if=IS_WINDOWS),
                       SkipInfo('TestUnaryUfuncs', 'test_reference_numerics_hard',
                                dtypes=[torch.float32, torch.float64], active_if=IS_WINDOWS),
                       SkipInfo('TestUnaryUfuncs', 'test_reference_numerics_normal',
                                dtypes=[torch.float32, torch.float64], active_if=IS_WINDOWS),
                   ),
                   safe_casts_outputs=True),
    UnaryUfuncInfo('logit',
                   ref=scipy.special.logit if TEST_SCIPY else _NOTHING,
                   domain=(0, 1),
                   decorators=(precisionOverride({torch.bfloat16: 5e-1,
                                                  torch.float16: 5e-1}),),
                   dtypes=all_types_and(torch.half),
                   dtypesIfCPU=all_types_and(torch.bool, torch.bfloat16),
                   dtypesIfCUDA=all_types_and(torch.bool, torch.half, torch.bfloat16),
                   sample_inputs_func=sample_inputs_logit,
                   safe_casts_outputs=True),
]

# Common operator groupings
unary_ufuncs = [op for op in op_db if isinstance(op, UnaryUfuncInfo)]
spectral_funcs = [op for op in op_db if isinstance(op, SpectralFuncInfo)]
sparse_unary_ufuncs = [op for op in op_db if isinstance(op, UnaryUfuncInfo) and op.supports_sparse is True]
shape_funcs = [op for op in op_db if isinstance(op, ShapeFuncInfo)]

def index_variable(shape, max_indices, device=torch.device('cpu')):
    if not isinstance(shape, tuple):
        shape = (shape,)
    index = torch.rand(*shape, device=device).mul_(max_indices).floor_().long()
    return index


def index_perm_variable(shape, max_indices):
    if not isinstance(shape, tuple):
        shape = (shape,)

    index = torch.randperm(max_indices).narrow(0, 0, reduce(mul, shape)).view(shape)
    return index


def gather_variable(shape, index_dim, max_indices, duplicate=False, device=torch.device('cpu')):
    assert len(shape) == 2
    assert index_dim < 2
    batch_dim = 1 - index_dim
    index = torch.zeros(*shape, dtype=torch.long, device=device)
    for i in range(shape[index_dim]):
        index.select(index_dim, i).copy_(
            torch.randperm(max_indices, device=device)[:shape[batch_dim]])
    if duplicate:
        index.select(batch_dim, 0).copy_(index.select(batch_dim, 1))
    return index


def bernoulli_scalar():
    return torch.tensor(0, dtype=torch.bool).bernoulli_()


def mask_not_all_zeros(shape):
    assert len(shape) > 0
    while True:
        result = torch.randn(shape).gt(0)
        if result.sum() > 0:
            return result


def uniform_scalar(offset=0, requires_grad=False):
    v = torch.rand(()) + offset
    v.requires_grad = requires_grad
    return v


def normal_scalar_clamp(amin, amax, requires_grad=False):
    v = torch.randn(()).clamp(amin, amax)
    v.requires_grad = requires_grad
    return v


def prod_zeros(dim_size, dim_select):
    assert len(dim_select) == 2
    result = torch.randn(dim_size, dim_size, dim_size)
    result.narrow(dim_select[0], 0, 1).narrow(dim_select[1], 1, 1).zero_()
    result.narrow(dim_select[0], 2, 1).narrow(dim_select[1], 3, 1).zero_()
    result.narrow(dim_select[0], 4, 1).narrow(dim_select[1], 3, 1).zero_()
    return result


non_differentiable = collections.namedtuple('non_differentiable', ['tensor'])


class dont_convert(tuple):
    pass


class NoArgsClass(object):
    def __iter__(self):
        return self

    def __next__(self):
        raise StopIteration()
    next = __next__  # Python 2 compatibility

    def __len__(self):
        return 0

NO_ARGS = NoArgsClass()

def ident(x):
    return x

# Do NOT add to this list. Method tests are being DEPRECATED and replaced by OpInfos.
# See https://github.com/pytorch/pytorch/wiki/Writing-tests-in-PyTorch-1.8
#
# (
#   method name,
#   input size/constructing fn,
#   args (tuple represents shape of a tensor arg),
#   test variant name (will be used at test name suffix),    // optional
#   (should_check_autodiff[bool], nonfusible_nodes, fusible_nodes) for autodiff, // optional
#   indices for possible dim arg,                            // optional
#   fn mapping output to part that should be gradcheck'ed,   // optional
#   kwargs                                                   // optional
# )
# Note: some functions have separate schema for (Tensor other) and (Scalar other),
#       and it's possible that we only support AD for Scalar version but not Tensor
#       version, and vice versa.
#       When writing tests, only scalar(float/int) input triggers the Scalar schema.
#       uniform_scalar produces a scalar **Tensor** which won't match Scalar input.
def method_tests():
    set_rng_seed(SEED)
    return [
        ('add', (S, S, S), ((S, S, S),), '', (True,)),
        ('add', (S, S, S), ((S, S),), 'broadcast_rhs', (True,)),
        ('add', (S, S), ((S, S, S),), 'broadcast_lhs', (True,)),
        ('add', (S, 1, S), ((M, S),), 'broadcast_all', (True,)),
        ('add', (), ((),), 'scalar', (True,)),
        ('add', (S, S, S), ((),), 'scalar_broadcast_rhs', (True,)),
        ('add', (), ((S, S, S),), 'scalar_broadcast_lhs', (True,)),
        ('add', (S, S, S), (3.14,), 'constant', (True,)),
        ('add', (), (3.14,), 'scalar_constant', (True,)),
        ('add', (S, S, S), (3.14j,), 'complex_scalar_constant', (True,)),
        ('__radd__', (S, S, S), (3.14,), 'constant', (True, 'aten::add')),
        ('__radd__', (), (3.14,), 'scalar_constant', (True, 'aten::add')),
        ('sub', (S, S, S), ((S, S, S),), '', (True,)),
        ('sub', (S, S, S), ((S, S),), 'broadcast_rhs', (True,)),
        ('sub', (S, S), ((S, S, S),), 'broadcast_lhs', (True,)),
        ('sub', (S, 1, S), ((M, S),), 'broadcast_all', (True,)),
        ('sub', (S, S, S), ((),), 'scalar_broadcast_rhs', (True,)),
        ('sub', (), ((S, S, S),), 'scalar_broadcast_lhs', (True,)),
        ('sub', (S, S, S), (3.14,), 'constant', (True,)),
        ('sub', (), (3.14,), 'scalar_constant', (True,)),
        ('sub', (S, S, S), (3.14j,), 'complex_scalar_constant', (True,)),
        ('__rsub__', (S, S, S), (3.14,), 'constant', (True, 'aten::rsub')),
        ('__rsub__', (), (3.14,), 'scalar_constant', (True, 'aten::rsub')),
        ('mul', (S, S, S), ((S, S, S),), '', (True,)),
        ('mul', (), ((),), 'scalar', (True,)),
        ('mul', (S, S, S), ((S, S),), 'broadcast_rhs', (True,)),
        ('mul', (S, S), ((S, S, S),), 'broadcast_lhs', (True,)),
        ('mul', (S, 1, S), ((M, S),), 'broadcast_all', (True,)),
        ('mul', (S, S, S), ((),), 'scalar_broadcast_rhs', (True,)),
        ('mul', (), ((S, S, S),), 'scalar_broadcast_lhs', (True,)),
        ('mul', (S, S, S), (3.14,), 'constant', (True,)),
        ('mul', (), (3.14,), 'scalar_constant', (True,)),
        # TODO(@anjali411): enable these tests
        # ('mul', (S, S, S), (3.14j,), 'imaginary_constant', (True,)),
        # ('mul', (), (3.14j,), 'imaginary_scalar_constant', (True,)),
        ('__rmul__', (S, S, S), (3.14,), 'constant', (True, 'aten::mul')),
        ('__rmul__', (), (3.14,), 'scalar_constant', (True, 'aten::mul')),
        ('div', (S, S, S), (torch.rand(S, S, S) + 0.1,), '', (True,)),
        ('div', (S, S, S), (torch.rand(S, S) + 0.1,), 'broadcast_rhs', (True,)),
        ('div', (S, S), (torch.rand(S, S, S) + 0.1,), 'broadcast_lhs', (True,)),
        ('div', (S, 1, S), (torch.rand(M, S) + 0.1,), 'broadcast_all', (True,)),
        ('div', (), (uniform_scalar(0.1),), 'scalar', (True,)),
        ('div', (S, S, S), (uniform_scalar(0.1),), 'scalar_broadcast_rhs', (True,)),
        ('div', (), (uniform_scalar(0.1),), 'scalar_broadcast_lhs', (True,)),
        ('div', torch.rand(S, S, S) + 1e-1, (3.14,), 'constant', (True,)),
        ('div', uniform_scalar(1e-1, requires_grad=True), (3.14,), 'scalar_constant', (True,)),
        ('true_divide', (S, S, S), (torch.rand(S, S, S) + 0.1,), '', (True,)),
        ('true_divide', (S, S, S), (torch.rand(S, S) + 0.1,), 'broadcast_rhs', (True,)),
        ('true_divide', (S, S), (torch.rand(S, S, S) + 0.1,), 'broadcast_lhs', (True,)),
        ('true_divide', (S, 1, S), (torch.rand(M, S) + 0.1,), 'broadcast_all', (True,)),
        ('true_divide', (), (uniform_scalar(0.1),), 'scalar', (True,)),
        ('true_divide', (S, S, S), (uniform_scalar(0.1),), 'scalar_broadcast_rhs', (True,)),
        ('true_divide', (), (uniform_scalar(0.1),), 'scalar_broadcast_lhs', (True,)),
        ('true_divide', torch.rand(S, S, S) + 1e-1, (3.14,), 'constant', (True,)),
        ('true_divide', uniform_scalar(1e-1, requires_grad=True), (3.14,), 'scalar_constant', (True,)),
        ('__rdiv__', torch.rand(S, S, S) + 1e-1, (3.14,), 'constant',
            (True, [], ['aten::mul', 'aten::reciprocal'])),
        ('__rdiv__', uniform_scalar(1e-1, requires_grad=True), (3.14,), 'scalar_constant',
            (True, [], ['aten::mul', 'aten::reciprocal'])),
        ('__rdiv__', torch.rand(S, S, S, dtype=torch.cdouble) + 1e-1, (3.14j,), 'complex_constant',
            (True, [], ['aten::mul', 'aten::reciprocal'])),
        ('__rdiv__', uniform_scalar(1e-1 * (1 + 1j), requires_grad=True), (3.14j,), 'complex_scalar_constant',
            (True, [], ['aten::mul', 'aten::reciprocal'])),
        ('div', (S, S, S), (torch.rand(S, S, S, dtype=torch.cdouble) + 0.1,), 'complex', (True,)),
        ('div', (S, S, S), (torch.rand(S, S, dtype=torch.cdouble) + 0.1,), 'complex_broadcast_rhs', (True,)),
        ('div', (S, S), (torch.rand(S, S, S, dtype=torch.cdouble) + 0.1,), 'complex_broadcast_lhs', (True,)),
        ('div', (S, 1, S), (torch.rand(M, S, dtype=torch.cdouble) + 0.1,), 'complex_broadcast_all', (True,)),
        ('div', (), (uniform_scalar(0.1j),), 'complex_scalar', (True,)),
        ('div', (S, S, S), (uniform_scalar(0.1j),), 'complex_scalar_broadcast_rhs', (True,)),
        ('div', (), (uniform_scalar(0.1j),), 'complex_scalar_broadcast_lhs', (True,)),
        ('div', torch.rand(S, S, S, dtype=torch.cdouble) + 1e-1, (3.14j,), 'complex_constant', (True,)),
        ('div', uniform_scalar(1e-1j, requires_grad=True), (3.14j,), 'complex_scalar_constant', (True,)),
        ('pow', torch.rand(S, S, S) + 1e-3, (torch.rand(S, S, S) + 0.1,), '', (True,)),
        ('pow', torch.rand(S, S, S) + 1e-3, (torch.rand(1,) + 0.1,), 'broadcast_rhs', (True,)),
        ('pow', torch.rand(1,) + 1e-3, (torch.rand(S, S, S) + 0.1,), 'broadcast_lhs', (True,)),
        ('pow', torch.rand(S, 1, S) + 1e-3, (torch.rand(1, S, 1) + 0.1,), 'broadcast_all', (True,)),
        ('pow', uniform_scalar(1e-3, requires_grad=True), (uniform_scalar(0.1),), 'scalar', (True,)),
        ('pow', torch.rand(S, S, S) + 1e-3, (uniform_scalar(0.1),), 'scalar_broadcast_rhs', (True,)),
        ('pow', uniform_scalar(1e-3, requires_grad=True), (torch.rand(S, S, S) + 0.1,), 'scalar_broadcast_lhs', (True,)),
        ('pow', torch.rand(S, S, S) + 1e-3, (3.14,), 'constant', (True,)),
        ('pow', torch.rand(S, S, S, dtype=torch.cdouble) + 1e-3 * (1 + 1j), (3.14,), 'complex_constant', (True,)),
        ('__rpow__', torch.rand(S, S, S) + 1e-3, (3.14,), 'constant', (True, 'aten::pow')),
        ('pow', uniform_scalar(1e-3, requires_grad=True), (3.14,), 'scalar_constant', (True,)),
        ('pow', uniform_scalar(1e-3 * (1 + 1j), requires_grad=True), (3.14,), 'complex_scalar_constant', (True,)),
        ('pow', uniform_scalar(1e-3 * (1 + 1j), requires_grad=True), (3.14j,), 'complex_imaginary_exponent', (True,)),
        ('__rpow__', uniform_scalar(1e-3, requires_grad=True), (3.14,), 'scalar_constant', (True, 'aten::pow')),
        ('float_power', torch.rand(S, S, S) + 1e-3, (torch.rand(S, S, S) + 0.1,), ''),
        ('float_power', torch.rand(S, S, S) + 1e-3, (torch.rand(1,) + 0.1,), 'broadcast_rhs'),
        ('float_power', torch.rand(1,) + 1e-3, (torch.rand(S, S, S) + 0.1,), 'broadcast_lhs'),
        ('float_power', torch.rand(S, 1, S) + 1e-3, (torch.rand(1, S, 1) + 0.1,), 'broadcast_all'),
        ('float_power', uniform_scalar(1e-3, requires_grad=True), (uniform_scalar(0.1),), 'scalar'),
        ('float_power', torch.rand(S, S, S) + 1e-3, (uniform_scalar(0.1),), 'scalar_broadcast_rhs'),
        ('float_power', uniform_scalar(1e-3, requires_grad=True), (torch.rand(S, S, S) + 0.1,), 'scalar_broadcast_lhs'),
        ('float_power', torch.rand(S, S, S) + 1e-3, (3.14,), 'constant'),
        ('transpose', (1, 2, 3), (1, 2), 'dim', (False,), [0, 1]),
        ('transpose', (), (0, 0), 'scalar', (False,)),
        ('transpose', (1,), (0, 0), '1d', (False,)),
        ('transpose', (L, L), (0, 1), '2d', (False,)),
        ('transpose', (S, S, S), (2, 0), '3d', (False,)),
        ('swapdims', (1, 2, 3), (1, 2), 'dim', (False,), [0, 1]),
        ('swapdims', (), (0, 0), 'scalar', (False,)),
        ('swapdims', (1,), (0, 0), '1d', (False,)),
        ('swapdims', (L, L), (0, 1), '2d', (False,)),
        ('swapdims', (S, S, S), (2, 0), '3d', (False,)),
        ('swapaxes', (1, 2, 3), (1, 2), 'dim', (False,), [0, 1]),
        ('swapaxes', (), (0, 0), 'scalar', (False,)),
        ('swapaxes', (1,), (0, 0), '1d', (False,)),
        ('swapaxes', (L, L), (0, 1), '2d', (False,)),
        ('swapaxes', (S, S, S), (2, 0), '3d', (False,)),
        ('t', (1, 2), NO_ARGS, '', (False,)),
        ('view', (S, S, S), (S * S, S), '', (False,)),
        ('view', (torch.Size([S * S, S]),), (S, S, S), 'size', (False,)),
        ('view', (S,), (S,), '1d', (False,)),
        ('view', (), (dont_convert(()),), 'scalar_to_scalar', (False,)),
        ('view', (), (1,), 'scalar_to_1d', (False,)),
        ('ravel', (S, S, S), NO_ARGS, '', (False,)),
        ('reshape', (S, S, S), (S * S, S), '', (False,)),
        ('reshape', (torch.Size([S * S, S]),), (S, S, S), 'size', (False,)),
        ('reshape', (S,), (S,), '1d', (False,)),
        ('reshape', (), (dont_convert(()),), 'scalar_to_scalar', (False,)),
        ('reshape', (), (1,), 'scalar_to_1d', (False,)),
        ('reshape_as', (S, S, S), (non_differentiable(torch.rand(S * S, S)),)),
        ('reshape_as', (), (non_differentiable(torch.tensor(42.)),), 'scalar'),
        ('reshape_as', (), (non_differentiable(torch.rand(1, 1)),), 'scalar_to_dims'),
        ('roll', (S, S, S), (0, 0), 'd0'),
        ('roll', (S, S, S), (1, 2), 'd12'),
        ('roll', (S, S, S), (0, 2,), 'd02'),
        ('roll', (S, S, S), (2, 0,), 'd20'),
        ('roll', (S, S, S), (-1, 0), 'neg_shift'),
        ('roll', (S, S, S), (10000, 1), 'loop_shift'),
        ('roll', (S, S, S), (2,), 'flattened'),
        ('roll', (S, S, S), ([1, 2, -1], [0, 1, 2]), 'three_dims'),
        ('rot90', (S, S, S), (1, [0, 1],), 'k1_d01'),
        ('rot90', (S, S, S), (1, [1, 2],), 'k1_d12'),
        ('rot90', (S, S, S), (1, [1, -1],), 'k1_neg_d'),
        ('rot90', (S, S, S), (), 'default'),
        ('view_as', (S, S, S), (non_differentiable(torch.rand(S * S, S)),)),
        ('view_as', (), (non_differentiable(torch.tensor(5.5)),), 'scalar'),
        ('view_as', (), (non_differentiable(torch.rand(1, 1)),), 'scalar_to_dims'),
        ('expand', (S, 1, 1), (S, S, S), '', (False,)),
        ('expand', (torch.Size([S, 1, S]),), (S, S, S), 'size', (False,)),
        ('expand', (S, 1), (S, S, S), 'new_dim', (False,)),
        ('expand', (1,), (S, S, S), '1_element', (False,)),
        ('expand', (1, S), (1, 1, S), 'new_dim_front_old_front_1', (False,)),
        ('expand', (), (dont_convert(()),), 'scalar_to_scalar'),
        ('expand', (), (1, 3, 2), 'scalar_to_dims', (False,)),
        ('expand_as', (S, 1, 1), (torch.rand(S, S, S),), '', (False,)),
        ('real', (S, S, S), NO_ARGS, 'complex'),
        ('imag', (S, S, S), NO_ARGS, 'complex'),
        ('view_as_real', (S, S, S), NO_ARGS, 'complex'),
        ('view_as_complex', (S, S, 2), NO_ARGS),
        ('complex', (S, S, S), ((S, S, S),), ''),
        ('atan2', (S, S, S), ((S, S, S),)),
        ('atan2', (), ((),), 'scalar'),
        ('atan2', (S, S, S), ((S,),), 'broadcast_rhs'),
        ('atan2', (S,), ((S, S, S),), 'broadcast_lhs'),
        ('atan2', (S, 1, S), ((S, S),), 'broadcast_all'),
        ('fmod', (S, S, S), (1.5,), '', (True,)),
        ('fmod', (), (1.5,), 'scalar', (True,)),
        ('fmod', (S, S, S), (non_differentiable(torch.rand(S, S, S) + 1.5),), 'tensor'),
        ('fmod', (S,), (non_differentiable(torch.rand(S, S, S) + 1.5),), 'tensor_broadcast_lhs'),
        ('fmod', (S, S, S), (non_differentiable(torch.rand(S) + 1.5),), 'tensor_broadcast_rhs'),
        ('fmod', (S, 1, S), (non_differentiable(torch.rand(S, S) + 1.5),), 'tensor_broadcast_all'),
        ('fmod', (), (non_differentiable(uniform_scalar(1.5)),), 'scalar_tensor'),
        ('fmod', (), (non_differentiable(torch.rand(S, S, S) + 1.5),), 'scalar_tensor_broadcast_lhs'),
        ('fmod', (S, S, S), (non_differentiable(uniform_scalar(1.5)),), 'scalar_tensor_broadcast_rhs'),
        ('hypot', (S, S), ((S, S),)),
        ('remainder', (S, S, S), (1.5,), '', (True,)),
        ('remainder', (), (1.5,), 'scalar', (True,)),
        ('remainder', (S, S, S), (non_differentiable(torch.rand(S, S, S) + 1.5),), 'tensor'),
        ('remainder', (S,), (non_differentiable(torch.rand(S, S, S) + 1.5),), 'tensor_broadcast_lhs'),
        ('remainder', (S, 1, S), (non_differentiable(torch.rand(S, S) + 1.5),), 'tensor_broadcast_all'),
        ('remainder', (), (non_differentiable(uniform_scalar(1.5)),), 'scalar_tensor'),
        ('remainder', (), (non_differentiable(torch.rand(S, S, S) + 1.5),), 'scalar_tensor_broadcast_lhs'),
        ('lerp', (S,), ((S, S, S), 0.4), 'broadcast_lhs', (True,)),
        ('lerp', (S, 1, S), ((S, S), 0.4), 'broadcast_all', (True,)),
        ('lerp', (), ((S, S, S), 0.4), 'scalar_broadcast_lhs', (True,)),
        ('lerp', (S, 1, S), ((S, S), (S, 1, 1, S)), 'tensor_broadcast_all', (True,)),
        ('mean', (S, S, S), NO_ARGS, '', (True,)),
        ('mean', (S, S, S), (1,), 'dim', (True,), [0]),
        ('mean', (S, S, S), (1, True,), 'keepdim_dim', (True,), [0]),
        ('mean', (), NO_ARGS, 'scalar', (True,)),
        ('mean', (), (0,), 'scalar_dim', (True,), [0]),
        ('mean', (), (0, True,), 'scalar_keepdim_dim', (True,), [0]),
        ('mean', (S, S, S), (), 'dtype', (True,), (), (), ident, {'dtype': torch.float64}),
        ('kthvalue', (S, S, S), (2,)),
        ('kthvalue', (S, S, S), (2, 1,), 'dim', (), [1]),
        ('kthvalue', (S, S, S), (2, 1,), 'dim_alert_nondeterministic', (), [1],
            [skipMeta, expectedAlertNondeterministic('kthvalue CUDA', 'cuda')]),
        ('kthvalue', (S, S, S), (2, 1, True,), 'keepdim_dim', (), [1]),
        ('kthvalue', (S,), (2, 0,), 'dim_1d', (), [1]),
        ('kthvalue', (S,), (2, 0, True,), 'keepdim_dim_1d', (), [1]),
        ('kthvalue', (), (1,), 'scalar', (), ()),
        ('kthvalue', (), (1, 0,), 'scalar_dim', (), [1]),
        ('kthvalue', (), (1, 0, True), 'scalar_keepdim_dim', (), [1]),
        ('quantile', (S, S, S), (0.5,)),
        ('quantile', (S, S, S), (0.5, 0), 'dim', (), [1]),
        ('quantile', (S, S, S), (0.5, None, True), 'keepdim'),
        ('quantile', (S, S, S), (0.5, 0, False), 'linear', (), [1], NO_ARGS, ident, {'interpolation': 'linear'}),
        ('quantile', (S, S, S), (0.5, 0, False), 'lower', (), [1], NO_ARGS, ident, {'interpolation': 'lower'}),
        ('quantile', (S, S, S), (0.5, 0, False), 'higher', (), [1], NO_ARGS, ident, {'interpolation': 'higher'}),
        ('quantile', (S, S, S), (0.5, 0, False), 'midpoint', (), [1], NO_ARGS, ident, {'interpolation': 'midpoint'}),
        ('quantile', (S, S, S), (0.5, 0, False), 'nearest', (), [1], NO_ARGS, ident, {'interpolation': 'nearest'}),
        ('quantile', (), (0.5,), 'scalar'),
        ('nanquantile', (S, S, S), (0.5,)),
        ('nanquantile', (S, S, S), (0.5, 0), 'dim', (), [1]),
        ('nanquantile', (S, S, S), (0.5, None, True), 'keepdim'),
        ('nanquantile', (S, S, S), (0.5, 0, False), 'linear', (), [1], NO_ARGS, ident, {'interpolation': 'linear'}),
        ('nanquantile', (S, S, S), (0.5, 0, False), 'lower', (), [1], NO_ARGS, ident, {'interpolation': 'lower'}),
        ('nanquantile', (S, S, S), (0.5, 0, False), 'higher', (), [1], NO_ARGS, ident, {'interpolation': 'higher'}),
        ('nanquantile', (S, S, S), (0.5, 0, False), 'midpoint', (), [1], NO_ARGS, ident, {'interpolation': 'midpoint'}),
        ('nanquantile', (S, S, S), (0.5, 0, False), 'nearest', (), [1], NO_ARGS, ident, {'interpolation': 'nearest'}),
        ('nanquantile', (), (0.5,), 'scalar'),
        ('median', (S, S, S), NO_ARGS),
        ('median', (S, S, S), (1,), 'dim', (), [0]),
        ('median', (S, S, S), (1,), 'dim_alert_nondeterministic', (), [0],
            [skipMeta, expectedAlertNondeterministic('median CUDA with indices output', 'cuda')]),
        ('median', (S, S, S), (1, True,), 'keepdim_dim', (), [0]),
        ('median', (), NO_ARGS, 'scalar'),
        ('median', (), (0,), 'scalar_dim', (), [0]),
        ('median', (), (0, True,), 'scalar_keepdim_dim', (), [0]),
        ('nanmedian', (S, S, S), NO_ARGS),
        ('nanmedian', (S, S, S), (1,), 'dim', (), [0]),
        ('nanmedian', (S, S, S), (1, True,), 'keepdim_dim', (), [0]),
        ('nanmedian', (), NO_ARGS, 'scalar'),
        ('nanmedian', (), (0,), 'scalar_dim', (), [0]),
        ('nanmedian', (), (0, True,), 'scalar_keepdim_dim', (), [0]),
        ('sum', (S, S, S), NO_ARGS),
        ('sum', (S, S, S), (1,), 'dim', (), [0]),
        ('sum', (S, S, S), (1, True,), 'keepdim_dim', (), [0]),
        ('sum', (), NO_ARGS, 'scalar'),
        ('sum', (), (0,), 'scalar_dim', (), [0]),
        ('sum', (), (0, True,), 'scalar_keepdim_dim', (), [0]),
        ('sum', (S, S, S), ([1, 2],), 'multi_dim'),
        ('sum', (S, S, S), ([1, 2], True,), 'multi_dim_keepdim'),
        ('nansum', (S, S, S), NO_ARGS),
        ('nansum', (S, S, S), (1,), 'dim', (), [0]),
        ('nansum', (S, S, S), (1, True,), 'keepdim_dim', (), [0]),
        ('nansum', (), NO_ARGS, 'scalar'),
        ('nansum', (), (0,), 'scalar_dim', (), [0]),
        ('nansum', (), (0, True,), 'scalar_keepdim_dim', (), [0]),
        ('nansum', (S, S, S), ([1, 2],), 'multi_dim'),
        ('nansum', (S, S, S), ([1, 2], True,), 'multi_dim_keepdim'),
        ('var_mean', (S, S, S), NO_ARGS, ''),
        ('var_mean', (S, S, S), (1,), 'dim', [0]),
        ('var_mean', (S, S, S), (1, True, True), 'keepdim_dim', [0]),
        ('var_mean', (S,), (0,), 'dim_1d', [0]),
        ('var_mean', (S,), (0, True, True), 'keepdim_dim_1d', [0]),
        ('std_mean', (S, S, S), NO_ARGS, ''),
        ('std_mean', (S, S, S), (1,), 'dim', [0]),
        ('std_mean', (S, S, S), (1, True, True), 'keepdim_dim', [0]),
        ('std_mean', (S,), (0,), 'dim_1d', [0]),
        ('std_mean', (S,), (0, True, True), 'keepdim_dim_1d', [0]),
        ('renorm', (S, S, S), (2, 1, 0.5), 'dim', (), [1]),
        ('renorm', (S, S, S), (1, 2, 3), 'norm_1'),
        ('renorm', (S, S, S), (inf, 2, 0.5), 'norm_inf'),
        ('logcumsumexp', (S, S, S), (0,), 'dim0', (), [0]),
        ('logcumsumexp', (S, S, S), (1,), 'dim1', (), [0]),
        ('logcumsumexp', (), (0,), 'dim0_scalar', (), [0]),
        ('log_softmax', (S, S, S), (1, torch.float64,), 'kwarg_dtype_would_break_jit_loader', (True,)),
        ('addmm', (S, M), ((S, S), (S, M)), '', (True, ['aten::add', 'aten::mm'])),
        ('addmm', (1,), ((S, S), (S, M)), 'broadcast_lhs', (True, ['aten::add', 'aten::mm'])),
        ('addmm', (S, M), ((S, S), (S, M)), 'coef', (True,), (), (), ident, {'beta': 0.2, 'alpha': 0.6}),
        ('addmm', (1,), ((S, S), (S, M)), 'broadcast_lhs_coef', (True,), (), (), ident, {'beta': 0.2, 'alpha': 0.6}),
        ('addmm', (), ((S, S), (S, M)), 'scalar_broadcast_lhs', (True, ['aten::add', 'aten::mm'])),
        ('addmm', (), ((S, S), (S, M)), 'scalar_broadcast_lhs_coef', (True,), (), (), ident, {'beta': 0.2, 'alpha': 0.6}),
        ('addbmm', (S, M), ((S, S, S), (S, S, M)),),
        ('addbmm', (1,), ((S, S, S), (S, S, M)), 'broadcast_lhs'),
        ('addbmm', (S, M), ((S, S, S), (S, S, M)), 'coef', (), (), (), ident, {'beta': 0.2, 'alpha': 0.6}),
        ('addbmm', (1,), ((S, S, S), (S, S, M)), 'broadcast_lhs_coef', (),
         (), (), ident, {'beta': 0.2, 'alpha': 0.6}),
        ('addbmm', (), ((S, S, S), (S, S, M)), 'scalar_broadcast_lhs'),
        ('addbmm', (), ((S, S, S), (S, S, M)), 'scalar_broadcast_lhs_coef', (), (), (), ident,
         {'beta': 0.2, 'alpha': 0.6}),
        ('baddbmm', (S, S, M), ((S, S, S), (S, S, M)),),
        ('baddbmm', (1,), ((S, S, S), (S, S, M)), 'broadcast_lhs'),
        ('baddbmm', (S, S, M), ((S, S, S), (S, S, M)), 'coef', (), (), (), ident, {'beta': 0.2, 'alpha': 0.6}),
        ('baddbmm', (1,), ((S, S, S), (S, S, M)), 'broadcast_lhs_coef', (),
         (), (), ident, {'beta': 0.2, 'alpha': 0.6}),
        ('baddbmm', (), ((S, S, S), (S, S, M)), 'scalar_broadcast_lhs'),
        ('baddbmm', (), ((S, S, S), (S, S, M)), 'scalar_broadcast_lhs_coef', (), (), (), ident,
         {'beta': 0.2, 'alpha': 0.6}),
        ('addmv', (S,), ((S, M), (M,)),),
        ('addmv', (1,), ((S, M), (M,)), 'broadcast_lhs'),
        ('addmv', (S,), ((S, M), (M,)), 'coef', (), (), (), ident, {'beta': 0.2, 'alpha': 0.6}),
        ('addmv', (1,), ((S, M), (M,)), 'broadcast_lhs_coef', (), (), (), ident, {'beta': 0.2, 'alpha': 0.6}),
        ('addmv', (), ((S, M), (M,)), 'scalar_broadcast_lhs'),
        ('addmv', (), ((S, M), (M,)), 'scalar_broadcast_lhs_coef', (), (), (), ident, {'beta': 0.2, 'alpha': 0.6}),
        ('dot', (L,), ((L,),), '', (True,)),
        ('vdot', (L,), ((L,),),),
        ('mm', (S, M), ((M, S),), '', (True,)),
        ('bmm', (M, S, M), ((M, M, S),), '', (True,)),
        ('mv', (S, M), ((M,),), '', (True,)),
        ('inner', (S,), ((S,),), "1d_1d", (False,)),
        ('inner', (), ((S, S),), "scalar_2d", (False,)),
        ('matmul', (L,), ((L,),), '', (True,)),
        ('matmul', (S, M), ((M,),), "2d_1d", (True,)),
        ('matmul', (M,), ((M, S),), "1d_2d", (True,)),
        ('matmul', (S, M), ((M, S),), "2d_2d", (True,)),
        ('matmul', (S, S, M), ((M,),), "3d_1d", (True,)),
        ('matmul', (S, S, M), ((M, S),), "3d_2d", (True,)),
        ('matmul', (M,), ((S, M, S),), "1d_3d", (True,)),
        ('matmul', (S, M), ((S, M, S),), "2d_3d", (True,)),
        ('matmul', (S, S, M, M), ((S, S, M, S),), "4d_4d", (True,)),
        ('matmul', (S, S, M, M), ((M,),), "4d_1d", (True,)),
        ('matmul', (M,), ((S, S, M, S),), "1d_4d", (True,)),
        ('matrix_exp', (S, S), NO_ARGS, "single_matrix"),
        ('matrix_exp', (S, S, S), NO_ARGS, "batch_of_matrices"),
        ('mvlgamma', torch.empty(S,).uniform_(0.5, 1), [1], "p=1"),
        ('mvlgamma', torch.empty(S,).uniform_(1, 2), [2], "p=2"),
        ('mvlgamma', torch.empty(S, S).uniform_(1.5, 3), [3], "p=3"),
        ('mvlgamma', torch.empty(S, S).uniform_(2.5, 5), [5], "p=5"),
        ('addcmul', (S, S), ((S, S), (S, S)), '', (True,)),
        ('addcmul', (S, S), ((S, 1), (1, S)), 'broadcast_rhs', (True,)),
        ('addcmul', (1,), ((S, S, 1), (1, S)), 'broadcast_all', (True,)),
        ('addcmul', (S, S), ((S, S), (S, S)), 'scale', (True,), (), (), ident, {'value': 0.5}),
        ('addcmul', (S, S), ((S, 1), (1, S)), 'scale_broadcast_rhs', (True,), (), (), ident, {'value': 0.5}),
        ('addcmul', (1,), ((S, S, 1), (1, S)), 'scale_broadcast_all', (True,), (), (), ident, {'value': 0.5}),
        ('addcmul', (), ((), ()), 'scalar', (True,)),
        ('addcmul', (S, S), ((), ()), 'scalar_broadcast_rhs', (True,)),
        ('addcmul', (), ((S, S, 1), (1, S)), 'scalar_broadcast_lhs', (True,)),
        ('addcmul', (), ((), ()), 'scalar_scale', (True,), (), (), ident, {'value': 0.5}),
        ('addcmul', (S, S), ((), ()), 'scalar_scale_broadcast_rhs', (True,), (), (), ident, {'value': 0.5}),
        ('addcmul', (), ((S, S, 1), (1, S)), 'scalar_scale_broadcast_lhs', (True,), (), (), ident, {'value': 0.5}),
        ('addcdiv', (S, S), ((S, S), (S, S))),
        ('addcdiv', (S, S), ((S, 1), (1, S)), 'broadcast_rhs'),
        ('addcdiv', (1,), ((S, S, 1), (1, S)), 'broadcast_all'),
        ('addcdiv', (S, S), ((S, S), (S, S)), 'scale', (), (), (), ident, {'value': 0.5}),
        ('addcdiv', (S, S), ((S, 1), (1, S)), 'scale_broadcast_rhs', (), (), (), ident, {'value': 0.5}),
        ('addcdiv', (1,), ((S, S, 1), (1, S)), 'scale_broadcast_all', (), (), (), ident, {'value': 0.5}),
        ('addcdiv', (), ((), ()), 'scalar'),
        ('addcdiv', (S, S), ((), ()), 'scalar_broadcast_rhs'),
        ('addcdiv', (), ((S, S, 1), (1, S)), 'scalar_broadcast_lhs'),
        ('addcdiv', (), ((), ()), 'scalar_scale', (), (), (), ident, {'value': 0.5}),
        ('addcdiv', (S, S), ((), ()), 'scalar_scale_broadcast_rhs', (), (), (), ident, {'value': 0.5}),
        ('addcdiv', (), ((S, S, 1), (1, S)), 'scalar_scale_broadcast_lhs', (), (), (), ident, {'value': 0.5}),
        ('zero_', (S, S, S), NO_ARGS),
        ('zero_', (), NO_ARGS, 'scalar'),
        ('logaddexp', (S, S), ((S, S),)),
        ('logaddexp2', (S, S), ((S, S),)),
        ('logsumexp', (S, S), (1,), '', (True,)),
        ('logsumexp', (), (0,), 'scalar', (True,)),
        ('norm', (S, S), (), 'default'),
        ('norm', (S, S), (2,), '2'),
        ('norm', (S, S), (0,), '0'),
        ('norm', (S, S), (0.5,), '0_5'),
        ('norm', (S, S), (1,), '1'),
        ('norm', (S, S), (3,), '3'),
        ('norm', (S, S), (inf,), 'inf'),
        ('norm', (S, S), (-inf,), '-inf'),
        ('norm', (S, S), ('fro',), 'fro_default'),
        ('norm', (S, S), ('fro', [0, 1],), 'fro'),
        ('norm', (S, S), ('nuc',), 'nuc', (), NO_ARGS, [skipCPUIfNoLapack, skipCUDAIfNoMagma]),
        ('norm', (S, S, S), ('nuc', [1, 2]), 'nuc_batched', (), NO_ARGS, [skipCPUIfNoLapack, skipCUDAIfNoMagma]),
        ('norm', (S, S), (-1,), 'neg_1'),
        ('norm', (S, S), (-2,), 'neg_2'),
        ('norm', (S, S), (-0.5,), 'neg_0_5'),
        ('norm', (S, S), (-1.5,), 'neg_1_5'),
        ('norm', (S, S), (-2, 1,), 'neg_2_2_dim', (), [1]),
        ('norm', (S, S), (-1, 1,), 'neg_1_2_dim', (), [1]),
        ('norm', (S, S), (0, 1,), '0_2_dim', (), [1]),
        ('norm', (S, S), (1, 1,), '1_2_dim', (), [1]),
        ('norm', (S, S), (2, 1,), '2_2_dim', (), [1]),
        ('norm', (S, S), (3, 1,), '3_2_dim', (), [1]),
        ('norm', (S, S), (inf, 1,), 'inf_2_dim'),
        ('norm', torch.rand(S, S, S) + 5e-2, (1.5,), '1_5_default'),
        ('norm', (S, S, S), (2, 1), '2_dim', (), [1]),
        ('norm', (S, S, S), (3, 1), '3_dim', (), [1]),
        ('norm', torch.rand(S, S, S) + 5e-2, (1.5, 1), '1_5_dim', (), [1]),
        ('norm', (S, S, S), (2, 1, True), 'keepdim_2_dim', (), [1]),
        ('norm', (S, S, S), (3, 1, True), 'keepdim_3_dim', (), [1]),
        ('norm', torch.rand(S, S, S) + 5e-2, (1.5, 1, True), 'keepdim_1_5_dim', (), [1]),
        ('norm', (), (2, 0), '2_dim_scalar', (), [1]),
        ('norm', (), (3, 0), '3_dim_scalar', (), [1]),
        ('norm', (), (2, 0, True), 'keepdim_2_dim_scalar', (), [1]),
        ('norm', (), (3, 0, True), 'keepdim_3_dim_scalar', (), [1]),
        ('clone', (S, M, S), NO_ARGS),
        ('clone', (), NO_ARGS, 'scalar'),
        ('contiguous', (S, S), NO_ARGS, '', (True,)),
        ('contiguous', torch.randn(S, S).transpose(0, 1), NO_ARGS, 'not_contiguous', (True,)),
        ('diag_embed', (S, S), NO_ARGS),
        ('diagonal', (M, M), NO_ARGS, '2d'),
        ('diagonal', (3, 5), NO_ARGS, '2d_wide'),
        ('diagonal', (3, 5), (2,), '2d_wide_pos'),
        ('diagonal', (3, 5), (-2,), '2d_wide_neg'),
        ('diagonal', (5, 3), NO_ARGS, '2d_tall'),
        ('diagonal', (5, 3), (2,), '2d_tall_pos'),
        ('diagonal', (5, 3), (-2,), '2d_tall_neg'),
        ('diagonal', (M, M), (1,), '2d_1'),
        ('diagonal', (M, M), (2,), '2d_2'),
        ('diagonal', (M, M, M), (1, 1, 2), '3d_1'),
        ('diagonal', (M, M, M), (2, 0, 1), '3d_2'),
        ('diagonal', (M, M, M), (-2, 0, 1), '3d_3'),
        ('tril', (M, M), NO_ARGS),
        ('tril', (M, M), (2,), 'idx'),
        ('tril', (S, M, M), NO_ARGS, 'batched'),
        ('tril', (S, M, M), (2,), 'batched_idx'),
        ('tril', (3, 3, S, S), NO_ARGS, 'more_batched'),
        ('triu', (M, M), NO_ARGS),
        ('triu', (M, M), (2,), 'idx'),
        ('triu', (S, M, M), NO_ARGS, 'batched'),
        ('triu', (S, M, M), (2,), 'batched_idx'),
        ('triu', (3, 3, S, S), NO_ARGS, 'more_batched'),
        ('cross', (S, 3), ((S, 3),)),
        ('cross', (S, 3, S), ((S, 3, S), 1), 'dim'),
        ('index_fill', (S, S), (0, index_variable(2, S), 2), 'dim', (), [0]),
        ('index_fill', (S, S), (0, index_variable(2, S), ()), 'variable_dim', (), [0]),
        ('index_fill', (S, S), (0, torch.tensor(0, dtype=torch.int64), 2), 'scalar_index_dim', (), [0]),
        ('index_fill', (), (0, torch.tensor([0], dtype=torch.int64), 2), 'scalar_input_dim', (), [0]),
        ('index_fill', (), (0, torch.tensor(0, dtype=torch.int64), 2), 'scalar_both_dim', (), [0]),
        # For `logdet` the function at det=0 is not smooth.
        # We need to exclude tests with det=0 (e.g. dim2_null, rank1, rank2) and use
        # `make_nonzero_det` to make the random matrices have nonzero det. For
        # `logdet`, we also set `make_nonzero_det(matrix, sign=1)` to make the
        # matrix have positive det.
        ('logdet', lambda dtype, device: make_nonzero_det(torch.randn(S, S), 1),
            NO_ARGS, '', (), NO_ARGS, [skipCPUIfNoLapack, skipCUDAIfNoMagma]),
        ('logdet', lambda dtype, device: make_nonzero_det(torch.randn(1, 1), 1),
            NO_ARGS, '1x1', (), NO_ARGS, [skipCPUIfNoLapack, skipCUDAIfNoMagma]),
        ('logdet', lambda dtype, device: make_nonzero_det(random_symmetric_matrix(S), 1), NO_ARGS,
         'symmetric', (), NO_ARGS, [skipCPUIfNoLapack, skipCUDAIfNoMagma]),
        ('logdet', lambda dtype, device: make_nonzero_det(random_symmetric_pd_matrix(S), 1), NO_ARGS,
         'symmetric_pd', (), NO_ARGS, [skipCPUIfNoLapack, skipCUDAIfNoMagma]),
        ('logdet', lambda dtype, device: make_nonzero_det(random_fullrank_matrix_distinct_singular_value(S), 1, 0), NO_ARGS,
         'distinct_singular_values', (), NO_ARGS, [skipCPUIfNoLapack, skipCUDAIfNoMagma]),
        ('logdet', lambda dtype, device: make_nonzero_det(torch.randn(3, 3, S, S), 1),
            NO_ARGS, 'batched', (), NO_ARGS, [skipCPUIfNoLapack, skipCUDAIfNoMagma, skipCUDAIfRocm]),
        ('logdet', lambda dtype, device: make_nonzero_det(torch.randn(3, 3, 1, 1), 1),
            NO_ARGS, 'batched_1x1', (), NO_ARGS, [skipCPUIfNoLapack, skipCUDAIfNoMagma]),
        ('logdet', lambda dtype, device: make_nonzero_det(random_symmetric_matrix(S, 3), 1), NO_ARGS,
         'batched_symmetric', (), NO_ARGS, [skipCPUIfNoLapack, skipCUDAIfNoMagma, skipCUDAIfRocm]),
        ('logdet', lambda dtype, device: make_nonzero_det(random_symmetric_pd_matrix(S, 3), 1), NO_ARGS,
         'batched_symmetric_pd', (), NO_ARGS, [skipCPUIfNoLapack, skipCUDAIfNoMagma, skipCUDAIfRocm]),
        ('logdet', lambda dtype, device: make_nonzero_det(random_fullrank_matrix_distinct_singular_value(S, 3), 1, 0), NO_ARGS,
         'batched_distinct_singular_values', (), NO_ARGS, [skipCPUIfNoLapack, skipCUDAIfNoMagma, skipCUDAIfRocm]),
        ('fill_', (S, S, S), (1,), 'number'),
        ('fill_', (), (1,), 'number_scalar'),
        ('fill_', (S, S, S), ((),), 'variable'),
        ('eq_', (S, S, S), ((S, S, S),)),
        ('eq_', (S, S, S), ((1,),), 'broadcast_rhs'),
        ('eq_', (), ((),), 'scalar'),
        ('eq_', (S, S, S), ((),), 'scalar_broadcast_rhs'),
        ('ne_', (S, S, S), ((S, S, S),)),
        ('ne_', (S, S, S), ((1,),), 'broadcast_rhs'),
        ('ne_', (), ((),), 'scalar'),
        ('ne_', (S, S, S), ((),), 'scalar_broadcast_rhs'),
        ('gt_', (S, S, S), ((S, S, S),)),
        ('gt_', (S, S, S), ((1,),), 'broadcast_rhs'),
        ('gt_', (), ((),), 'scalar'),
        ('gt_', (S, S, S), ((),), 'scalar_broadcast_rhs'),
        ('ge_', (S, S, S), ((S, S, S),)),
        ('ge_', (S, S, S), ((1,),), 'broadcast_rhs'),
        ('ge_', (), ((),), 'scalar'),
        ('ge_', (S, S, S), ((),), 'scalar_broadcast_rhs'),
        ('lt_', (S, S, S), ((S, S, S),)),
        ('lt_', (S, S, S), ((1,),), 'broadcast_rhs'),
        ('lt_', (), ((),), 'scalar'),
        ('lt_', (S, S, S), ((),), 'scalar_broadcast_rhs'),
        ('le_', (S, S, S), ((S, S, S),)),
        ('le_', (S, S, S), ((1,),), 'broadcast_rhs'),
        ('le_', (), ((),), 'scalar'),
        ('le_', (S, S, S), ((),), 'scalar_broadcast_rhs'),
        ('eq_', (S, S, S), (0,), 'pyscalar'),
        ('ne_', (S, S, S), (0,), 'pyscalar'),
        ('gt_', (S, S, S), (0,), 'pyscalar'),
        ('ge_', (S, S, S), (0,), 'pyscalar'),
        ('le_', (S, S, S), (0,), 'pyscalar'),
        ('lt_', (), (0,), 'pyscalar'),
        ('eq_', (), (0,), 'pyscalar_scalar'),
        ('ne_', (), (0,), 'pyscalar_scalar'),
        ('gt_', (), (0,), 'pyscalar_scalar'),
        ('ge_', (), (0,), 'pyscalar_scalar'),
        ('lt_', (), (0,), 'pyscalar_scalar'),
        ('le_', (), (0,), 'pyscalar_scalar'),
        ('permute', (1, 2, 3, 4), (0, 2, 3, 1), '', (True,)),
        ('permute', (1, 2, 3, 4), (0, -2, -1, 1), 'neg_dim', (True,)),
        ('permute', (), (dont_convert(()),), 'scalar', (True,)),
        ('select', (S, S, S), (1, 2), 'dim', (), [0]),
        ('select', (S, S, S), (1, -1), 'wrap_dim', (), [0]),
        ('select', (S,), (0, 2), '1d'),
        ('narrow', (S, S, S), (1, 2, 2), 'dim', (), [0]),
        ('narrow', (S, S, S), (1, 0, 0), 'empty_dim', (), [0]),
        ('squeeze', (S, 1, S, 1), NO_ARGS, '', (True,)),
        ('squeeze', (1, 1, 1, 1), NO_ARGS, 'input_sizes_are_ones', (True,)),
        ('squeeze', (S, 1, S, 1), (1,), '1_dim', (True,), [0]),
        ('squeeze', (S, 1, S, 1), (2,), 'not_1_dim', (True,), [0]),
        ('squeeze', (), (0,), 'scalar', (True,), [0]),
        ('unsqueeze', (S, S, S), (0,), 'first', (True,), [0]),
        ('unsqueeze', (S, S, S), (1,), 'middle', (True,), [0]),
        ('unsqueeze', (S, S, S), (3,), 'last', (True,), [0]),
        ('unsqueeze', (), (0,), 'scalar', (True,), [0]),
        ('chunk', (S, S, S), (2,), '', (True, 'prim::ConstantChunk')),
        ('chunk', (S, S, S), (S, 1), 'dim', (True, 'prim::ConstantChunk'), [1]),
        ('split', (S, S, S), (2,), '', (True,)),
        ('split', (S, S, S), (S, 1), 'dim', (True,), [1]),
        ('split', (S, S, S), ([int(S / 3), S - int(S / 3) * 2, int(S / 3)],), 'size_list',
            (True, 'aten::split_with_sizes')),
        ('split', (S, S, S), ([int(S / 2), S - int(S / 2) * 2, int(S / 2)], 2), 'size_list_dim',
            (True, 'aten::split_with_sizes'), [1]),
        ('split_with_sizes', (S, S, S), ([int(S / 3), S - int(S / 3) * 2, int(S / 3)],), '', (True,)),
        ('split_with_sizes', (S, S, S), ([int(S / 3), S - int(S / 3), 0],), 'size_0', (True, )),
        ('split_with_sizes', (S, S, S), ([int(S / 3), S - int(S / 3) * 2, int(S / 3)],), 'dim', (True, ), [1]),
        ('tensor_split', (S, S, S), (3,), 'sections', (False,)),
        ('tensor_split', (S, S, S), (3, 1), 'sections_dim', (False,), [1]),
        ('tensor_split', (S, S, S), ([2, 4],), 'indices', (False,)),
        ('tensor_split', (S, S, S), ([2, 4], 1), 'indices_dim', (False,), [1]),
        ('scatter', (M, S), (0, gather_variable((S, S), 1, M), (S, S)), 'dim0', (), [0]),
        ('scatter', (M, S), (1, gather_variable((M, S // 2), 0, S), (M, S // 2)), 'dim1', (), [0]),
        ('scatter', (), (0, torch.tensor(0, dtype=torch.int64), ()), 'scalartensor_all_dim0', (), [0]),
        ('scatter', (), (0, torch.tensor(0, dtype=torch.int64), 2.5), 'scalar_all_dim0', (), [0]),
        ('scatter_add', (M, S), (0, gather_variable((S, S), 1, M), (S, S)), 'dim0', (), [0]),
        ('scatter_add', (M, S), (1, gather_variable((M, S // 2), 0, S), (M, S // 2)), 'dim1', (), [0]),
        ('scatter_add', (), (0, torch.tensor(0, dtype=torch.int64), ()), 'scalar_all_dim0', (), [0]),
        ('scatter_add', (M, S), (0, gather_variable((S, S), 1, M), (S, S)), 'alert_nondeterministic', (), [0],
            [expectedAlertNondeterministic('scatter_add_cuda_kernel', 'cuda')]),
        ('maximum', (S, S), ((S, S),)),
        ('minimum', (S, S), ((S, S),)),
        ('fmax', (S, S), ((S, S),)),
        ('fmin', (S, S), ((S, S),)),
        ('resize_', (S, S, S), (torch.Size([S * S, S])), 'fewer_dims'),
        ('resize_', (), (dont_convert(()),), 'scalar'),
        ('resize_', (), (torch.Size([1, 1, 1])), 'scalar_to_dims'),
        ('resize_as_', (), (non_differentiable(torch.tensor(5.)),), 'scalar'),
        ('resize_as_', (), (non_differentiable(torch.randn((1, 1, 1))),), 'scalar_to_dims'),
        ('resize_as_', (S, S, S), (non_differentiable(torch.randn(S * S, S)),)),
        ('msort', (S, M, S), NO_ARGS),
        ('topk', (S, M, S), (3,)),
        ('topk', (S, M, S), (3, 1), 'dim', (), [1]),
        ('topk', (S, M, S), (3, 1, True), 'dim_desc', (), [1]),
        ('topk', (S, M, S), (3, 1, True, True), 'dim_desc_sort', (), [1]),
        ('topk', (), (1,), 'scalar'),
        ('topk', (), (1, 0), 'dim_scalar', (), [1]),
        ('topk', (), (1, 0, True), 'dim_desc_scalar', (), [1]),
        ('topk', (), (1, 0, True, True), 'dim_desc_sort_scalar', (), [1]),
        ('where', (M, M), (mask_not_all_zeros((M, M)), (M, M)), '', (True,)),
        ('where', (M, 1, M), (mask_not_all_zeros((M, M)), (M, M, 1)), 'broadcast_all', (True,)),
        ('where', (), (bernoulli_scalar(), ()), 'scalar', (True,)),
        ('where', (M, 1, M), (bernoulli_scalar(), (M, M, 1)), 'scalar_broadcast_mask', (True,)),
        ('where', (), (mask_not_all_zeros((M, M)), ()), 'scalar_broadcast_non_mask', (True,)),
        ('to_sparse', (S, S), (), '', (), (), [], lambda x: x.to_dense()),
        ('kron', (S, S), ((M, L),))
    ]

def create_input(call_args, requires_grad=True, non_contiguous=False, call_kwargs=None, dtype=torch.double, device=None):
    if not isinstance(call_args, tuple):
        call_args = (call_args,)

    def map_arg(arg):
        def maybe_non_contig(tensor):
            return tensor if not non_contiguous else make_non_contiguous(tensor)

        if isinstance(arg, torch.Size) or isinstance(arg, dont_convert):
            return arg
        elif isinstance(arg, tuple) and len(arg) == 0:
            var = torch.randn((), dtype=dtype, device=device)
            var.requires_grad = requires_grad
            return var
        elif isinstance(arg, tuple) and not isinstance(arg[0], torch.Tensor):
            return Variable(maybe_non_contig(torch.randn(*arg, dtype=dtype, device=device)), requires_grad=requires_grad)
        # double check casting
        elif isinstance(arg, non_differentiable):
            if isinstance(arg.tensor, torch.Tensor):
                return maybe_non_contig(arg.tensor.to(device=device))
            return maybe_non_contig(arg.tensor.to(device=device))
        elif isinstance(arg, torch.Tensor):
            if arg.dtype == torch.float:
                arg = arg.double()
            if arg.dtype == torch.cfloat:
                arg = arg.to(torch.cdouble)
            if arg.is_complex() != dtype.is_complex:
                raise RuntimeError("User provided tensor is real for a test that runs with complex dtype, ",
                                   "which is not supported for now")
            # NOTE: We do clone() after detach() here because we need to be able to change size/storage of v afterwards
            v = maybe_non_contig(arg).detach().to(device=device).clone()
            v.requires_grad = requires_grad and (v.is_floating_point() or v.is_complex())
            return v
        elif callable(arg):
            return map_arg(arg(dtype=dtype, device=device))
        else:
            return arg
    args_out = tuple(map_arg(arg) for arg in call_args)
    kwargs_out = {k: map_arg(v) for k, v in call_kwargs.items()} if call_kwargs else {}
    return args_out, kwargs_out


def _compare_trilu_indices(
        self, row, col, offset=0, dtype=torch.long, device='cpu'):
    if row == 0 or col == 0:
        # have to handle this separately as tril and triu does not take
        # empty matrix as input
        self.assertEqual(
            torch.empty(0, 2, dtype=dtype, device=device).transpose(0, 1),
            torch.tril_indices(row, col, offset, dtype=dtype, device=device))

        self.assertEqual(
            torch.empty(0, 2, dtype=dtype, device=device).transpose(0, 1),
            torch.triu_indices(row, col, offset, dtype=dtype, device=device))

    else:
        # TODO(#38095): Replace assertEqualIgnoreType. See issue #38095
        self.assertEqualIgnoreType(
            torch.ones(row, col, device='cpu')
                 .tril(offset).nonzero().to(dtype).transpose(0, 1),
            torch.tril_indices(row, col, offset, dtype=dtype, device=device))

        # TODO(#38095): Replace assertEqualIgnoreType. See issue #38095
        self.assertEqualIgnoreType(
            torch.ones(row, col, device='cpu')
                 .tril(offset).nonzero().to(dtype).transpose(0, 1),
            torch.tril_indices(row, col, offset, dtype=dtype, device=device))


def _compare_large_trilu_indices(
        self, row, col, offset=0, dtype=torch.long, device='cpu'):
    l = torch.ones(row, col, dtype=dtype, device='cpu').tril(offset) \
             .nonzero()[-100:-1, :].transpose(0, 1).to(device)
    torch.cuda.empty_cache()

    r = torch.tril_indices(
        row, col, offset, dtype=dtype, device=device)[:, -100:-1]
    self.assertEqual(l, r)
    torch.cuda.empty_cache()

    l = torch.ones(row, col, dtype=dtype, device='cpu').triu(offset) \
             .nonzero()[-100:-1, :].transpose(0, 1).to(device)
    torch.cuda.empty_cache()

    r = torch.triu_indices(
        row, col, offset, dtype=dtype, device=device)[:, -100:-1]
    self.assertEqual(l, r)
    torch.cuda.empty_cache()

# (
#   row
#   col
#   offset (optional)
#   dtype (optional)
# )
tri_tests_args = [
    (1, 1),
    (3, 3),
    (3, 3, 1),
    (3, 3, 2),
    (3, 3, 200),
    (3, 3, -1),
    (3, 3, -2),
    (3, 3, -200),
    (0, 3, 0),
    (0, 3, 1),
    (0, 3, -1),
    (3, 0, 0),
    (3, 0, 1),
    (3, 0, -1),
    (0, 0, 0),
    (0, 0, 1),
    (0, 0, -1),
    (3, 6, 0),
    (3, 6, 1),
    (3, 6, 3),
    (3, 6, 9),
    (3, 6, -1),
    (3, 6, -3),
    (3, 6, -9),
    (6, 3, 0),
    (6, 3, 1),
    (6, 3, 3),
    (6, 3, 9),
    (6, 3, -1),
    (6, 3, -3),
    (6, 3, -9),
    (258, 253, 1, torch.float32),
    (257, 258, 1, torch.float64),
    (258, 258, 1, torch.short),
    (3, 513, 1, torch.long),
    (513, 3, 1, torch.int),
    (513, 0, 1, torch.double),
    (1024, 1024),
    (1024, 1024, 500, torch.float32),
    (1024, 1024, 1023),
    (1024, 1024, -500),
    (1023, 1025),
    (1025, 1023, 1022),
    (1024, 1024, -500),
    (3, 2028),
    (3, 2028, 1),
    (3, 2028, -1),
    (2028, 3),
    (2028, 1),
    (2028, 1, -1)
]

tri_large_tests_args: List[Tuple[int, ...]] = [
    # Large test cases below are deliberately commented out to speed up CI
    # tests and to avoid OOM error. When modifying implementations of
    # tril_indices and triu_indices, please enable these tests and make sure
    # they pass.
    #
    # (1, 268435455),
    # (5000, 5000),
    # (10000, 10000),
    # (268435455, 1),
    # (134217727, 2, 1),
    # (2, 134217727, 1),
    # (536870901, 1),
    # (1, 536870901),
    # (268435455, 2, 1),
    # (2, 268435455, 1)
]


def run_additional_tri_tests(self, device):
    x = torch.ones(
        3, 3, dtype=torch.long, device=device, layout=torch.strided)
    l = x.tril(0).nonzero().transpose(0, 1)
    u = x.triu(0).nonzero().transpose(0, 1)
    self.assertEqual(l, torch.tril_indices(3, 3, device=device))
    self.assertEqual(
        l, torch.tril_indices(3, 3, device=device, layout=torch.strided))

    self.assertEqual(u, torch.triu_indices(3, 3, device=device))
    self.assertEqual(
        u, torch.triu_indices(3, 3, device=device, layout=torch.strided))

    self.assertRaises(
        RuntimeError,
        lambda: torch.triu_indices(
            1, 1, device=device, layout=torch.sparse_coo))

    self.assertRaises(
        RuntimeError,
        lambda: torch.tril_indices(
            1, 1, device=device, layout=torch.sparse_coo))


def unpack_variables(args):
    if isinstance(args, tuple):
        return tuple(unpack_variables(elem) for elem in args)
    else:
        return args


EXCLUDE_FUNCTIONAL = {
    'addmm',
    'addmm_',
    'addbmm',
    'baddbmm',
    'addmv',
    'addmv_',
    'addr',
    'addr_',
    'reshape',
    'where'  # argument order
}
EXCLUDE_GRADCHECK: Dict[str, Any] = {
}
EXCLUDE_GRADGRADCHECK: Dict[str, Any] = {
}
EXCLUDE_GRADGRADCHECK_BY_TEST_NAME = {
    # *det methods uses svd in backward when matrix is not invertible. However,
    # svd backward is unstable unless the matrix has positive distinct singular
    # values. Generated random matrices satisfy this with high probability, but
    # we can't rely on it. So only test gradgrad on invertible test cases and
    # _distinct_singular_values.
    'test_det',
    'test_det_1x1',
    'test_det_symmetric',
    'test_det_symmetric_psd',
    'test_det_dim2_null',
    'test_det_rank1',
    'test_det_rank2',
    'test_det_batched',
    'test_det_batched_1x1',
    'test_det_batched_symmetric',
    'test_det_batched_symmetric_psd',
    # `other` expand_as(self, other) is not used in autograd.
    'test_expand_as',
    'test_logdet',
    'test_logdet_1x1',
    'test_logdet_symmetric',
    'test_logdet_batched',
    'test_logdet_batched_1x1',
    'test_logdet_batched_symmetric',
    'test_cdist',
}


def exclude_tensor_method(name, test_name):
    # there are no tensor equivalents for these (inplace or out)
    exclude_all_tensor_method_by_test_name = {
        'test_slice',
        'test_where',
        'test_where_broadcast_all',
        'test_where_scalar',
        'test_where_scalar_broadcast_mask',
        'test_where_scalar_broadcast_non_mask',
        'test_var_mean_keepdim_dim_1d',
        'test_var_mean_keepdim_dim',
        'test_var_mean_dim_1d',
        'test_var_mean_dim',
        'test_var_mean',
        'test_std_mean_keepdim_dim_1d',
        'test_std_mean_keepdim_dim',
        'test_std_mean_dim_1d',
        'test_std_mean_dim',
        'test_std_mean',
        'test_view_as_complex',
        'test_view_as_real_complex',
        'test_real_complex',
        'test_imag_complex',
        'test_complex'
    }
    # there are no out-of-place tensor equivalents for these
    exclude_outplace_tensor_method = {
        'index_add',
        'index_copy',
        'index_fill',
        'masked_fill',
        'masked_scatter',
        'scatter',
        'scatter_add',
        'det',
    }
    if test_name in exclude_all_tensor_method_by_test_name:
        return True
    is_magic_method = name[:2] == '__' and name[-2:] == '__'
    is_inplace = name[-1] == "_" and not is_magic_method
    if not is_inplace and name in exclude_outplace_tensor_method:
        return True
    if 'fft.' in name:
        return True
    return False<|MERGE_RESOLUTION|>--- conflicted
+++ resolved
@@ -391,9 +391,6 @@
                         args=(torch.tensor([1, 2, 3]),),
                         kwargs=dict(dim=1)),)
 
-<<<<<<< HEAD
-def sample_inputs_linalg_matrix_power(op_info, device, dtype, requires_grad, **kwargs):
-=======
 def sample_inputs_linalg_det(op_info, device, dtype, requires_grad):
     kw = dict(device=device, dtype=dtype)
     inputs = [
@@ -425,7 +422,6 @@
     return [SampleInput(t) for t in inputs]
 
 def sample_inputs_linalg_matrix_power(op_info, device, dtype, requires_grad):
->>>>>>> bc058676
     # (<matrix_size>, (<batch_sizes, ...>))
     test_sizes = [
         (1, ()),
