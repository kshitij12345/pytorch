from functools import reduce, wraps
from itertools import product
from operator import mul, itemgetter
import collections

import torch
import numpy as np
from torch._six import inf, istuple
from torch.autograd import Variable

from typing import List, Tuple, Dict, Any

from torch.testing import \
<<<<<<< HEAD
    (make_non_contiguous, _dispatch_dtypes,
     floating_types, floating_types_and, floating_and_complex_types,
     floating_and_complex_types_and, all_types_and_complex_and, all_types_and,
     all_types_and_complex)
=======
    (make_non_contiguous, _dispatch_dtypes, floating_types, floating_types_and,
     floating_and_complex_types, floating_and_complex_types_and,
     all_types_and_complex_and, all_types_and)
>>>>>>> 89b4899e
from torch.testing._internal.common_device_type import \
    (skipCUDAIfNoMagma, skipCPUIfNoLapack, skipCPUIfNoMkl, skipCUDAIfRocm,
     expectedAlertNondeterministic, precisionOverride)
from torch.testing._internal.common_utils import \
    (prod_single_zero, random_square_matrix_of_rank,
     random_symmetric_matrix, random_symmetric_psd_matrix,
     random_symmetric_pd_matrix, make_nonzero_det,
     random_fullrank_matrix_distinct_singular_value, set_rng_seed,
     TEST_WITH_ROCM, IS_WINDOWS, IS_MACOS, make_tensor, TEST_SCIPY,
     torch_to_numpy_dtype_dict, TEST_WITH_SLOW)

from distutils.version import LooseVersion

if TEST_SCIPY:
    import scipy.special

class SkipInfo(object):
    """Describes which test, or type of tests, should be skipped when testing
       an operator. Any test that matches all provided arguments will be skipped.
       The skip will only be checked if the active_if argument is True."""

    __slots__ = ['cls_name', 'test_name', 'device_type', 'dtypes', 'active_if']

    def __init__(self, cls_name=None, test_name=None, *,
                 device_type=None, dtypes=None, active_if=True):
        self.cls_name = cls_name
        self.test_name = test_name
        self.device_type = device_type
        self.dtypes = dtypes
        self.active_if = active_if

class SampleInput(object):
    """Represents sample inputs to a function."""

    # output_process_fn_grad is a function that modifies the output of op compatible with input
    __slots__ = ['input', 'args', 'kwargs', 'output_process_fn_grad']

    def __init__(self, input, *, args=tuple(), kwargs=None, output_process_fn_grad=None):
        # test_ops.py expects input to be a tuple
        self.input = input if isinstance(input, tuple) else (input,)
        self.args = args
        self.kwargs = kwargs if kwargs is not None else {}
        self.output_process_fn_grad = output_process_fn_grad


_NOTHING = object()  # Unique value to distinguish default from anything else


# Extension of getattr to support qualified names
# e.g. _getattr_qual(torch, 'linalg.norm') -> torch.linalg.norm
def _getattr_qual(obj, name, default=_NOTHING):
    try:
        for path in name.split('.'):
            obj = getattr(obj, path)
        return obj
    except AttributeError:
        if default is not _NOTHING:
            return default
        else:
            raise


# Classes and methods for the operator database
class OpInfo(object):
    """Operator information and helper functions for acquiring it."""

    def __init__(self,
                 name,  # the string name of the function
                 *,
                 op=None,  # the function variant of the operation, populated as torch.<name> if None
                 dtypes=floating_types(),  # dtypes this function is expected to work with
                 dtypesIfCPU=None,  # dtypes this function is expected to work with on CPU
                 dtypesIfCUDA=None,  # dtypes this function is expected to work with on CUDA
                 dtypesIfROCM=None,  # dtypes this function is expected to work with on ROCM
                 default_test_dtypes=None,  # dtypes to test with by default. Gets intersected
                                            # with the dtypes support on the tested device
                 test_inplace_grad=True,  # whether to gradcheck and gradgradcheck the inplace variant
                 test_complex_grad=True,  # whether to gradcheck and gradgradcheck for complex dtypes
                 skip_bfloat16_grad=False,  # whether to skip grad and gradgradcheck for bfloat16 dtype
                 assert_autodiffed=False,  # if a op's aten::node is expected to be symbolically autodiffed
                 autodiff_nonfusible_nodes=None,  # a list of strings with node names that are expected to be in a
                                                  # DifferentiableGraph when autodiffed. Ex: ['aten::add', 'aten::mm'],
                                                  # default is populated to be ['aten::(name of Python operator)']
                 autodiff_fusible_nodes=None,  # a list of strings with node names that are expected to be in FusionGroups
                                               # inside of DifferentiableGraphs when this operation is autodiffed.
                                               # Ex: ['aten::add', 'aten::mm'], defaults to an empty list
                                               # Note: currently no ops use fusible nodes
                 output_func=lambda x: x,  # fn mapping output to part that should be gradcheck'ed
                 supports_tensor_out=True,  # whether the op supports the out kwarg, returning a Tensor
                 skips=tuple(),  # information about which tests to skip
                 decorators=None,  # decorators to apply to generated tests
                 promotes_integers_to_float=False,  # whether op promotes unary output to float or not
                 sample_inputs_func=None,  # function to generate sample inputs
                 aten_name=None,  # name of the corresponding aten:: operator
                 supports_sparse=False  # supported for sparse
                 ):

        # Validates the dtypes are generated from the dispatch-related functions
        for dtype_list in (dtypes, dtypesIfCPU, dtypesIfCUDA, dtypesIfROCM):
            assert isinstance(dtype_list, (_dispatch_dtypes, type(None)))

        self.name = name
        self.aten_name = aten_name if aten_name is not None else name

        self.dtypes = set(dtypes)
        self.dtypesIfCPU = set(dtypesIfCPU) if dtypesIfCPU is not None else self.dtypes
        self.dtypesIfCUDA = set(dtypesIfCUDA) if dtypesIfCUDA is not None else self.dtypes
        self.dtypesIfROCM = set(dtypesIfROCM) if dtypesIfROCM is not None else self.dtypes
        self._default_test_dtypes = set(default_test_dtypes) if default_test_dtypes is not None else None

        # NOTE: if the op is unspecified it is assumed to be under the torch namespace
        self.op = op if op else _getattr_qual(torch, self.name)
        self.method_variant = getattr(torch.Tensor, name, None)
        inplace_name = name + "_"
        self.inplace_variant = getattr(torch.Tensor, inplace_name, None)
        self.skip_bfloat16_grad = skip_bfloat16_grad

        self.test_inplace_grad = test_inplace_grad
        self.test_complex_grad = test_complex_grad
        self.supports_tensor_out = supports_tensor_out
        self.promotes_integers_to_float = promotes_integers_to_float

        self.skips = skips
        self.decorators = decorators
        self.output_func = output_func
        self.sample_inputs_func = sample_inputs_func

        self.assert_autodiffed = assert_autodiffed
        self.autodiff_fusible_nodes = autodiff_fusible_nodes if autodiff_fusible_nodes else []
        if autodiff_nonfusible_nodes is None:
            self.autodiff_nonfusible_nodes = ['aten::' + self.name]
        else:
            self.autodiff_nonfusible_nodes = autodiff_nonfusible_nodes
        self.supports_sparse = supports_sparse



    def __call__(self, *args, **kwargs):
        """Calls the function variant of the operator."""
        return self.op(*args, **kwargs)

    def get_op(self):
        """Returns the function variant of the operator, torch.<op_name>."""
        return self.op

    def get_method(self):
        """Returns the method variant of the operator, torch.Tensor.<op_name>.
        Returns None if the operator has no method variant.
        """
        return self.method_variant

    def get_inplace(self):
        """Returns the inplace variant of the operator, torch.Tensor.<op_name>_.
        Returns None if the operator has no inplace variant.
        """
        return self.inplace_variant

    def sample_inputs(self, device, dtype, requires_grad=False):
        """Returns an iterable of SampleInputs."""
        return self.sample_inputs_func(self, device, dtype, requires_grad)

    # Returns True if the test should be skipped and False otherwise
    def should_skip(self, cls_name, test_name, device_type, dtype):
        for si in self.skips:
            if not si.active_if:
                continue

            cls_name_match = si.cls_name is None or cls_name == si.cls_name
            name_match = si.test_name is None or test_name == si.test_name
            device_type_match = si.device_type is None or device_type == si.device_type
            dtype_match = si.dtypes is None or dtype in si.dtypes
            if cls_name_match and name_match and device_type_match and dtype_match:
                return True

        return False

    def supported_dtypes(self, device_type):
        if device_type == 'cpu':
            return self.dtypesIfCPU
        if device_type == 'cuda':
            return self.dtypesIfROCM if TEST_WITH_ROCM else self.dtypesIfCUDA
        else:
            return self.dtypes


    def supports_dtype(self, dtype, device_type):
        return dtype in self.supported_dtypes(device_type)

    def default_test_dtypes(self, device_type):
        """Returns the default dtypes used to test this operator on the device.

        Equal to the operator's default_test_dtypes filtered to remove dtypes
        not supported by the device.
        """
        supported = self.supported_dtypes(device_type)
        return (supported if self._default_test_dtypes is None
                else supported.intersection(self._default_test_dtypes))


L = 20
M = 10
S = 5


def sample_inputs_unary(op_info, device, dtype, requires_grad):
    low, high = op_info.domain
    low = low if low is None else low + op_info._domain_eps
    high = high if high is None else high - op_info._domain_eps

    return (SampleInput(make_tensor((L,), device, dtype,
                                    low=low, high=high,
                                    requires_grad=requires_grad)),
            SampleInput(make_tensor((), device, dtype,
                                    low=low, high=high,
                                    requires_grad=requires_grad)))

# Metadata class for unary "universal functions (ufuncs)" that accept a single
# tensor and have common properties like:
class UnaryUfuncInfo(OpInfo):
    """Operator information for 'universal unary functions (unary ufuncs).'
    These are functions of a single tensor with common properties like:
      - they are elementwise functions
      - the input shape is the output shape
      - they typically have method and inplace variants
      - they typically support the out kwarg
      - they typically have NumPy or SciPy references
    See NumPy's universal function documentation
    (https://numpy.org/doc/1.18/reference/ufuncs.html) for more details
    about the concept of ufuncs.
    """

    def __init__(self,
                 name,  # the string name of the function
                 *,
                 ref,  # a reference function
                 dtypes=floating_types(),
                 dtypesIfCPU=floating_and_complex_types_and(torch.bfloat16),
                 dtypesIfCUDA=floating_and_complex_types_and(torch.half),
                 dtypesIfROCM=floating_types_and(torch.half),
                 domain=(None, None),  # the [low, high) domain of the function
                 handles_large_floats=True,  # whether the op correctly handles large float values (like 1e20)
                 handles_extremals=True,  # whether the op correctly handles extremal values (like inf)
                 handles_complex_extremals=True,  # whether the op correct handles complex extremals (like inf -infj)
                 supports_complex_to_float=False,  # op supports casting from complex input to real output safely eg. angle
                 sample_inputs_func=sample_inputs_unary,
                 supports_sparse=False,
                 **kwargs):
        super(UnaryUfuncInfo, self).__init__(name,
                                             dtypes=dtypes,
                                             dtypesIfCPU=dtypesIfCPU,
                                             dtypesIfCUDA=dtypesIfCUDA,
                                             dtypesIfROCM=dtypesIfROCM,
                                             sample_inputs_func=sample_inputs_func,
                                             supports_sparse=supports_sparse,
                                             **kwargs)
        self.ref = ref
        self.domain = domain
        self.handles_large_floats = handles_large_floats
        self.handles_extremals = handles_extremals
        self.handles_complex_extremals = handles_complex_extremals
        self.supports_complex_to_float = supports_complex_to_float

        # Epsilon to ensure grad and gradgrad checks don't test values
        #   outside a function's domain.
        self._domain_eps = 1e-5

def sample_inputs_tensor_split(op_info, device, dtype, requires_grad):
    return (SampleInput(make_tensor((S, S, S), device, dtype,
                                    low=None, high=None,
                                    requires_grad=requires_grad),
                        args=(torch.tensor([1, 2, 3]),),),
            SampleInput(make_tensor((S, S, S), device, dtype,
                                    low=None, high=None,
                                    requires_grad=requires_grad),
                        args=(torch.tensor(1),),),
            SampleInput(make_tensor((S, S, S), device, dtype,
                                    low=None, high=None,
                                    requires_grad=requires_grad),
                        args=(torch.tensor([1, 2, 3]),),
                        kwargs=dict(dim=1)),)

def sample_inputs_addmm(op_info, device, dtype, requires_grad):
    return (SampleInput((make_tensor((S, S), device, dtype,
                                     low=None, high=None,
                                     requires_grad=requires_grad),
                         make_tensor((S, S), device, dtype,
                                     low=None, high=None,
                                     requires_grad=requires_grad),
                         make_tensor((S, S), device, dtype,
                                     low=None, high=None,
                                     requires_grad=False))),)


def sample_inputs_xlogy(self, device, dtype, requires_grad):
    return (SampleInput((make_tensor((S, S), device, dtype,
                                     low=None, high=None,
                                     requires_grad=requires_grad),
                         make_tensor((S, S), device, dtype,
                                     low=0, high=None,
                                     requires_grad=requires_grad))),)

def np_sinc_with_fp16_as_fp32(x):
    # Wraps numpy's sinc function so that fp16 values are promoted to fp32
    # before sinc is invoked. Context: numpy's sinc returns NaN when evaluated
    # at 0 for fp16.
    if x.dtype == np.float16:
        return np.sinc(x.astype(np.float32))
    else:
        return np.sinc(x)

def sample_inputs_broadcast_to(op_info, device, dtype, requires_grad):
    test_cases = (
        ((S, 1, 1), (S, S, S)),
        ((S, 1, S), (S, S, S)),
        ((S, 1), (S, S, S)),
        ((1,), (S, S, S)),
        ((1, S), (1, 1, S)),
        ((), ()),
        ((), (1, 3, 2)),
    )

    return tuple(SampleInput((make_tensor(size, device, dtype,
                                          low=None, high=None,
                                          requires_grad=requires_grad), shape))
                 for size, shape in test_cases)

def np_unary_ufunc_integer_promotion_wrapper(fn):
    # Wrapper that passes PyTorch's default scalar
    #   type as an argument to the wrapped NumPy
    #   unary ufunc when given an integer input.
    #   This mimicks PyTorch's integer->floating point
    #   type promotion.
    #
    # This is necessary when NumPy promotes
    #   integer types to double, since PyTorch promotes
    #   integer types to the default scalar type.

    # Helper to determine if promotion is needed
    def is_integral(dtype):
        return dtype in [np.bool, np.uint8, np.int8, np.int16, np.int32, np.int64]

    # NOTE: Promotion in PyTorch is from integer types to the default dtype
    np_dtype = torch_to_numpy_dtype_dict[torch.get_default_dtype()]

    @wraps(fn)
    def wrapped_fn(x):
        if is_integral(x.dtype):
            return fn(x, dtype=np_dtype)
        return fn(x)

    return wrapped_fn


# Metadata class for Fast Fourier Transforms in torch.fft.
class SpectralFuncInfo(OpInfo):
    """Operator information for torch.fft transforms. """

    def __init__(self,
                 name,  # the string name of the function
                 *,
                 ref=None,  # Reference implementation (probably in np.fft namespace)
                 dtypes=floating_and_complex_types(),
                 dtypesIfCPU=None,
                 dtypesIfCUDA=None,
                 dtypesIfROCM=None,
                 ndimensional: bool,  # Whether dim argument can be a tuple
                 skips=None,
                 decorators=None,
                 **kwargs):
        dtypesIfCPU = dtypesIfCPU if dtypesIfCPU is not None else dtypes
        dtypesIfCUDA = dtypesIfCUDA if dtypesIfCUDA is not None else dtypes
        dtypesIfROCM = dtypesIfROCM if dtypesIfROCM is not None else dtypes

        # gradgrad is quite slow
        if not TEST_WITH_SLOW:
            skips = skips if skips is not None else []
            skips.append(SkipInfo('TestGradients', 'test_fn_gradgrad'))

        decorators = decorators if decorators is not None else []
        decorators += [skipCPUIfNoMkl, skipCUDAIfRocm]

        super().__init__(name=name,
                         dtypes=dtypes,
                         dtypesIfCPU=dtypesIfCPU,
                         dtypesIfCUDA=dtypesIfCUDA,
                         dtypesIfROCM=dtypesIfROCM,
                         skips=skips,
                         decorators=decorators,
                         **kwargs)
        self.ref = ref if ref is not None else _getattr_qual(np, name)
        self.ndimensional = ndimensional


    def sample_inputs(self, device, dtype, requires_grad=False):
<<<<<<< HEAD
        low, high = self.domain
        low = low if low is None else low
        high = high if high is None else high
=======
        tensor = make_tensor((L, M), device, dtype,
                             low=None, high=None,
                             requires_grad=requires_grad)
        if self.ndimensional:
            return [
                SampleInput(tensor),
                SampleInput(tensor, kwargs=dict(dim=(-2,))),
                SampleInput(tensor, kwargs=dict(norm='ortho')),
                SampleInput(tensor, kwargs=dict(s=(10, 15))),
                SampleInput(tensor, kwargs=dict(s=10, dim=1, norm='ortho')),
            ]
        else:
            return [
                SampleInput(tensor),
                SampleInput(tensor, kwargs=dict(dim=-2)),
                SampleInput(tensor, kwargs=dict(norm='ortho')),
                SampleInput(tensor, kwargs=dict(n=15)),
                SampleInput(tensor, kwargs=dict(n=10, dim=1, norm='ortho')),
            ]
>>>>>>> 89b4899e


def sample_inputs_linalg_solve(op_info, device, dtype, requires_grad=False):
    """
    This function generates always solvable input for torch.linalg.solve
    Using random_fullrank_matrix_distinct_singular_value gives a non-singular (=invertible, =solvable) matrices 'a'.
    The first input to torch.linalg.solve is generated as the itertools.product of 'batches' and 'ns'.
    The second input is generated as the product of 'batches', 'ns' and 'nrhs'.
    In total this function generates 18 SampleInputs
    'batches' cases include:
        () - single input,
        (0,) - zero batched dimension,
        (2,) - batch of two matrices.
    'ns' gives 0x0 and 5x5 matrices.
    and 'nrhs' controls the number of vectors to solve for:
        () - using 1 as the number of vectors implicitly
        (1,) - same as () but explicit
        (3,) - solve for 3 vectors.
    Zeros in dimensions are edge cases in the implementation and important to test for in order to avoid unexpected crashes.
    """
    from torch.testing._internal.common_utils import random_fullrank_matrix_distinct_singular_value

    batches = [(), (0, ), (2, )]
    ns = [0, 5]
    nrhs = [(), (1, ), (3, )]
    out = []
    for n, batch, rhs in product(ns, batches, nrhs):
        a = random_fullrank_matrix_distinct_singular_value(n, *batch, dtype=dtype).to(device)
        a.requires_grad = requires_grad
        b = torch.randn(*batch, n, *rhs, dtype=dtype, device=device)
        b.requires_grad = requires_grad
        out.append(SampleInput((a, b)))
    return out


def sample_inputs_svd(op_info, device, dtype, requires_grad=False):
    """
    This function generates input for torch.svd with distinct singular values so that autograd is always stable.
    Matrices of different size:
        square matrix - S x S size
        tall marix - S x (S-2)
        wide matrix - (S-2) x S
    and batched variants of above are generated.
    Each SampleInput has a function 'output_process_fn_grad' attached to it that is applied on the output of torch.svd
    It is needed for autograd checks, because backward of svd doesn't work for an arbitrary loss function.
    """
    from torch.testing._internal.common_utils import random_fullrank_matrix_distinct_singular_value

    test_cases1 = (  # some=True (default)
        # loss functions for complex-valued svd have to be "gauge invariant",
        # i.e. loss functions shouldn't change when sigh of the singular vectors change.
        # the simplest choice to satisfy this requirement is to apply 'abs'.
        (random_fullrank_matrix_distinct_singular_value(S, dtype=dtype).to(device),
            lambda usv: usv[1]),  # 'check_grad_s'
        (random_fullrank_matrix_distinct_singular_value(S, dtype=dtype).to(device),
            lambda usv: abs(usv[0])),  # 'check_grad_u'
        (random_fullrank_matrix_distinct_singular_value(S, dtype=dtype).to(device),
            lambda usv: abs(usv[2])),  # 'check_grad_v'
        # TODO: replace lambda usv: usv[0][0, 0] * usv[2][0, 0] with lambda usv: usv[0][0, 0] * usv[2][0, 0].conj()
        # once https://github.com/pytorch/pytorch/issues/45821 is resolved
        # this test is important as it checks the additional term that is non-zero only for complex-valued inputs
        # and when the loss function depends both on 'u' and 'v'
        (random_fullrank_matrix_distinct_singular_value(S, dtype=dtype).to(device),
            lambda usv: usv[0][0, 0] * usv[2][0, 0]),  # 'check_grad_uv'
        (random_fullrank_matrix_distinct_singular_value(S, dtype=dtype).to(device)[:(S - 2)],
            lambda usv: (abs(usv[0]), usv[1], abs(usv[2][..., :, :(S - 2)]))),  # 'wide'
        (random_fullrank_matrix_distinct_singular_value(S, dtype=dtype).to(device)[:, :(S - 2)],
            lambda usv: (abs(usv[0]), usv[1], abs(usv[2]))),  # 'tall'
        (random_fullrank_matrix_distinct_singular_value(S, 2, dtype=dtype).to(device),
            lambda usv: (abs(usv[0]), usv[1], abs(usv[2]))),  # 'batched'
        (random_fullrank_matrix_distinct_singular_value(S, 2, dtype=dtype).to(device)[..., :(S - 2), :],
            lambda usv: (abs(usv[0]), usv[1], abs(usv[2]))),  # 'wide_batched'
        (random_fullrank_matrix_distinct_singular_value(S, 2, dtype=dtype).to(device)[..., :, :(S - 2)],
            lambda usv: (abs(usv[0]), usv[1], abs(usv[2]))),  # 'tall_batched'
    )
    test_cases2 = (  # some=False
        (random_fullrank_matrix_distinct_singular_value(S, dtype=dtype).to(device)[:(S - 2)],
            lambda usv: (abs(usv[0]), usv[1], abs(usv[2][:, :(S - 2)]))),  # 'wide_all'
        (random_fullrank_matrix_distinct_singular_value(S, dtype=dtype).to(device)[:, :(S - 2)],
            lambda usv: (abs(usv[0][:, :(S - 2)]), usv[1], abs(usv[2]))),  # 'tall_all'
        (random_fullrank_matrix_distinct_singular_value(S, 2, dtype=dtype).to(device)[..., :(S - 2), :],
            lambda usv: (abs(usv[0]), usv[1], abs(usv[2][..., :, :(S - 2)]))),  # 'wide_all_batched'
        (random_fullrank_matrix_distinct_singular_value(S, 2, dtype=dtype).to(device)[..., :, :(S - 2)],
            lambda usv: (abs(usv[0][..., :, :(S - 2)]), usv[1], abs(usv[2]))),  # 'tall_all_batched'
    )

    out = []
    for a, out_fn in test_cases1:
        a.requires_grad = requires_grad
        out.append(SampleInput(a, output_process_fn_grad=out_fn))

    for a, out_fn in test_cases2:
        a.requires_grad = requires_grad
        kwargs = {'some': False}
        out.append(SampleInput(a, kwargs=kwargs, output_process_fn_grad=out_fn))

    return out


def sample_inputs_pinverse(op_info, device, dtype, requires_grad=False):
    """
    This function generates input for torch.pinverse with distinct singular values so that autograd is always stable.
    Implementation of torch.pinverse depends on torch.svd, therefore it's sufficient to check only square S x S matrix
    and the batched (3 x S x S) input.
    """
    from torch.testing._internal.common_utils import random_fullrank_matrix_distinct_singular_value

    test_cases = (
        random_fullrank_matrix_distinct_singular_value(S, dtype=dtype).to(device),  # pinverse
        random_fullrank_matrix_distinct_singular_value(S, 3, dtype=dtype).to(device),  # pinverse 'batched'
    )

    out = []
    for a in test_cases:
        a.requires_grad = requires_grad
        out.append(SampleInput(a))
    return out


# Operator database (sorted alphabetically)
op_db: List[OpInfo] = [
    # NOTE: CPU complex acos produces incorrect outputs (https://github.com/pytorch/pytorch/issues/42952)
    UnaryUfuncInfo('acos',
                   ref=np.arccos,
                   domain=(-1, 1),
                   handles_complex_extremals=False,
                   dtypes=all_types_and_complex_and(torch.bool),
                   dtypesIfCPU=all_types_and_complex_and(torch.bool, torch.bfloat16),
                   dtypesIfCUDA=all_types_and_complex_and(torch.bool, torch.half),
                   default_test_dtypes=[torch.long, torch.half, torch.bfloat16, torch.float32, torch.cfloat],
                   skip_bfloat16_grad=True,
                   assert_autodiffed=True,
                   decorators=(precisionOverride({torch.float16: 1e-2,
                                                  torch.bfloat16: 1e-1,
                                                  torch.complex64: 1e-2}),),
                   promotes_integers_to_float=True,
                   skips=(
                       SkipInfo('TestUnaryUfuncs', 'test_reference_numerics',
                                device_type='cpu', dtypes=[torch.cfloat, torch.cdouble]),
                       SkipInfo('TestUnaryUfuncs', 'test_reference_numerics',
                                dtypes=[torch.cfloat, torch.cdouble], active_if=IS_WINDOWS),
                       SkipInfo('TestUnaryUfuncs', 'test_reference_numerics',
                                device_type='cuda', dtypes=[torch.float16],
                                active_if=TEST_WITH_ROCM),
                       SkipInfo('TestGradients', 'test_fn_grad',
                                dtypes=[torch.cdouble], active_if=IS_WINDOWS),
                       SkipInfo('TestGradients', 'test_method_grad',
                                dtypes=[torch.cdouble], active_if=IS_WINDOWS),
                       SkipInfo('TestGradients', 'test_inplace_grad',
                                dtypes=[torch.cdouble], active_if=IS_WINDOWS),
                   )),
    # NOTE: the derivative for inplace acosh is not implemented
    UnaryUfuncInfo('acosh',
                   ref=np.arccosh,
                   domain=(1, float('inf')),
                   dtypes=all_types_and(torch.bool),
                   dtypesIfCPU=all_types_and(torch.bool),
                   dtypesIfCUDA=all_types_and(torch.bool, torch.half, torch.bfloat16),
                   promotes_integers_to_float=True,
                   decorators=(precisionOverride({torch.bfloat16: 5e-2}),),
                   test_inplace_grad=False,
                   skips=(
                       # RuntimeError: "rsqrt_cuda" not implemented for 'BFloat16'
                       SkipInfo('TestCommon', 'test_variant_consistency_jit',
                                device_type='cuda', dtypes=[torch.bfloat16]),
                   )),
    OpInfo('addmm',
           dtypes=floating_types(),
           dtypesIfCPU=all_types_and_complex_and(torch.float16, torch.bfloat16),
           dtypesIfCUDA=floating_types_and(torch.float16, torch.complex64, torch.complex128),
           dtypesIfROCM=floating_types_and(torch.half),
           assert_autodiffed=True,
           autodiff_nonfusible_nodes=['aten::add', 'aten::mm'],
           skips=(
               SkipInfo('TestCommon', 'test_variant_consistency_eager',
                        dtypes=[torch.cfloat, torch.cdouble]),
               SkipInfo('TestCommon', 'test_variant_consistency_jit',
                        dtypes=[torch.cfloat, torch.cdouble, torch.bfloat16, torch.float16]),
               SkipInfo('TestGradients', 'test_method_gradgrad',
                        dtypes=[torch.cdouble]),
               SkipInfo('TestGradients', 'test_method_grad',
                        dtypes=[torch.cdouble]),
               SkipInfo('TestGradients', 'test_fn_gradgrad',
                        dtypes=[torch.cdouble]),
               SkipInfo('TestGradients', 'test_fn_grad',
                        dtypes=[torch.cdouble]),),
           sample_inputs_func=sample_inputs_addmm),
    UnaryUfuncInfo('asin',
                   ref=np.arcsin,
                   domain=(-1, 1),
                   supports_sparse=True,
                   decorators=(precisionOverride({torch.bfloat16: 1e-2}),),
                   promotes_integers_to_float=True,
                   dtypes=all_types_and_complex_and(torch.bool),
                   dtypesIfCPU=all_types_and_complex_and(torch.bool, torch.bfloat16),
                   dtypesIfCUDA=all_types_and_complex_and(torch.bool, torch.half),
                   assert_autodiffed=True,
                   skip_bfloat16_grad=True,
                   skips=(
                       SkipInfo('TestUnaryUfuncs', 'test_reference_numerics',
                                device_type='cpu', dtypes=[torch.cfloat, torch.cdouble]),
                       SkipInfo('TestUnaryUfuncs', 'test_reference_numerics',
                                device_type='cuda', dtypes=[torch.cfloat, torch.cdouble],
                                active_if=IS_WINDOWS)
                   )),
    # NOTE: derivative for inplace asinh is not implemented
    UnaryUfuncInfo('asinh',
                   ref=np.arcsinh,
                   dtypes=all_types_and(torch.bool),
                   dtypesIfCPU=all_types_and(torch.bool),
                   dtypesIfCUDA=all_types_and(torch.bool, torch.half, torch.bfloat16),
                   promotes_integers_to_float=True,
                   decorators=(precisionOverride({torch.bfloat16: 5e-2}),),
                   test_inplace_grad=False,
                   skips=(
                       # RuntimeError: "rsqrt_cuda" not implemented for 'BFloat16'
                       SkipInfo('TestCommon', 'test_variant_consistency_jit',
                                device_type='cuda', dtypes=[torch.bfloat16]),
                   )),
    UnaryUfuncInfo('atan',
                   ref=np.arctan,
                   dtypes=all_types_and_complex_and(torch.bool),
                   dtypesIfCPU=all_types_and_complex_and(torch.bool, torch.bfloat16),
                   dtypesIfCUDA=all_types_and_complex_and(torch.bool, torch.half),
                   assert_autodiffed=True,
                   skip_bfloat16_grad=True,
                   decorators=(precisionOverride({torch.bfloat16: 1e-2}),),
                   promotes_integers_to_float=True,
                   skips=(
                       SkipInfo('TestUnaryUfuncs', 'test_reference_numerics',
                                device_type='cpu', dtypes=[torch.cfloat, torch.cdouble]),
                       SkipInfo('TestUnaryUfuncs', 'test_reference_numerics',
                                device_type='cuda', dtypes=[torch.cfloat, torch.cdouble],
                                active_if=IS_WINDOWS),
                   )),
    UnaryUfuncInfo('atanh',
                   ref=np.arctanh,
                   domain=(-1, 1),
                   dtypes=all_types_and(torch.bool),
                   dtypesIfCPU=all_types_and(torch.bool),
                   dtypesIfCUDA=all_types_and(torch.bool, torch.half, torch.bfloat16),
                   promotes_integers_to_float=True,
                   decorators=(precisionOverride({torch.bfloat16: 1e-2}),),
                   test_inplace_grad=False),
    OpInfo('broadcast_to',
           dtypes=all_types_and_complex_and(torch.bool, torch.float16, torch.bfloat16),
           supports_tensor_out=False,
           test_inplace_grad=False,
           sample_inputs_func=sample_inputs_broadcast_to),
    UnaryUfuncInfo('cos',
                   ref=np.cos,
                   dtypes=all_types_and_complex_and(torch.bool, torch.bfloat16),
                   dtypesIfCPU=all_types_and_complex_and(torch.bool, torch.bfloat16),
                   dtypesIfCUDA=all_types_and_complex_and(torch.bool, torch.half, torch.bfloat16),
                   assert_autodiffed=True,
                   skip_bfloat16_grad=True,
                   handles_large_floats=False,
                   promotes_integers_to_float=True,
                   decorators=(precisionOverride({torch.bfloat16: 1e-2}),),
                   skips=(
                       SkipInfo('TestUnaryUfuncs', 'test_reference_numerics',
                                dtypes=[torch.cfloat, torch.cdouble], active_if=IS_WINDOWS),
                       SkipInfo('TestUnaryUfuncs', 'test_reference_numerics', device_type='cpu',
                                dtypes=[torch.cfloat, torch.cdouble], active_if=IS_MACOS),
                       SkipInfo('TestUnaryUfuncs', 'test_reference_numerics',
                                dtypes=[torch.float], active_if=TEST_WITH_ROCM),
                   )),
    UnaryUfuncInfo('cosh',
                   ref=np_unary_ufunc_integer_promotion_wrapper(np.cosh),
                   dtypesIfCPU=all_types_and_complex_and(torch.bool),
                   dtypesIfCUDA=all_types_and_complex_and(torch.bool, torch.half),
                   promotes_integers_to_float=True,
                   assert_autodiffed=True,
                   skips=(
                       # Reference: https://github.com/pytorch/pytorch/issues/48641
                       SkipInfo('TestUnaryUfuncs', 'test_reference_numerics',
                                device_type='cpu', dtypes=[torch.int8]),
                       SkipInfo('TestUnaryUfuncs', 'test_reference_numerics',
                                dtypes=[torch.cfloat, torch.cdouble], active_if=IS_WINDOWS),
                       SkipInfo('TestUnaryUfuncs', 'test_reference_numerics', device_type='cpu',
                                dtypes=[torch.cfloat, torch.cdouble], active_if=IS_MACOS),
                       SkipInfo('TestCommon', 'test_variant_consistency_jit',
                                device_type='cuda', dtypes=[torch.float16]),
                   )),
    SpectralFuncInfo('fft.fft',
                     aten_name='fft_fft',
                     ref=np.fft.fft,
                     ndimensional=False,
                     dtypes=all_types_and_complex_and(torch.bool),
                     default_test_dtypes=floating_and_complex_types(),
                     supports_tensor_out=False,
                     test_inplace_grad=False,),
    SpectralFuncInfo('fft.fftn',
                     aten_name='fft_fftn',
                     ref=np.fft.fftn,
                     ndimensional=True,
                     dtypes=all_types_and_complex_and(torch.bool),
                     default_test_dtypes=floating_and_complex_types(),
                     supports_tensor_out=False,
                     test_inplace_grad=False,
                     decorators=[precisionOverride(
                         {torch.float: 1e-4, torch.cfloat: 1e-4})],),
    SpectralFuncInfo('fft.hfft',
                     aten_name='fft_hfft',
                     ref=np.fft.hfft,
                     ndimensional=False,
                     dtypes=all_types_and_complex_and(torch.bool),
                     default_test_dtypes=floating_and_complex_types(),
                     supports_tensor_out=False,
                     test_inplace_grad=False,),
    SpectralFuncInfo('fft.rfft',
                     aten_name='fft_rfft',
                     ref=np.fft.rfft,
                     ndimensional=False,
                     dtypes=all_types_and(torch.bool),
                     default_test_dtypes=floating_and_complex_types(),
                     supports_tensor_out=False,
                     test_inplace_grad=False,),
    SpectralFuncInfo('fft.rfftn',
                     aten_name='fft_rfftn',
                     ref=np.fft.rfftn,
                     ndimensional=True,
                     dtypes=all_types_and(torch.bool),
                     default_test_dtypes=floating_and_complex_types(),
                     supports_tensor_out=False,
                     test_inplace_grad=False,
                     decorators=[precisionOverride({torch.float: 1e-4})],),
    SpectralFuncInfo('fft.ifft',
                     aten_name='fft_ifft',
                     ref=np.fft.ifft,
                     ndimensional=False,
                     dtypes=all_types_and_complex_and(torch.bool),
                     default_test_dtypes=floating_and_complex_types(),
                     supports_tensor_out=False,
                     test_inplace_grad=False,),
    SpectralFuncInfo('fft.ifftn',
                     aten_name='fft_ifftn',
                     ref=np.fft.ifftn,
                     ndimensional=True,
                     dtypes=all_types_and_complex_and(torch.bool),
                     default_test_dtypes=floating_and_complex_types(),
                     supports_tensor_out=False,
                     test_inplace_grad=False,),
    SpectralFuncInfo('fft.ihfft',
                     aten_name='fft_ihfft',
                     ref=np.fft.ihfft,
                     ndimensional=False,
                     dtypes=all_types_and(torch.bool),
                     default_test_dtypes=floating_types(),
                     supports_tensor_out=False,
                     test_inplace_grad=False,),
    SpectralFuncInfo('fft.irfft',
                     aten_name='fft_irfft',
                     ref=np.fft.irfft,
                     ndimensional=False,
                     dtypes=all_types_and_complex_and(torch.bool),
                     default_test_dtypes=floating_and_complex_types(),
                     supports_tensor_out=False,
                     test_inplace_grad=False,),
    SpectralFuncInfo('fft.irfftn',
                     aten_name='fft_irfftn',
                     ref=np.fft.irfftn,
                     ndimensional=True,
                     dtypes=all_types_and_complex_and(torch.bool),
                     default_test_dtypes=floating_and_complex_types(),
                     supports_tensor_out=False,
                     test_inplace_grad=False,),
    UnaryUfuncInfo('log',
                   ref=np.log,
                   domain=(0, float('inf')),
                   dtypes=all_types_and_complex_and(torch.bool, torch.bfloat16),
                   dtypesIfCPU=all_types_and_complex_and(torch.bool, torch.bfloat16),
                   dtypesIfCUDA=all_types_and_complex_and(torch.bool, torch.half, torch.bfloat16),
                   assert_autodiffed=True,
                   skip_bfloat16_grad=True,
                   promotes_integers_to_float=True,
                   decorators=(precisionOverride({torch.bfloat16: 5e-2}),),
                   skips=(
                       SkipInfo('TestUnaryUfuncs', 'test_reference_numerics',
                                device_type='cpu', dtypes=[torch.bfloat16]),
                       SkipInfo('TestUnaryUfuncs', 'test_reference_numerics',
                                device_type='cuda', dtypes=[torch.cfloat, torch.cdouble]),
                       SkipInfo('TestUnaryUfuncs', 'test_reference_numerics',
                                device_type='cpu', dtypes=[torch.cfloat, torch.cdouble],
                                active_if=IS_WINDOWS),
                   )),
    UnaryUfuncInfo('log10',
                   ref=np.log10,
                   domain=(0, float('inf')),
                   decorators=(precisionOverride({torch.bfloat16: 5e-2}),),
                   dtypes=all_types_and_complex_and(torch.bool, torch.bfloat16),
                   dtypesIfCPU=all_types_and_complex_and(torch.bool, torch.bfloat16),
                   assert_autodiffed=True,
                   skip_bfloat16_grad=True,
                   dtypesIfCUDA=all_types_and_complex_and(torch.bool, torch.half, torch.bfloat16),
                   promotes_integers_to_float=True,
                   skips=(
                       SkipInfo('TestUnaryUfuncs', 'test_reference_numerics',
                                device_type='cuda', dtypes=[torch.cfloat, torch.cdouble]),
                       SkipInfo('TestUnaryUfuncs', 'test_reference_numerics',
                                device_type='cpu', dtypes=[torch.cfloat, torch.cdouble],
                                active_if=IS_WINDOWS),
                   )),
    UnaryUfuncInfo('log1p',
                   ref=np.log1p,
                   domain=(-1, float('inf')),
                   dtypesIfCPU=all_types_and(torch.bool, torch.bfloat16),
                   dtypesIfCUDA=all_types_and(torch.bool, torch.half, torch.bfloat16),
                   decorators=(precisionOverride({torch.bfloat16: 1e-1}),),
                   promotes_integers_to_float=True,
                   assert_autodiffed=True,
                   skip_bfloat16_grad=True),
    UnaryUfuncInfo('log2',
                   ref=np.log2,
                   domain=(0, float('inf')),
                   dtypes=all_types_and_complex_and(torch.bool, torch.bfloat16),
                   dtypesIfCPU=all_types_and_complex_and(torch.bool, torch.bfloat16),
                   dtypesIfCUDA=all_types_and_complex_and(torch.bool, torch.half, torch.bfloat16),
                   assert_autodiffed=True,
                   skip_bfloat16_grad=True,
                   promotes_integers_to_float=True,
                   decorators=(precisionOverride({torch.bfloat16: 1e-1}),),
                   skips=(
                       SkipInfo('TestUnaryUfuncs', 'test_reference_numerics',
                                device_type='cpu', dtypes=[torch.bfloat16]),
                       SkipInfo('TestUnaryUfuncs', 'test_reference_numerics',
                                dtypes=[torch.cfloat, torch.cdouble]),
                   )),
    UnaryUfuncInfo('neg',
                   ref=np.negative,
                   skip_bfloat16_grad=True,
                   dtypes=all_types_and_complex_and(torch.half, torch.bfloat16),
                   dtypesIfCPU=all_types_and_complex_and(torch.half, torch.bfloat16),
                   dtypesIfCUDA=all_types_and_complex_and(torch.half, torch.bfloat16),
                   assert_autodiffed=True,),
    UnaryUfuncInfo('sin',
                   ref=np.sin,
                   dtypes=all_types_and_complex_and(torch.bool, torch.bfloat16),
                   dtypesIfCPU=all_types_and_complex_and(torch.bool, torch.bfloat16),
                   dtypesIfCUDA=all_types_and_complex_and(torch.bool, torch.half),
                   assert_autodiffed=True,
                   skip_bfloat16_grad=True,
                   handles_large_floats=False,
                   handles_complex_extremals=False,
                   promotes_integers_to_float=True,
                   decorators=(precisionOverride({torch.bfloat16: 1e-2}),),
                   skips=(
                       SkipInfo('TestUnaryUfuncs', 'test_reference_numerics',
                                dtypes=[torch.cfloat, torch.cdouble], active_if=IS_WINDOWS),
                       SkipInfo('TestUnaryUfuncs', 'test_reference_numerics',
                                dtypes=[torch.float], active_if=TEST_WITH_ROCM),
                   )),
    UnaryUfuncInfo('sinc',
                   ref=np_sinc_with_fp16_as_fp32,
                   dtypes=all_types_and_complex_and(torch.bool, torch.bfloat16),
                   dtypesIfCPU=all_types_and_complex_and(torch.bool, torch.bfloat16),
                   dtypesIfCUDA=all_types_and_complex_and(torch.bool, torch.half),
                   skip_bfloat16_grad=True,
                   handles_large_floats=False,
                   handles_complex_extremals=False,
                   promotes_integers_to_float=True,
                   decorators=(precisionOverride({torch.bfloat16: 1e-2,
                                                  torch.float16: 1e-2}),),
                   skips=(
                       # Reference: https://github.com/pytorch/pytorch/issues/49133
                       SkipInfo('TestUnaryUfuncs', 'test_reference_numerics',
                                dtypes=[torch.cfloat]),
                       SkipInfo('TestUnaryUfuncs', 'test_reference_numerics',
                                dtypes=[torch.cfloat, torch.cdouble], active_if=IS_WINDOWS),
                       SkipInfo('TestUnaryUfuncs', 'test_reference_numerics',
                                dtypes=[torch.float], active_if=TEST_WITH_ROCM),
                   )),
    UnaryUfuncInfo('sinh',
                   ref=np_unary_ufunc_integer_promotion_wrapper(np.sinh),
                   dtypesIfCPU=all_types_and_complex_and(torch.bool),
                   dtypesIfCUDA=all_types_and_complex_and(torch.bool, torch.half),
                   promotes_integers_to_float=True,
                   assert_autodiffed=True,
                   decorators=(precisionOverride({torch.float16: 1e-2}),),
                   skips=(
                       SkipInfo('TestUnaryUfuncs', 'test_reference_numerics',
                                device_type='cpu', dtypes=[torch.cfloat, torch.cdouble],
                                active_if=(IS_MACOS or IS_WINDOWS)),
                       SkipInfo('TestUnaryUfuncs', 'test_reference_numerics',
                                device_type='cuda', dtypes=[torch.cfloat, torch.cdouble],
                                active_if=IS_WINDOWS),
                       # Reference: https://github.com/pytorch/pytorch/issues/48641
                       SkipInfo('TestUnaryUfuncs', 'test_reference_numerics',
                                device_type='cpu', dtypes=[torch.int8]),
                       SkipInfo('TestCommon', 'test_variant_consistency_jit',
                                device_type='cuda', dtypes=[torch.float16]),
                   )),
    UnaryUfuncInfo('tan',
                   ref=np.tan,
                   dtypes=all_types_and_complex_and(torch.bool, torch.bfloat16),
                   dtypesIfCPU=all_types_and_complex_and(torch.bool, torch.bfloat16),
                   dtypesIfCUDA=all_types_and_complex_and(torch.bool, torch.half),
                   assert_autodiffed=True,
                   skip_bfloat16_grad=True,
                   promotes_integers_to_float=True,
                   skips=(
                       SkipInfo('TestUnaryUfuncs', 'test_reference_numerics',
                                device_type='cuda', dtypes=[torch.cfloat, torch.cdouble]),
                       SkipInfo('TestUnaryUfuncs', 'test_reference_numerics',
                                device_type='cpu', dtypes=[torch.bfloat16]),
                       SkipInfo('TestUnaryUfuncs', 'test_reference_numerics',
                                device_type='cpu', dtypes=[torch.cfloat, torch.cdouble],
                                active_if=(IS_MACOS or IS_WINDOWS)),
                       SkipInfo('TestUnaryUfuncs', 'test_reference_numerics',
                                device_type='cuda', dtypes=[torch.float64],
                                active_if=TEST_WITH_ROCM),
                   )),
    UnaryUfuncInfo('tanh',
                   ref=np.tanh,
                   decorators=(precisionOverride({torch.bfloat16: 1e-2}),),
                   dtypes=all_types_and_complex_and(torch.bool),
                   dtypesIfCPU=all_types_and_complex_and(torch.bool, torch.bfloat16),
                   dtypesIfCUDA=all_types_and_complex_and(torch.bool, torch.half, torch.bfloat16),
                   assert_autodiffed=True,
                   skip_bfloat16_grad=True,
                   promotes_integers_to_float=True,
                   skips=(
                       SkipInfo('TestUnaryUfuncs', 'test_reference_numerics',
                                device_type='cuda', dtypes=[torch.cfloat, torch.cdouble]),
                       SkipInfo('TestUnaryUfuncs', 'test_reference_numerics',
                                device_type='cpu', dtypes=[torch.cfloat, torch.cdouble],
                                active_if=(IS_MACOS or IS_WINDOWS)),
                   )),
    OpInfo('tensor_split',
           dtypes=all_types_and_complex_and(torch.bool),
           dtypesIfCPU=all_types_and_complex_and(torch.bool, torch.bfloat16, torch.float16),
           dtypesIfCUDA=all_types_and_complex_and(torch.bool, torch.bfloat16, torch.float16),
           supports_tensor_out=False,
           test_inplace_grad=False,
           sample_inputs_func=sample_inputs_tensor_split,),
    UnaryUfuncInfo('exp2',
                   ref=np_unary_ufunc_integer_promotion_wrapper(np.exp2),
                   dtypes=all_types_and(torch.bool, torch.half),
                   dtypesIfCPU=all_types_and(torch.bool, torch.half),
                   dtypesIfCUDA=all_types_and(torch.bool, torch.half),
                   promotes_integers_to_float=True),
    UnaryUfuncInfo('expm1',
                   ref=np_unary_ufunc_integer_promotion_wrapper(np.expm1),
                   dtypes=all_types_and(torch.bool, torch.half),
                   dtypesIfCPU=all_types_and(torch.bool, torch.bfloat16),
                   dtypesIfCUDA=all_types_and(torch.bool, torch.half),
                   promotes_integers_to_float=True,
                   assert_autodiffed=True,
                   skips=(
                       # Reference: https://github.com/pytorch/pytorch/pull/48926#issuecomment-739734774
                       SkipInfo('TestUnaryUfuncs', 'test_reference_numerics',
                                device_type='cpu', dtypes=[torch.bfloat16]),
                   )),
    UnaryUfuncInfo('nan_to_num',
                   ref=np.nan_to_num,
                   dtypes=all_types_and(torch.half, torch.bool),
                   dtypesIfCPU=None,
                   dtypesIfCUDA=None),
    UnaryUfuncInfo('reciprocal',
                   ref=np_unary_ufunc_integer_promotion_wrapper(np.reciprocal),
                   dtypes=all_types_and_complex_and(torch.bool, torch.half, torch.bfloat16),
                   dtypesIfCPU=None,
                   dtypesIfCUDA=None,
                   assert_autodiffed=True,
                   skip_bfloat16_grad=True,
                   promotes_integers_to_float=True,
                   skips=(
                       # Reference: https://github.com/pytorch/pytorch/issues/45690
                       SkipInfo('TestUnaryUfuncs', 'test_reference_numerics',
                                dtypes=[torch.cfloat, torch.cdouble]),
                       # Reference: https://github.com/pytorch/pytorch/pull/49102#issuecomment-744604601
                       SkipInfo('TestUnaryUfuncs', 'test_reference_numerics',
                                dtypes=[torch.bfloat16]),
                   )),
    UnaryUfuncInfo('sqrt',
                   ref=np.sqrt,
                   domain=(0, float('inf')),
                   dtypes=all_types_and_complex_and(torch.bool, torch.bfloat16),
                   dtypesIfCPU=all_types_and_complex_and(torch.bool, torch.bfloat16),
                   dtypesIfCUDA=all_types_and_complex_and(torch.bool, torch.half, torch.bfloat16),
                   assert_autodiffed=True,
                   skip_bfloat16_grad=True,
                   decorators=(precisionOverride({torch.bfloat16: 7e-2}),),
                   skips=(
                       # Reference: https://github.com/pytorch/pytorch/issues/47358
                       SkipInfo('TestUnaryUfuncs', 'test_reference_numerics',
                                device_type='cpu', dtypes=[torch.cfloat, torch.cdouble],
                                active_if=IS_MACOS),
                       # Reference: https://github.com/pytorch/pytorch/pull/47293#issuecomment-721774436
                       SkipInfo('TestUnaryUfuncs', 'test_reference_numerics',
                                dtypes=[torch.bfloat16])),
                   promotes_integers_to_float=True,
                   handles_complex_extremals=False),
<<<<<<< HEAD
    UnaryUfuncInfo('rsqrt',
                   ref=lambda x: np.reciprocal(np.sqrt(x)),
                   domain=(1e-15, float('inf')),
                   dtypes=all_types_and_complex(),
                   dtypesIfCPU=all_types_and_complex(),
                   dtypesIfCUDA=all_types_and_complex_and(torch.half),
                   decorators=(precisionOverride({torch.half: 5e-2}),),
                   promotes_integers_to_float=True,
                   handles_complex_extremals=False),
=======
    UnaryUfuncInfo('angle',
                   ref=np.angle,
                   dtypes=all_types_and_complex_and(torch.bool),
                   dtypesIfCPU=all_types_and_complex_and(torch.bool, torch.bfloat16, torch.float16),
                   dtypesIfCUDA=all_types_and_complex_and(torch.bool),
                   dtypesIfROCM=all_types_and_complex_and(torch.bool),
                   decorators=(precisionOverride({torch.float16: 1e-2,
                                                  torch.bfloat16: 1e-2}),),
                   promotes_integers_to_float=True,
                   supports_complex_to_float=True,
                   test_inplace_grad=False),
    OpInfo('linalg.solve',
           aten_name='linalg_solve',
           op=torch.linalg.solve,
           dtypes=floating_and_complex_types(),
           test_inplace_grad=False,
           supports_tensor_out=True,
           sample_inputs_func=sample_inputs_linalg_solve,
           decorators=[skipCUDAIfNoMagma, skipCPUIfNoLapack]),
    OpInfo('svd',
           op=torch.svd,
           dtypes=floating_and_complex_types(),
           test_inplace_grad=False,
           supports_tensor_out=False,
           sample_inputs_func=sample_inputs_svd,
           decorators=[skipCUDAIfNoMagma, skipCPUIfNoLapack],
           skips=(
               # gradgrad checks are slow
               SkipInfo('TestGradients', 'test_fn_gradgrad', active_if=(not TEST_WITH_SLOW)),
               # cuda gradchecks are very slow
               # see discussion https://github.com/pytorch/pytorch/pull/47761#issuecomment-747316775
               SkipInfo('TestGradients', 'test_fn_gradgrad', device_type='cuda'))),
    OpInfo('pinverse',
           op=torch.pinverse,
           dtypes=floating_and_complex_types(),
           test_inplace_grad=False,
           supports_tensor_out=False,
           sample_inputs_func=sample_inputs_pinverse,
           decorators=[skipCUDAIfNoMagma, skipCPUIfNoLapack]),
>>>>>>> 89b4899e
]

if TEST_SCIPY:
    def reference_sigmoid(x):
        # 'scipy.special.expit' not supported for the input types
        if x.dtype in [np.complex64, np.complex128]:
            return (1 / (1 + np.exp(-x)))
        return scipy.special.expit(x)

    op_db_scipy_reference: List[OpInfo] = [
        UnaryUfuncInfo('sigmoid',
                       ref=reference_sigmoid,
                       decorators=(precisionOverride({torch.float16: 1e-2,
                                                      torch.bfloat16: 1e-2}),),
                       skips=(
                           SkipInfo('TestUnaryUfuncs', 'test_reference_numerics',
                                    device_type='cpu', dtypes=[torch.cfloat, torch.cdouble]),
                           # RuntimeError: sigmoid does not support automatic differentiation for outputs with complex dtype.
                           SkipInfo('TestCommon', 'test_variant_consistency_jit',
                                    dtypes=[torch.complex64, torch.complex128]),
                           SkipInfo('TestCommon', 'test_variant_consistency_eager',
                                    dtypes=[torch.complex64, torch.complex128]),),
                       dtypes=all_types_and_complex_and(torch.bool, torch.bfloat16),
                       dtypesIfCPU=all_types_and_complex_and(torch.bool, torch.bfloat16),
                       dtypesIfCUDA=all_types_and(torch.bool, torch.half, torch.bfloat16),
                       promotes_integers_to_float=True,
                       assert_autodiffed=True,
                       test_complex_grad=False),  # Reference: https://github.com/pytorch/pytorch/issues/48552
        UnaryUfuncInfo('erf',
                       ref=scipy.special.erf,
                       decorators=(precisionOverride({torch.float16: 1e-2,
                                                      torch.bfloat16: 1e-2}),),
                       dtypes=all_types_and(torch.bool),
                       dtypesIfCPU=all_types_and(torch.bool, torch.bfloat16),
                       dtypesIfCUDA=all_types_and(torch.bool, torch.half, torch.bfloat16),
                       skips=(
                           # RuntimeError: "pow" not implemented for 'BFloat16'
                           SkipInfo('TestCommon', 'test_variant_consistency_jit',
                                    dtypes=[torch.bfloat16]),),
                       assert_autodiffed=True,
                       promotes_integers_to_float=True),
        UnaryUfuncInfo('erfc',
                       ref=scipy.special.erfc,
                       decorators=(precisionOverride({torch.float16: 1e-2,
                                                      torch.bfloat16: 1e-2}),),
                       dtypes=all_types_and(torch.bool),
                       dtypesIfCPU=all_types_and(torch.bool, torch.bfloat16),
                       dtypesIfCUDA=all_types_and(torch.bool, torch.half),
                       skips=(
                           # RuntimeError: "pow" not implemented for 'BFloat16'
                           SkipInfo('TestCommon', 'test_variant_consistency_jit',
                                    dtypes=[torch.bfloat16]),),
                       assert_autodiffed=True,
                       promotes_integers_to_float=True),
        UnaryUfuncInfo('erfinv',
                       ref=scipy.special.erfinv,
                       decorators=(precisionOverride({torch.float16: 1e-2,
                                                      torch.bfloat16: 1e-2,
                                                      torch.float32: 1e-4}),),
                       dtypes=all_types_and(torch.bool),
                       dtypesIfCPU=all_types_and(torch.bool, torch.bfloat16),
                       dtypesIfCUDA=all_types_and(torch.bool, torch.half),
                       promotes_integers_to_float=True,
                       domain=(-1, 1),
                       skips=(
                           # Reference: https://github.com/pytorch/pytorch/pull/49155#issuecomment-742664611
                           SkipInfo('TestUnaryUfuncs', 'test_reference_numerics',
                                    active_if=LooseVersion(scipy.__version__) < "1.4.0"),
                           # RuntimeError: "pow" not implemented for 'BFloat16'
                           SkipInfo('TestCommon', 'test_variant_consistency_jit',
                                    dtypes=[torch.bfloat16]),
                       )
                       ),
        OpInfo('xlogy',
               dtypes=all_types_and(torch.bool),
               dtypesIfCPU=all_types_and(torch.bool, torch.half, torch.bfloat16),
               dtypesIfCUDA=all_types_and(torch.bool, torch.half, torch.bfloat16),
               test_inplace_grad=True,
               supports_tensor_out=True,
               promotes_integers_to_float=True,
               sample_inputs_func=sample_inputs_xlogy),
    ]
    op_db = op_db + op_db_scipy_reference

# Common operator groupings
unary_ufuncs = [op for op in op_db if isinstance(op, UnaryUfuncInfo)]
spectral_funcs = [op for op in op_db if isinstance(op, SpectralFuncInfo)]
sparse_unary_ufuncs = [op for op in op_db if isinstance(op, UnaryUfuncInfo) and op.supports_sparse is True]

def index_variable(shape, max_indices):
    if not isinstance(shape, tuple):
        shape = (shape,)
    index = torch.rand(*shape).mul_(max_indices).floor_().long()
    return index


def index_perm_variable(shape, max_indices):
    if not isinstance(shape, tuple):
        shape = (shape,)

    index = torch.randperm(max_indices).narrow(0, 0, reduce(mul, shape)).view(shape)
    return index


def gather_variable(shape, index_dim, max_indices, duplicate=False):
    assert len(shape) == 2
    assert index_dim < 2
    batch_dim = 1 - index_dim
    index = torch.LongTensor(*shape)
    for i in range(shape[index_dim]):
        index.select(index_dim, i).copy_(
            torch.randperm(max_indices)[:shape[batch_dim]])
    if duplicate:
        index.select(batch_dim, 0).copy_(index.select(batch_dim, 1))
    return index


def bernoulli_scalar():
    return torch.tensor(0, dtype=torch.bool).bernoulli_()


def mask_not_all_zeros(shape):
    assert len(shape) > 0
    while True:
        result = torch.randn(shape).gt(0)
        if result.sum() > 0:
            return result


def uniform_scalar(offset=0, requires_grad=False):
    v = torch.rand(()) + offset
    v.requires_grad = requires_grad
    return v


def normal_scalar_clamp(amin, amax, requires_grad=False):
    v = torch.randn(()).clamp(amin, amax)
    v.requires_grad = requires_grad
    return v


def prod_zeros(dim_size, dim_select):
    assert len(dim_select) == 2
    result = torch.randn(dim_size, dim_size, dim_size)
    result.narrow(dim_select[0], 0, 1).narrow(dim_select[1], 1, 1).zero_()
    result.narrow(dim_select[0], 2, 1).narrow(dim_select[1], 3, 1).zero_()
    result.narrow(dim_select[0], 4, 1).narrow(dim_select[1], 3, 1).zero_()
    return result


non_differentiable = collections.namedtuple('non_differentiable', ['tensor'])


class dont_convert(tuple):
    pass


class NoArgsClass(object):
    def __iter__(self):
        return self

    def __next__(self):
        raise StopIteration()
    next = __next__  # Python 2 compatibility

    def __len__(self):
        return 0

NO_ARGS = NoArgsClass()

def ident(x):
    return x

# (
#   method name,
#   input size/constructing fn,
#   args (tuple represents shape of a tensor arg),
#   test variant name (will be used at test name suffix),    // optional
#   (should_check_autodiff[bool], nonfusible_nodes, fusible_nodes) for autodiff, // optional
#   indices for possible dim arg,                            // optional
#   fn mapping output to part that should be gradcheck'ed,   // optional
#   kwargs                                                   // optional
# )
# Note: some functions have separate schema for (Tensor other) and (Scalar other),
#       and it's possible that we only support AD for Scalar version but not Tensor
#       version, and vice versa.
#       When writing tests, only scalar(float/int) input triggers the Scalar schema.
#       uniform_scalar produces a scalar **Tensor** which won't match Scalar input.
def method_tests():
    set_rng_seed(0)
    return [
        ('add', (S, S, S), ((S, S, S),), '', (True,)),
        ('add', (S, S, S), ((S, S),), 'broadcast_rhs', (True,)),
        ('add', (S, S), ((S, S, S),), 'broadcast_lhs', (True,)),
        ('add', (S, 1, S), ((M, S),), 'broadcast_all', (True,)),
        ('add', (), ((),), 'scalar', (True,)),
        ('add', (S, S, S), ((),), 'scalar_broadcast_rhs', (True,)),
        ('add', (), ((S, S, S),), 'scalar_broadcast_lhs', (True,)),
        ('add', (S, S, S), (3.14,), 'constant', (True,)),
        ('add', (), (3.14,), 'scalar_constant', (True,)),
        ('add', (S, S, S), (3.14j,), 'complex_scalar_constant', (True,)),
        ('__radd__', (S, S, S), (3.14,), 'constant', (True, 'aten::add')),
        ('__radd__', (), (3.14,), 'scalar_constant', (True, 'aten::add')),
        ('sub', (S, S, S), ((S, S, S),), '', (True,)),
        ('sub', (S, S, S), ((S, S),), 'broadcast_rhs', (True,)),
        ('sub', (S, S), ((S, S, S),), 'broadcast_lhs', (True,)),
        ('sub', (S, 1, S), ((M, S),), 'broadcast_all', (True,)),
        ('sub', (S, S, S), ((),), 'scalar_broadcast_rhs', (True,)),
        ('sub', (), ((S, S, S),), 'scalar_broadcast_lhs', (True,)),
        ('sub', (S, S, S), (3.14,), 'constant', (True,)),
        ('sub', (), (3.14,), 'scalar_constant', (True,)),
        ('sub', (S, S, S), (3.14j,), 'complex_scalar_constant', (True,)),
        ('__rsub__', (S, S, S), (3.14,), 'constant', (True, 'aten::rsub')),
        ('__rsub__', (), (3.14,), 'scalar_constant', (True, 'aten::rsub')),
        ('mul', (S, S, S), ((S, S, S),), '', (True,)),
        ('mul', (), ((),), 'scalar', (True,)),
        ('mul', (S, S, S), ((S, S),), 'broadcast_rhs', (True,)),
        ('mul', (S, S), ((S, S, S),), 'broadcast_lhs', (True,)),
        ('mul', (S, 1, S), ((M, S),), 'broadcast_all', (True,)),
        ('mul', (S, S, S), ((),), 'scalar_broadcast_rhs', (True,)),
        ('mul', (), ((S, S, S),), 'scalar_broadcast_lhs', (True,)),
        ('mul', (S, S, S), (3.14,), 'constant', (True,)),
        ('mul', (), (3.14,), 'scalar_constant', (True,)),
        # TODO(@anjali411): enable these tests
        # ('mul', (S, S, S), (3.14j,), 'imaginary_constant', (True,)),
        # ('mul', (), (3.14j,), 'imaginary_scalar_constant', (True,)),
        ('__rmul__', (S, S, S), (3.14,), 'constant', (True, 'aten::mul')),
        ('__rmul__', (), (3.14,), 'scalar_constant', (True, 'aten::mul')),
        ('div', (S, S, S), (torch.rand(S, S, S) + 0.1,), '', (True,)),
        ('div', (S, S, S), (torch.rand(S, S) + 0.1,), 'broadcast_rhs', (True,)),
        ('div', (S, S), (torch.rand(S, S, S) + 0.1,), 'broadcast_lhs', (True,)),
        ('div', (S, 1, S), (torch.rand(M, S) + 0.1,), 'broadcast_all', (True,)),
        ('div', (), (uniform_scalar(0.1),), 'scalar', (True,)),
        ('div', (S, S, S), (uniform_scalar(0.1),), 'scalar_broadcast_rhs', (True,)),
        ('div', (), (uniform_scalar(0.1),), 'scalar_broadcast_lhs', (True,)),
        ('div', torch.rand(S, S, S) + 1e-1, (3.14,), 'constant', (True,)),
        ('div', uniform_scalar(1e-1, requires_grad=True), (3.14,), 'scalar_constant', (True,)),
        ('true_divide', (S, S, S), (torch.rand(S, S, S) + 0.1,), '', (True,)),
        ('true_divide', (S, S, S), (torch.rand(S, S) + 0.1,), 'broadcast_rhs', (True,)),
        ('true_divide', (S, S), (torch.rand(S, S, S) + 0.1,), 'broadcast_lhs', (True,)),
        ('true_divide', (S, 1, S), (torch.rand(M, S) + 0.1,), 'broadcast_all', (True,)),
        ('true_divide', (), (uniform_scalar(0.1),), 'scalar', (True,)),
        ('true_divide', (S, S, S), (uniform_scalar(0.1),), 'scalar_broadcast_rhs', (True,)),
        ('true_divide', (), (uniform_scalar(0.1),), 'scalar_broadcast_lhs', (True,)),
        ('true_divide', torch.rand(S, S, S) + 1e-1, (3.14,), 'constant', (True,)),
        ('true_divide', uniform_scalar(1e-1, requires_grad=True), (3.14,), 'scalar_constant', (True,)),
        ('__rdiv__', torch.rand(S, S, S) + 1e-1, (3.14,), 'constant',
            (True, [], ['aten::mul', 'aten::reciprocal'])),
        ('__rdiv__', uniform_scalar(1e-1, requires_grad=True), (3.14,), 'scalar_constant',
            (True, [], ['aten::mul', 'aten::reciprocal'])),
        ('__rdiv__', torch.rand(S, S, S, dtype=torch.cdouble) + 1e-1, (3.14j,), 'complex_constant',
            (True, [], ['aten::mul', 'aten::reciprocal'])),
        ('__rdiv__', uniform_scalar(1e-1 * (1 + 1j), requires_grad=True), (3.14j,), 'complex_scalar_constant',
            (True, [], ['aten::mul', 'aten::reciprocal'])),
        ('div', (S, S, S), (torch.rand(S, S, S, dtype=torch.cdouble) + 0.1,), 'complex', (True,)),
        ('div', (S, S, S), (torch.rand(S, S, dtype=torch.cdouble) + 0.1,), 'complex_broadcast_rhs', (True,)),
        ('div', (S, S), (torch.rand(S, S, S, dtype=torch.cdouble) + 0.1,), 'complex_broadcast_lhs', (True,)),
        ('div', (S, 1, S), (torch.rand(M, S, dtype=torch.cdouble) + 0.1,), 'complex_broadcast_all', (True,)),
        ('div', (), (uniform_scalar(0.1j),), 'complex_scalar', (True,)),
        ('div', (S, S, S), (uniform_scalar(0.1j),), 'complex_scalar_broadcast_rhs', (True,)),
        ('div', (), (uniform_scalar(0.1j),), 'complex_scalar_broadcast_lhs', (True,)),
        ('div', torch.rand(S, S, S, dtype=torch.cdouble) + 1e-1, (3.14j,), 'complex_constant', (True,)),
        ('div', uniform_scalar(1e-1j, requires_grad=True), (3.14j,), 'complex_scalar_constant', (True,)),
        ('pow', torch.rand(S, S, S) + 1e-3, (torch.rand(S, S, S) + 0.1,), '', (True,)),
        ('pow', torch.rand(S, S, S) + 1e-3, (torch.rand(1,) + 0.1,), 'broadcast_rhs', (True,)),
        ('pow', torch.rand(1,) + 1e-3, (torch.rand(S, S, S) + 0.1,), 'broadcast_lhs', (True,)),
        ('pow', torch.rand(S, 1, S) + 1e-3, (torch.rand(1, S, 1) + 0.1,), 'broadcast_all', (True,)),
        ('pow', uniform_scalar(1e-3, requires_grad=True), (uniform_scalar(0.1),), 'scalar', (True,)),
        ('pow', torch.rand(S, S, S) + 1e-3, (uniform_scalar(0.1),), 'scalar_broadcast_rhs', (True,)),
        ('pow', uniform_scalar(1e-3, requires_grad=True), (torch.rand(S, S, S) + 0.1,), 'scalar_broadcast_lhs', (True,)),
        ('pow', torch.rand(S, S, S) + 1e-3, (3.14,), 'constant', (True,)),
        ('pow', torch.rand(S, S, S, dtype=torch.cdouble) + 1e-3 * (1 + 1j), (3.14,), 'complex_constant', (True,)),
        ('__rpow__', torch.rand(S, S, S) + 1e-3, (3.14,), 'constant', (True, 'aten::pow')),
        ('pow', uniform_scalar(1e-3, requires_grad=True), (3.14,), 'scalar_constant', (True,)),
        ('pow', uniform_scalar(1e-3 * (1 + 1j), requires_grad=True), (3.14,), 'complex_scalar_constant', (True,)),
        ('pow', uniform_scalar(1e-3 * (1 + 1j), requires_grad=True), (3.14j,), 'complex_imaginary_exponent', (True,)),
        ('__rpow__', uniform_scalar(1e-3, requires_grad=True), (3.14,), 'scalar_constant', (True, 'aten::pow')),
        ('float_power', torch.rand(S, S, S) + 1e-3, (torch.rand(S, S, S) + 0.1,), ''),
        ('float_power', torch.rand(S, S, S) + 1e-3, (torch.rand(1,) + 0.1,), 'broadcast_rhs'),
        ('float_power', torch.rand(1,) + 1e-3, (torch.rand(S, S, S) + 0.1,), 'broadcast_lhs'),
        ('float_power', torch.rand(S, 1, S) + 1e-3, (torch.rand(1, S, 1) + 0.1,), 'broadcast_all'),
        ('float_power', uniform_scalar(1e-3, requires_grad=True), (uniform_scalar(0.1),), 'scalar'),
        ('float_power', torch.rand(S, S, S) + 1e-3, (uniform_scalar(0.1),), 'scalar_broadcast_rhs'),
        ('float_power', uniform_scalar(1e-3, requires_grad=True), (torch.rand(S, S, S) + 0.1,), 'scalar_broadcast_lhs'),
        ('float_power', torch.rand(S, S, S) + 1e-3, (3.14,), 'constant'),
        ('transpose', (1, 2, 3), (1, 2), 'dim', (False,), [0, 1]),
        ('transpose', (), (0, 0), 'scalar', (False,)),
        ('transpose', (1,), (0, 0), '1d', (False,)),
        ('transpose', (L, L), (0, 1), '2d', (False,)),
        ('transpose', (S, S, S), (2, 0), '3d', (False,)),
        ('swapdims', (1, 2, 3), (1, 2), 'dim', (False,), [0, 1]),
        ('swapdims', (), (0, 0), 'scalar', (False,)),
        ('swapdims', (1,), (0, 0), '1d', (False,)),
        ('swapdims', (L, L), (0, 1), '2d', (False,)),
        ('swapdims', (S, S, S), (2, 0), '3d', (False,)),
        ('swapaxes', (1, 2, 3), (1, 2), 'dim', (False,), [0, 1]),
        ('swapaxes', (), (0, 0), 'scalar', (False,)),
        ('swapaxes', (1,), (0, 0), '1d', (False,)),
        ('swapaxes', (L, L), (0, 1), '2d', (False,)),
        ('swapaxes', (S, S, S), (2, 0), '3d', (False,)),
        ('t', (1, 2), NO_ARGS, '', (False,)),
        ('view', (S, S, S), (S * S, S), '', (False,)),
        ('view', (torch.Size([S * S, S]),), (S, S, S), 'size', (False,)),
        ('view', (S,), (S,), '1d', (False,)),
        ('view', (), (dont_convert(()),), 'scalar_to_scalar', (False,)),
        ('view', (), (1,), 'scalar_to_1d', (False,)),
        ('ravel', (S, S, S), NO_ARGS, '', (False,)),
        ('reshape', (S, S, S), (S * S, S), '', (False,)),
        ('reshape', (torch.Size([S * S, S]),), (S, S, S), 'size', (False,)),
        ('reshape', (S,), (S,), '1d', (False,)),
        ('reshape', (), (dont_convert(()),), 'scalar_to_scalar', (False,)),
        ('reshape', (), (1,), 'scalar_to_1d', (False,)),
        ('reshape_as', (S, S, S), (non_differentiable(torch.rand(S * S, S)),)),
        ('reshape_as', (), (non_differentiable(torch.tensor(42.)),), 'scalar'),
        ('reshape_as', (), (non_differentiable(torch.rand(1, 1)),), 'scalar_to_dims'),
        ('flip', (S, S, S), ([0],), 'd0'),
        ('flip', (S, S, S), ([0, 1, 2],), 'd012'),
        ('flip', (S, S, S), ([0, 2],), 'd02'),
        ('flip', (S, S, S), ([2, 0],), 'd20'),
        ('flip', (S, S, S), ([-1],), 'neg_d'),
        ('fliplr', (S, S, S), ()),
        ('flipud', (S, S, S), ()),
        ('roll', (S, S, S), (0, 0), 'd0'),
        ('roll', (S, S, S), (1, 2), 'd12'),
        ('roll', (S, S, S), (0, 2,), 'd02'),
        ('roll', (S, S, S), (2, 0,), 'd20'),
        ('roll', (S, S, S), (-1, 0), 'neg_shift'),
        ('roll', (S, S, S), (10000, 1), 'loop_shift'),
        ('roll', (S, S, S), (2,), 'flattened'),
        ('roll', (S, S, S), ([1, 2, -1], [0, 1, 2]), 'three_dims'),
        ('rot90', (S, S, S), (1, [0, 1],), 'k1_d01'),
        ('rot90', (S, S, S), (1, [1, 2],), 'k1_d12'),
        ('rot90', (S, S, S), (1, [1, -1],), 'k1_neg_d'),
        ('rot90', (S, S, S), (), 'default'),
        ('view_as', (S, S, S), (non_differentiable(torch.rand(S * S, S)),)),
        ('view_as', (), (non_differentiable(torch.tensor(5.5)),), 'scalar'),
        ('view_as', (), (non_differentiable(torch.rand(1, 1)),), 'scalar_to_dims'),
        ('expand', (S, 1, 1), (S, S, S), '', (False,)),
        ('expand', (torch.Size([S, 1, S]),), (S, S, S), 'size', (False,)),
        ('expand', (S, 1), (S, S, S), 'new_dim', (False,)),
        ('expand', (1,), (S, S, S), '1_element', (False,)),
        ('expand', (1, S), (1, 1, S), 'new_dim_front_old_front_1', (False,)),
        ('expand', (), (dont_convert(()),), 'scalar_to_scalar'),
        ('expand', (), (1, 3, 2), 'scalar_to_dims', (False,)),
        ('expand_as', (S, 1, 1), (torch.rand(S, S, S),), '', (False,)),
        ('exp', (S, S, S), NO_ARGS, '', (True,)),
        ('exp', (), NO_ARGS, 'scalar', (True,)),
        ('logit', torch.randn(S, S, S).clamp(0.1, 0.9).requires_grad_(True), NO_ARGS, ''),
        ('logit', torch.randn(S, S, S).clamp(0.1, 0.9).requires_grad_(True), (0.2,), 'eps'),
        ('logit', uniform_scalar().clamp(0.1, 0.9).requires_grad_(True), NO_ARGS, 'scalar'),
        ('logit', uniform_scalar().clamp(0.1, 0.9).requires_grad_(True), (0.2,), 'scalar_eps'),
        ('conj', (S, S, S), NO_ARGS),
        ('copysign', (S, S, S), ((S, S, S),), '', (False,)),
        ('copysign', (S, S, S), ((S, S),), 'broadcast_rhs', (False,)),
        ('copysign', (S, S), ((S, S, S),), 'broadcast_lhs', (False,)),
        ('copysign', (S, 1, S), ((M, S),), 'broadcast_all', (False,)),
        ('copysign', (S, S), (3.14,), 'scalar', (False,)),
        ('copysign', (S, S), (0.0,), 'scalar_pos_zero', (False,)),
        # TorchScript does not recognize -0.0: Issue #46848
        # https://github.com/pytorch/pytorch/issues/46848
        # ('copysign', (S, S), (-0.0,), 'scalar_neg_zero', (False,)),
        ('real', (S, S, S), NO_ARGS, 'complex'),
        ('imag', (S, S, S), NO_ARGS, 'complex'),
        ('view_as_real', (S, S, S), NO_ARGS, 'complex'),
        ('view_as_complex', (S, S, 2), NO_ARGS),
        ('complex', (S, S, S), ((S, S, S),), ''),
        ('abs', (S, S, S), NO_ARGS, '', (True,)),
        ('abs', (), NO_ARGS, 'scalar', (True,)),
        ('clamp', (S, S, S), (0, 1), '', (True,)),
        ('clamp', (S, S, S), (None, 0.5), 'min', (True,)),
        ('clamp', (S, S, S), (0.5, None), 'max', (True,)),
        ('clamp', (), (0, 1), 'scalar', (True,)),
        ('clamp', (), (None, 0.5), 'min_scalar', (True,)),
        ('clamp', (), (0.5, None), 'max_scalar', (True,)),
        ('clamp', (S, S), (), 'max_scalar_kwarg', (True,), (), (), ident, {'max': 1}),
        ('atan2', (S, S, S), ((S, S, S),)),
        ('atan2', (), ((),), 'scalar'),
        ('atan2', (S, S, S), ((S,),), 'broadcast_rhs'),
        ('atan2', (S,), ((S, S, S),), 'broadcast_lhs'),
        ('atan2', (S, 1, S), ((S, S),), 'broadcast_all'),
        ('round', (S, S, S), NO_ARGS, '', (True,)),
        ('round', (), NO_ARGS, 'scalar', (True,)),
        ('sign', (S, S, S), NO_ARGS),
        ('sign', (), NO_ARGS, 'scalar'),
        ('sgn', (S, S, S), NO_ARGS),
        ('sgn', (), NO_ARGS, 'scalar'),
        ('trunc', (S, S, S), NO_ARGS, '', (True,)),
        ('trunc', (), NO_ARGS, 'scalar', (True,)),
        ('floor', (S, S, S), NO_ARGS, '', (True,)),
        ('floor', (), NO_ARGS, 'scalar', (True,)),
        ('ceil', (S, S, S), NO_ARGS, '', (True,)),
        ('ceil', (), NO_ARGS, 'scalar', (True,)),
        ('rad2deg', (S, S, S), NO_ARGS),
        ('deg2rad', (S, S, S), NO_ARGS),
        ('rsqrt', torch.rand(S, S, S) + 1e-2, NO_ARGS, '', (True,)),
        ('rsqrt', uniform_scalar(1e-2, requires_grad=True), NO_ARGS, 'scalar', (True,)),
        ('rsqrt', torch.rand(S, S, S, dtype=torch.cfloat) + 1e-2, NO_ARGS, 'complex', (True,)),
        ('rsqrt', uniform_scalar(1e-2 * (1 + 1j), requires_grad=True), NO_ARGS, 'complex_scalar', (True,)),
        ('frac', (S, S, S), NO_ARGS, '', (True,)),
        ('frac', (), NO_ARGS, 'scalar', (True,)),
        ('fmod', (S, S, S), (1.5,), '', (True,)),
        ('fmod', (), (1.5,), 'scalar', (True,)),
        ('fmod', (S, S, S), (non_differentiable(torch.rand(S, S, S) + 1.5),), 'tensor'),
        ('fmod', (S,), (non_differentiable(torch.rand(S, S, S) + 1.5),), 'tensor_broadcast_lhs'),
        ('fmod', (S, S, S), (non_differentiable(torch.rand(S) + 1.5),), 'tensor_broadcast_rhs'),
        ('fmod', (S, 1, S), (non_differentiable(torch.rand(S, S) + 1.5),), 'tensor_broadcast_all'),
        ('fmod', (), (non_differentiable(uniform_scalar(1.5)),), 'scalar_tensor'),
        ('fmod', (), (non_differentiable(torch.rand(S, S, S) + 1.5),), 'scalar_tensor_broadcast_lhs'),
        ('fmod', (S, S, S), (non_differentiable(uniform_scalar(1.5)),), 'scalar_tensor_broadcast_rhs'),
        ('hypot', (S, S), ((S, S),)),
        ('remainder', (S, S, S), (1.5,), '', (True,)),
        ('remainder', (), (1.5,), 'scalar', (True,)),
        ('remainder', (S, S, S), (non_differentiable(torch.rand(S, S, S) + 1.5),), 'tensor'),
        ('remainder', (S,), (non_differentiable(torch.rand(S, S, S) + 1.5),), 'tensor_broadcast_lhs'),
        ('remainder', (S, 1, S), (non_differentiable(torch.rand(S, S) + 1.5),), 'tensor_broadcast_all'),
        ('remainder', (), (non_differentiable(uniform_scalar(1.5)),), 'scalar_tensor'),
        ('remainder', (), (non_differentiable(torch.rand(S, S, S) + 1.5),), 'scalar_tensor_broadcast_lhs'),
        ('lerp', (S, S, S), ((S, S, S), 0.4), 'scalar_no_broadcast', (True,)),
        ('lerp', (S, S, S), ((S,), 0.4), 'broadcast_rhs', (True,)),
        ('lerp', (S,), ((S, S, S), 0.4), 'broadcast_lhs', (True,)),
        ('lerp', (S, 1, S), ((S, S), 0.4), 'broadcast_all', (True,)),
        ('lerp', (), ((), 0.4), 'scalar', (True,)),
        ('lerp', (S, S, S), ((), 0.4), 'scalar_broadcast_rhs', (True,)),
        ('lerp', (), ((S, S, S), 0.4), 'scalar_broadcast_lhs', (True,)),
        ('max', (S, S, S), NO_ARGS),
        ('max', (S, S, S), (1,), 'dim', (), [0]),
        ('max', (S, S, S), (1, True,), 'keepdim_dim', (), [0]),
        ('max', (), NO_ARGS, 'scalar'),
        ('max', (), (0,), 'scalar_dim', (), [0]),
        ('max', (), (0, True,), 'scalar_keepdim_dim', (), [0]),
        ('max', (S, S, S), ((S, S, S),), 'elementwise', (True,)),
        ('max', (S, S, S), ((S,),), 'elementwise_broadcast_rhs', (True,)),
        ('max', (S,), ((S, S, S),), 'elementwise_broadcast_lhs', (True,)),
        ('max', (S, 1, S), ((S, S),), 'elementwise_broadcast_all', (True,)),
        ('max', (), ((),), 'scalar_elementwise', (True,)),
        ('max', (S, S, S), ((),), 'scalar_elementwise_broadcast_rhs', (True,)),
        ('max', (), ((S, S, S),), 'scalar_elementwise_broadcast_lhs', (True,)),
        ('min', (S, S, S), NO_ARGS, ),
        ('min', (S, S, S), (1,), 'dim', (), [0]),
        ('min', (S, S, S), (1, True,), 'keepdim_dim', (), [0]),
        ('min', (), NO_ARGS, 'scalar'),
        ('min', (), (0,), 'scalar_dim', (), [0]),
        ('min', (), (0, True,), 'scalar_keepdim_dim', (), [0]),
        ('min', (S, S, S), ((S, S, S),), 'elementwise', (True,)),
        ('min', (S, S, S), ((S,),), 'elementwise_broadcast_rhs', (True,)),
        ('min', (S,), ((S, S, S),), 'elementwise_broadcast_lhs', (True,)),
        ('min', (S, 1, S), ((S, S),), 'elementwise_broadcast_all', (True,)),
        ('min', (), ((),), 'scalar_elementwise', (True,)),
        ('min', (S, S, S), ((),), 'scalar_elementwise_broadcast_rhs', (True,)),
        ('min', (), ((S, S, S),), 'scalar_elementwise_broadcast_lhs', (True,)),
        ('amax', (S, S, S), NO_ARGS),
        ('amax', (S, S, S), (1,), 'dim'),
        ('amax', (S, S, S), ([1, 2],), 'multiple_dim'),
        ('amax', (S, S, S), (1, True,), 'keepdim_dim'),
        ('amax', (), NO_ARGS, 'scalar'),
        ('amax', (), (0,), 'scalar_dim'),
        ('amax', (), (0, True,), 'scalar_keepdim_dim'),
        ('amin', (S, S, S), NO_ARGS, ),
        ('amin', (S, S, S), (1,), 'dim',),
        ('amin', (S, S, S), ([1, 2],), 'multiple_dim'),
        ('amin', (S, S, S), (1, True,), 'keepdim_dim'),
        ('amin', (), NO_ARGS, 'scalar'),
        ('amin', (), (0,), 'scalar_dim'),
        ('amin', (), (0, True,), 'scalar_keepdim_dim'),
        ('mean', (S, S, S), NO_ARGS, '', (True,)),
        ('mean', (S, S, S), (1,), 'dim', (True,), [0]),
        ('mean', (S, S, S), (1, True,), 'keepdim_dim', (True,), [0]),
        ('mean', (), NO_ARGS, 'scalar', (True,)),
        ('mean', (), (0,), 'scalar_dim', (True,), [0]),
        ('mean', (), (0, True,), 'scalar_keepdim_dim', (True,), [0]),
        ('mean', (S, S, S), (), 'dtype', (True,), (), (), ident, {'dtype': torch.float64}),
        ('kthvalue', (S, S, S), (2,)),
        ('kthvalue', (S, S, S), (2, 1,), 'dim', (), [1]),
        ('kthvalue', (S, S, S), (2, 1,), 'dim_alert_nondeterministic', (), [1],
            [expectedAlertNondeterministic('kthvalue CUDA', 'cuda')]),
        ('kthvalue', (S, S, S), (2, 1, True,), 'keepdim_dim', (), [1]),
        ('kthvalue', (S,), (2, 0,), 'dim_1d', (), [1]),
        ('kthvalue', (S,), (2, 0, True,), 'keepdim_dim_1d', (), [1]),
        ('kthvalue', (), (1,), 'scalar', (), ()),
        ('kthvalue', (), (1, 0,), 'scalar_dim', (), [1]),
        ('kthvalue', (), (1, 0, True), 'scalar_keepdim_dim', (), [1]),
        ('quantile', (S, S, S), (0.5,)),
        ('quantile', (S, S, S), (0.5, 0), 'dim', (), [1]),
        ('quantile', (S, S, S), (0.5, None, True), 'keepdim'),
        ('quantile', (S, S, S), (0.5, 0, True), 'keepdim_dim', (), [1]),
        ('quantile', (), (0.5,), 'scalar'),
        ('nanquantile', (S, S, S), (0.5,)),
        ('nanquantile', (S, S, S), (0.5, 0), 'dim', (), [1]),
        ('nanquantile', (S, S, S), (0.5, None, True), 'keepdim'),
        ('nanquantile', (S, S, S), (0.5, 0, True), 'keepdim_dim', (), [1]),
        ('nanquantile', (), (0.5,), 'scalar'),
        ('median', (S, S, S), NO_ARGS),
        ('median', (S, S, S), (1,), 'dim', (), [0]),
        ('median', (S, S, S), (1,), 'dim_alert_nondeterministic', (), [0],
            [expectedAlertNondeterministic('median CUDA with indices output', 'cuda')]),
        ('median', (S, S, S), (1, True,), 'keepdim_dim', (), [0]),
        ('median', (), NO_ARGS, 'scalar'),
        ('median', (), (0,), 'scalar_dim', (), [0]),
        ('median', (), (0, True,), 'scalar_keepdim_dim', (), [0]),
        ('nanmedian', (S, S, S), NO_ARGS),
        ('nanmedian', (S, S, S), (1,), 'dim', (), [0]),
        ('nanmedian', (S, S, S), (1, True,), 'keepdim_dim', (), [0]),
        ('nanmedian', (), NO_ARGS, 'scalar'),
        ('nanmedian', (), (0,), 'scalar_dim', (), [0]),
        ('nanmedian', (), (0, True,), 'scalar_keepdim_dim', (), [0]),
        ('mode', (S, S, S), NO_ARGS),
        ('mode', (S, S, S), (1,), 'dim', (), [0]),
        ('mode', (S, S, S), (1, True,), 'keepdim_dim', (), [0]),
        ('mode', (), NO_ARGS, 'scalar'),
        ('mode', (), (0,), 'scalar_dim', (), [0]),
        ('mode', (), (0, True,), 'scalar_keepdim_dim', (), [0]),
        ('sum', (S, S, S), NO_ARGS),
        ('sum', (S, S, S), (1,), 'dim', (), [0]),
        ('sum', (S, S, S), (1, True,), 'keepdim_dim', (), [0]),
        ('sum', (), NO_ARGS, 'scalar'),
        ('sum', (), (0,), 'scalar_dim', (), [0]),
        ('sum', (), (0, True,), 'scalar_keepdim_dim', (), [0]),
        ('sum', (S, S, S), ([1, 2],), 'multi_dim'),
        ('sum', (S, S, S), ([1, 2], True,), 'multi_dim_keepdim'),
        ('nansum', (S, S, S), NO_ARGS),
        ('nansum', (S, S, S), (1,), 'dim', (), [0]),
        ('nansum', (S, S, S), (1, True,), 'keepdim_dim', (), [0]),
        ('nansum', (), NO_ARGS, 'scalar'),
        ('nansum', (), (0,), 'scalar_dim', (), [0]),
        ('nansum', (), (0, True,), 'scalar_keepdim_dim', (), [0]),
        ('nansum', (S, S, S), ([1, 2],), 'multi_dim'),
        ('nansum', (S, S, S), ([1, 2], True,), 'multi_dim_keepdim'),
        ('prod', (S, S, S), NO_ARGS),
        ('prod', (S, S, S), (1,), 'dim', (), [0]),
        ('prod', (S, S, S), (1, True,), 'keepdim_dim', (), [0]),
        ('prod', (), NO_ARGS, 'scalar'),
        ('prod', (), (0,), 'scalar_dim', (), [0]),
        ('prod', (), (0, True,), 'scalar_keepdim_dim', (), [0]),
        ('prod', prod_zeros(S, [0, 1]), NO_ARGS, 'zerodims2'),
        ('prod', prod_zeros(S, [0, 2]), NO_ARGS, 'zerodims1'),
        ('prod', prod_zeros(S, [1, 2]), NO_ARGS, 'zerodims0'),
        ('prod', prod_zeros(S, [0, 1]), (1,), 'zeros_dims2', (), [0]),
        ('prod', prod_zeros(S, [0, 2]), (1,), 'zeros_dims1', (), [0]),
        ('prod', prod_zeros(S, [1, 2]), (1,), 'zeros_dims0', (), [0]),
        ('prod', prod_zeros(S, [0, 1]), (1, True), 'keepdim_zeros_dims2', (), [0]),
        ('prod', prod_zeros(S, [0, 2]), (1, True), 'keepdim_zeros_dims1', (), [0]),
        ('prod', prod_zeros(S, [1, 2]), (1, True), 'keepdim_zeros_dims0', (), [0]),
        ('prod', prod_single_zero(S), NO_ARGS, 'single_zero'),
        ('prod', (torch.tensor(0., requires_grad=True)), NO_ARGS, 'scalar_zero'),
        ('prod', (torch.tensor(0., requires_grad=True)), (0,), 'scalar_dim_zero', (), [0]),
        ('prod', (torch.tensor(0., requires_grad=True)), (0, True,), 'scalar_keepdim_dim_zero', (), [0]),
        ('var', (S, S, S), NO_ARGS, '', (True,)),
        ('var', (S, S, S), (1,), 'dim', (True,), [0]),
        ('var', (S, S, S), (1, True, True), 'keepdim_dim', (True,), [0]),
        ('var', (S,), (0,), 'dim_1d', (True,), [0]),
        ('var', (S,), (0, True, True), 'keepdim_dim_1d', (True,), [0]),
        ('std', (S, S, S), NO_ARGS, '', (True,)),
        ('std', (S, S, S), (1,), 'dim', (True,), [0]),
        ('std', (S, S, S), (1, True, True), 'keepdim_dim', (True,), [0]),
        ('std', (S,), (0,), 'dim_1d', (True,), [0]),
        ('std', (S,), (0, True, True), 'keepdim_dim_1d', (True,), [0]),
        ('var_mean', (S, S, S), NO_ARGS, ''),
        ('var_mean', (S, S, S), (1,), 'dim', [0]),
        ('var_mean', (S, S, S), (1, True, True), 'keepdim_dim', [0]),
        ('var_mean', (S,), (0,), 'dim_1d', [0]),
        ('var_mean', (S,), (0, True, True), 'keepdim_dim_1d', [0]),
        ('std_mean', (S, S, S), NO_ARGS, ''),
        ('std_mean', (S, S, S), (1,), 'dim', [0]),
        ('std_mean', (S, S, S), (1, True, True), 'keepdim_dim', [0]),
        ('std_mean', (S,), (0,), 'dim_1d', [0]),
        ('std_mean', (S,), (0, True, True), 'keepdim_dim_1d', [0]),
        ('renorm', (S, S, S), (2, 1, 0.5), 'dim', (), [1]),
        ('renorm', (S, S, S), (1, 2, 3), 'norm_1'),
        ('renorm', (S, S, S), (inf, 2, 0.5), 'norm_inf'),
        ('repeat', (S,), (2,), 'single_number'),
        ('repeat', (), (2, 3), 'scalar'),
        ('repeat', (2, 2), (3, 2)),
        ('repeat', (2, 2), (1, 3, 1, 2), 'unsqueeze'),
        ('repeat', (S, S), (1, 1), 'keepdim0'),
        ('repeat', (S, S), (3, 1, 1), 'keepdim1'),
        ('repeat', (S,), (0, ), 'zero_dim'),
        ('repeat', (S,), (0, 2), 'zero_dim_multi'),
        ('logcumsumexp', (S, S, S), (0,), 'dim0', (), [0]),
        ('logcumsumexp', (S, S, S), (1,), 'dim1', (), [0]),
        ('logcumsumexp', (), (0,), 'dim0_scalar', (), [0]),
        ('cummax', (S, S, S), (0,), 'dim0', (), [0]),
        ('cummax', (S, S, S), (1,), 'dim1', (), [0]),
        ('cummax', (), (0,), 'dim0_scalar', (), [0]),
        ('cummin', (S, S, S), (0,), 'dim0', (), [0]),
        ('cummin', (S, S, S), (1,), 'dim1', (), [0]),
        ('cummin', (), (0,), 'dim0_scalar', (), [0]),
        ('cumsum', (S, S, S), (0,), 'dim0', (), [0]),
        ('cumsum', (S, S, S), (1,), 'dim1', (), [0]),
        ('cumsum', (S, S, S), (1,), 'dim1_cast', (), [0], (), ident, {'dtype': torch.float64}),
        ('cumsum', (), (0,), 'dim0_scalar', (), [0]),
        ('cumprod', (S, S, S), (0,)),
        ('cumprod', (S, S, S), (1,), 'dim1', (), [0]),
        ('cumprod', (), (0,), 'scalar'),
        ('cumprod', (torch.tensor(0., requires_grad=True)), (0,), 'scalar_zeros'),
        ('cumprod', prod_zeros(S, [0, 1]), (1,), 'zeros_dim2', (), [0]),
        ('cumprod', prod_zeros(S, [0, 2]), (1,), 'zeros_dim1', (), [0]),
        ('cumprod', prod_zeros(S, [1, 2]), (1,), 'zeros_dim0', (), [0]),
        ('cumprod', prod_zeros(S, [1, 2]), (1,), 'zeros_dim0_cast', (), [0], (), ident, {'dtype': torch.float64}),
        ('log_softmax', (S, S, S), (1, torch.float64,), 'kwarg_dtype_would_break_jit_loader', (True,)),
        ('unfold', (), (0, 1, 1), 'scalar', (), [0]),
        ('unfold', (S, S, S, S), (0, 3, 1), '4d_dim0_step1', (), [0]),
        ('unfold', (S, S, S, S), (1, 3, 1), '4d_dim1_step1', (), [0]),
        ('unfold', (S, S, S, S), (2, 3, 1), '4d_dim2_step1', (), [0]),
        ('unfold', (S, S, S, S), (3, 3, 1), '4d_dim3_step1', (), [0]),
        ('unfold', (S, S, S, S), (0, 3, 2), '4d_dim0_step2', (), [0]),
        ('unfold', (S, S, S, S), (1, 3, 2), '4d_dim1_step2', (), [0]),
        ('unfold', (S, S, S, S), (2, 3, 2), '4d_dim2_step2', (), [0]),
        ('unfold', (S, S, S, S), (3, 3, 2), '4d_dim3_step2', (), [0]),
        ('unfold', (S, S, S, S), (0, 4, 1), '4d_dim0_size4', (), [0]),
        ('unfold', (S, S, S, S), (1, 4, 1), '4d_dim1_size4', (), [0]),
        ('unfold', (S, S, S, S), (2, 4, 1), '4d_dim2_size4', (), [0]),
        ('unfold', (S, S, S, S), (3, 4, 1), '4d_dim3_size4', (), [0]),
        ('unfold', (M,), (0, 3, 1), '1d_step1', (), [0]),
        ('unfold', (M,), (0, 3, 2), '1d_step2', (), [0]),
        ('unfold', (M,), (0, 3, 3), '1d_step3', (), [0]),
        ('unfold', (1000,), (0, 3, 11), '1d_step_gt_size', (), [0]),
        ('unfold', (1000,), (0, 2, 27), '1d_step_gt_size2', (), [0]),
        ('unfold', (10, 10), (0, 1, 2), '2d_step_gt_size', (), [0]),
        ('unfold', (10, 10), (1, 2, 3), '2d_step_gt_size2', (), [0]),
        ('unfold', (10, 10), (1, 2, 2), '2d_step_ge_size2', (), [0]),
        ('unfold', (S, S, S), (2, 3, 2), 'lastdim', (), [0]),
        ('addmm', (S, M), ((S, S), (S, M)), '', (True, ['aten::add', 'aten::mm'])),
        ('addmm', (1,), ((S, S), (S, M)), 'broadcast_lhs', (True, ['aten::add', 'aten::mm'])),
        ('addmm', (S, M), ((S, S), (S, M)), 'coef', (True,), (), (), ident, {'beta': 0.2, 'alpha': 0.6}),
        ('addmm', (1,), ((S, S), (S, M)), 'broadcast_lhs_coef', (True,), (), (), ident, {'beta': 0.2, 'alpha': 0.6}),
        ('addmm', (), ((S, S), (S, M)), 'scalar_broadcast_lhs', (True, ['aten::add', 'aten::mm'])),
        ('addmm', (), ((S, S), (S, M)), 'scalar_broadcast_lhs_coef', (True,), (), (), ident, {'beta': 0.2, 'alpha': 0.6}),
        ('addbmm', (S, M), ((S, S, S), (S, S, M)),),
        ('addbmm', (1,), ((S, S, S), (S, S, M)), 'broadcast_lhs'),
        ('addbmm', (S, M), ((S, S, S), (S, S, M)), 'coef', (), (), (), ident, {'beta': 0.2, 'alpha': 0.6}),
        ('addbmm', (1,), ((S, S, S), (S, S, M)), 'broadcast_lhs_coef', (),
         (), (), ident, {'beta': 0.2, 'alpha': 0.6}),
        ('addbmm', (), ((S, S, S), (S, S, M)), 'scalar_broadcast_lhs'),
        ('addbmm', (), ((S, S, S), (S, S, M)), 'scalar_broadcast_lhs_coef', (), (), (), ident,
         {'beta': 0.2, 'alpha': 0.6}),
        ('baddbmm', (S, S, M), ((S, S, S), (S, S, M)),),
        ('baddbmm', (1,), ((S, S, S), (S, S, M)), 'broadcast_lhs'),
        ('baddbmm', (S, S, M), ((S, S, S), (S, S, M)), 'coef', (), (), (), ident, {'beta': 0.2, 'alpha': 0.6}),
        ('baddbmm', (1,), ((S, S, S), (S, S, M)), 'broadcast_lhs_coef', (),
         (), (), ident, {'beta': 0.2, 'alpha': 0.6}),
        ('baddbmm', (), ((S, S, S), (S, S, M)), 'scalar_broadcast_lhs'),
        ('baddbmm', (), ((S, S, S), (S, S, M)), 'scalar_broadcast_lhs_coef', (), (), (), ident,
         {'beta': 0.2, 'alpha': 0.6}),
        ('addmv', (S,), ((S, M), (M,)),),
        ('addmv', (1,), ((S, M), (M,)), 'broadcast_lhs'),
        ('addmv', (S,), ((S, M), (M,)), 'coef', (), (), (), ident, {'beta': 0.2, 'alpha': 0.6}),
        ('addmv', (1,), ((S, M), (M,)), 'broadcast_lhs_coef', (), (), (), ident, {'beta': 0.2, 'alpha': 0.6}),
        ('addmv', (), ((S, M), (M,)), 'scalar_broadcast_lhs'),
        ('addmv', (), ((S, M), (M,)), 'scalar_broadcast_lhs_coef', (), (), (), ident, {'beta': 0.2, 'alpha': 0.6}),
        ('addr', (S, M), ((S,), (M,)),),
        ('addr', (), ((S,), (M,)), 'broadcast_lhs'),
        ('addr', (S, M), ((S,), (M,)), 'coef', (), (), (), ident, {'beta': 0.2, 'alpha': 0.6}),
        ('addr', (), ((S,), (M,)), 'broadcast_lhs_coef', (), (), (), ident, {'beta': 0.2, 'alpha': 0.6}),
        ('dot', (L,), ((L,),), '', (True,)),
        ('vdot', (L,), ((L,),),),
        ('mm', (S, M), ((M, S),), '', (True,)),
        ('bmm', (M, S, M), ((M, M, S),), '', (True,)),
        ('mv', (S, M), ((M,),), '', (True,)),
        ('ger', (S,), ((M,),)),
        ('inner', (S,), ((S,),), "1d_1d", (False,)),
        ('inner', (), ((S, S),), "scalar_2d", (False,)),
        ('matmul', (L,), ((L,),), '', (True,)),
        ('matmul', (S, M), ((M,),), "2d_1d", (True,)),
        ('matmul', (M,), ((M, S),), "1d_2d", (True,)),
        ('matmul', (S, M), ((M, S),), "2d_2d", (True,)),
        ('matmul', (S, S, M), ((M,),), "3d_1d", (True,)),
        ('matmul', (S, S, M), ((M, S),), "3d_2d", (True,)),
        ('matmul', (M,), ((S, M, S),), "1d_3d", (True,)),
        ('matmul', (S, M), ((S, M, S),), "2d_3d", (True,)),
        ('matmul', (S, S, M, M), ((S, S, M, S),), "4d_4d", (True,)),
        ('matmul', (S, S, M, M), ((M,),), "4d_1d", (True,)),
        ('matmul', (M,), ((S, S, M, S),), "1d_4d", (True,)),
        ('matrix_power', (S, S), [2], "n=2"),
        ('matrix_power', (S, S, S), [3], "n=3"),
        ('matrix_power', (S, S, S), [1], "n=1"),
        ('matrix_power', (S, S, S), [0], "n=0"),
        ('matrix_power', lambda dtype, device: random_fullrank_matrix_distinct_singular_value(S), [-1], "n=-1", (),
         NO_ARGS, [skipCPUIfNoLapack, skipCUDAIfNoMagma]),
        ('matrix_power', lambda dtype, device: random_fullrank_matrix_distinct_singular_value(S), [-3], "n=-3", (),
         NO_ARGS, [skipCPUIfNoLapack, skipCUDAIfNoMagma]),
        ('matrix_power', lambda dtype, device: random_fullrank_matrix_distinct_singular_value(S, S), [-2], "n=-2", (),
         NO_ARGS, [skipCPUIfNoLapack, skipCUDAIfNoMagma]),
        ('matrix_exp', (S, S), NO_ARGS, "single_matrix"),
        ('matrix_exp', (S, S, S), NO_ARGS, "batch_of_matrices"),
        ('mvlgamma', torch.empty(S,).uniform_(0.5, 1), [1], "p=1"),
        ('mvlgamma', torch.empty(S,).uniform_(1, 2), [2], "p=2"),
        ('mvlgamma', torch.empty(S, S).uniform_(1.5, 3), [3], "p=3"),
        ('mvlgamma', torch.empty(S, S).uniform_(2.5, 5), [5], "p=5"),
        ('addcmul', (S, S), ((S, S), (S, S)), '', (True,)),
        ('addcmul', (S, S), ((S, 1), (1, S)), 'broadcast_rhs', (True,)),
        ('addcmul', (1,), ((S, S, 1), (1, S)), 'broadcast_all', (True,)),
        ('addcmul', (S, S), ((S, S), (S, S)), 'scale', (True,), (), (), ident, {'value': 0.5}),
        ('addcmul', (S, S), ((S, 1), (1, S)), 'scale_broadcast_rhs', (True,), (), (), ident, {'value': 0.5}),
        ('addcmul', (1,), ((S, S, 1), (1, S)), 'scale_broadcast_all', (True,), (), (), ident, {'value': 0.5}),
        ('addcmul', (), ((), ()), 'scalar', (True,)),
        ('addcmul', (S, S), ((), ()), 'scalar_broadcast_rhs', (True,)),
        ('addcmul', (), ((S, S, 1), (1, S)), 'scalar_broadcast_lhs', (True,)),
        ('addcmul', (), ((), ()), 'scalar_scale', (True,), (), (), ident, {'value': 0.5}),
        ('addcmul', (S, S), ((), ()), 'scalar_scale_broadcast_rhs', (True,), (), (), ident, {'value': 0.5}),
        ('addcmul', (), ((S, S, 1), (1, S)), 'scalar_scale_broadcast_lhs', (True,), (), (), ident, {'value': 0.5}),
        ('addcdiv', (S, S), ((S, S), (S, S))),
        ('addcdiv', (S, S), ((S, 1), (1, S)), 'broadcast_rhs'),
        ('addcdiv', (1,), ((S, S, 1), (1, S)), 'broadcast_all'),
        ('addcdiv', (S, S), ((S, S), (S, S)), 'scale', (), (), (), ident, {'value': 0.5}),
        ('addcdiv', (S, S), ((S, 1), (1, S)), 'scale_broadcast_rhs', (), (), (), ident, {'value': 0.5}),
        ('addcdiv', (1,), ((S, S, 1), (1, S)), 'scale_broadcast_all', (), (), (), ident, {'value': 0.5}),
        ('addcdiv', (), ((), ()), 'scalar'),
        ('addcdiv', (S, S), ((), ()), 'scalar_broadcast_rhs'),
        ('addcdiv', (), ((S, S, 1), (1, S)), 'scalar_broadcast_lhs'),
        ('addcdiv', (), ((), ()), 'scalar_scale', (), (), (), ident, {'value': 0.5}),
        ('addcdiv', (S, S), ((), ()), 'scalar_scale_broadcast_rhs', (), (), (), ident, {'value': 0.5}),
        ('addcdiv', (), ((S, S, 1), (1, S)), 'scalar_scale_broadcast_lhs', (), (), (), ident, {'value': 0.5}),
        ('zero_', (S, S, S), NO_ARGS),
        ('zero_', (), NO_ARGS, 'scalar'),
        ('logaddexp', (S, S), ((S, S),)),
        ('logaddexp2', (S, S), ((S, S),)),
        ('logsumexp', (S, S), (1,), '', (True,)),
        ('logsumexp', (), (0,), 'scalar', (True,)),
        ('norm', (S, S), (), 'default'),
        ('norm', (S, S), (2,), '2'),
        ('norm', (S, S), (0,), '0'),
        ('norm', (S, S), (0.5,), '0_5'),
        ('norm', (S, S), (1,), '1'),
        ('norm', (S, S), (3,), '3'),
        ('norm', (S, S), (inf,), 'inf'),
        ('norm', (S, S), (-inf,), '-inf'),
        ('norm', (S, S), ('fro',), 'fro_default'),
        ('norm', (S, S), ('fro', [0, 1],), 'fro'),
        ('norm', (S, S), ('nuc',), 'nuc', (), NO_ARGS, [skipCPUIfNoLapack, skipCUDAIfNoMagma]),
        ('norm', (S, S, S), ('nuc', [1, 2]), 'nuc_batched', (), NO_ARGS, [skipCPUIfNoLapack, skipCUDAIfNoMagma]),
        ('norm', (S, S), (-1,), 'neg_1'),
        ('norm', (S, S), (-2,), 'neg_2'),
        ('norm', (S, S), (-0.5,), 'neg_0_5'),
        ('norm', (S, S), (-1.5,), 'neg_1_5'),
        ('norm', (S, S), (-2, 1,), 'neg_2_2_dim', (), [1]),
        ('norm', (S, S), (-1, 1,), 'neg_1_2_dim', (), [1]),
        ('norm', (S, S), (0, 1,), '0_2_dim', (), [1]),
        ('norm', (S, S), (1, 1,), '1_2_dim', (), [1]),
        ('norm', (S, S), (2, 1,), '2_2_dim', (), [1]),
        ('norm', (S, S), (3, 1,), '3_2_dim', (), [1]),
        ('norm', (S, S), (inf, 1,), 'inf_2_dim'),
        ('norm', torch.rand(S, S, S) + 5e-2, (1.5,), '1_5_default'),
        ('norm', (S, S, S), (2, 1), '2_dim', (), [1]),
        ('norm', (S, S, S), (3, 1), '3_dim', (), [1]),
        ('norm', torch.rand(S, S, S) + 5e-2, (1.5, 1), '1_5_dim', (), [1]),
        ('norm', (S, S, S), (2, 1, True), 'keepdim_2_dim', (), [1]),
        ('norm', (S, S, S), (3, 1, True), 'keepdim_3_dim', (), [1]),
        ('norm', torch.rand(S, S, S) + 5e-2, (1.5, 1, True), 'keepdim_1_5_dim', (), [1]),
        ('norm', (), (2, 0), '2_dim_scalar', (), [1]),
        ('norm', (), (3, 0), '3_dim_scalar', (), [1]),
        ('norm', (), (2, 0, True), 'keepdim_2_dim_scalar', (), [1]),
        ('norm', (), (3, 0, True), 'keepdim_3_dim_scalar', (), [1]),
        ('clone', (S, M, S), NO_ARGS),
        ('clone', (), NO_ARGS, 'scalar'),
        ('contiguous', (S, S), NO_ARGS, '', (True,)),
        ('contiguous', torch.randn(S, S).transpose(0, 1), NO_ARGS, 'not_contiguous', (True,)),
        ('dist', (S, S, S), ((S, S, S),)),
        ('dist', (S, S, S), ((S,),), 'broadcast_rhs'),
        ('dist', (S,), ((S, S, S),), 'broadcast_lhs'),
        ('dist', (S, 1, S), ((S, S),), 'broadcast_all'),
        ('dist', (), ((),), 'scalar'),
        ('dist', (S, S, S), ((),), 'scalar_broadcast_rhs'),
        ('dist', (), ((S, S, S),), 'scalar_broadcast_lhs'),
        ('dist', (S, S, S), ((S, S, S), 4), '4'),
        ('dist', (S, S, S), ((S,), 4), '4_broadcast_rhs'),
        ('dist', (S,), ((S, S, S), 4), '4_broadcast_lhs'),
        ('dist', (S, 1, S), ((S, S), 4), '4_broadcast_all'),
        ('dist', (), ((), 4), 'scalar_4'),
        ('dist', (S, S, S), ((), 4), 'scalar_4_broadcast_rhs'),
        ('dist', (), ((S, S, S), 4), 'scalar_4_broadcast_lhs'),
        ('diag', (M, M), NO_ARGS, '2d'),
        ('diag', (3, 5), NO_ARGS, '2d_wide'),
        ('diag', (3, 5), (2,), '2d_wide_pos'),
        ('diag', (3, 5), (-2,), '2d_wide_neg'),
        ('diag', (5, 3), NO_ARGS, '2d_tall'),
        ('diag', (5, 3), (2,), '2d_tall_pos'),
        ('diag', (5, 3), (-2,), '2d_tall_neg'),
        ('diag', (M,), NO_ARGS, '1d'),
        ('diag', (M, M), (1,), '2d_1'),
        ('diag', (M, M), (2,), '2d_2'),
        ('diag_embed', (S, S), NO_ARGS),
        ('diagonal', (M, M), NO_ARGS, '2d'),
        ('diagonal', (3, 5), NO_ARGS, '2d_wide'),
        ('diagonal', (3, 5), (2,), '2d_wide_pos'),
        ('diagonal', (3, 5), (-2,), '2d_wide_neg'),
        ('diagonal', (5, 3), NO_ARGS, '2d_tall'),
        ('diagonal', (5, 3), (2,), '2d_tall_pos'),
        ('diagonal', (5, 3), (-2,), '2d_tall_neg'),
        ('diagonal', (M, M), (1,), '2d_1'),
        ('diagonal', (M, M), (2,), '2d_2'),
        ('diagonal', (M, M, M), (1, 1, 2), '3d_1'),
        ('diagonal', (M, M, M), (2, 0, 1), '3d_2'),
        ('diagonal', (M, M, M), (-2, 0, 1), '3d_3'),
        ('tile', (S, S, S), ([S, S, S, S],), 'more_reps_dims', (False,)),
        ('tile', (S, S, S), ([S, S, S],), 'same_reps_dims', (False,)),
        ('tile', (S, S, S), ([S, M],), 'less_reps_dims', (False,)),
        ('tile', (S, S, S), ([S, S, 0],), 'zero_rep_dim', (False,)),
        ('tile', (), ([S, S, S],), 'empty_tensor', (False,)),
        ('tril', (M, M), NO_ARGS),
        ('tril', (M, M), (2,), 'idx'),
        ('tril', (S, M, M), NO_ARGS, 'batched'),
        ('tril', (S, M, M), (2,), 'batched_idx'),
        ('tril', (3, 3, S, S), NO_ARGS, 'more_batched'),
        ('triu', (M, M), NO_ARGS),
        ('triu', (M, M), (2,), 'idx'),
        ('triu', (S, M, M), NO_ARGS, 'batched'),
        ('triu', (S, M, M), (2,), 'batched_idx'),
        ('triu', (3, 3, S, S), NO_ARGS, 'more_batched'),
        ('trace', (M, M), NO_ARGS),
        ('cross', (S, 3), ((S, 3),)),
        ('cross', (S, 3, S), ((S, 3, S), 1), 'dim'),
        ('index_select', (S, S, S), (0, index_variable(2, S)), 'dim', (), [0]),
        ('index_select', (), (0, torch.tensor([0], dtype=torch.int64)), 'scalar_mixed_dim', (), [0]),
        ('index_select', (), (0, torch.tensor(0, dtype=torch.int64)), 'scalar_dim', (), [0]),
        ('index_add', (S, S), (0, index_variable(2, S), (2, S)), 'dim', (), [0]),
        ('index_add', (), (0, torch.tensor([0], dtype=torch.int64), (1,)), 'scalar_input_dim', (), [0]),
        ('index_add', (), (0, torch.tensor(0, dtype=torch.int64), ()), 'scalar_all_dim', (), [0]),
        ('index_add', (S, S), (0, index_variable(2, S), (2, S)), 'alert_nondeterministic', (), [0],
            [expectedAlertNondeterministic('index_add_cuda_', 'cuda')]),
        ('index_copy', (S, S), (0, index_perm_variable(2, S), (2, S)), 'dim', (), [0]),
        ('index_copy', (S, S), (0, index_perm_variable(2, S), (2, S)), 'dim_alert_nondeterministic', (), [0],
            [expectedAlertNondeterministic('index_copy')]),
        ('index_copy', (), (0, torch.tensor([0], dtype=torch.int64), (1,)), 'scalar_input_dim', (), [0]),
        ('index_copy', (), (0, torch.tensor(0, dtype=torch.int64), ()), 'scalar_all_dim', (), [0]),
        ('index_fill', (S, S), (0, index_variable(2, S), 2), 'dim', (), [0]),
        ('index_fill', (S, S), (0, index_variable(2, S), ()), 'variable_dim', (), [0]),
        ('index_fill', (S, S), (0, torch.tensor(0, dtype=torch.int64), 2), 'scalar_index_dim', (), [0]),
        ('index_fill', (), (0, torch.tensor([0], dtype=torch.int64), 2), 'scalar_input_dim', (), [0]),
        ('index_fill', (), (0, torch.tensor(0, dtype=torch.int64), 2), 'scalar_both_dim', (), [0]),
        ('inverse', lambda dtype, device: random_fullrank_matrix_distinct_singular_value(S, dtype=dtype).to(device),
            NO_ARGS, '', (), NO_ARGS, [skipCPUIfNoLapack, skipCUDAIfNoMagma]),
        ('inverse', lambda dtype, device: random_fullrank_matrix_distinct_singular_value(S, 2, 3, dtype=dtype).to(device),
         NO_ARGS, 'batched', (), NO_ARGS, [skipCPUIfNoLapack, skipCUDAIfNoMagma]),
        ('det', (S, S), NO_ARGS, '', (), NO_ARGS, [skipCPUIfNoLapack, skipCUDAIfNoMagma]),
        ('det', (1, 1), NO_ARGS, '1x1', (), NO_ARGS, [skipCPUIfNoLapack, skipCUDAIfNoMagma]),
        ('det', lambda dtype, device: random_symmetric_matrix(S), NO_ARGS, 'symmetric', (),
            NO_ARGS, [skipCPUIfNoLapack, skipCUDAIfNoMagma]),
        ('det', lambda dtype, device: random_symmetric_psd_matrix(S),
            NO_ARGS, 'symmetric_psd', (), NO_ARGS, [skipCPUIfNoLapack, skipCUDAIfNoMagma]),
        ('det', lambda dtype, device: random_symmetric_pd_matrix(S),
            NO_ARGS, 'symmetric_pd', (), NO_ARGS, [skipCPUIfNoLapack, skipCUDAIfNoMagma]),
        ('det', lambda dtype, device: random_square_matrix_of_rank(S, S - 2),
            NO_ARGS, 'dim2_null', (), NO_ARGS, [skipCPUIfNoLapack, skipCUDAIfNoMagma]),
        ('det', lambda dtype, device: random_square_matrix_of_rank(S, 1), NO_ARGS, 'rank1', (),
            NO_ARGS, [skipCPUIfNoLapack, skipCUDAIfNoMagma]),
        ('det', lambda dtype, device: random_square_matrix_of_rank(S, 2), NO_ARGS, 'rank2', (),
            NO_ARGS, [skipCPUIfNoLapack, skipCUDAIfNoMagma]),
        ('det', lambda dtype, device: random_fullrank_matrix_distinct_singular_value(S), NO_ARGS,
         'distinct_singular_values', (), NO_ARGS, [skipCPUIfNoLapack, skipCUDAIfNoMagma]),
        ('det', (3, 3, S, S), NO_ARGS, 'batched', (), NO_ARGS, [skipCPUIfNoLapack, skipCUDAIfNoMagma]),
        ('det', (3, 3, 1, 1), NO_ARGS, 'batched_1x1', (), NO_ARGS, [skipCPUIfNoLapack, skipCUDAIfNoMagma]),
        ('det', lambda dtype, device: random_symmetric_matrix(S, 3),
            NO_ARGS, 'batched_symmetric', (), NO_ARGS, [skipCPUIfNoLapack, skipCUDAIfNoMagma]),
        ('det', lambda dtype, device: random_symmetric_psd_matrix(S, 3),
            NO_ARGS, 'batched_symmetric_psd', (), NO_ARGS, [skipCPUIfNoLapack, skipCUDAIfNoMagma]),
        ('det', lambda dtype, device: random_symmetric_pd_matrix(S, 3),
            NO_ARGS, 'batched_symmetric_pd', (), NO_ARGS, [skipCPUIfNoLapack, skipCUDAIfNoMagma]),
        ('det', lambda dtype, device: random_fullrank_matrix_distinct_singular_value(S, 3, 3), NO_ARGS,
         'batched_distinct_singular_values', (), NO_ARGS, [skipCPUIfNoLapack, skipCUDAIfNoMagma]),
        # For `logdet` and `slogdet`, the function at det=0 is not smooth.
        # We need to exclude tests with det=0 (e.g. dim2_null, rank1, rank2) and use
        # `make_nonzero_det` to make the random matrices have nonzero det. For
        # `logdet`, we also set `make_nonzero_det(matrix, sign=1)` to make the
        # matrix have positive det.
        ('logdet', lambda dtype, device: make_nonzero_det(torch.randn(S, S), 1),
            NO_ARGS, '', (), NO_ARGS, [skipCPUIfNoLapack, skipCUDAIfNoMagma]),
        ('logdet', lambda dtype, device: make_nonzero_det(torch.randn(1, 1), 1),
            NO_ARGS, '1x1', (), NO_ARGS, [skipCPUIfNoLapack, skipCUDAIfNoMagma]),
        ('logdet', lambda dtype, device: make_nonzero_det(random_symmetric_matrix(S), 1), NO_ARGS,
         'symmetric', (), NO_ARGS, [skipCPUIfNoLapack, skipCUDAIfNoMagma]),
        ('logdet', lambda dtype, device: make_nonzero_det(random_symmetric_pd_matrix(S), 1), NO_ARGS,
         'symmetric_pd', (), NO_ARGS, [skipCPUIfNoLapack, skipCUDAIfNoMagma]),
        ('logdet', lambda dtype, device: make_nonzero_det(random_fullrank_matrix_distinct_singular_value(S), 1, 0), NO_ARGS,
         'distinct_singular_values', (), NO_ARGS, [skipCPUIfNoLapack, skipCUDAIfNoMagma]),
        ('logdet', lambda dtype, device: make_nonzero_det(torch.randn(3, 3, S, S), 1),
            NO_ARGS, 'batched', (), NO_ARGS, [skipCPUIfNoLapack, skipCUDAIfNoMagma]),
        ('logdet', lambda dtype, device: make_nonzero_det(torch.randn(3, 3, 1, 1), 1),
            NO_ARGS, 'batched_1x1', (), NO_ARGS, [skipCPUIfNoLapack, skipCUDAIfNoMagma]),
        ('logdet', lambda dtype, device: make_nonzero_det(random_symmetric_matrix(S, 3), 1), NO_ARGS,
         'batched_symmetric', (), NO_ARGS, [skipCPUIfNoLapack, skipCUDAIfNoMagma]),
        ('logdet', lambda dtype, device: make_nonzero_det(random_symmetric_pd_matrix(S, 3), 1), NO_ARGS,
         'batched_symmetric_pd', (), NO_ARGS, [skipCPUIfNoLapack, skipCUDAIfNoMagma]),
        ('logdet', lambda dtype, device: make_nonzero_det(random_fullrank_matrix_distinct_singular_value(S, 3), 1, 0), NO_ARGS,
         'batched_distinct_singular_values', (), NO_ARGS, [skipCPUIfNoLapack, skipCUDAIfNoMagma]),
        ('slogdet', lambda dtype, device: make_nonzero_det(torch.randn(1, 1), 1), NO_ARGS,
         '1x1_pos_det', (), NO_ARGS, [skipCPUIfNoLapack, skipCUDAIfNoMagma], itemgetter(1)),
        ('slogdet', lambda dtype, device: make_nonzero_det(torch.randn(1, 1), -1), NO_ARGS,
         '1x1_neg_det', (), NO_ARGS, [skipCPUIfNoLapack, skipCUDAIfNoMagma], itemgetter(1)),
        ('slogdet', lambda dtype, device: make_nonzero_det(torch.randn(S, S), 1), NO_ARGS,
         'pos_det', (), NO_ARGS, [skipCPUIfNoLapack, skipCUDAIfNoMagma], itemgetter(1)),
        ('slogdet', lambda dtype, device: make_nonzero_det(torch.randn(S, S), -1), NO_ARGS,
         'neg_det', (), NO_ARGS, [skipCPUIfNoLapack, skipCUDAIfNoMagma], itemgetter(1)),
        ('slogdet', lambda dtype, device: make_nonzero_det(random_symmetric_matrix(S)), NO_ARGS,
         'symmetric', (), NO_ARGS, [skipCPUIfNoLapack, skipCUDAIfNoMagma], itemgetter(1)),
        ('slogdet', lambda dtype, device: random_symmetric_pd_matrix(S), NO_ARGS,
         'symmetric_pd', (), NO_ARGS, [skipCPUIfNoLapack, skipCUDAIfNoMagma], itemgetter(1)),
        ('slogdet', lambda dtype, device: random_fullrank_matrix_distinct_singular_value(S), NO_ARGS,
         'distinct_singular_values', (), NO_ARGS, [skipCPUIfNoLapack, skipCUDAIfNoMagma], itemgetter(1)),
        ('slogdet', lambda dtype, device: make_nonzero_det(torch.randn(3, 3, 1, 1), -1), NO_ARGS,
         'batched_1x1_neg_det', (), NO_ARGS, [skipCPUIfNoLapack, skipCUDAIfNoMagma], itemgetter(1)),
        ('slogdet', lambda dtype, device: make_nonzero_det(torch.randn(3, 3, S, S), 1), NO_ARGS,
         'batched_pos_det', (), NO_ARGS, [skipCPUIfNoLapack, skipCUDAIfNoMagma], itemgetter(1)),
        ('slogdet', lambda dtype, device: make_nonzero_det(random_symmetric_matrix(S, 3)), NO_ARGS,
         'batched_symmetric', (), NO_ARGS, [skipCPUIfNoLapack, skipCUDAIfNoMagma], itemgetter(1)),
        ('slogdet', lambda dtype, device: random_symmetric_pd_matrix(S, 3), NO_ARGS,
         'batched_symmetric_pd', (), NO_ARGS, [skipCPUIfNoLapack, skipCUDAIfNoMagma], itemgetter(1)),
        ('slogdet', lambda dtype, device: random_fullrank_matrix_distinct_singular_value(S, 3), NO_ARGS,
         'batched_distinct_singular_values', (), NO_ARGS, [skipCPUIfNoLapack, skipCUDAIfNoMagma], itemgetter(1)),
        ('qr', (S, S), (False,), 'square_single', (), NO_ARGS, [skipCPUIfNoLapack, skipCUDAIfNoMagma]),
        ('qr', (S, S - 2), (True,), 'tall_single' , (), NO_ARGS, [skipCPUIfNoLapack, skipCUDAIfNoMagma]),
        ('qr', (S - 2, S), (False,), 'wide_single' , (), NO_ARGS, [skipCPUIfNoLapack, skipCUDAIfNoMagma]),
        ('qr', (3, S, S), (False,), 'square_batched', (), NO_ARGS, [skipCPUIfNoLapack, skipCUDAIfNoMagma]),
        ('qr', (3, S, S - 2), (True,), 'tall_batched', (), NO_ARGS, [skipCPUIfNoLapack, skipCUDAIfNoMagma]),
        ('qr', (3, S - 2, S), (True,), 'wide_batched' , (), NO_ARGS, [skipCPUIfNoLapack, skipCUDAIfNoMagma]),
        ('qr', (3, 2, S, S), (False,), 'square_many_batched', (), NO_ARGS, [skipCPUIfNoLapack, skipCUDAIfNoMagma]),
        ('qr', (3, 2, S, S - 2), (True,), 'tall_many_batched', (), NO_ARGS, [skipCPUIfNoLapack, skipCUDAIfNoMagma]),
        ('qr', (3, 2, S - 2, S), (True,), 'wide_many_batched', (), NO_ARGS, [skipCPUIfNoLapack, skipCUDAIfNoMagma]),
        ('lu', (S, S), (True, False), 'square_single_no_info', (), NO_ARGS, [skipCPUIfNoLapack, skipCUDAIfNoMagma]),
        ('lu', (S, S), (True, True), 'square_single_with_info', (), NO_ARGS, [skipCPUIfNoLapack, skipCUDAIfNoMagma]),
        ('lu', (3, S, S), (True, False), 'square_batch_no_info', (), NO_ARGS, [skipCPUIfNoLapack, skipCUDAIfNoMagma]),
        ('lu', (3, S, S), (True, True), 'square_batch_with_info', (), NO_ARGS, [skipCPUIfNoLapack, skipCUDAIfNoMagma]),
        ('lu', (3, 3, S, S), (True, False), 'square_many_batches_no_info', (), NO_ARGS, [skipCPUIfNoLapack, skipCUDAIfNoMagma]),
        ('lu', (3, 3, S, S), (True, True), 'square_many_batches_with_info', (), NO_ARGS, [skipCPUIfNoLapack, skipCUDAIfNoMagma]),
        ('solve', (S, S), (lambda dtype, device: random_fullrank_matrix_distinct_singular_value(
            S, silent=True, dtype=dtype, device=device),), '', (), NO_ARGS, [skipCPUIfNoLapack, skipCUDAIfNoMagma]),
        ('solve', (S, S, S),
            (lambda dtype, device:
                random_fullrank_matrix_distinct_singular_value(S, S, silent=True, dtype=dtype, device=device),),
         'batched', (), NO_ARGS, [skipCPUIfNoLapack, skipCUDAIfNoMagma]),
        ('solve', (2, 3, S, S),
            (lambda dtype, device:
                random_fullrank_matrix_distinct_singular_value(S, 2, 3, silent=True, dtype=dtype, device=device),),
         'batched_dims', (), NO_ARGS, [skipCPUIfNoLapack, skipCUDAIfNoMagma]),
        ('solve', (2, 2, S, S),
            (lambda dtype, device:
                random_fullrank_matrix_distinct_singular_value(S, 1, silent=True, dtype=dtype, device=device),),
         'batched_broadcast_A', (), NO_ARGS, [skipCPUIfNoLapack, skipCUDAIfNoMagma]),
        ('solve', (1, S, S),
            (lambda dtype, device:
                random_fullrank_matrix_distinct_singular_value(S, 2, 2, silent=True, dtype=dtype, device=device),),
         'batched_broadcast_b', (), NO_ARGS, [skipCPUIfNoLapack, skipCUDAIfNoMagma]),
        ('fill_', (S, S, S), (1,), 'number'),
        ('fill_', (), (1,), 'number_scalar'),
        ('fill_', (S, S, S), ((),), 'variable'),
        ('eq_', (S, S, S), ((S, S, S),)),
        ('eq_', (S, S, S), ((1,),), 'broadcast_rhs'),
        ('eq_', (), ((),), 'scalar'),
        ('eq_', (S, S, S), ((),), 'scalar_broadcast_rhs'),
        ('ne_', (S, S, S), ((S, S, S),)),
        ('ne_', (S, S, S), ((1,),), 'broadcast_rhs'),
        ('ne_', (), ((),), 'scalar'),
        ('ne_', (S, S, S), ((),), 'scalar_broadcast_rhs'),
        ('gt_', (S, S, S), ((S, S, S),)),
        ('gt_', (S, S, S), ((1,),), 'broadcast_rhs'),
        ('gt_', (), ((),), 'scalar'),
        ('gt_', (S, S, S), ((),), 'scalar_broadcast_rhs'),
        ('ge_', (S, S, S), ((S, S, S),)),
        ('ge_', (S, S, S), ((1,),), 'broadcast_rhs'),
        ('ge_', (), ((),), 'scalar'),
        ('ge_', (S, S, S), ((),), 'scalar_broadcast_rhs'),
        ('lt_', (S, S, S), ((S, S, S),)),
        ('lt_', (S, S, S), ((1,),), 'broadcast_rhs'),
        ('lt_', (), ((),), 'scalar'),
        ('lt_', (S, S, S), ((),), 'scalar_broadcast_rhs'),
        ('le_', (S, S, S), ((S, S, S),)),
        ('le_', (S, S, S), ((1,),), 'broadcast_rhs'),
        ('le_', (), ((),), 'scalar'),
        ('le_', (S, S, S), ((),), 'scalar_broadcast_rhs'),
        ('eq_', (S, S, S), (0,), 'pyscalar'),
        ('ne_', (S, S, S), (0,), 'pyscalar'),
        ('gt_', (S, S, S), (0,), 'pyscalar'),
        ('ge_', (S, S, S), (0,), 'pyscalar'),
        ('le_', (S, S, S), (0,), 'pyscalar'),
        ('lt_', (), (0,), 'pyscalar'),
        ('eq_', (), (0,), 'pyscalar_scalar'),
        ('ne_', (), (0,), 'pyscalar_scalar'),
        ('gt_', (), (0,), 'pyscalar_scalar'),
        ('ge_', (), (0,), 'pyscalar_scalar'),
        ('lt_', (), (0,), 'pyscalar_scalar'),
        ('le_', (), (0,), 'pyscalar_scalar'),
        ('permute', (1, 2, 3, 4), (0, 2, 3, 1), '', (True,)),
        ('permute', (1, 2, 3, 4), (0, -2, -1, 1), 'neg_dim', (True,)),
        ('permute', (), (dont_convert(()),), 'scalar', (True,)),
        ('select', (S, S, S), (1, 2), 'dim', (), [0]),
        ('select', (S, S, S), (1, -1), 'wrap_dim', (), [0]),
        ('select', (S,), (0, 2), '1d'),
        ('narrow', (S, S, S), (1, 2, 2), 'dim', (), [0]),
        ('narrow', (S, S, S), (1, 0, 0), 'empty_dim', (), [0]),
        ('squeeze', (S, 1, S, 1), NO_ARGS, '', (True,)),
        ('squeeze', (1, 1, 1, 1), NO_ARGS, 'input_sizes_are_ones', (True,)),
        ('squeeze', (S, 1, S, 1), (1,), '1_dim', (True,), [0]),
        ('squeeze', (S, 1, S, 1), (2,), 'not_1_dim', (True,), [0]),
        ('squeeze', (), (0,), 'scalar', (True,), [0]),
        ('unsqueeze', (S, S, S), (0,), 'first', (True,), [0]),
        ('unsqueeze', (S, S, S), (1,), 'middle', (True,), [0]),
        ('unsqueeze', (S, S, S), (3,), 'last', (True,), [0]),
        ('unsqueeze', (), (0,), 'scalar', (True,), [0]),
        ('chunk', (S, S, S), (2,), '', (True, 'prim::ConstantChunk')),
        ('chunk', (S, S, S), (S, 1), 'dim', (True, 'prim::ConstantChunk'), [1]),
        ('split', (S, S, S), (2,), '', (True,)),
        ('split', (S, S, S), (S, 1), 'dim', (True,), [1]),
        ('split', (S, S, S), ([int(S / 3), S - int(S / 3) * 2, int(S / 3)],), 'size_list',
            (True, 'aten::split_with_sizes')),
        ('split', (S, S, S), ([int(S / 2), S - int(S / 2) * 2, int(S / 2)], 2), 'size_list_dim',
            (True, 'aten::split_with_sizes'), [1]),
        ('split_with_sizes', (S, S, S), ([int(S / 3), S - int(S / 3) * 2, int(S / 3)],), '', (True,)),
        ('split_with_sizes', (S, S, S), ([int(S / 3), S - int(S / 3), 0],), 'size_0', (True, )),
        ('split_with_sizes', (S, S, S), ([int(S / 3), S - int(S / 3) * 2, int(S / 3)],), 'dim', (True, ), [1]),
        ('tensor_split', (S, S, S), (3,), 'sections', (False,)),
        ('tensor_split', (S, S, S), (3, 1), 'sections_dim', (False,), [1]),
        ('tensor_split', (S, S, S), ([2, 4],), 'indices', (False,)),
        ('tensor_split', (S, S, S), ([2, 4], 1), 'indices_dim', (False,), [1]),
        ('gather', (M, S), (0, gather_variable((S, S), 1, M, True)), 'dim0', (), [0]),
        ('gather', (M, S), (1, gather_variable((M, S // 2), 0, S, True)), 'dim1', (), [0]),
        ('gather', (), (0, torch.tensor([0], dtype=torch.int64)), 'scalar_input', (), [0]),
        ('gather', (S,), (0, torch.tensor(0, dtype=torch.int64)), 'scalar_index', (), [0]),
        ('gather', (), (0, torch.tensor(0, dtype=torch.int64)), 'scalar_both', (), [0]),
        ('scatter', (M, S), (0, gather_variable((S, S), 1, M), (S, S)), 'dim0', (), [0]),
        ('scatter', (M, S), (1, gather_variable((M, S // 2), 0, S), (M, S // 2)), 'dim1', (), [0]),
        ('scatter', (), (0, torch.tensor(0, dtype=torch.int64), ()), 'scalartensor_all_dim0', (), [0]),
        ('scatter', (), (0, torch.tensor(0, dtype=torch.int64), 2.5), 'scalar_all_dim0', (), [0]),
        ('scatter_add', (M, S), (0, gather_variable((S, S), 1, M), (S, S)), 'dim0', (), [0]),
        ('scatter_add', (M, S), (1, gather_variable((M, S // 2), 0, S), (M, S // 2)), 'dim1', (), [0]),
        ('scatter_add', (), (0, torch.tensor(0, dtype=torch.int64), ()), 'scalar_all_dim0', (), [0]),
        ('scatter_add', (M, S), (0, gather_variable((S, S), 1, M), (S, S)), 'alert_nondeterministic', (), [0],
            [expectedAlertNondeterministic('scatter_add_cuda_kernel', 'cuda')]),
        ('masked_select', (M, M), (mask_not_all_zeros((M, M)),)),
        ('masked_select', (M, M), (mask_not_all_zeros((M,)),), 'broadcast_rhs'),
        ('masked_select', (M,), (mask_not_all_zeros((M, M)),), 'broadcast_lhs'),
        ('masked_select', (M, 1, M), (mask_not_all_zeros((M, M)),),
         'broadcast_all'),
        ('masked_select', (), (torch.tensor(1, dtype=torch.bool),), 'scalar'),
        ('masked_select', (M, M), (torch.tensor(1, dtype=torch.bool),), 'scalar_broadcast_rhs'),
        ('masked_select', (), (mask_not_all_zeros((M, M)),), 'scalar_broadcast_lhs'),
        ('masked_fill', (M, M), (torch.BoolTensor(M, M).bernoulli_(), 10)),
        ('masked_fill', (M, M), (torch.BoolTensor(M, M).bernoulli_(), ()), 'tensor'),
        ('masked_fill', (M,), (torch.BoolTensor(M, M).bernoulli_(), 10), 'broadcast_lhs'),
        ('masked_fill', (M, M), (torch.BoolTensor(M,).bernoulli_(), 10), 'broadcast_rhs'),
        ('masked_fill', (), (torch.tensor(0, dtype=torch.bool).bernoulli_(), 10), 'scalar'),
        ('masked_fill', (), (torch.tensor(0, dtype=torch.bool).bernoulli_(), ()),
         'scalar_variable'),
        ('masked_fill', (M, M), (torch.tensor(0, dtype=torch.bool).bernoulli_(), 10),
         'scalar_broadcast_rhs'),
        ('masked_scatter', (M, M), (torch.BoolTensor(M, M).bernoulli_(), (M, M))),
        ('masked_scatter', (M,), (torch.BoolTensor(M, M).bernoulli_(), (M, M)),
         'broadcast_lhs'),
        ('masked_scatter', (M, M), (torch.BoolTensor(M,).bernoulli_(), (M, M)),
         'broadcast_rhs'),
        ('masked_scatter', (M, M), (bernoulli_scalar(), (M, M)), 'scalar'),
        ('masked_scatter', (M, M), (bernoulli_scalar(), (M, M)),
         'scalar_broadcast_rhs'),
        ('maximum', (S, S), ((S, S),)),
        ('minimum', (S, S), ((S, S),)),
        ('resize_', (S, S, S), (torch.Size([S * S, S])), 'fewer_dims'),
        ('resize_', (), (dont_convert(()),), 'scalar'),
        ('resize_', (), (torch.Size([1, 1, 1])), 'scalar_to_dims'),
        ('resize_as_', (), (non_differentiable(torch.tensor(5.)),), 'scalar'),
        ('resize_as_', (), (non_differentiable(torch.randn((1, 1, 1))),), 'scalar_to_dims'),
        ('resize_as_', (S, S, S), (non_differentiable(torch.randn(S * S, S)),)),
        ('sort', (S, M, S), NO_ARGS),
        ('sort', (S, M, S), (1,), 'dim'),
        ('sort', (S, M, S), (1, True), 'dim_desc'),
        ('sort', (), NO_ARGS, 'scalar'),
        ('sort', (), (0,), 'dim_scalar'),
        ('sort', (), (0, True), 'dim_desc_scalar'),
        ('msort', (S, M, S), NO_ARGS),
        ('topk', (S, M, S), (3,)),
        ('topk', (S, M, S), (3, 1), 'dim', (), [1]),
        ('topk', (S, M, S), (3, 1, True), 'dim_desc', (), [1]),
        ('topk', (S, M, S), (3, 1, True, True), 'dim_desc_sort', (), [1]),
        ('topk', (), (1,), 'scalar'),
        ('topk', (), (1, 0), 'dim_scalar', (), [1]),
        ('topk', (), (1, 0, True), 'dim_desc_scalar', (), [1]),
        ('topk', (), (1, 0, True, True), 'dim_desc_sort_scalar', (), [1]),
        ('take', (S, S, S), (torch.LongTensor([[-3, 2], [20, 2]]),)),
        ('take', (S, S, S), (torch.tensor(0, dtype=torch.int64),), 'scalar_index'),
        ('take', (), (torch.LongTensor([0]),), 'scalar_data'),
        ('take', (), (torch.tensor(0, dtype=torch.int64),), 'scalar_both'),
        ('where', (M, M), (mask_not_all_zeros((M, M)), (M, M)), '', (True,)),
        ('where', (M, 1, M), (mask_not_all_zeros((M, M)), (M, M, 1)), 'broadcast_all', (True,)),
        ('where', (), (bernoulli_scalar(), ()), 'scalar', (True,)),
        ('where', (M, 1, M), (bernoulli_scalar(), (M, M, 1)), 'scalar_broadcast_mask', (True,)),
        ('where', (), (mask_not_all_zeros((M, M)), ()), 'scalar_broadcast_non_mask', (True,)),
        ('__getitem__', torch.randn(S, S, S), (dont_convert([1, 2]),)),
        ('__getitem__', torch.randn(S, S, S), (slice(0, 3),), 'slice'),
        ('__getitem__', torch.randn(S, S, S), (dont_convert([slice(0, 3), 1]),), 'slice_index'),
        ('__getitem__', torch.randn(S, S, S), (dont_convert([[0, 2, 3], [1, 3, 3], [0, 0, 2]]),), 'adv_index'),
        ('__getitem__', torch.randn(S, S, S), (dont_convert([[0, 0, 3], [1, 1, 3], [0, 0, 2]]),), 'adv_index_dup'),
        ('__getitem__', torch.randn(S, S, S), (dont_convert([slice(None), slice(None), [0, 3]]),), 'adv_index_end'),
        ('__getitem__', torch.randn(S, S, S), (dont_convert([slice(None), [0, 3], slice(None)]),), 'adv_index_mid'),
        ('__getitem__', torch.randn(S, S, S), (dont_convert([[0, 3], slice(None), slice(None)]),), 'adv_index_beg'),
        ('__getitem__', torch.randn(S, S, S), (dont_convert([[0, 3], [1, 2], slice(None)]),), 'adv_index_comb'),
        ('__getitem__', torch.randn(S, S, S), (dont_convert([[0, 3], ]),), 'adv_index_sub'),
        ('__getitem__', torch.randn(S, S, S), (dont_convert([[0, 3], slice(None)]),), 'adv_index_sub_2'),
        ('__getitem__', torch.randn(S, S, S), (dont_convert([[0, 3], Ellipsis]),), 'adv_index_sub_3'),
        ('__getitem__', torch.randn(S, S, S), (dont_convert([[0, 2, 3], [1, 3, 3],
                                                             torch.LongTensor([0, 0, 2])]),), 'adv_index_var'),
        ('to_sparse', (S, S), (), '', (), (), [], lambda x: x.to_dense()),
        ('triangular_solve', (S, M), ((S, S), ), '', (), NO_ARGS, [skipCPUIfNoLapack, skipCUDAIfNoMagma]),
        ('kron', (S, S), ((M, L),))
    ]

def create_input(call_args, requires_grad=True, non_contiguous=False, call_kwargs=None, dtype=torch.double, device=None):
    if not isinstance(call_args, tuple):
        call_args = (call_args,)

    def map_arg(arg):
        def maybe_non_contig(tensor):
            return tensor if not non_contiguous else make_non_contiguous(tensor)

        if isinstance(arg, torch.Size) or isinstance(arg, dont_convert):
            return arg
        elif isinstance(arg, tuple) and len(arg) == 0:
            var = torch.randn((), dtype=dtype, device=device)
            var.requires_grad = requires_grad
            return var
        elif isinstance(arg, tuple) and not isinstance(arg[0], torch.Tensor):
            return Variable(maybe_non_contig(torch.randn(*arg, dtype=dtype, device=device)), requires_grad=requires_grad)
        # double check casting
        elif isinstance(arg, non_differentiable):
            if isinstance(arg.tensor, torch.Tensor):
                return maybe_non_contig(arg.tensor.to(device=device))
            return maybe_non_contig(arg.tensor.to(device=device))
        elif isinstance(arg, torch.Tensor):
            if arg.dtype == torch.float:
                arg = arg.double()
            if arg.dtype == torch.cfloat:
                arg = arg.to(torch.cdouble)
            if arg.is_complex() != dtype.is_complex:
                raise RuntimeError("User provided tensor is real for a test that runs with complex dtype, ",
                                   "which is not supported for now")
            # NOTE: We do clone() after detach() here because we need to be able to change size/storage of v afterwards
            v = maybe_non_contig(arg).detach().to(device=device).clone()
            v.requires_grad = requires_grad and (v.is_floating_point() or v.is_complex())
            return v
        elif callable(arg):
            return map_arg(arg(dtype=dtype, device=device))
        else:
            return arg
    args_out = tuple(map_arg(arg) for arg in call_args)
    kwargs_out = {k: map_arg(v) for k, v in call_kwargs.items()} if call_kwargs else {}
    return args_out, kwargs_out


def _compare_trilu_indices(
        self, row, col, offset=0, dtype=torch.long, device='cpu'):
    if row == 0 or col == 0:
        # have to handle this separately as tril and triu does not take
        # empty matrix as input
        self.assertEqual(
            torch.empty(0, 2, dtype=dtype, device=device).transpose(0, 1),
            torch.tril_indices(row, col, offset, dtype=dtype, device=device))

        self.assertEqual(
            torch.empty(0, 2, dtype=dtype, device=device).transpose(0, 1),
            torch.triu_indices(row, col, offset, dtype=dtype, device=device))

    else:
        # TODO(#38095): Replace assertEqualIgnoreType. See issue #38095
        self.assertEqualIgnoreType(
            torch.ones(row, col, device='cpu')
                 .tril(offset).nonzero().to(dtype).transpose(0, 1),
            torch.tril_indices(row, col, offset, dtype=dtype, device=device))

        # TODO(#38095): Replace assertEqualIgnoreType. See issue #38095
        self.assertEqualIgnoreType(
            torch.ones(row, col, device='cpu')
                 .tril(offset).nonzero().to(dtype).transpose(0, 1),
            torch.tril_indices(row, col, offset, dtype=dtype, device=device))


def _compare_large_trilu_indices(
        self, row, col, offset=0, dtype=torch.long, device='cpu'):
    l = torch.ones(row, col, dtype=dtype, device='cpu').tril(offset) \
             .nonzero()[-100:-1, :].transpose(0, 1).to(device)
    torch.cuda.empty_cache()

    r = torch.tril_indices(
        row, col, offset, dtype=dtype, device=device)[:, -100:-1]
    self.assertEqual(l, r)
    torch.cuda.empty_cache()

    l = torch.ones(row, col, dtype=dtype, device='cpu').triu(offset) \
             .nonzero()[-100:-1, :].transpose(0, 1).to(device)
    torch.cuda.empty_cache()

    r = torch.triu_indices(
        row, col, offset, dtype=dtype, device=device)[:, -100:-1]
    self.assertEqual(l, r)
    torch.cuda.empty_cache()

# (
#   row
#   col
#   offset (optional)
#   dtype (optional)
# )
tri_tests_args = [
    (1, 1),
    (3, 3),
    (3, 3, 1),
    (3, 3, 2),
    (3, 3, 200),
    (3, 3, -1),
    (3, 3, -2),
    (3, 3, -200),
    (0, 3, 0),
    (0, 3, 1),
    (0, 3, -1),
    (3, 0, 0),
    (3, 0, 1),
    (3, 0, -1),
    (0, 0, 0),
    (0, 0, 1),
    (0, 0, -1),
    (3, 6, 0),
    (3, 6, 1),
    (3, 6, 3),
    (3, 6, 9),
    (3, 6, -1),
    (3, 6, -3),
    (3, 6, -9),
    (6, 3, 0),
    (6, 3, 1),
    (6, 3, 3),
    (6, 3, 9),
    (6, 3, -1),
    (6, 3, -3),
    (6, 3, -9),
    (258, 253, 1, torch.float32),
    (257, 258, 1, torch.float64),
    (258, 258, 1, torch.short),
    (3, 513, 1, torch.long),
    (513, 3, 1, torch.int),
    (513, 0, 1, torch.double),
    (1024, 1024),
    (1024, 1024, 500, torch.float32),
    (1024, 1024, 1023),
    (1024, 1024, -500),
    (1023, 1025),
    (1025, 1023, 1022),
    (1024, 1024, -500),
    (3, 2028),
    (3, 2028, 1),
    (3, 2028, -1),
    (2028, 3),
    (2028, 1),
    (2028, 1, -1)
]

tri_large_tests_args: List[Tuple[int, ...]] = [
    # Large test cases below are deliberately commented out to speed up CI
    # tests and to avoid OOM error. When modifying implementations of
    # tril_indices and triu_indices, please enable these tests and make sure
    # they pass.
    #
    # (1, 268435455),
    # (5000, 5000),
    # (10000, 10000),
    # (268435455, 1),
    # (134217727, 2, 1),
    # (2, 134217727, 1),
    # (536870901, 1),
    # (1, 536870901),
    # (268435455, 2, 1),
    # (2, 268435455, 1)
]


def run_additional_tri_tests(self, device):
    x = torch.ones(
        3, 3, dtype=torch.long, device=device, layout=torch.strided)
    l = x.tril(0).nonzero().transpose(0, 1)
    u = x.triu(0).nonzero().transpose(0, 1)
    self.assertEqual(l, torch.tril_indices(3, 3, device=device))
    self.assertEqual(
        l, torch.tril_indices(3, 3, device=device, layout=torch.strided))

    self.assertEqual(u, torch.triu_indices(3, 3, device=device))
    self.assertEqual(
        u, torch.triu_indices(3, 3, device=device, layout=torch.strided))

    self.assertRaises(
        RuntimeError,
        lambda: torch.triu_indices(
            1, 1, device=device, layout=torch.sparse_coo))

    self.assertRaises(
        RuntimeError,
        lambda: torch.tril_indices(
            1, 1, device=device, layout=torch.sparse_coo))


def unpack_variables(args):
    if istuple(args):
        return tuple(unpack_variables(elem) for elem in args)
    else:
        return args


EXCLUDE_FUNCTIONAL = {
    'addmm',
    'addmm_',
    'addbmm',
    'baddbmm',
    'addmv',
    'addmv_',
    'addr',
    'addr_',
    'reshape',
    'where'  # argument order
}
EXCLUDE_GRADCHECK: Dict[str, Any] = {
}
EXCLUDE_GRADGRADCHECK: Dict[str, Any] = {
}
EXCLUDE_GRADGRADCHECK_BY_TEST_NAME = {
    # *det methods uses svd in backward when matrix is not invertible. However,
    # svd backward is unstable unless the matrix has positive distinct singular
    # values. Generated random matrices satisfy this with high probability, but
    # we can't rely on it. So only test gradgrad on invertible test cases and
    # _distinct_singular_values.
    'test_det',
    'test_det_1x1',
    'test_det_symmetric',
    'test_det_symmetric_psd',
    'test_det_dim2_null',
    'test_det_rank1',
    'test_det_rank2',
    'test_det_batched',
    'test_det_batched_1x1',
    'test_det_batched_symmetric',
    'test_det_batched_symmetric_psd',
    # `other` expand_as(self, other) is not used in autograd.
    'test_expand_as',
    'test_logdet',
    'test_logdet_1x1',
    'test_logdet_symmetric',
    'test_logdet_batched',
    'test_logdet_batched_1x1',
    'test_logdet_batched_symmetric',
    'test_slogdet_1x1_neg_det',
    'test_slogdet_neg_det',
    'test_slogdet_symmetric',
    'test_slogdet_batched_1x1_neg_det',
    'test_slogdet_batched_symmetric',
    'test_cdist',
}


def exclude_tensor_method(name, test_name):
    # there are no tensor equivalents for these (inplace or out)
    exclude_all_tensor_method_by_test_name = {
        'test_slice',
        'test_where',
        'test_where_broadcast_all',
        'test_where_scalar',
        'test_where_scalar_broadcast_mask',
        'test_where_scalar_broadcast_non_mask',
        'test_var_mean_keepdim_dim_1d',
        'test_var_mean_keepdim_dim',
        'test_var_mean_dim_1d',
        'test_var_mean_dim',
        'test_var_mean',
        'test_std_mean_keepdim_dim_1d',
        'test_std_mean_keepdim_dim',
        'test_std_mean_dim_1d',
        'test_std_mean_dim',
        'test_std_mean',
        'test_view_as_complex',
        'test_view_as_real_complex',
        'test_real_complex',
        'test_imag_complex',
        'test_complex'
    }
    # there are no out-of-place tensor equivalents for these
    exclude_outplace_tensor_method = {
        'index_add',
        'index_copy',
        'index_fill',
        'masked_fill',
        'masked_scatter',
        'scatter',
        'scatter_add',
        'det',
    }
    if test_name in exclude_all_tensor_method_by_test_name:
        return True
    is_magic_method = name[:2] == '__' and name[-2:] == '__'
    is_inplace = name[-1] == "_" and not is_magic_method
    if not is_inplace and name in exclude_outplace_tensor_method:
        return True
    if 'fft.' in name:
        return True
    return False<|MERGE_RESOLUTION|>--- conflicted
+++ resolved
@@ -11,16 +11,9 @@
 from typing import List, Tuple, Dict, Any
 
 from torch.testing import \
-<<<<<<< HEAD
-    (make_non_contiguous, _dispatch_dtypes,
-     floating_types, floating_types_and, floating_and_complex_types,
-     floating_and_complex_types_and, all_types_and_complex_and, all_types_and,
-     all_types_and_complex)
-=======
     (make_non_contiguous, _dispatch_dtypes, floating_types, floating_types_and,
      floating_and_complex_types, floating_and_complex_types_and,
      all_types_and_complex_and, all_types_and)
->>>>>>> 89b4899e
 from torch.testing._internal.common_device_type import \
     (skipCUDAIfNoMagma, skipCPUIfNoLapack, skipCPUIfNoMkl, skipCUDAIfRocm,
      expectedAlertNondeterministic, precisionOverride)
@@ -415,11 +408,6 @@
 
 
     def sample_inputs(self, device, dtype, requires_grad=False):
-<<<<<<< HEAD
-        low, high = self.domain
-        low = low if low is None else low
-        high = high if high is None else high
-=======
         tensor = make_tensor((L, M), device, dtype,
                              low=None, high=None,
                              requires_grad=requires_grad)
@@ -439,7 +427,6 @@
                 SampleInput(tensor, kwargs=dict(n=15)),
                 SampleInput(tensor, kwargs=dict(n=10, dim=1, norm='ortho')),
             ]
->>>>>>> 89b4899e
 
 
 def sample_inputs_linalg_solve(op_info, device, dtype, requires_grad=False):
@@ -1014,6 +1001,15 @@
                        SkipInfo('TestUnaryUfuncs', 'test_reference_numerics',
                                 dtypes=[torch.bfloat16]),
                    )),
+    UnaryUfuncInfo('rsqrt',
+                   ref=lambda x: np.reciprocal(np.sqrt(x)),
+                   domain=(1e-15, float('inf')),
+                   dtypes=all_types_and_complex(),
+                   dtypesIfCPU=all_types_and_complex(),
+                   dtypesIfCUDA=all_types_and_complex_and(torch.half),
+                   decorators=(precisionOverride({torch.half: 5e-2}),),
+                   promotes_integers_to_float=True,
+                   handles_complex_extremals=False),
     UnaryUfuncInfo('sqrt',
                    ref=np.sqrt,
                    domain=(0, float('inf')),
@@ -1033,17 +1029,6 @@
                                 dtypes=[torch.bfloat16])),
                    promotes_integers_to_float=True,
                    handles_complex_extremals=False),
-<<<<<<< HEAD
-    UnaryUfuncInfo('rsqrt',
-                   ref=lambda x: np.reciprocal(np.sqrt(x)),
-                   domain=(1e-15, float('inf')),
-                   dtypes=all_types_and_complex(),
-                   dtypesIfCPU=all_types_and_complex(),
-                   dtypesIfCUDA=all_types_and_complex_and(torch.half),
-                   decorators=(precisionOverride({torch.half: 5e-2}),),
-                   promotes_integers_to_float=True,
-                   handles_complex_extremals=False),
-=======
     UnaryUfuncInfo('angle',
                    ref=np.angle,
                    dtypes=all_types_and_complex_and(torch.bool),
@@ -1083,7 +1068,6 @@
            supports_tensor_out=False,
            sample_inputs_func=sample_inputs_pinverse,
            decorators=[skipCUDAIfNoMagma, skipCPUIfNoLapack]),
->>>>>>> 89b4899e
 ]
 
 if TEST_SCIPY:
