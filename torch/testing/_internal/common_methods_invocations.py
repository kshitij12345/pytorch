from functools import reduce, wraps, partial
from itertools import product
from operator import mul
import collections
import operator
import random

import torch
import numpy as np
from torch._six import inf
from torch.autograd import Variable
import collections.abc

from typing import List, Sequence, Tuple, Dict, Any, Union

from torch.testing import \
    (make_non_contiguous, floating_types, floating_types_and, complex_types,
     floating_and_complex_types, floating_and_complex_types_and,
     all_types_and_complex_and, all_types_and, all_types_and_complex,
     integral_types_and, all_types)
from .._core import _dispatch_dtypes
from torch.testing._internal.common_device_type import \
    (skipIf, skipCUDAIfNoMagma, skipCUDAIfNoMagmaAndNoCusolver, skipCUDAIfNoCusolver,
     skipCPUIfNoLapack, skipCPUIfNoMkl, skipCUDAIfRocm, precisionOverride,)
from torch.testing._internal.common_cuda import CUDA11OrLater, SM53OrLater
from torch.testing._internal.common_utils import \
    (is_iterable_of_tensors,
     random_symmetric_matrix, random_symmetric_psd_matrix,
     make_fullrank_matrices_with_distinct_singular_values,
     random_symmetric_pd_matrix, make_symmetric_matrices,
     make_symmetric_pd_matrices,
     random_fullrank_matrix_distinct_singular_value, set_rng_seed, SEED,
     TEST_WITH_ROCM, IS_WINDOWS, IS_MACOS, make_tensor, TEST_SCIPY,
     torch_to_numpy_dtype_dict, slowTest, TEST_WITH_ASAN, _wrap_warn_once,
     GRADCHECK_NONDET_TOL,)

from setuptools import distutils

if TEST_SCIPY:
    import scipy.special


class DecorateInfo(object):
    """Describes which test, or type of tests, should be wrapped in the given
       decorators when testing an operator. Any test that matches all provided
       arguments will be decorated. The decorators will only be applied if the
       active_if argument is True."""

    __slots__ = ['decorators', 'cls_name', 'test_name', 'device_type', 'dtypes', 'active_if']

    def __init__(self, decorators, cls_name=None, test_name=None, *,
                 device_type=None, dtypes=None, active_if=True):
        self.decorators = list(decorators) if isinstance(decorators, collections.abc.Sequence) else [decorators]
        self.cls_name = cls_name
        self.test_name = test_name
        self.device_type = device_type
        self.dtypes = dtypes
        self.active_if = active_if

    def is_active(self, cls_name, test_name, device_type, dtype):
        return (
            self.active_if and
            (self.cls_name is None or self.cls_name == cls_name) and
            (self.test_name is None or self.test_name == test_name) and
            (self.device_type is None or self.device_type == device_type) and
            (self.dtypes is None or dtype in self.dtypes)
        )


class SkipInfo(DecorateInfo):
    """Describes which test, or type of tests, should be skipped when testing
       an operator. Any test that matches all provided arguments will be skipped.
       The skip will only be checked if the active_if argument is True."""

    def __init__(self, cls_name=None, test_name=None, *,
                 device_type=None, dtypes=None, active_if=True):
        super().__init__(decorators=skipIf(True, "Skipped!"), cls_name=cls_name,
                         test_name=test_name, device_type=device_type, dtypes=dtypes,
                         active_if=active_if)

class SampleInput(object):
    """Represents sample inputs to a function."""

    __slots__ = ['input', 'args', 'kwargs', 'output_process_fn_grad', 'broadcasts_input']

    def __init__(self, input, *, args=tuple(), kwargs=None, output_process_fn_grad=None, broadcasts_input=False):
        # input is the first input to the op and must be either a Tensor or TensorList (Sequence[Tensor]).
        # This follows the typical pattern where for Tensor inputs op(t, ...) = t.op(...).
        # op with TensorList inputs do not support method or inplace variants.
        assert isinstance(input, torch.Tensor) or is_iterable_of_tensors(input)
        self.input: Union[torch.Tensor, Sequence[torch.Tensor]] = input
        self.args = args
        self.kwargs = kwargs if kwargs is not None else {}
        self.output_process_fn_grad = output_process_fn_grad

        # Specifies if `self.input` is broadcasted or not,
        # given that the operator supports broadcasting.
        # This field is used to verify the behavior for inplace variant.
        #
        # If a SampleInput is marked with `broadcasts_input=True`,
        # it is verified that we get a `RuntimerError` with this sample,
        # and inplace variant. Also inplace grad{grad} tests are skipped,
        # for such inputs (as they will error out otherwise).
        self.broadcasts_input = broadcasts_input

    def __repr__(self):
        arguments = [
            'input=Tensor' if isinstance(self.input, torch.Tensor) else f'input=TensorList[{len(self.input)}]',
            f'args={self.args}' if len(self.args) > 0 else None,
            f'kwargs={self.kwargs}' if len(self.kwargs) > 0 else None,
            (f'output_process_fn_grad={self.output_process_fn_grad}'
             if self.output_process_fn_grad is not None else None),
            f'broadcasts_input={self.broadcasts_input}']

        return f'SampleInput({", ".join(a for a in arguments if a is not None)})'

class AliasInfo(object):
    """Class holds alias information. For example, torch.abs ->
    torch.absolute, torch.Tensor.absolute, torch.Tensor.absolute_
    """

    def __init__(self, alias_name):
        self.name = alias_name
        self.op = _getattr_qual(torch, alias_name)
        self.method_variant = getattr(torch.Tensor, alias_name, None)
        self.inplace_variant = getattr(torch.Tensor, alias_name + "_", None)

    def __call__(self, *args, **kwargs):
        return self.op(*args, **kwargs)


_NOTHING = object()  # Unique value to distinguish default from anything else


# Extension of getattr to support qualified names
# e.g. _getattr_qual(torch, 'linalg.norm') -> torch.linalg.norm
def _getattr_qual(obj, name, default=_NOTHING):
    try:
        for path in name.split('.'):
            obj = getattr(obj, path)
        return obj
    except AttributeError:
        if default is not _NOTHING:
            return default
        else:
            raise


# Classes and methods for the operator database
class OpInfo(object):
    """Operator information and helper functions for acquiring it."""

    def __init__(self,
                 name,  # the string name of the function
                 *,
                 op=None,  # the function variant of the operation, populated as torch.<name> if None
                 dtypes=floating_types(),  # dtypes this function is expected to work with
                 dtypesIfCPU=None,  # dtypes this function is expected to work with on CPU
                 dtypesIfCUDA=None,  # dtypes this function is expected to work with on CUDA
                 dtypesIfROCM=None,  # dtypes this function is expected to work with on ROCM
                 backward_dtypes=None,  # backward dtypes this function is expected to work with
                 backward_dtypesIfCPU=None,  # backward dtypes this function is expected to work with on CPU
                 backward_dtypesIfCUDA=None,  # backward dtypes this function is expected to work with on CUDA
                 backward_dtypesIfROCM=None,  # backward dtypes this function is expected to work with on ROCM
                 default_test_dtypes=None,  # dtypes to test with by default. Gets intersected
                                            # with the dtypes support on the tested device
                 assert_autodiffed=False,  # if a op's aten::node is expected to be symbolically autodiffed
                 autodiff_nonfusible_nodes=None,  # a list of strings with node names that are expected to be in a
                                                  # DifferentiableGraph when autodiffed. Ex: ['aten::add', 'aten::mm'],
                                                  # default is populated to be ['aten::(name of Python operator)']
                 autodiff_fusible_nodes=None,  # a list of strings with node names that are expected to be in FusionGroups
                                               # inside of DifferentiableGraphs when this operation is autodiffed.
                                               # Ex: ['aten::add', 'aten::mm'], defaults to an empty list
                                               # Note: currently no ops use fusible nodes
                 supports_out=True,  # whether the op supports the out kwarg
                 skips=tuple(),  # information about which tests to skip
                 decorators=None,  # decorators to apply to generated tests
                 safe_casts_outputs=False,  # whether op allows safe casting when writing to out arguments
                 sample_inputs_func=None,  # function to generate sample inputs
                 aten_name=None,  # name of the corresponding aten:: operator
                 aliases=None,  # iterable of aliases, e.g. ("absolute",) for torch.abs
                 variant_test_name='',  # additional string to include in the test name
                 supports_autograd=True,  # support for autograd
                 supports_gradgrad=True,  # support second order gradients (this value is ignored if supports_autograd=False)
                 supports_inplace_autograd=None,  # whether the operation supports inplace autograd
                                                  # defaults to supports_autograd's value
                 supports_sparse=False,  # whether the op supports sparse inputs
                 gradcheck_wrapper=lambda op, *args, **kwargs: op(*args, **kwargs),  # wrapper function for gradcheck
                 check_batched_grad=True,  # check batched grad when doing gradcheck
                 check_batched_gradgrad=True,  # check batched grad grad when doing gradgradcheck
                 gradcheck_nondet_tol=0.0,  # tolerance for nondeterminism while performing gradcheck
                 gradcheck_fast_mode=None,  # Whether to use the fast implmentation for gradcheck/gradgradcheck.
                                            # When set to None, defers to the default value provided by the wrapper
                                            # function around gradcheck (testing._internal.common_utils.gradcheck)
                 ):

        # Validates the dtypes are generated from the dispatch-related functions
        for dtype_list in (dtypes, dtypesIfCPU, dtypesIfCUDA, dtypesIfROCM):
            assert isinstance(dtype_list, (_dispatch_dtypes, type(None)))

        self.name = name
        self.aten_name = aten_name if aten_name is not None else name
        self.variant_test_name = variant_test_name

        self.dtypes = set(dtypes)
        self.dtypesIfCPU = set(dtypesIfCPU) if dtypesIfCPU is not None else self.dtypes
        self.dtypesIfCUDA = set(dtypesIfCUDA) if dtypesIfCUDA is not None else self.dtypes
        self.dtypesIfROCM = set(dtypesIfROCM) if dtypesIfROCM is not None else self.dtypesIfCUDA

        self.backward_dtypes = set(backward_dtypes) if backward_dtypes is not None else self.dtypes
        self.backward_dtypesIfCPU = set(backward_dtypesIfCPU) if backward_dtypesIfCPU is not None else (
            self.dtypesIfCPU if dtypesIfCPU is not None else self.backward_dtypes)
        self.backward_dtypesIfCUDA = set(backward_dtypesIfCUDA) if backward_dtypesIfCUDA is not None else (
            self.dtypesIfCUDA if dtypesIfCUDA is not None else self.backward_dtypes)
        self.backward_dtypesIfROCM = set(backward_dtypesIfROCM) if backward_dtypesIfROCM is not None else (
            self.dtypesIfROCM if dtypesIfROCM is not None else self.backward_dtypesIfCUDA)

        self._default_test_dtypes = set(default_test_dtypes) if default_test_dtypes is not None else None

        # NOTE: if the op is unspecified it is assumed to be under the torch namespace
        self.op = op if op else _getattr_qual(torch, self.name)
        method_variant = getattr(torch.Tensor, name, None)
        # attributes like real, imag are not callable
        self.method_variant = method_variant if callable(method_variant) else None
        inplace_name = name + "_"
        self.inplace_variant = getattr(torch.Tensor, inplace_name, None)
        self.operator_variant = getattr(operator, name, None)

        self.supports_out = supports_out
        self.safe_casts_outputs = safe_casts_outputs

        self.skips = skips
        self.decorators = decorators
        self.sample_inputs_func = sample_inputs_func

        self.assert_autodiffed = assert_autodiffed
        self.autodiff_fusible_nodes = autodiff_fusible_nodes if autodiff_fusible_nodes else []
        if autodiff_nonfusible_nodes is None:
            self.autodiff_nonfusible_nodes = ['aten::' + self.name]
        else:
            self.autodiff_nonfusible_nodes = autodiff_nonfusible_nodes

        # autograd support
        self.supports_autograd = supports_autograd
        self.supports_inplace_autograd = supports_inplace_autograd
        if self.supports_inplace_autograd is None:
            self.supports_inplace_autograd = supports_autograd

        self.gradcheck_wrapper = gradcheck_wrapper
        self.supports_gradgrad = supports_gradgrad
        self.check_batched_grad = check_batched_grad
        self.check_batched_gradgrad = check_batched_gradgrad
        self.gradcheck_nondet_tol = gradcheck_nondet_tol
        self.gradcheck_fast_mode = gradcheck_fast_mode

        self.supports_sparse = supports_sparse

        self.aliases = ()
        if aliases is not None:
            self.aliases = tuple(AliasInfo(a) for a in aliases)  # type: ignore[assignment]

    def __call__(self, *args, **kwargs):
        """Calls the function variant of the operator."""
        return self.op(*args, **kwargs)

    def get_op(self):
        """Returns the function variant of the operator, torch.<op_name>."""
        return self.op

    def get_method(self):
        """Returns the method variant of the operator, torch.Tensor.<op_name>.
        Returns None if the operator has no method variant.
        """
        return self.method_variant

    def get_inplace(self):
        """Returns the inplace variant of the operator, torch.Tensor.<op_name>_.
        Returns None if the operator has no inplace variant.
        """
        return self.inplace_variant

    def get_operator_variant(self):
        """Returns operator variant of the operator, e.g. operator.neg
        Returns None if the operator has no operator variant.
        """
        return self.operator_variant

    def sample_inputs(self, device, dtype, requires_grad=False, **kwargs):
        """Returns an iterable of SampleInputs.

        These samples should be sufficient to test the function works correctly
        with autograd, TorchScript, etc.
        """

        # TODO: Remove the try/except once all operators have sample_inputs_func with
        #       **kwargs in their signature.
        try:
            samples = self.sample_inputs_func(self, device, dtype, requires_grad, **kwargs)
        except TypeError:
            samples = self.sample_inputs_func(self, device, dtype, requires_grad)
        return samples

    # Returns True if the test should be skipped and False otherwise
    def should_skip(self, cls_name, test_name, device_type, dtype):
        return any(si.is_active(cls_name, test_name, device_type, dtype)
                   for si in self.skips)

    def supported_dtypes(self, device_type):
        if device_type == 'cpu':
            return self.dtypesIfCPU
        if device_type == 'cuda':
            return self.dtypesIfROCM if TEST_WITH_ROCM else self.dtypesIfCUDA
        else:
            return self.dtypes

    def supported_backward_dtypes(self, device_type):
        if device_type == 'cpu':
            return self.backward_dtypesIfCPU
        if device_type == 'cuda':
            return self.backward_dtypesIfROCM if TEST_WITH_ROCM else self.backward_dtypesIfCUDA
        else:
            return self.backward_dtypes

    def supports_complex_autograd(self, device_type):
        if device_type == 'cpu':
            return any(dtype.is_complex for dtype in self.backward_dtypesIfCPU)
        if device_type == 'cuda':
            if TEST_WITH_ROCM:
                return any(dtype.is_complex for dtype in self.backward_dtypesIfROCM)
            else:
                return any(dtype.is_complex for dtype in self.backward_dtypesIfCUDA)
        else:
            return any(dtype.is_complex for dtype in self.backward_dtypes)

    def supports_dtype(self, dtype, device_type):
        return dtype in self.supported_dtypes(device_type)

    def default_test_dtypes(self, device_type):
        """Returns the default dtypes used to test this operator on the device.

        Equal to the operator's default_test_dtypes filtered to remove dtypes
        not supported by the device.
        """
        supported = self.supported_dtypes(device_type)
        return (supported if self._default_test_dtypes is None
                else supported.intersection(self._default_test_dtypes))


L = 20
M = 10
S = 5


def sample_inputs_unary(op_info, device, dtype, requires_grad, **kwargs):
    low, high = op_info.domain
    low = low if low is None else low + op_info._domain_eps
    high = high if high is None else high - op_info._domain_eps

    return (SampleInput(make_tensor((L,), device=device, dtype=dtype,
                                    low=low, high=high,
                                    requires_grad=requires_grad)),
            SampleInput(make_tensor((), device=device, dtype=dtype,
                                    low=low, high=high,
                                    requires_grad=requires_grad)))

# Metadata class for unary "universal functions (ufuncs)" that accept a single
# tensor and have common properties like:
class UnaryUfuncInfo(OpInfo):
    """Operator information for 'universal unary functions (unary ufuncs).'
    These are functions of a single tensor with common properties like:
      - they are elementwise functions
      - the input shape is the output shape
      - they typically have method and inplace variants
      - they typically support the out kwarg
      - they typically have NumPy or SciPy references
    See NumPy's universal function documentation
    (https://numpy.org/doc/1.18/reference/ufuncs.html) for more details
    about the concept of ufuncs.
    """

    def __init__(self,
                 name,  # the string name of the function
                 *,
                 ref,  # a reference function
                 dtypes=floating_types(),
                 dtypesIfCPU=floating_and_complex_types_and(torch.bfloat16),
                 dtypesIfCUDA=floating_and_complex_types_and(torch.half),
                 dtypesIfROCM=None,
                 default_test_dtypes=(
                     torch.uint8, torch.long, torch.half, torch.bfloat16,
                     torch.float32, torch.cfloat),  # dtypes which tests check by default
                 domain=(None, None),  # the [low, high) domain of the function
                 handles_large_floats=True,  # whether the op correctly handles large float values (like 1e20)
                 handles_extremals=True,  # whether the op correctly handles extremal values (like inf)
                 handles_complex_extremals=True,  # whether the op correct handles complex extremals (like inf -infj)
                 supports_complex_to_float=False,  # op supports casting from complex input to real output safely eg. angle
                 sample_inputs_func=sample_inputs_unary,
                 sample_kwargs=lambda device, dtype, input: ({}, {}),
                 supports_sparse=False,
                 **kwargs):
        super(UnaryUfuncInfo, self).__init__(name,
                                             dtypes=dtypes,
                                             dtypesIfCPU=dtypesIfCPU,
                                             dtypesIfCUDA=dtypesIfCUDA,
                                             dtypesIfROCM=dtypesIfROCM,
                                             default_test_dtypes=default_test_dtypes,
                                             sample_inputs_func=sample_inputs_func,
                                             supports_sparse=supports_sparse,
                                             **kwargs)
        self.ref = ref
        self.domain = domain
        self.handles_large_floats = handles_large_floats
        self.handles_extremals = handles_extremals
        self.handles_complex_extremals = handles_complex_extremals
        self.supports_complex_to_float = supports_complex_to_float

        # test_unary_ufuncs.py generates its own inputs to test the consistency
        # of the operator on sliced tensors, non-contig tensors, etc.
        # `sample_kwargs` is a utility function to provide kwargs
        # along with those inputs if required (eg. clamp).
        # It should return two dictionaries, first holding kwarg for
        # torch operator and second one for reference NumPy operator.
        self.sample_kwargs = sample_kwargs

        # Epsilon to ensure grad and gradgrad checks don't test values
        #   outside a function's domain.
        self._domain_eps = 1e-5

def sample_inputs_tensor_split(op_info, device, dtype, requires_grad, **kwargs):
    return (SampleInput(make_tensor((S, S, S), device, dtype,
                                    low=None, high=None,
                                    requires_grad=requires_grad),
                        args=(torch.tensor([1, 2, 3]),),),
            SampleInput(make_tensor((S, S, S), device, dtype,
                                    low=None, high=None,
                                    requires_grad=requires_grad),
                        args=(torch.tensor(1),),),
            SampleInput(make_tensor((S, S, S), device, dtype,
                                    low=None, high=None,
                                    requires_grad=requires_grad),
                        args=(torch.tensor([1, 2, 3]),),
                        kwargs=dict(dim=1)),)

def sample_inputs_linalg_det(op_info, device, dtype, requires_grad):
    kw = dict(device=device, dtype=dtype)
    inputs = [
        make_tensor((S, S), **kw),
        make_tensor((1, 1), **kw),  # 1x1
        random_symmetric_matrix(S, **kw),  # symmetric
        random_symmetric_psd_matrix(S, **kw),  # symmetric_psd
        random_symmetric_pd_matrix(S, **kw),  # symmetric_pd

        # dim2_null, rank1 and rank2 are disabled because of
        # https://github.com/pytorch/pytorch/issues/53364
        # we should re-enable them once the issue is solved
        # random_square_matrix_of_rank(S, S - 2, **kw),  # dim2_null
        # random_square_matrix_of_rank(S, 1, **kw),  # rank1
        # random_square_matrix_of_rank(S, 2, **kw),  # rank2

        random_fullrank_matrix_distinct_singular_value(S, **kw),  # distinct_singular_value
        make_tensor((3, 3, S, S), **kw),  # batched
        make_tensor((3, 3, 1, 1), **kw),  # batched_1x1
        random_symmetric_matrix(S, 3, **kw),  # batched_symmetric
        random_symmetric_psd_matrix(S, 3, **kw),  # batched_symmetric_psd
        random_symmetric_pd_matrix(S, 3, **kw),  # batched_symmetric_pd
        random_fullrank_matrix_distinct_singular_value(S, 3, 3, **kw),  # batched_distinct_singular_values
        make_tensor((0, 0), **kw),
        make_tensor((0, S, S), **kw),
    ]
    for t in inputs:
        t.requires_grad = requires_grad
    return [SampleInput(t) for t in inputs]

def sample_inputs_linalg_matrix_power(op_info, device, dtype, requires_grad):
    # (<matrix_size>, (<batch_sizes, ...>))
    test_sizes = [
        (1, ()),
        (2, (0,)),
        (2, (2,)),
    ]

    inputs = []
    for matrix_size, batch_sizes in test_sizes:
        size = batch_sizes + (matrix_size, matrix_size)
        for n in (0, 3, 5):
            t = make_tensor(size, device, dtype, requires_grad=requires_grad)
            inputs.append(SampleInput(t, args=(n,)))
        for n in [-4, -2, -1]:
            t = random_fullrank_matrix_distinct_singular_value(matrix_size, *batch_sizes, device=device, dtype=dtype)
            t.requires_grad = requires_grad
            inputs.append(SampleInput(t, args=(n,)))

    return inputs

def sample_inputs_hsplit(op_info, device, dtype, requires_grad):
    return (SampleInput(make_tensor((6,), device, dtype,
                                    low=None, high=None,
                                    requires_grad=requires_grad),
                        args=(2,),),
            SampleInput(make_tensor((S, S, S), device, dtype,
                                    low=None, high=None,
                                    requires_grad=requires_grad),
                        args=([1, 2, 3],),),)

def sample_inputs_vsplit(op_info, device, dtype, requires_grad):
    return (SampleInput(make_tensor((6, S), device, dtype,
                                    low=None, high=None,
                                    requires_grad=requires_grad),
                        args=(2,),),
            SampleInput(make_tensor((S, S, S), device, dtype,
                                    low=None, high=None,
                                    requires_grad=requires_grad),
                        args=([1, 2, 3],),),)

def sample_inputs_dsplit(op_info, device, dtype, requires_grad):
    return (SampleInput(make_tensor((S, S, S), device, dtype,
                                    low=None, high=None,
                                    requires_grad=requires_grad),
                        args=([1, 2, 3],),),
            SampleInput(make_tensor((S, S, 6), device, dtype,
                                    low=None, high=None,
                                    requires_grad=requires_grad),
                        args=(2,),),)

def sample_inputs_linalg_multi_dot(op_info, device, dtype, requires_grad):
    # Each test case consists of the sizes in the chain of multiplications
    # e.g. [2, 3, 4, 5] generates matrices (2, 3) @ (3, 4) @ (4, 5)
    test_cases = [
        [1, 2, 1],
        [2, 0, 2],
        [0, 2, 2],
        [2, 2, 2, 2],
        [2, 3, 4, 5],
        [5, 4, 0, 2],
        [2, 4, 3, 5, 3, 2]
    ]

    result = []
    for sizes in test_cases:
        tensors = []
        for size in zip(sizes[:-1], sizes[1:]):
            t = make_tensor(size, device, dtype, requires_grad=requires_grad)
            tensors.append(t)
        result.append(SampleInput(tensors))

    return result

def sample_inputs_linalg_norm(op_info, device, dtype, requires_grad):
    test_sizes = [
        (S,),
        (0,),
        (S, S),
        (0, 0),
        (S, 0),
        (0, S),
        (S, S, S),
        (0, S, S),
        (S, 0, S),
        (0, 0, 0),
    ]

    vector_ords = (None, 0, 0.5, 1, 2, 3.5, inf, -0.5, -1, -2, -3.5, -inf)
    matrix_ords = (None, 'fro', 'nuc', 1, 2, inf, -1, -2, -inf)

    inputs = []

    is_dtype_half = dtype in [torch.float16, torch.bfloat16]

    for test_size in test_sizes:
        is_vector_norm = len(test_size) == 1
        is_matrix_norm = len(test_size) == 2

        for keepdim in [False, True]:
            inputs.append(SampleInput(
                make_tensor(
                    test_size, device, dtype, low=None, high=None,
                    requires_grad=requires_grad),
                kwargs=dict(
                    keepdim=keepdim)))

            if not (is_vector_norm or is_matrix_norm):
                continue

            ords = vector_ords if is_vector_norm else matrix_ords

            for ord in ords:

                inputs.append(SampleInput(
                    make_tensor(
                        test_size, device, dtype,
                        low=None, high=None,
                        requires_grad=requires_grad),
                    args=(ord,),
                    kwargs=dict(
                        keepdim=keepdim)))

                if ord in ['nuc', 'fro']:
                    inputs.append(SampleInput(
                        make_tensor(
                            test_size, device, dtype,
                            low=None, high=None,
                            requires_grad=requires_grad),
                        kwargs=dict(
                            ord=ord,
                            keepdim=keepdim,
                            dim=(0, 1))))
        return inputs

def sample_inputs_linalg_vector_norm(op_info, device, dtype, requires_grad, **kwargs):
    size_1D = (S,)
    size_2D = (2, 2)

    test_cases = [
        # input size, ord, dim args
        (size_1D, None, None),
        (size_1D, None, (0,)),
        (size_1D, 0, None),
        (size_1D, 0, (0,)),
        (size_1D, 0.9, None),
        (size_1D, 0.9, (0,)),
        (size_1D, 1, None),
        (size_1D, 1, (0,)),
        (size_1D, -2.1, None),
        (size_1D, -2.1, (0,)),
        (size_1D, inf, None),
        (size_1D, inf, (0,)),
        (size_1D, -inf, None),
        (size_1D, -inf, (0,)),

        (size_2D, None, None),
        (size_2D, None, (0,)),
        (size_2D, None, (-1, 0)),
        (size_2D, 0, None),
        (size_2D, 0, (0,)),
        (size_2D, 0, (-1, 0)),
        (size_2D, 0.9, None),
        (size_2D, 0.9, (0,)),
        (size_2D, 0.9, (-1, 0)),
        (size_2D, 1, None),
        (size_2D, 1, (0,)),
        (size_2D, 1, (-1, 0)),
        (size_2D, -2.1, None),
        (size_2D, -2.1, (0,)),
        (size_2D, -2.1, (-1, 0)),
        (size_2D, inf, None),
        (size_2D, inf, (0,)),
        (size_2D, inf, (-1, 0)),
        (size_2D, -inf, None),
        (size_2D, -inf, (0,)),
        (size_2D, -inf, (-1, 0)),
    ]
    inputs = []

    for test_size, ord, dim in test_cases:
        for keepdim in [False, True]:
            inputs.append(SampleInput(
                make_tensor(
                    test_size, device, dtype,
                    low=None, high=None,
                    requires_grad=requires_grad),
                args=(ord,),
                kwargs=dict(
                    keepdim=keepdim,
                    dim=dim)))

    return inputs

# In order to use the kwarg alpha, partials should be used in an OpInfo's sample_inputs_func
# eg. sample_inputs_func=partial(sample_inputs_binary_pwise, alpha=2)
# Then one sample input would also be generated corresponding to the value of alpha provided.
# In the future, kwargs 'alpha_floating', 'alpha_integral' & 'alpha_complex' can be used to
# specify scalars of floating, integral & complex types as values for "alpha".
def sample_inputs_binary_pwise(op_info, device, dtype, requires_grad, **kwargs):
    scalar = 3.14 + 3.14j if dtype.is_complex else (3.14 if dtype.is_floating_point else 3)
    scalar = 1 if dtype is torch.bool else scalar
    tests_list = [
        ((S, S, S), (S, S, S), False),
        ((S, S, S), (S, S), False),
        ((), (), False),
        ((S, S, S), (), False),
        ((S, S, S), scalar, False),
        ((), scalar, False)
    ]
    tests_with_lhs_broadcasting = [
        ((S, S), (S, S, S), True),
        ((), (S, S, S), True),
        ((S, 1, S), (M, S), True),
    ]
    test_cases = tests_list + tests_with_lhs_broadcasting  # type: ignore[operator]
    samples = []
    for first_shape, shape_or_scalar, broadcasts_input in test_cases:
        arg = shape_or_scalar
        if isinstance(shape_or_scalar, tuple):
            arg = make_tensor(shape_or_scalar, device=device, dtype=dtype,
                              requires_grad=requires_grad)
        samples.append(SampleInput(make_tensor(first_shape, device=device, dtype=dtype,
                                               requires_grad=requires_grad),
                                   args=(arg,),
                                   broadcasts_input=broadcasts_input))
    # Adds an extra sample using "alpha" if it's passed in kwargs
    if 'alpha' in kwargs:
        a = make_tensor((S, S, S), device=device, dtype=dtype, requires_grad=requires_grad)
        b = make_tensor((S, S, S), device=device, dtype=dtype, requires_grad=requires_grad)
        sample = SampleInput(a, args=(b,), kwargs={'alpha': kwargs['alpha']})
        samples.append(sample)
    return tuple(samples)

def sample_inputs_mm(op_info, device, dtype, requires_grad, **kwargs):
    args_list = (
        ((S, M), (M, S)),
    )
    inputs = tuple(SampleInput(make_tensor(first_shape, device, dtype,
                                           requires_grad=requires_grad),
                               args=(make_tensor(second_shape, device, dtype,
                                     requires_grad=requires_grad),))
                   for first_shape, second_shape in args_list)
    return inputs

def sample_inputs_addmm(op_info, device, dtype, requires_grad, **kwargs):
    alpha_val = kwargs.get('alpha', 2 + 3j if dtype.is_complex else 0.6)
    beta_val = kwargs.get('beta', 1 + 2j if dtype.is_complex else 0.2)
    tests_list = [
        ((2, 3), (2, 2), (2, 3), False)
    ]
    tests_with_lhs_broadcasting = [
        ((1,), (2, 2), (2, 3), True),
        ((), (2, 2), (2, 3), True)
    ]
    test_cases = tests_list + tests_with_lhs_broadcasting  # type: ignore[operator]
    inputs = tuple(SampleInput(make_tensor(shape_a, device, dtype, requires_grad=requires_grad),
                               args=(make_tensor(shape_b, device, dtype,
                                                 requires_grad=requires_grad),
                                     make_tensor(shape_c, device, dtype,
                                                 requires_grad=requires_grad)),
                               kwargs={'alpha': alpha_val, 'beta': beta_val},
                               broadcasts_input=broadcasts_input)
                   for shape_a, shape_b, shape_c, broadcasts_input in test_cases)
    return inputs

def sample_inputs_mv(self, device, dtype, requires_grad, **kwargs):
    return (
        SampleInput(
            make_tensor((S, M, ), device, dtype, low=None, high=None, requires_grad=requires_grad),
            args=(
                make_tensor((M, ), device, dtype, low=None, high=None, requires_grad=requires_grad),
            )
        ),
    )

def sample_inputs_bmm(self, device, dtype, requires_grad, **kwargs):
    return (
        SampleInput(
            make_tensor((M, S, M, ), device, dtype, low=None, high=None, requires_grad=requires_grad),
            args=(
                make_tensor((M, M, S, ), device, dtype, low=None, high=None, requires_grad=requires_grad),
            )
        ),
    )

def sample_inputs_dot_vdot(self, device, dtype, requires_grad, **kwargs):
    return (
        SampleInput(
            make_tensor((S, ), device, dtype, low=None, high=None, requires_grad=requires_grad),
            args=(
                make_tensor((S, ), device, dtype, low=None, high=None, requires_grad=requires_grad),
            )
        ),
    )

def sample_inputs_addmv(op_info, device, dtype, requires_grad, **kwargs):
    test_cases = (((S,), (S, M), (M,), 1, 1, False),
                  ((S,), (S, M), (M,), 0.2, 0.6, False),
                  )

    test_cases_with_broadcast = (((1,), (S, M), (M,), 1, 1, True),
                                 ((1,), (S, M), (M,), 0.2, 0.6, True),
                                 ((), (S, M), (M,), 1, 1, True),
                                 ((), (S, M), (M,), 0.2, 0.6, True),
                                 )

    cases = test_cases + test_cases_with_broadcast
    sample_inputs = []
    for input_args in cases:
        args = (make_tensor(input_args[0], device, dtype,
                            low=None, high=None,
                            requires_grad=requires_grad),
                make_tensor(input_args[1], device, dtype,
                            low=None, high=None,
                            requires_grad=requires_grad),
                make_tensor(input_args[2], device, dtype,
                            low=None, high=None,
                            requires_grad=requires_grad))
        alpha, beta = input_args[3], input_args[4]
        broadcasts_input = input_args[5]
        sample_inputs.append(SampleInput(args[0], args=(args[1], args[2]), kwargs=dict(beta=beta, alpha=alpha),
                                         broadcasts_input=broadcasts_input))
    return tuple(sample_inputs)

def sample_inputs_addbmm(op_info, device, dtype, requires_grad, **kwargs):
    test_cases = [((S, M), (S, S, S), (S, S, M), 1, 1),
                  ((1,), (S, S, S), (S, S, M), 1, 1),
                  ((S, M), (S, S, S), (S, S, M), 0.6, 0.2),
                  ((1,), (S, S, S), (S, S, M), 0.6, 0.2),
                  ((), (S, S, S), (S, S, M), 1, 1),
                  ((), (S, S, S), (S, S, M), 0.6, 0.2),
                  ]
    sample_inputs = []
    for input_args in test_cases:
        args = (make_tensor(input_args[0], device, dtype,
                            low=None, high=None,
                            requires_grad=requires_grad),
                make_tensor(input_args[1], device, dtype,
                            low=None, high=None,
                            requires_grad=requires_grad),
                make_tensor(input_args[2], device, dtype,
                            low=None, high=None,
                            requires_grad=requires_grad))
        alpha, beta = input_args[3], input_args[4]
        sample_inputs.append(SampleInput(args[0], args=(args[1], args[2]), kwargs=dict(beta=beta, alpha=alpha)))
        if dtype.is_complex:
            sample_inputs.append(SampleInput(args[0], args=(args[1], args[2]),
                                             kwargs=dict(beta=beta * (1 + 2j), alpha=alpha * (2 + 3j))))

    return tuple(sample_inputs)

def sample_inputs_addcmul_addcdiv(op_info, device, dtype, requires_grad, **kwargs):
    test_cases = [((S, S), (S, S), (S, S)),
                  ((S, S), (S, 1), (1, S)),
                  ((1,), (S, S, 1), (1, S)),
                  ((), (), ()),
                  ((S, S), (), ()),
                  ((), (S, S, 1), (1, S)),
                  ]

    sample_inputs = []
    for input_args in test_cases:
        args = tuple(make_tensor(arg, device, dtype, requires_grad=requires_grad) if isinstance(arg, tuple) else arg
                     for arg in input_args)
        sample_inputs.append(SampleInput(args[0], args=args[1:]))

        sample_inputs.append(SampleInput(args[0], args=args[1:], kwargs=dict(value=3.14)))

    return tuple(sample_inputs)

def sample_inputs_baddbmm(op_info, device, dtype, requires_grad, **kwargs):
    test_cases = [((S, S, M), (S, S, S), (S, S, M), 1, 1, False),
                  ((1,), (S, S, S), (S, S, M), 1, 1, True),
                  ((S, S, M), (S, S, S), (S, S, M), 0.6, 0.2, False),
                  ((1,), (S, S, S), (S, S, M), 0.6, 0.2, True),
                  ((), (S, S, S), (S, S, M), 1, 1, True),
                  ((), (S, S, S), (S, S, M), 0.6, 0.2, True),
                  ]
    sample_inputs = []
    for (input_shape, batch1_shape, batch2_shape, alpha, beta, broadcasts_input) in test_cases:
        args = (make_tensor(input_shape, device, dtype,
                            low=None, high=None,
                            requires_grad=requires_grad),
                make_tensor(batch1_shape, device, dtype,
                            low=None, high=None,
                            requires_grad=requires_grad),
                make_tensor(batch2_shape, device, dtype,
                            low=None, high=None,
                            requires_grad=requires_grad))
        sample_inputs.append(SampleInput(args[0], args=(args[1], args[2]),
                             kwargs=dict(beta=beta, alpha=alpha), broadcasts_input=broadcasts_input))
        if dtype.is_complex:
            sample_inputs.append(SampleInput(args[0], args=(args[1], args[2]),
                                             kwargs=dict(beta=beta * (1 + 2j), alpha=alpha * (2 + 3j)),
                                             broadcasts_input=broadcasts_input))
    return tuple(sample_inputs)

def sample_inputs_addr(op_info, device, dtype, requires_grad, **kwargs):
    input1 = SampleInput(
        make_tensor((S, M), device, dtype, low=None, high=None, requires_grad=requires_grad),
        args=(
            make_tensor((S, ), device, dtype, low=None, high=None, requires_grad=requires_grad),
            make_tensor((M, ), device, dtype, low=None, high=None, requires_grad=requires_grad)))

    input2 = SampleInput(
        make_tensor((), device, dtype, low=None, high=None, requires_grad=requires_grad),
        args=(
            make_tensor((S, ), device, dtype, low=None, high=None, requires_grad=requires_grad),
            make_tensor((M, ), device, dtype, low=None, high=None, requires_grad=requires_grad)))

    if dtype.is_complex:
        alpha, beta = 0.1 + 0.3j, 0.4 + 0.6j
    elif dtype.is_floating_point:
        alpha, beta = 0.2, 0.6
    else:
        alpha, beta = 2, 3

    input3 = SampleInput(
        make_tensor((S, M), device, dtype, low=None, high=None, requires_grad=requires_grad),
        args=(
            make_tensor((S, ), device, dtype, low=None, high=None, requires_grad=requires_grad),
            make_tensor((M, ), device, dtype, low=None, high=None, requires_grad=requires_grad)),
        kwargs=dict(beta=beta, alpha=alpha))

    input4 = SampleInput(
        make_tensor((), device, dtype, low=None, high=None, requires_grad=requires_grad),
        args=(
            make_tensor((S, ), device, dtype, low=None, high=None, requires_grad=requires_grad),
            make_tensor((M, ), device, dtype, low=None, high=None, requires_grad=requires_grad)),
        kwargs=dict(beta=beta, alpha=alpha))

    return (input1, input2, input3, input4)

def sample_inputs_xlogy(self, device, dtype, requires_grad, **kwargs):
    return (
        SampleInput(
            make_tensor((S, S), device, dtype, low=None, high=None, requires_grad=requires_grad),
            args=(
                make_tensor((S, S), device, dtype, low=0, high=None, requires_grad=requires_grad),
            )
        ),
    )


def sample_inputs_xlog1py(self, device, dtype, requires_grad):
    make_arg = partial(make_tensor, device=device, dtype=dtype, requires_grad=requires_grad)

    def generator():
        # same shape
        yield SampleInput(make_arg((S, S)), args=(make_arg((S, S), low=-1),))
        # rhs broadcast
        yield SampleInput(make_arg((S, S)), args=(make_arg((S,), low=-1),))
        # all zero `x`
        with torch.no_grad():
            x = make_arg((S, S))
            x.fill_(0)
        yield SampleInput(x, args=(make_arg((S, S), low=-1),))

        # randomly zero-masked `x`
        x = make_arg((S, S))
        y = make_arg((S, S), low=-1)
        with torch.no_grad():
            x[torch.rand(x.shape) > 0.5] = 0
        yield SampleInput(x, args=(y,))

        # Scalar x
        # `input` has to be a tensor
        # yield SampleInput(0, args=(make_arg((S, S), low=-1),))
        # yield SampleInput(2.1, args=(make_arg((S, S), low=-1),))

        # Scalar y
        yield SampleInput(make_arg((S, S)), args=(-0.5,))
        yield SampleInput(make_arg((S, S)), args=(1.2,))

    return list(generator())


def sample_inputs_logsumexp(self, device, dtype, requires_grad):
    inputs = (
        ((), (0,), True),
        ((S, S), (1,), True),
        ((S, S), (1,), False)
    )
    samples = []

    for shape, dim, keepdim in inputs:
        t = make_tensor(shape, device, dtype,
                        low=None, high=None,
                        requires_grad=requires_grad)
        samples.append(SampleInput(t, args=(dim, keepdim)))

    return tuple(samples)

def sample_inputs_logcumsumexp(self, device, dtype, requires_grad):
    inputs = (
        ((S, S, S), 0),
        ((S, S, S), 1),
        ((), 0),
    )
    samples = []

    for shape, dim in inputs:
        t = make_tensor(shape, device, dtype,
                        low=None, high=None,
                        requires_grad=requires_grad)
        samples.append(SampleInput(t, args=(dim,)))

    return tuple(samples)

def sample_inputs_trace(self, device, dtype, requires_grad, **kwargs):
    return (SampleInput((make_tensor((S, S), device, dtype,
                                     low=None, high=None,
                                     requires_grad=requires_grad))),)


def sample_inputs_transpose_swapdims(self, device, dtype, requires_grad, **kwargs):
    make_arg = partial(make_tensor, dtype=dtype, device=device, requires_grad=requires_grad)

    cases = (((1, 2, 3), (-1, -2)),
             ((1, 2, 3), (-1, 2)),
             ((1, 2, 3), (1, -2)),
             ((1, 2, 3), (1, 2)),
             ((), (0, 0)),
             ((1, ), (0, 0)),
             ((M, M), (0, 1)),
             ((S, S, S), (2, 0)), )

    def generator():
        for shape, args in cases:
            yield SampleInput(make_arg(shape), args=args)

    return list(generator())


def sample_inputs_linalg_invertible(op_info, device, dtype, requires_grad=False, **kwargs):
    """
    This function generates always invertible input for linear algebra ops using
    random_fullrank_matrix_distinct_singular_value.
    The input is generated as the itertools.product of 'batches' and 'ns'.
    In total this function generates 8 SampleInputs
    'batches' cases include:
        () - single input,
        (0,) - zero batched dimension,
        (2,) - batch of two matrices,
        (1, 1) - 1x1 batch of matrices
    'ns' gives 0x0 and 5x5 matrices.
    Zeros in dimensions are edge cases in the implementation and important to test for in order to avoid unexpected crashes.
    """
    from torch.testing._internal.common_utils import random_fullrank_matrix_distinct_singular_value

    batches = [(), (0, ), (2, ), (1, 1)]
    ns = [5, 0]
    out = []
    for batch, n in product(batches, ns):
        a = random_fullrank_matrix_distinct_singular_value(n, *batch, dtype=dtype, device=device)
        a.requires_grad = requires_grad
        out.append(SampleInput(a))
    return out

def np_sinc_with_fp16_as_fp32(x):
    # Wraps numpy's sinc function so that fp16 values are promoted to fp32
    # before sinc is invoked. Context: numpy's sinc returns NaN when evaluated
    # at 0 for fp16.
    if x.dtype == np.float16:
        return np.sinc(x.astype(np.float32))
    else:
        return np.sinc(x)

def sample_inputs_broadcast_to(op_info, device, dtype, requires_grad, **kwargs):
    test_cases = (
        ((S, 1, 1), (S, S, S)),
        ((S, 1, S), (S, S, S)),
        ((S, 1), (S, S, S)),
        ((1,), (S, S, S)),
        ((1, S), (1, 1, S)),
        ((), ()),
        ((), (1, 3, 2)),
    )

    return tuple(
        SampleInput(
            make_tensor(size, device, dtype, low=None, high=None, requires_grad=requires_grad),
            args=(shape,)) for size, shape in test_cases)

def sample_inputs_cdist(op_info, device, dtype, requires_grad, **kwargs):
    small_S = 2
    test_cases = (
        ((S, S, 2), (S, S + 1, 2)),
        ((S, S), (S, S)),
        ((S, S, S), (S, S, S)),
        ((3, 5), (3, 5)),
        ((2, 3, 5), (2, 3, 5)),
        ((1, 2, 3), (1, 2, 3)),
        ((1, 1), (S, 1)),
        ((0, 5), (4, 5)),
        ((4, 5), (0, 5)),
        ((0, 4, 5), (3, 5)),
        ((4, 5), (0, 3, 5)),
        ((0, 4, 5), (1, 3, 5)),
        ((1, 4, 5), (0, 3, 5)),
        # Using S here would make this one test take 9s
        ((small_S, small_S, small_S + 1, 2), (small_S, small_S, small_S + 2, 2)),
        ((small_S, 1, 1, small_S), (1, small_S, small_S)),
        ((1, 1, small_S), (small_S, 1, small_S, small_S)),
    )

    samples = []
    for cm in ['use_mm_for_euclid_dist', 'donot_use_mm_for_euclid_dist']:
        for p in [0, 1, 2, 3, 0.5, 1.5, 2.5, float("inf")]:
            for t1_size, t2_size in test_cases:
                # The args should never be non-contiguous as this is not supported in the backward
                samples.append(SampleInput(
                    make_tensor(t1_size, device, dtype, requires_grad=requires_grad, noncontiguous=False),
                    args=(make_tensor(t2_size, device, dtype, requires_grad=requires_grad, noncontiguous=False), p, cm)))

    return samples

def sample_inputs_comparison_ops(self, device, dtype, requires_grad, **kwargs):
    test_cases = (
        ((S, S, S), (S, S, S), False),
        ((S, S, S), (), False),
        ((S, S, S), (1,), False),
        ((S,), (1,), False),
        ((), (), False),
    )
    test_cases_lhs_broadcasting = (
        ((S, 1, S), (S, S, S), True),
        ((1,), (S, S, S), True),
        ((1, S), (1, 1, S), True),
        ((), (0,), True),
        ((), (S, S, S), True),
    )
    cases = test_cases + test_cases_lhs_broadcasting
    sample_inputs = list(SampleInput(make_tensor(first_shape, device, dtype,
                                                 requires_grad=requires_grad),
                                     args=(make_tensor(second_shape, device, dtype,
                                                       requires_grad=requires_grad),),
                                     broadcasts_input=broadcasts_input)
                         for first_shape, second_shape, broadcasts_input in cases)
    equal_tensors_non_bool = (
        ([[[-8, 6], [9, 0]], [[0, 5], [5, 7]]]),
        ([[[6, 5]], [[1, -5]]]),
        ([[2], [-1]]),
        ([0, -6]),
        ([3],),
    )
    equal_tensors_bool = (
        ([[[1, 0], [0, 0]], [[0, 1], [1, 0]]]),
        ([[[1, 1]], [[1, 0]]]),
        ([[1], [0]]),
        ([0, 1]),
        ([1],),
    )
    more_cases = equal_tensors_bool if dtype is torch.bool else equal_tensors_non_bool
    more_inputs = list(SampleInput(torch.tensor(elements, device=device, dtype=dtype,
                                                requires_grad=requires_grad),
                                   args=(torch.tensor(elements, device=device, dtype=dtype,
                                                      requires_grad=requires_grad),))
                       for elements in more_cases)
    sample_inputs = [*sample_inputs, *more_inputs]
    return tuple(sample_inputs)

def sample_inputs_div(self, device, dtype, requires_grad, rounding_mode=None, **kwargs):
    a = make_tensor((S, S, S), device, dtype, low=None, high=None, requires_grad=requires_grad)
    is_integral = not dtype.is_floating_point and not dtype.is_complex
    b = make_tensor((S, S, S), device, dtype, low=1 if is_integral else 0.1, high=None,
                    requires_grad=requires_grad)

    kwargs = None  # type: ignore[assignment]
    if rounding_mode is not None:
        kwargs = dict(rounding_mode=rounding_mode)

    return (
        SampleInput(a, args=(b,), kwargs=kwargs),
        SampleInput(a, args=(2,)),
    )

def sample_inputs_stack(op_info, device, dtype, requires_grad, **kwargs):
    tensors = [
        make_tensor((S, S), device, dtype, requires_grad=requires_grad),
        make_tensor((S, S), device, dtype, requires_grad=requires_grad),
        make_tensor((S, S), device, dtype, requires_grad=requires_grad),
    ]

    return (SampleInput(tensors, args=(0,)),)

def sample_inputs_hstack_dstack_vstack(op_info, device, dtype, requires_grad, **kwargs):
    tensors = [
        make_tensor((S, S), device, dtype, requires_grad=requires_grad),
        make_tensor((S, S), device, dtype, requires_grad=requires_grad),
        make_tensor((S, S), device, dtype, requires_grad=requires_grad),
    ]

    return (SampleInput(tensors),)

def sample_inputs_hypot(op_info, device, dtype, requires_grad):
    input = make_tensor((S, S), device, dtype, requires_grad=requires_grad)
    args = make_tensor((S, S), device, dtype, requires_grad=requires_grad)

    return (
        SampleInput(input, args=(args,)),
    )

def sample_inputs_gather(op_info, device, dtype, requires_grad, **kwargs):
    return (
        SampleInput(
            make_tensor((M, S), device, dtype, low=None, high=None, requires_grad=requires_grad),
            args=(0, gather_variable((S, S), 1, M, True, device=device))),
        SampleInput(
            make_tensor((M, S), device, dtype, low=None, high=None, requires_grad=requires_grad),
            args=(1, gather_variable((M, S // 2), 0, S, True, device=device))),
        SampleInput(
            make_tensor((), device, dtype, low=None, high=None, requires_grad=requires_grad),
            args=(0, torch.tensor([0], dtype=torch.int64, device=device))),
        SampleInput(
            make_tensor((S,), device, dtype, low=None, high=None, requires_grad=requires_grad),
            args=(0, torch.tensor(0, dtype=torch.int64, device=device))),
        SampleInput(
            make_tensor((), device, dtype, low=None, high=None, requires_grad=requires_grad),
            args=(0, torch.tensor(0, dtype=torch.int64, device=device))),
    )


def sample_inputs_take_along_dim(op_info, device, dtype, requires_grad, **kwargs):
    return (SampleInput(make_tensor((S, S), device, dtype,
                                    low=None, high=None,
                                    requires_grad=requires_grad),
                        args=(gather_variable((S, S), 1, S, True, device=device), 0)),

            # `indices` broadcast
            SampleInput(make_tensor((S, S), device, dtype,
                                    low=None, high=None,
                                    requires_grad=requires_grad),
                        args=(gather_variable((1, S // 2), 0, S, True, device=device), 1)),

            # `self` broadcast
            SampleInput(make_tensor((1, S), device, dtype,
                                    low=None, high=None,
                                    requires_grad=requires_grad),
                        args=(gather_variable((S, S // 2), 0, S, True, device=device), 1)),

            # without `dim` arg
            SampleInput(make_tensor((S, S), device, dtype,
                                    low=None, high=None,
                                    requires_grad=requires_grad),
                        args=(gather_variable((S, S // 2), 0, S, True, device=device), )),
            SampleInput(make_tensor((S, S), device, dtype,
                                    low=None, high=None,
                                    requires_grad=requires_grad),
                        args=(gather_variable((S, S // 2), 0, S, True, device=device),)),
            )

def sample_inputs_amax_amin(op_info, device, dtype, requires_grad, **kwargs):
    test_cases = (
        ((S, S, S), ()),
        ((S, S, S), (1,)),
        ((S, S, S), ((1, 2,),)),
        ((S, S, S), (1, True,)),
        ((), (0,)),
        ((), ()),
        ((), (0, True,)),
    )
    return tuple(SampleInput((make_tensor(size, device, dtype,
                                          low=None, high=None,
                                          requires_grad=requires_grad)),
                             args=args)
                 for size, args in test_cases)

def sample_inputs_argmax_argmin(op_info, device, dtype, requires_grad, **kwargs):
    test_cases = (
        ((2, 2, 2), ()),
        ((2, 2, 2), (0,)),
        ((2, 2, 2), (1,)),
        ((2, 2, 2), (2,)),
        ((2, 2, 2), (2, True,)),
        ((2, 2, 2), (None,)),
        ((), (0,)),
        ((), ()),
        ((), (None, True,)),
        ((1,), ()),
        ((1,), (0,)),
        ((1,), (0, True)),
        ((2,), ()),
        ((2,), (0,)),
        ((2,), (0, True)),
        ((2, 2, 3), ()),
        ((2, 2, 3), (0,)),
        ((2, 2, 3), (1,)),
        ((2, 2, 3), (None, True)),
    )
    return tuple(SampleInput((make_tensor(size, device, dtype,
                                          requires_grad=requires_grad)),
                             args=args)
                 for size, args in test_cases)

def sample_inputs_diff(op_info, device, dtype, requires_grad, **kwargs):
    test_cases = (
        ((1,), 0, None, None),
        ((S,), 0, None, None),
        ((S, 1), 0, None, None),
        ((S, 1), 1, None, None),
        ((S, S), 0, None, None),
        ((S, S), 1, None, None),
        ((S, S), 0, (1, S), (2, S)),
        ((S, S), 0, None, (2, S)),
        ((S, S, S), 1, None, None),
        ((S, S, S), 1, (S, 1, S), (S, 1, S)),)

    sample_inputs = []
    for size, dim, size_prepend, size_append in test_cases:
        args = (make_tensor(size, device, dtype,
                            low=None, high=None,
                            requires_grad=requires_grad), 1, dim,
                make_tensor(size_prepend, device, dtype,
                            low=None, high=None,
                            requires_grad=requires_grad) if size_prepend else None,
                make_tensor(size_append, device, dtype,
                            low=None, high=None,
                            requires_grad=requires_grad) if size_append else None)
        sample_inputs.append(SampleInput(args[0], args=(args[1], args[2])))

    return tuple(sample_inputs)

def sample_inputs_index_select(op_info, device, dtype, requires_grad, **kwargs):
    return (
        SampleInput(
            make_tensor((S, S, S), device, dtype, low=None, high=None, requires_grad=requires_grad),
            args=(0, index_variable(2, S, device=device))),
        SampleInput(
            make_tensor((), device, dtype, low=None, high=None, requires_grad=requires_grad),
            args=(0, torch.tensor([0], dtype=torch.int64, device=device))),
        SampleInput(
            make_tensor((), device, dtype, low=None, high=None, requires_grad=requires_grad),
            args=(0, torch.tensor(0, dtype=torch.int64, device=device))),
    )

def sample_inputs_getitem(op_info, device, dtype, requires_grad, **kwargs):
    test_args = [
        (dont_convert([1, 2]),),
        (slice(0, 3),),
        (dont_convert([slice(0, 3), 1]),),
        (dont_convert([[0, 2, 3], [1, 3, 3], [0, 0, 2]]),),
        (dont_convert([[0, 0, 3], [1, 1, 3], [0, 0, 2]]),),
        (dont_convert([slice(None), slice(None), [0, 3]]),),
        (dont_convert([slice(None), [0, 3], slice(None)]),),
        (dont_convert([[0, 3], slice(None), slice(None)]),),
        (dont_convert([[0, 3], [1, 2], slice(None)]),),
        (dont_convert([[0, 3], ]),),
        (dont_convert([[0, 3], slice(None)]),),
        (dont_convert([[0, 3], Ellipsis]),),
        (dont_convert([[0, 2, 3], [1, 3, 3], torch.LongTensor([0, 0, 2])]),),
        (index_variable(2, S, device=device),),
        (mask_not_all_zeros((S,)),),
    ]

    return tuple(SampleInput(
        make_tensor((S, S, S), device, dtype, low=None, high=None, requires_grad=requires_grad),
        args=args)
        for args in test_args)

def sample_inputs_index_put(op_info, device, dtype, requires_grad, **kwargs):
    inputs = []
    for accumulate in [False, True]:
        # Test with indices arg
        inputs.append(SampleInput(
            make_tensor((S, S,), device, dtype, low=None, high=None, requires_grad=requires_grad),
            args=(
                (index_variable(2, S, device=device), ),
                make_tensor((2, S), device, dtype, low=None, high=None)),
            kwargs=dict(accumulate=accumulate)))

        # Test with mask arg
        mask = torch.zeros(S, dtype=torch.bool) if accumulate else mask_not_all_zeros((S,))
        inputs.append(SampleInput(
            make_tensor((S, S), device, dtype, low=None, high=None, requires_grad=requires_grad),
            args=(
                (mask, ),
                make_tensor((S,), device, dtype, low=None, high=None),),
            kwargs=dict(accumulate=accumulate)))

    return inputs

# Missing to test the nondeterminism of the operation
# https://github.com/pytorch/pytorch/issues/53352
def sample_inputs_index_add(op_info, device, dtype, requires_grad, **kwargs):
    # These testa are pretty much the same as those from index_copy.
    # Perhaps merge?
    make_arg = partial(make_tensor, dtype=dtype, device=device, requires_grad=requires_grad)

    t = make_arg((S, S))
    s = make_arg((S, S))
    # non-contiguous target
    t_nonctg = t.transpose(0, 1)
    # non-contiguous source
    s_nonctg = s.transpose(0, 1)

    idx = make_arg((S,), dtype=torch.int64, low=0, high=S)
    idx_nonctg = make_arg((S,), dtype=torch.int64, low=0, high=S, noncontiguous=True)
    samples = [SampleInput(tensor, args=(1, idx, source))
               for tensor, idx, source in product([t, t_nonctg], [idx, idx_nonctg], [s, s_nonctg])]
    samples.extend(SampleInput(tensor, args=(1, idx, source), kwargs=dict(alpha=a))
                   for tensor, idx, source, a in product([t, t_nonctg], [idx, idx_nonctg], [s, s_nonctg], [-1, 0, 2]))

    # Add scalar cases
    scalar_sizes = [(), (1,)]
    ts = (make_arg(size) for size in scalar_sizes)
    idxs = (make_arg(size, dtype=torch.int64, low=0, high=1) for size in scalar_sizes)
    ss = (make_arg(size) for size in scalar_sizes)

    samples.extend(SampleInput(t, args=(0, idx, s)) for t, idx, s in product(ts, idxs, ss))
    samples.extend(SampleInput(t, args=(0, idx, s), kwargs=dict(alpha=a)) for t, idx, s, a in product(ts, idxs, ss, [-1, 0, 2]))
    return samples

def sample_inputs_sort(op_info, device, dtype, requires_grad, **kwargs):
    def apply_grad(t):
        if dtype in floating_types_and(torch.float16, torch.bfloat16):
            t.requires_grad_(requires_grad)

    def small_3d_unique(dtype, device):
        res = torch.randperm(S * S * S, dtype=torch.int64, device=device).view(S, S, S)
        res = res.to(dtype)
        apply_grad(res)
        return res

    def large_1d_unique(dtype, device):
        res = torch.randperm(L * L * L, dtype=torch.int64, device=device)
        res = res.to(dtype)
        apply_grad(res)
        return res

    samples = []
    # Test case for large tensor.
    largesample = SampleInput(large_1d_unique(dtype, device))
    samples.append(largesample)

    # Test cases for small 3d tensors.
    # Imitates legacy tests from test/test_torch.py
    t = small_3d_unique(dtype, device)
    dims = range(-3, 3)
    flag = [True, False]
    for dim, descending, stable in product(dims, flag, flag):
        # default schema without stable sort
        samples.append(SampleInput(t, args=(dim, descending)))
        # schema with stable sort, no CUDA support yet
        if torch.device(device).type == 'cpu':
            samples.append(
                SampleInput(t, kwargs=dict(dim=dim, descending=descending, stable=stable))
            )

    # Test cases for scalar tensor
    scalar = torch.tensor(1, dtype=dtype, device=device)
    apply_grad(scalar)
    samples.append(SampleInput(scalar))
    samples.append(SampleInput(scalar, args=(0,)))
    samples.append(SampleInput(scalar, args=(0, True)))
    # no CUDA support for stable sort yet
    if not device.startswith('cuda'):
        samples.append(SampleInput(scalar, kwargs=dict(stable=True)))
        samples.append(SampleInput(scalar, kwargs=dict(dim=0, stable=True)))
        samples.append(SampleInput(scalar, kwargs=dict(dim=0, descending=True, stable=True)))
    return samples

def sample_inputs_index_fill(op_info, device, dtype, requires_grad, **kwargs):
    samples = []
    t = make_tensor((S, S, S), device, dtype,
                    low=None, high=None,
                    requires_grad=requires_grad)
    fill_val = torch.tensor(-1 + 1j if t.is_complex() else -1)
    # non-contiguous input
    t01 = t.transpose(0, 1)
    t02 = t.transpose(0, 2)
    t12 = t.transpose(1, 2)
    idx = index_variable(1, S, device=device)
    # non-contiguous index
    idx_nonctg = torch.empty_strided((S,), (2,), device=device, dtype=torch.int64)
    idx_nonctg.copy_(idx)
    for d in range(t.dim()):
        for tensor in [t, t01, t02, t12]:
            samples.append(SampleInput(tensor, args=(d, idx, fill_val)))
            samples.append(SampleInput(tensor, args=(d, -idx - 1, fill_val)))
            samples.append(SampleInput(tensor, args=(d, idx_nonctg, fill_val)))

    make_arg = partial(make_tensor, device=device, dtype=dtype, requires_grad=requires_grad)
    index_tensor = partial(torch.tensor, device=device, dtype=torch.long)

    def unique_idx(numel, max_idx):
        # Generate unique random indices vector of `numel`
        # elements in range [0, max_idx).
        indices = random.sample(range(max_idx), numel)
        return index_tensor(indices)

    samples.append(SampleInput(make_arg((S, S)), args=(0, unique_idx(2, S), 2)))
    samples.append(SampleInput(make_arg((S, S)), args=(0, unique_idx(2, S), make_arg(()))))
    samples.append(SampleInput(make_arg((S, S)), args=(0, index_tensor(0), 2)))
    samples.append(SampleInput(make_arg(()), args=(0, index_tensor([0]), 2)))
    samples.append(SampleInput(make_arg(()), args=(0, index_tensor(0), 2)))

    # Duplicate indices
    samples.append(SampleInput(make_arg((S, S)), args=(0, index_tensor([0, 0]), 2)))
    samples.append(SampleInput(make_arg((S, S)), args=(0, index_tensor([0, 0, 2]), make_arg(()))))

    return samples

def sample_inputs_max_min_binary(op_info, device, dtype, requires_grad, **kwargs):
    inputs = []
    args_for_binary_op = (
        ((S, S, S), (S, S, S),),
        ((S, S, S), (S,),),
        ((S,), (S, S, S),),
        ((S, 1, S), (S, S),),
        ((S, S), (S, S),),
        ((), (),),
        ((S, S, S), (),),
        ((), (S, S, S),),
    )
    inputs = list((SampleInput(make_tensor(input_tensor, device, dtype,
                                           low=None, high=None,
                                           requires_grad=requires_grad),
                               args=(make_tensor(other_tensor, device, dtype,
                                                 low=None, high=None,
                                                 requires_grad=requires_grad),),))
                  for input_tensor, other_tensor in args_for_binary_op)
    return inputs

def sample_inputs_max_min_reduction_with_dim(op_info, device, dtype, requires_grad, **kwargs):
    inputs = []
    args_for_reduction_with_dim = (
        ((S, S, S), (1,),),
        ((S, S, S), (1, True, ),),
        ((), (0,),),
        ((), (0, True,),),
    )
    inputs = list((SampleInput(make_tensor(input_tensor, device, dtype,
                                           low=None, high=None,
                                           requires_grad=requires_grad),
                               args=args,))
                  for input_tensor, args in args_for_reduction_with_dim)
    return inputs

def sample_inputs_max_min_reduction_no_dim(op_info, device, dtype, requires_grad, **kwargs):
    inputs = []
    inputs.append(SampleInput(make_tensor((S, S, S), device, dtype,
                                          low=None, high=None,
                                          requires_grad=requires_grad),))
    inputs.append(SampleInput(make_tensor((), device, dtype,
                                          low=None, high=None,
                                          requires_grad=requires_grad),))
    return inputs

# Generates input tensors for testing reduction ops
def _generate_reduction_inputs(device, dtype, requires_grad):
    yield make_tensor((), device, dtype, requires_grad=requires_grad)
    yield make_tensor((2,), device, dtype, requires_grad=requires_grad)
    yield make_tensor((2, 3), device, dtype, requires_grad=requires_grad, noncontiguous=True)
    yield make_tensor((3, 2, 1, 2, 2), device, dtype, requires_grad=requires_grad)

# Generates a subset of possible dim and keepdim kwargs for a tensor
# with ndim dims appropriate for testing. If supports_multiple_dims
# is True (default) then dim kwarg can be a list of dims.
def _generate_reduction_kwargs(ndim, supports_multiple_dims=True):
    for keepdim in [True, False]:
        # Always test reducing inner and outer most dimensions
        yield {'dim': 0, 'keepdim': keepdim}
        yield {'dim': -1, 'keepdim': keepdim}

        # Also reduce middle dimension
        if ndim > 2:
            yield {'dim': ndim // 2, 'keepdim': keepdim}

        if supports_multiple_dims:
            # Always test reducing all dims
            yield {'dim': tuple(range(ndim)), 'keepdim': keepdim}

            # Test reducing both first and last dimensions
            if ndim > 1:
                yield {'dim': (0, ndim - 1), 'keepdim': keepdim}

            # Test reducing every other dimension starting with the second
            if ndim > 3:
                yield {'dim': tuple(range(1, ndim, 2)), 'keepdim': keepdim}

# Wraps sample_inputs_reduction function to provide the additional supports_multiple_dims args
def sample_inputs_reduction_wrapper(supports_multiple_dims):
    # Generates sample inputs for reduction ops that contain the input tensor
    # and dim and keepdim kwargs. If a reduction op needs to test additional
    # args/kwargs then create a separate sample_inputs function
    def fn(op_info, device, dtype, requires_grad):
        inputs = []

        for t in _generate_reduction_inputs(device, dtype, requires_grad):
            # Add case without dim and keepdim kwargs
            inputs.append(SampleInput(t))
            for kwargs in _generate_reduction_kwargs(t.ndim, supports_multiple_dims):
                inputs.append(SampleInput(t, kwargs=kwargs))

        return inputs

    return fn

def sample_inputs_reduction_quantile(op_info, device, dtype, requires_grad):
    test_quantiles = (0.5, make_tensor((2,), device, dtype, low=0, high=1))
    test_interpolations = ['linear', 'midpoint']

    inputs = []
    for quantiles in test_quantiles:
        for t in _generate_reduction_inputs(device, dtype, requires_grad):
            # Add case without dim and keepdim kwargs
            inputs.append(SampleInput(t, args=(quantiles,)))
            for kwargs in _generate_reduction_kwargs(t.ndim, supports_multiple_dims=False):
                # Interpolation kwarg for now is only supported when providing both dim and keepdim
                for interpolation in test_interpolations:
                    kwargs['interpolation'] = interpolation
                    inputs.append(SampleInput(t, args=(quantiles,), kwargs=kwargs))

    return inputs

def sample_inputs_topk(op_info, device, dtype, requires_grad, **kwargs):
    def get_tensor_input(size):
        return make_tensor(size, device, dtype, requires_grad=requires_grad)

    inputs = []
    inputs.append(SampleInput(get_tensor_input((S, M, S)), args=(3,)))
    inputs.append(SampleInput(get_tensor_input((S, M, S)), args=(3, 1)))
    inputs.append(SampleInput(get_tensor_input((S, M, S)), args=(3, -2)))
    inputs.append(SampleInput(get_tensor_input((S, M, S)), args=(3, 1, True)))
    inputs.append(SampleInput(get_tensor_input((S, M, S)), args=(3, -2, True)))
    inputs.append(SampleInput(get_tensor_input((S, M, S)), args=(3, 1, True, True)))
    inputs.append(SampleInput(get_tensor_input((S, M, S)), args=(3, -2, True, True)))

    inputs.append(SampleInput(get_tensor_input(()), args=(1,)))
    inputs.append(SampleInput(get_tensor_input(()), args=(1, 0)))
    inputs.append(SampleInput(get_tensor_input(()), args=(1, -1)))
    inputs.append(SampleInput(get_tensor_input(()), args=(1, 0, True)))
    inputs.append(SampleInput(get_tensor_input(()), args=(1, -1, True)))
    inputs.append(SampleInput(get_tensor_input(()), args=(1, 0, True, True)))
    inputs.append(SampleInput(get_tensor_input(()), args=(1, -1, True, True)))

    return inputs

def sample_inputs_outer(op_info, device, dtype, requires_grad, **kwargs):
    inputs = []
    arg_a = make_tensor((S,), device, dtype, requires_grad=requires_grad)
    arg_b = make_tensor((M,), device, dtype, requires_grad=requires_grad)
    inputs.append(SampleInput(arg_a, args=(arg_b,)))
    return inputs

def sample_inputs_dist(op_info, device, dtype, requires_grad):
    make_arg = partial(make_tensor, device=device, dtype=dtype, requires_grad=requires_grad)
    sizes = ((S, S, S), (S,), (S, 1, S), (), (S, S))
    ps = (2, 4)

    def generate_samples():
        for size_x, size_y, p in product(sizes, sizes, ps):
            yield SampleInput(make_arg(size_x), args=(make_arg(size_y), p))

    return list(generate_samples())

# Missing to test the nondeterminism of the operation
# https://github.com/pytorch/pytorch/issues/53352
def sample_inputs_index_copy(op_info, device, dtype, requires_grad, **kwargs):
    def make_arg(shape, low=None, high=None, dtype=dtype):
        return make_tensor(shape, device=device, dtype=dtype,
                           low=low, high=high,
                           requires_grad=requires_grad)

    t = make_arg((S, S))
    s = make_arg((S, S))
    # non-contiguous input
    t01 = t.transpose(0, 1)
    # non-contiguous input
    s01 = s.transpose(0, 1)

    # idx is a permutation of 0...S-1 for this function to be deterministic
    idx = torch.randperm(S, device=device, dtype=torch.int64)
    # non-contiguous index
    idx_nonctg = torch.repeat_interleave(idx, 2, dim=-1)[::2]
    # index_copy_ does not support negative indices
    # idx_neg = -idx - 1
    samples = [SampleInput(tensor, args=(1, idx, source))
               for tensor, idx, source in product([t, t01], [idx, idx_nonctg], [s, s01])]

    # Add scalar cases
    scalar_sizes = [(), (1,)]
    ts = (make_arg(size) for size in scalar_sizes)
    idxs = (make_arg(size, dtype=torch.int64, low=0, high=1) for size in scalar_sizes)
    ss = (make_arg(size) for size in scalar_sizes)

    samples.extend(SampleInput(t, args=(0, idx, s)) for t, idx, s in product(ts, idxs, ss))
    return samples

def sample_inputs_mode(op_info, device, dtype, requires_grad):
    inputs = []
    args = (
        ((S, S, S), (),),
        ((S, S, S), (1, ),),
        ((S, S, S), (1, True, ),),
        ((), (),),
        ((), (0,),),
        ((), (0, True,),),
    )
    inputs = list((SampleInput(make_tensor(input_tensor, device, dtype,
                                           low=None, high=None,
                                           requires_grad=requires_grad),
                               args=args,))
                  for input_tensor, args in args)
    return inputs

# Missing to test the nondeterminism of the operation
# https://github.com/pytorch/pytorch/issues/53352
def sample_inputs_put(op_info, device, dtype, requires_grad):
    make_arg = partial(make_tensor, dtype=dtype, device=device, requires_grad=requires_grad)
    make_idx = partial(make_tensor, low=0, dtype=torch.int64, device=device, requires_grad=False)

    S = 3

    def gen_inputs():
        # Generic inputs
        tgt_gen = (make_arg((S, S), noncontiguous=not ctg) for ctg in (True, False))
        src_gen = (make_arg((S,), noncontiguous=not ctg) for ctg in (True, False))
        idx = torch.randperm(S * S, device=device, dtype=torch.int64)[:S]
        idx_nonctg = torch.repeat_interleave(idx, 2, dim=-1)[::2]
        idx_neg = -idx - 1
        idx_list = [idx, idx_nonctg, idx_neg]
        for tgt, idx, src, acc in product(tgt_gen, idx_list, src_gen, (True, False)):
            yield SampleInput(input=tgt, args=(idx, src, acc))

        # Scalar cases
        scalar_sizes = [(), (1,)]
        tgt_gen = (make_arg(size) for size in scalar_sizes)
        idx_gen = (make_idx(size, high=1) for size in scalar_sizes)
        src_gen = (make_arg(size) for size in scalar_sizes)
        for tgt, idx, src, acc in product(tgt_gen, idx_gen, src_gen, (True, False)):
            yield SampleInput(input=tgt, args=(idx, src, acc))

        # Empty cases
        tgt_sizes = [(0,), (), (1,), (3, 2)]
        tgt_gen = (make_arg(size) for size in tgt_sizes)
        idx = make_idx((0,), high=1)
        src = make_arg((0,))
        for tgt, acc in product(tgt, (True, False)):
            yield SampleInput(input=tgt, args=(idx, src, acc))

    return list(gen_inputs())

def sample_inputs_take(op_info, device, dtype, requires_grad):
    make_arg = partial(make_tensor, dtype=dtype, device=device, requires_grad=requires_grad)
    make_idx = partial(make_tensor, low=0, dtype=torch.int64, device=device, requires_grad=False)

    S = 3

    def gen_inputs():
        # Generic inputs: take S elements out of S * S
        src_gen = (make_arg((S, S), noncontiguous=not ctg) for ctg in (True, False))
        idx = make_idx((S,), high=S * S)
        idx_nonctg = make_idx((S,), high=S * S, noncontiguous=True)
        idx_neg = -idx - 1
        idx_list = [idx, idx_nonctg, idx_neg]
        for src, idx in product(src_gen, idx_list):
            yield SampleInput(input=src, args=(idx,))

        # Scalar cases
        scalar_sizes = [(), (1,)]
        src_gen = (make_arg(size) for size in scalar_sizes)
        idx_gen = (make_idx(size, high=1) for size in scalar_sizes)
        for src, idx in product(src_gen, idx_gen):
            yield SampleInput(input=src, args=(idx,))

        # Empty cases
        src_sizes = [(0,), (), (1,), (3, 2)]
        src_gen = (make_arg(size) for size in src_sizes)
        idx = make_idx((0,), high=1)
        for src in src_gen:
            yield SampleInput(input=src, args=(idx,))

    return list(gen_inputs())

def sample_movedim_moveaxis(op_info, device, dtype, requires_grad):
    return (
        SampleInput(
            make_tensor((4, 3, 2, 1), device, dtype, low=None, high=None, requires_grad=requires_grad),
            args=((0, 1, 2, 3), (3, 2, 1, 0))),
        SampleInput(
            make_tensor((4, 3, 2, 1), device, dtype, low=None, high=None, requires_grad=requires_grad),
            args=((0, -1, -2, -3), (-3, -2, -1, -0)))
    )


def sample_repeat_tile(op_info, device, dtype, requires_grad, **kwargs):
    rep_dims = ((), (0, ), (1, ), (0, 2), (1, 1), (2, 3), (2, 3, 2), (0, 2, 3), (2, 1, 1, 1),)
    shapes = ((), (0,), (2,), (3, 0), (3, 2), (3, 0, 1))

    if requires_grad:
        # Tests for variant_consistency_jit, grad, gradgrad
        # are slower. Use smaller bags of `rep_dims` and `shapes`
        # in this case.
        rep_dims = ((), (0, ), (0, 2), (1, 1), (2, 3), (1, 3, 2), (3, 1, 1))  # type: ignore[assignment]
        shapes = ((), (0,), (2,), (3, 2))  # type: ignore[assignment]

    tensors = [make_tensor(shape, device, dtype,
                           low=None, high=None,
                           requires_grad=requires_grad) for shape in shapes]

    samples = []
    for rep_dim, tensor in product(rep_dims, tensors):
        for t in (tensor, tensor.T):
            if op_info.name == 'repeat' and len(rep_dim) >= t.dim():
                # `torch.repeat` errors for `len(rep_dims) < t.dim()`,
                # so we filter such combinations.
                samples.append(SampleInput(t, args=(rep_dim,),))
            elif op_info.name == 'tile':
                samples.append(SampleInput(t, args=(rep_dim,),))

    return samples

def sample_unsqueeze(op_info, device, dtype, requires_grad, **kwargs):
    shapes_and_axes = [
        ((3, 4, 5), 0),
        ((3, 4, 5), 1),
        ((3, 4, 5), 3),
        ((3, 4, 5), -1),
        ((3, 4, 5), -3),
        ((), 0)
    ]

    samples = []
    for shape, axis in shapes_and_axes:
        tensor = make_tensor(shape, device, dtype, low=None, high=None,
                             requires_grad=requires_grad)
        samples.append(SampleInput(tensor, args=(axis,),))

    return samples

# TODO: reconcile with torch.linalg.det and torch.linalg.slogdet
# Creates matrices with a positive nonzero determinant
def sample_inputs_logdet(op_info, device, dtype, requires_grad, **kwargs):
    def make_nonzero_det(A, *, sign=1, min_singular_value=0.1, **kwargs):
        u, s, v = A.svd()
        s.clamp_(min=min_singular_value)
        A = torch.matmul(u, torch.matmul(torch.diag_embed(s), v.transpose(-2, -1)))
        det = A.det()
        if sign is not None:
            if A.dim() == 2:
                det = det.item()
                if (det < 0) ^ (sign < 0):
                    A[0, :].neg_()
            else:
                cond = ((det < 0) ^ (sign < 0)).nonzero()
                if cond.size(0) > 0:
                    for i in range(cond.size(0)):
                        A[list(cond[i])][0, :].neg_()
        return A

    samples = []

    # cases constructed using make_tensor()
    tensor_shapes = (
        (S, S),
        (1, 1),
        (3, 3, S, S),
        (3, 3, 1, 1)
    )

    for shape in tensor_shapes:
        t = make_tensor(shape, device=device, dtype=dtype)
        d = make_nonzero_det(t).requires_grad_(requires_grad)
        samples.append(SampleInput(d))

    # cases constructed using:
    #  1) make_symmetric_matrices
    #  2) make_symmetric_pd_matrices
    #  3) make_fullrank_matrices_with_distinct_singular_values
    symmetric_shapes = (
        (S, S),
        (3, S, S),
    )


    def _helper(constructor, *shape, **kwargs):
        t = constructor(*shape, device=device, dtype=dtype)
        d = make_nonzero_det(t, **kwargs).requires_grad_(requires_grad)
        samples.append(SampleInput(d))

    for shape in symmetric_shapes:
        _helper(make_symmetric_matrices, *shape)
        _helper(make_symmetric_pd_matrices, *shape)
        _helper(make_fullrank_matrices_with_distinct_singular_values, *shape, min_singular_value=0)

    return tuple(samples)

def np_unary_ufunc_integer_promotion_wrapper(fn):
    # Wrapper that passes PyTorch's default scalar
    #   type as an argument to the wrapped NumPy
    #   unary ufunc when given an integer input.
    #   This mimicks PyTorch's integer->floating point
    #   type promotion.
    #
    # This is necessary when NumPy promotes
    #   integer types to double, since PyTorch promotes
    #   integer types to the default scalar type.

    # Helper to determine if promotion is needed
    def is_integral(dtype):
        return dtype in [np.bool_, bool, np.uint8, np.int8, np.int16, np.int32, np.int64]

    # NOTE: Promotion in PyTorch is from integer types to the default dtype
    np_dtype = torch_to_numpy_dtype_dict[torch.get_default_dtype()]

    @wraps(fn)
    def wrapped_fn(x):
        if is_integral(x.dtype):
            return fn(x, dtype=np_dtype)
        return fn(x)

    return wrapped_fn


# Metadata class for Fast Fourier Transforms in torch.fft.
class SpectralFuncInfo(OpInfo):
    """Operator information for torch.fft transforms. """

    def __init__(self,
                 name,  # the string name of the function
                 *,
                 ref=None,  # Reference implementation (probably in np.fft namespace)
                 dtypes=floating_and_complex_types(),
                 ndimensional: bool,  # Whether dim argument can be a tuple
                 decorators=None,
                 **kwargs):
        decorators = list(decorators) if decorators is not None else []
        decorators += [
            skipCPUIfNoMkl,
            skipCUDAIfRocm,
            # gradgrad is quite slow
            DecorateInfo(slowTest, 'TestGradients', 'test_fn_gradgrad'),
        ]

        super().__init__(name=name,
                         dtypes=dtypes,
                         decorators=decorators,
                         **kwargs)
        self.ref = ref if ref is not None else _getattr_qual(np, name)
        self.ndimensional = ndimensional


    def sample_inputs(self, device, dtype, requires_grad=False, **kwargs):
        nd_tensor = make_tensor((S, S + 1, S + 2), device, dtype, low=None, high=None,
                                requires_grad=requires_grad)
        tensor = make_tensor((31,), device, dtype, low=None, high=None,
                             requires_grad=requires_grad)

        if self.ndimensional:
            return [
                SampleInput(nd_tensor, kwargs=dict(s=(3, 10), dim=(1, 2), norm='ortho')),
                SampleInput(nd_tensor, kwargs=dict(norm='ortho')),
                SampleInput(nd_tensor, kwargs=dict(s=(8,))),
                SampleInput(tensor),

                *(SampleInput(nd_tensor, kwargs=dict(dim=dim))
                  for dim in [-1, -2, -3, (0, -1)]),
            ]
        else:
            return [
                SampleInput(nd_tensor, kwargs=dict(n=10, dim=1, norm='ortho')),
                SampleInput(nd_tensor, kwargs=dict(norm='ortho')),
                SampleInput(nd_tensor, kwargs=dict(n=7)),
                SampleInput(tensor),

                *(SampleInput(nd_tensor, kwargs=dict(dim=dim))
                  for dim in [-1, -2, -3]),
            ]


class ShapeFuncInfo(OpInfo):
    """Early version of a specialized OpInfo for Shape manipulating operations like tile and roll"""
    def __init__(self,
                 name,  # the string name of the function
                 *,
                 ref,  # a reference function
                 dtypes=floating_types(),
                 dtypesIfCPU=None,
                 dtypesIfCUDA=None,
                 dtypesIfROCM=None,
                 sample_inputs_func=None,
                 **kwargs):
        super(ShapeFuncInfo, self).__init__(name,
                                            dtypes=dtypes,
                                            dtypesIfCPU=dtypesIfCPU,
                                            dtypesIfCUDA=dtypesIfCUDA,
                                            dtypesIfROCM=dtypesIfROCM,
                                            sample_inputs_func=sample_inputs_func,
                                            **kwargs)
        self.ref = ref

def sample_inputs_foreach(self, device, dtype, N):
    tensors = [make_tensor((N, N), device, dtype) for _ in range(N)]
    return tensors


def get_foreach_method_names(name):
    # get torch inplace reference function
    method_name = "_foreach_" + name
    method_name_inplace = "_foreach_" + name + "_"

    method = getattr(torch, method_name, None)
    method_inplace = getattr(torch, method_name_inplace, None)

    ref = getattr(torch.Tensor, name, None)

    return method, method_inplace, ref

class ForeachUnaryFuncInfo(OpInfo):
    """Early version of a specialized OpInfo for foreach unary functions"""
    def __init__(self,
                 name,
                 dtypes=floating_and_complex_types(),
                 dtypesIfCPU=all_types_and_complex(),
                 dtypesIfCUDA=floating_and_complex_types_and(torch.half),
                 dtypesIfROCM=None,
                 safe_casts_outputs=True,
                 sample_inputs_func=sample_inputs_foreach,
                 **kwargs):
        super(ForeachUnaryFuncInfo, self).__init__("_foreach_" + name,
                                                   dtypes=dtypes,
                                                   dtypesIfCPU=dtypesIfCPU,
                                                   dtypesIfCUDA=dtypesIfCUDA,
                                                   dtypesIfROCM=dtypesIfROCM,
                                                   safe_casts_outputs=safe_casts_outputs,
                                                   sample_inputs_func=sample_inputs_func,
                                                   **kwargs)

        foreach_method, foreach_method_inplace, torch_ref_method = get_foreach_method_names(name)
        self.method_variant = foreach_method
        self.inplace_variant = foreach_method_inplace
        self.ref = torch_ref_method


def sample_inputs_linalg_cholesky_inverse(op_info, device, dtype, requires_grad=False):
    # Generate Cholesky factors of positive-definite (non-singular) Hermitian (symmetric) matrices
    from torch.testing._internal.common_utils import random_hermitian_pd_matrix
    inputs = (
        torch.zeros(0, 0, dtype=dtype, device=device),  # 0x0 matrix
        torch.zeros(0, 2, 2, dtype=dtype, device=device),  # zero batch of matrices
        random_hermitian_pd_matrix(S, dtype=dtype, device=device),  # single matrix
        random_hermitian_pd_matrix(S, 2, dtype=dtype, device=device),  # batch of matrices
    )
    test_cases = (torch.linalg.cholesky(a) for a in inputs)
    out = []
    for a in test_cases:
        a.requires_grad = requires_grad
        out.append(SampleInput(a))
        out.append(SampleInput(a, kwargs=dict(upper=True)))
    return out

def sample_inputs_linalg_lstsq(op_info, device, dtype, requires_grad=False, **kwargs):
    from torch.testing._internal.common_utils import random_well_conditioned_matrix
    out = []
    for batch in ((), (3,), (3, 3)):
        shape = batch + (3, 3)
        # NOTE: inputs are not marked with `requires_grad` since
        # linalg_lstsq is not differentiable
        a = random_well_conditioned_matrix(*shape, dtype=dtype, device=device)
        b = make_tensor(shape, device, dtype, low=None, high=None)
        out.append(SampleInput(a, args=(b,)))
    return out

def sample_inputs_householder_product(op_info, device, dtype, requires_grad, **kwargs):
    """
    This function generates input for torch.linalg.householder_product (torch.orgqr).
    The first argument should be a square matrix or batch of square matrices, the second argument is a vector or batch of vectors.
    Empty, square, rectangular, batched square and batched rectangular input is generated.
    """
    # Each column of the matrix is getting multiplied many times leading to very large values for
    # the Jacobian matrix entries and making the finite-difference result of grad check less accurate.
    # That's why gradcheck with the default range [-9, 9] fails and [-2, 2] is used here.
    samples = (
        SampleInput(make_tensor((S, S), device, dtype, low=-2, high=2, requires_grad=requires_grad),
                    args=(make_tensor((S,), device, dtype, low=-2, high=2, requires_grad=requires_grad),)),

        SampleInput(make_tensor((S + 1, S), device, dtype, low=-2, high=2, requires_grad=requires_grad),
                    args=(make_tensor((S,), device, dtype, low=-2, high=2, requires_grad=requires_grad),)),

        SampleInput(make_tensor((2, 1, S, S), device, dtype, low=-2, high=2, requires_grad=requires_grad),
                    args=(make_tensor((2, 1, S,), device, dtype, low=-2, high=2, requires_grad=requires_grad),)),

        SampleInput(make_tensor((2, 1, S + 1, S), device, dtype, low=-2, high=2, requires_grad=requires_grad),
                    args=(make_tensor((2, 1, S,), device, dtype, low=-2, high=2, requires_grad=requires_grad),)),

        SampleInput(make_tensor((0, 0), device, dtype, low=None, high=None, requires_grad=requires_grad),
                    args=(make_tensor((0,), device, dtype, low=None, high=None, requires_grad=requires_grad),)),

        SampleInput(make_tensor((S, S), device, dtype, low=-2, high=2, requires_grad=requires_grad),
                    args=(make_tensor((0,), device, dtype, low=None, high=None, requires_grad=requires_grad),)),
    )

    return samples

def sample_inputs_linalg_cholesky(op_info, device, dtype, requires_grad=False, **kwargs):
    """
    This function generates always positive-definite input for torch.linalg.cholesky using
    random_hermitian_pd_matrix.
    The input is generated as the itertools.product of 'batches' and 'ns'.
    In total this function generates 8 SampleInputs
    'batches' cases include:
        () - single input,
        (0,) - zero batched dimension,
        (2,) - batch of two matrices,
        (1, 1) - 1x1 batch of matrices
    'ns' gives 0x0 and 5x5 matrices.
    Zeros in dimensions are edge cases in the implementation and important to test for in order to avoid unexpected crashes.
    """
    from torch.testing._internal.common_utils import random_hermitian_pd_matrix

    batches = [(), (0, ), (2, ), (1, 1)]
    ns = [5, 0]
    out = []
    for batch, n in product(batches, ns):
        a = random_hermitian_pd_matrix(n, *batch, dtype=dtype, device=device)
        a.requires_grad = requires_grad
        out.append(SampleInput(a))
    return out

def sample_inputs_symeig(op_info, device, dtype, requires_grad=False):
    out = sample_inputs_linalg_invertible(op_info, device, dtype, requires_grad)

    for o in out:
        o.kwargs = {"upper": bool(np.random.choice([True, False])),
                    "eigenvectors": True}
        # A gauge-invariant function
        o.output_process_fn_grad = lambda output: (output[0], abs(output[1]))
    return out


def sample_inputs_linalg_eigh(op_info, device, dtype, requires_grad=False, **kwargs):
    """
    This function generates input for torch.linalg.eigh with UPLO="U" or "L" keyword argument.
    """
    def out_fn(output):
        return output[0], abs(output[1])

    samples = sample_inputs_linalg_invertible(op_info, device, dtype, requires_grad)
    for sample in samples:
        sample.kwargs = {"UPLO": np.random.choice(["L", "U"])}
        sample.output_process_fn_grad = out_fn

    return samples


def sample_inputs_linalg_slogdet(op_info, device, dtype, requires_grad=False):
    def out_fn(output):
        return output[1]

    samples = sample_inputs_linalg_invertible(op_info, device, dtype, requires_grad)
    for sample in samples:
        sample.output_process_fn_grad = out_fn

    return samples


def sample_inputs_linalg_pinv_hermitian(op_info, device, dtype, requires_grad=False, **kwargs):
    """
    This function generates input for torch.linalg.pinv with hermitian=True keyword argument.
    """
    out = sample_inputs_linalg_invertible(op_info, device, dtype, requires_grad, **kwargs)
    for o in out:
        o.kwargs = {"hermitian": True}
    return out

def sample_inputs_linalg_solve(op_info, device, dtype, requires_grad=False, vector_rhs_allowed=True, **kwargs):
    """
    This function generates always solvable input for torch.linalg.solve
    Using random_fullrank_matrix_distinct_singular_value gives a non-singular (=invertible, =solvable) matrices 'a'.
    The first input to torch.linalg.solve is generated as the itertools.product of 'batches' and 'ns'.
    The second input is generated as the product of 'batches', 'ns' and 'nrhs'.
    In total this function generates 18 SampleInputs
    'batches' cases include:
        () - single input,
        (0,) - zero batched dimension,
        (2,) - batch of two matrices.
    'ns' gives 0x0 and 5x5 matrices.
    and 'nrhs' controls the number of vectors to solve for:
        () - using 1 as the number of vectors implicitly
        (1,) - same as () but explicit
        (3,) - solve for 3 vectors.
    Zeros in dimensions are edge cases in the implementation and important to test for in order to avoid unexpected crashes.
    'vector_rhs_allowed' controls whether to include nrhs = () to the list of SampleInputs.
    torch.solve / triangular_solve / cholesky_solve (opposed to torch.linalg.solve) do not allow
    1D tensors (vectors) as the right-hand-side.
    Once torch.solve / triangular_solve / cholesky_solve and its testing are removed,
    'vector_rhs_allowed' may be removed here as well.
    """
    from torch.testing._internal.common_utils import random_fullrank_matrix_distinct_singular_value

    batches = [(), (0, ), (2, )]
    ns = [5, 0]
    if vector_rhs_allowed:
        nrhs = [(), (1,), (3,)]
    else:
        nrhs = [(1,), (3,)]
    out = []
    for n, batch, rhs in product(ns, batches, nrhs):
        a = random_fullrank_matrix_distinct_singular_value(n, *batch, dtype=dtype, device=device)
        a.requires_grad = requires_grad
        b = torch.randn(*batch, n, *rhs, dtype=dtype, device=device)
        b.requires_grad = requires_grad
        out.append(SampleInput(a, args=(b,)))
    return out


def sample_inputs_legacy_solve(op_info, device, dtype, requires_grad=False, **kwargs):
    """
    This function generates always solvable input for legacy solve functions
    (the ones that are not in torch.linalg module).
    The difference from sample_inputs_linalg_solve is that here the right-hand-side of A x = b equation
    should have b.ndim >= 2, vectors are not allowed.
    Also the arguments order is swapped.
    """
    out = sample_inputs_linalg_solve(
        op_info, device, dtype, requires_grad=requires_grad, vector_rhs_allowed=False
    )

    # Reverses tensor order
    for sample in out:
        sample.input, sample.args = sample.args[0], (sample.input,)

    return out


def sample_inputs_lu(op_info, device, dtype, requires_grad=False, **kwargs):
    # not needed once OpInfo tests support Iterables
    def generate_samples():
        batch_shapes = ((), (3,), (3, 3))
        for batch_shape, get_infos in product(batch_shapes, (True, False)):
            shape = batch_shape + (S, S)
            input = make_tensor(shape, device, dtype, requires_grad=requires_grad, low=None, high=None)
            yield SampleInput(input, args=(True, get_infos))

    return list(generate_samples())


def sample_inputs_roll(op_info, device, dtype, requires_grad=False, **kwargs):
    make_arg = partial(make_tensor, device=device, dtype=dtype, requires_grad=requires_grad)

    args = ((0, 0), (1, 2), (0, 2), (2, 0), (-1, 0), (10000, 1), (2,), ((1, 2, -1), (0, 1, 2)))

    def generator():
        for arg in args:
            yield SampleInput(make_arg((S, S, S)), args=arg)

    return list(generator())


def sample_inputs_rot90(op_info, device, dtype, requires_grad=False, **kwargs):
    make_arg = partial(make_tensor, device=device, dtype=dtype, requires_grad=requires_grad)

    args = ((1, (0, 1),),
            (1, (1, 2),),
            (1, (1, -1),),
            ())

    def generator():
        for arg in args:
            yield SampleInput(make_arg((S, S, S)), args=arg)

    return list(generator())


def sample_inputs_std_var(op_info, device, dtype, requires_grad, **kwargs):
    tensor_nd = make_tensor((S, S, S), device=device, dtype=dtype,
                            low=None, high=None, requires_grad=requires_grad)
    tensor_1d = make_tensor((S,), device=device, dtype=dtype,
                            low=None, high=None, requires_grad=requires_grad)

    return [
        SampleInput(tensor_nd),
        SampleInput(tensor_nd, kwargs=dict(dim=1)),
        SampleInput(tensor_nd, kwargs=dict(dim=1, unbiased=True, keepdim=True)),
        SampleInput(tensor_1d, kwargs=dict(dim=0, unbiased=True, keepdim=True)),
        SampleInput(tensor_1d, kwargs=dict(dim=0, unbiased=False, keepdim=False)),
    ]


def _sample_inputs_svd(op_info, device, dtype, requires_grad=False, is_linalg_svd=False):
    """
    This function generates input for torch.svd with distinct singular values so that autograd is always stable.
    Matrices of different size:
        square matrix - S x S size
        tall marix - S x (S-2)
        wide matrix - (S-2) x S
    and batched variants of above are generated.
    Each SampleInput has a function 'output_process_fn_grad' attached to it that is applied on the output of torch.svd
    It is needed for autograd checks, because backward of svd doesn't work for an arbitrary loss function.
    """
    from torch.testing._internal.common_utils import random_fullrank_matrix_distinct_singular_value

    # svd and linalg.svd returns V and V.conj().T, respectively. So we need to slice
    # along different dimensions when needed (this is used by
    # test_cases2:wide_all and wide_all_batched below)
    if is_linalg_svd:
        def slice_V(v):
            return v[..., :(S - 2), :]

        def uv_loss(usv):
            u00 = usv[0][0, 0]
            v00_conj = usv[2][0, 0]
            return u00 * v00_conj
    else:
        def slice_V(v):
            return v[..., :, :(S - 2)]

        def uv_loss(usv):
            u00 = usv[0][0, 0]
            v00_conj = usv[2][0, 0].conj()
            return u00 * v00_conj

    test_cases1 = (  # some=True (default)
        # loss functions for complex-valued svd have to be "gauge invariant",
        # i.e. loss functions shouldn't change when sigh of the singular vectors change.
        # the simplest choice to satisfy this requirement is to apply 'abs'.
        (random_fullrank_matrix_distinct_singular_value(S, dtype=dtype).to(device),
            lambda usv: usv[1]),  # 'check_grad_s'
        (random_fullrank_matrix_distinct_singular_value(S, dtype=dtype).to(device),
            lambda usv: abs(usv[0])),  # 'check_grad_u'
        (random_fullrank_matrix_distinct_singular_value(S, dtype=dtype).to(device),
            lambda usv: abs(usv[2])),  # 'check_grad_v'
        # this test is important as it checks the additional term that is non-zero only for complex-valued inputs
        # and when the loss function depends both on 'u' and 'v'
        (random_fullrank_matrix_distinct_singular_value(S, dtype=dtype).to(device),
            uv_loss),  # 'check_grad_uv'
        (random_fullrank_matrix_distinct_singular_value(S, dtype=dtype).to(device)[:(S - 2)],
            lambda usv: (abs(usv[0]), usv[1], abs(usv[2][..., :, :(S - 2)]))),  # 'wide'
        (random_fullrank_matrix_distinct_singular_value(S, dtype=dtype).to(device)[:, :(S - 2)],
            lambda usv: (abs(usv[0]), usv[1], abs(usv[2]))),  # 'tall'
        (random_fullrank_matrix_distinct_singular_value(S, 2, dtype=dtype).to(device),
            lambda usv: (abs(usv[0]), usv[1], abs(usv[2]))),  # 'batched'
        (random_fullrank_matrix_distinct_singular_value(S, 2, dtype=dtype).to(device)[..., :(S - 2), :],
            lambda usv: (abs(usv[0]), usv[1], abs(usv[2]))),  # 'wide_batched'
        (random_fullrank_matrix_distinct_singular_value(S, 2, dtype=dtype).to(device)[..., :, :(S - 2)],
            lambda usv: (abs(usv[0]), usv[1], abs(usv[2]))),  # 'tall_batched'
    )
    test_cases2 = (  # some=False
        (random_fullrank_matrix_distinct_singular_value(S, dtype=dtype).to(device)[:(S - 2)],
            lambda usv: (abs(usv[0]), usv[1], abs(slice_V(usv[2])))),  # 'wide_all'
        (random_fullrank_matrix_distinct_singular_value(S, dtype=dtype).to(device)[:, :(S - 2)],
            lambda usv: (abs(usv[0][:, :(S - 2)]), usv[1], abs(usv[2]))),  # 'tall_all'
        (random_fullrank_matrix_distinct_singular_value(S, 2, dtype=dtype).to(device)[..., :(S - 2), :],
            lambda usv: (abs(usv[0]), usv[1], abs(slice_V(usv[2])))),  # 'wide_all_batched'
        (random_fullrank_matrix_distinct_singular_value(S, 2, dtype=dtype).to(device)[..., :, :(S - 2)],
            lambda usv: (abs(usv[0][..., :, :(S - 2)]), usv[1], abs(usv[2]))),  # 'tall_all_batched'
    )

    out = []
    for a, out_fn in test_cases1:
        a.requires_grad = requires_grad
        if is_linalg_svd:
            kwargs = {'full_matrices': False}
        else:
            kwargs = {'some': True}
        out.append(SampleInput(a, kwargs=kwargs, output_process_fn_grad=out_fn))

    for a, out_fn in test_cases2:
        a.requires_grad = requires_grad
        if is_linalg_svd:
            kwargs = {'full_matrices': True}
        else:
            kwargs = {'some': False}
        out.append(SampleInput(a, kwargs=kwargs, output_process_fn_grad=out_fn))

    return out


def sample_inputs_permute(op_info, device, dtype, requires_grad, **kwargs):
    make_arg = partial(make_tensor, device=device, dtype=dtype, requires_grad=requires_grad)

    cases = [((1, 2, 3, 4), (0, 2, 3, 1)),
             ((1, 2, 3, 4), (0, -2, -1, 1)),
             ((), ()),
             ((1, 2, 3, 4), (2, 1, 3, 0))]

    def generator():
        for shape, args in cases:
            yield SampleInput(make_arg(shape), args=(args,))

    return list(generator())


# Based on erstwhile method_tests tests & some tensor_op_tests for pow
def sample_inputs_pow(op_info, device, dtype, requires_grad, **kwargs):
    samples = []

    if dtype in [torch.float16, torch.bfloat16, torch.float32, torch.float64]:
        test_cases = (
            ((2, 2), 0, 5, 1e-3, requires_grad, (2, 2), 0, 1, 0.1, requires_grad, False),
            ((2, 2), 0, 5, 1e-3, requires_grad, (1,), 0, 1, 0.1, requires_grad, False),
            ((), 1e-3, 1e-3 + 1, 0, True, (), 0.1, 1.1, 0, False, False),
            ((2, 2), 0, 5, 1e-3, requires_grad, (), 0.1, 1.1, 1, False, False),
        )
        tests_require_resizing = (
            ((1,), 0, 5, 1e-3, requires_grad, (2, 2), 0, 1, 0.1, requires_grad, True),
            ((2, 1, 2), 0, 5, 1e-3, requires_grad, (1, 2, 1), 0, 1, 0.1, requires_grad, True),
            ((), 1e-3, 1e-3 + 1, 0, True, (1, S, 1), 0, 1, 0.1, requires_grad, True),
        )
        cases = test_cases + tests_require_resizing
        samples = list(SampleInput(make_tensor(shape_b, low=low_b, high=high_b,
                                               requires_grad=b_grad, device=device,
                                               dtype=dtype) + additive_b,
                                   args=(make_tensor(shape_e, low=low_e, high=high_e,
                                                     requires_grad=e_grad, device=device,
                                                     dtype=dtype) + additive_e,),
                                   broadcasts_input=broadcasts_input)
                       for shape_b, low_b, high_b, additive_b, b_grad, shape_e, low_e,
                       high_e, additive_e, e_grad, broadcasts_input in cases)
        tensor_scalar_inputs = (
            ((2, 2), 0, 5, 1e-3, requires_grad, (3.14,)),
            ((), 1e-3, 1e-3 + 1, 0, True, (3.14,))
        )
        more_samples = list(SampleInput(make_tensor(shape, dtype=dtype, device=device,
                                                    high=high, low=low,
                                                    requires_grad=b_grad) + additive,
                                        args=exp)
                            for shape, low, high, additive, b_grad, exp in tensor_scalar_inputs)
        samples = [*samples, *more_samples]
    elif dtype in [torch.complex64, torch.complex128]:
        args_tuple = (
            ((2, 2), 0, 5, requires_grad, (3.14,)),
            ((), 0, 1, True, (3.14,)),
            ((), 0, 1, True, (3.14j,))
        )
        samples = list(SampleInput(make_tensor(shape, dtype=dtype, device=device,
                                               high=high, low=low,
                                               requires_grad=b_grad) + 1e-3 * (1 + 1j),
                                   args=arg)
                       for shape, low, high, b_grad, arg in args_tuple)
    elif dtype == torch.bool:
        arg_tuple = (0, 1, 1., 2.3)
        samples = list(SampleInput(make_tensor((2, 2), device=device, dtype=dtype,
                                               requires_grad=requires_grad),
                                   args=(arg,))
                       for arg in arg_tuple)
        dtypes_list = [torch.float64, torch.float32, torch.int64, torch.int32]
        more_samples = list(SampleInput(make_tensor((2, 2), device, dtype=torch.bool,
                                                    requires_grad=requires_grad),
                                        args=(make_tensor((2, 2), device, dtype=dtype,
                                                          requires_grad=requires_grad),))
                            for dtype in dtypes_list)
        samples = [*samples, *more_samples]
        samples.append(SampleInput(make_tensor((2, 2, 2), device, dtype=torch.bool,
                                               requires_grad=requires_grad),
                                   args=(make_tensor((2, 1), device, dtype=torch.float64,
                                                     requires_grad=requires_grad),)))
    else:
        exp_tuple = (1, 2, 3)
        samples = list(SampleInput(make_tensor((2, 2), device, dtype,
                                               requires_grad=requires_grad),
                                   args=(arg,))
                       for arg in exp_tuple)
        samples.append(SampleInput(make_tensor((2, 2), device, dtype,
                                               requires_grad=requires_grad),
                                   args=(make_tensor((2, 2), device, dtype,
                                                     requires_grad=requires_grad),)))
    return tuple(samples)

def sample_inputs_svd(op_info, device, dtype, requires_grad=False, **kwargs):
    return _sample_inputs_svd(op_info, device, dtype, requires_grad, is_linalg_svd=False)

def sample_inputs_linalg_svd(op_info, device, dtype, requires_grad=False, **kwargs):
    return _sample_inputs_svd(op_info, device, dtype, requires_grad, is_linalg_svd=True)

def sample_inputs_linalg_svdvals(op_info, device, dtype, requires_grad=False, **kwargs):
    batches = [(), (0, ), (2, ), (1, 1)]
    ns = [5, 2, 0]
    samples = []
    for batch, (m, n) in product(batches, product(ns, ns)):
        a = make_tensor((*batch, m, n), device, dtype, low=None, high=None, requires_grad=requires_grad)
        samples.append(SampleInput(a))
    return samples

def sample_inputs_eig(op_info, device, dtype, requires_grad=False, **kwargs):
    eigvecs = make_tensor((S, S), device=device, dtype=dtype,
                          low=None, high=None)
    eigvals = make_tensor((S,), device=device, dtype=dtype,
                          low=None, high=None)
    # we produce only diagonazible inputs which do not have
    # complex eigenvalues for real inputs, as there is no
    # backward implementation for real inputs with complex
    # eigenvalues yet.
    input = (eigvecs * eigvals.unsqueeze(-2)) @ eigvecs.inverse()
    input.requires_grad_(requires_grad)

    def process_output(eigpair):
        eigvals, eigvecs = eigpair
        if dtype.is_complex:
            # eig produces eigenvectors which are normalized to 1 norm.
            # Note that if v is an eigenvector, so is v * e^{i \phi},
            # and |v| = |v * e^{i \phi}| = 1.
            # This, however, makes the eigenvector backward computation process
            # rather unstable unless the objective function is gauge-invariant,
            # that is if f(z) == f(|z|), for example.
            # Hence for complex inputs we ignore the phases and return only
            # the absolute values.
            return eigvals, eigvecs.abs()
        else:
            return eigvals, eigvecs

    return [
        SampleInput(
            input,
            kwargs=dict(eigenvectors=True),
            output_process_fn_grad=process_output
        ),
    ]


def sample_inputs_einsum(op_info, device, dtype, requires_grad=False, **kwargs):
    x = make_tensor((3,), device, dtype, requires_grad=requires_grad)
    y = make_tensor((4,), device, dtype, requires_grad=requires_grad)
    A = make_tensor((2, 3,), device, dtype, requires_grad=requires_grad, noncontiguous=True)
    B = make_tensor((1, 3,), device, dtype, requires_grad=requires_grad)
    C = make_tensor((1, 2, 3,), device, dtype, requires_grad=requires_grad)
    D = make_tensor((1, 3, 4,), device, dtype, requires_grad=requires_grad, noncontiguous=True)
    E = make_tensor((4, 4,), device, dtype, requires_grad=requires_grad)
    H = make_tensor((3, 3,), device, dtype, requires_grad=requires_grad, noncontiguous=True)
    I = make_tensor((1, 3, 1,), device, dtype, requires_grad=requires_grad)

    inputs = []

    # Vector operations
    inputs.append(SampleInput([x], args=('i->',)))                      # sum
    inputs.append(SampleInput([x, y], args=('i,j->ij',)))               # outer

    # Matrix operations
    inputs.append(SampleInput([A], args=("ij->i",)))                    # col sum
    inputs.append(SampleInput([A, B], args=("ij,kj->ik",)))             # matmul
    inputs.append(SampleInput([A, E], args=("ij,Ab->ijAb",)))           # matrix outer product

    # Tensor operations
    inputs.append(SampleInput([C, D], args=("aij,ajk->aik",)))          # batch matmul
    inputs.append(SampleInput([D, E], args=("aij,jk->aik",)))           # tensor matrix contraction
    inputs.append(SampleInput([C, B], args=("ijk,ik->j",)))             # non contiguous

    # Test diagonals
    inputs.append(SampleInput([I], args=('iji->j',)))                   # non-contiguous trace

    # Test ellipsis
    inputs.append(SampleInput([H], args=("i...->...",)))
    inputs.append(SampleInput([C, x], args=('...ik, ...j -> ij',)))

    return inputs


def sample_inputs_linalg_qr(op_info, device, dtype, requires_grad=False, **kwargs):
    """
    This function generates input for torch.linalg.qr
    The input is generated as the itertools.product of 'batches' and 'ns'.
    """
    batches = [(), (0,), (2, ), (1, 1)]
    ns = [5, 2, 0]
    out = []
    for batch, (m, n) in product(batches, product(ns, ns)):
        a = torch.randn(*batch, m, n, dtype=dtype, device=device, requires_grad=requires_grad)
        out.append(SampleInput(a))
    return out

def sample_inputs_geqrf(op_info, device, dtype, requires_grad=False):
    batches = [(), (0, ), (2, ), (1, 1)]
    ns = [5, 2, 0]
    samples = []
    for batch, (m, n) in product(batches, product(ns, ns)):
        # TODO: CUDA path doesn't work with batched or empty inputs
        if torch.device(device).type == 'cuda' and (batch != () or m == 0 or n == 0):
            continue
        a = make_tensor((*batch, m, n), device, dtype, low=None, high=None, requires_grad=requires_grad)
        samples.append(SampleInput(a))
    return samples

def sample_inputs_flip(op_info, device, dtype, requires_grad, **kwargs):
    tensors = (
        make_tensor((S, M, S), device, dtype, low=None, high=None, requires_grad=requires_grad),
        make_tensor((S, 0, M), device, dtype, low=None, high=None, requires_grad=requires_grad)
    )

    dims = ((0, 1, 2), (0,), (0, 2), (-1,), ())

    samples = [SampleInput(tensor, kwargs={'dims': dim}) for tensor, dim in product(tensors, dims)]

    return samples

def sample_inputs_fliplr_flipud(op_info, device, dtype, requires_grad, **kwargs):
    tensors = (
        make_tensor((S, M, S), device, dtype, low=None, high=None, requires_grad=requires_grad),
        make_tensor((S, 0, M), device, dtype, low=None, high=None, requires_grad=requires_grad)
    )
    return [SampleInput(tensor) for tensor in tensors]

# TODO: clamp shares tensors among its sample inputs --- we should prohibit this!
def sample_inputs_clamp(op_info, device, dtype, requires_grad, **kwargs):
    tensors = (
        make_tensor((2, 3, 2), device=device, dtype=dtype, low=None, high=None, requires_grad=requires_grad),
        make_tensor((2, 0, 3), device=device, dtype=dtype, low=None, high=None, requires_grad=requires_grad),
    )
    if dtype is torch.uint8:
        min_max_vals = ((2, 5), (3, 7))
    else:
        min_max_vals = ((0, 1), (-1, 1))
    output = [SampleInput(tensor, args=vals) for tensor, vals in product(tensors, min_max_vals)]
    output += [SampleInput(tensors[0], args=(0.5, None)), SampleInput(tensors[0], args=(None, 0.5))]
    empty_tensor = make_tensor((), device=device, dtype=dtype, low=None, high=None, requires_grad=requires_grad)
    output += [SampleInput(empty_tensor, args=(0.0, 1.0)), ]
    return output

def sample_kwargs_clamp(device, dtype, input):
    if dtype is torch.uint8:
        min_val, max_val = (random.randint(1, 3), random.randint(4, 8))
    elif dtype.is_floating_point:
        min_val, max_val = (random.uniform(-8, 0), random.uniform(1, 8))  # type: ignore[assignment]
    else:
        min_val, max_val = (random.randint(-8, 0), random.randint(1, 8))
    return {'min': min_val, 'max': max_val}, {'a_min': min_val, 'a_max': max_val}

def sample_inputs_cross(op_info, device, dtype, requires_grad, **kwargs):
    sample0 = SampleInput(make_tensor((S, 3), device=device, dtype=dtype, requires_grad=requires_grad),
                          args=(make_tensor((S, 3), device=device, dtype=dtype, requires_grad=requires_grad),))
    sample1 = SampleInput(make_tensor((S, 3, S), device=device, dtype=dtype, requires_grad=requires_grad),
                          args=(make_tensor((S, 3, S), device=device, dtype=dtype, requires_grad=requires_grad),),
                          kwargs={'dim': 1})

    return (sample0, sample1)

def sample_inputs_cumprod(op_info, device, dtype, requires_grad, **kwargs):
    def make_arg(shape):
        # shrink values to be in the interval [-1, +1] for better precision in gradgradcheck
        return make_tensor(shape, device, dtype, low=-1, high=+1, requires_grad=requires_grad)

    def prod_zeros(dim_select):
        assert len(dim_select) == 2
        result = make_arg(3 * (S,))
        with torch.no_grad():
            result.narrow(dim_select[0], 0, 1).narrow(dim_select[1], 1, 1).zero_()
            result.narrow(dim_select[0], 2, 1).narrow(dim_select[1], 3, 1).zero_()
            result.narrow(dim_select[0], 4, 1).narrow(dim_select[1], 3, 1).zero_()
        return result

    # will not be needed once OpInfo tests suport Iterables
    def sample_generator():
        for dim in range(3):
            yield SampleInput(make_arg((S, S, S)), args=(dim,))
        # Scalar tensors and empty tensor
        for size in [(), (1,), (0,)]:
            yield SampleInput(make_arg(size), args=(0,))

        yield SampleInput(prod_zeros([0, 1]), args=(1,))
        yield SampleInput(prod_zeros([0, 2]), args=(1,))
        yield SampleInput(prod_zeros([1, 2]), args=(1,))

        # test dtype kwarg
        yield SampleInput(prod_zeros([1, 2]), args=(1,), kwargs={'dtype': dtype})

    return list(sample_generator())

def sample_inputs_view_as_complex(op_info, device, dtype, requires_grad, **kwargs):
    return [SampleInput(make_tensor((S, 2), device, dtype, requires_grad=requires_grad),)]

def sample_inputs_view_as_real(op_info, device, dtype, requires_grad, **kwargs):
    tensors = (
        make_tensor((S, S), device, dtype, requires_grad=requires_grad),
        make_tensor((), device, dtype, requires_grad=requires_grad)
    )
    return [SampleInput(tensor) for tensor in tensors]

def sample_inputs_copysign(op_info, device, dtype, requires_grad, **kwargs):
    def _make_tensor(*shape, low=None, high=None):
        return make_tensor(shape, device, dtype, low=low, high=high, requires_grad=requires_grad)

    cases = [
        # no broadcast
        ((S, S, S), (S, S, S), False),
        # broadcast rhs
        ((S, S, S), (S, S), False),

        # scalar
        ((S, S), 3.14, False),
        # scalar positive zero
        ((S, S), 0.0, False),
        # scalar negative zero
        ((S, S), -0.0, False),
    ]

    # broadcast lhs
    cases.append(((S, S), (S, S, S), True))
    # broadcast all
    cases.append(((S, 1, S), (M, S), True))

    def generator():
        for input_shape, arg_val, broadcasts_input in cases:
            if isinstance(arg_val, tuple):
                arg = _make_tensor(*arg_val)
            else:
                # arg_val is scalar
                arg = arg_val

            yield SampleInput(_make_tensor(*input_shape), args=(arg, ), broadcasts_input=broadcasts_input)

    return list(generator())

def sample_inputs_prod(op_info, device, dtype, requires_grad):
    def make_arg(shape):
        # shrink values to be in the interval [-1, +1] for better precision in gradgradcheck
        return make_tensor(shape, device, dtype, low=-1, high=+1, requires_grad=requires_grad)

    def prod_single_zero():
        result = make_arg(2 * (S,))
        with torch.no_grad():
            result[0, 1] = 0
        return result

    # will not be needed once OpInfo tests support Iterables
    def sample_generator():
        for sample in sample_inputs_cumprod(op_info, device, dtype, requires_grad):
            yield SampleInput(sample.input)  # only Tensor, ignore other inputs
            yield sample
            sample.kwargs['keepdim'] = True
            yield sample
        yield SampleInput(prod_single_zero())
        yield SampleInput(make_arg((3, 3, 3)), args=(1,))
        yield SampleInput(make_arg((3, 3, 3)), args=(1,), kwargs={'keepdim': True})

        # test zero scalar tensor
        zero = make_arg(())
        with torch.no_grad():
            zero.zero_()
        yield SampleInput(zero)
        yield SampleInput(zero, args=(0,))
        yield SampleInput(zero, args=(0,), kwargs={'keepdim': True})

    return list(sample_generator())

def sample_inputs_diag(op_info, device, dtype, requires_grad, **kwargs):
    vec_sample = SampleInput(make_tensor((M, ), device, dtype, low=None, high=None, requires_grad=requires_grad))

    tensors = (
        make_tensor((M, M), device, dtype, low=None, high=None, requires_grad=requires_grad),
        make_tensor((3, 5), device, dtype, low=None, high=None, requires_grad=requires_grad),
        make_tensor((5, 3), device, dtype, low=None, high=None, requires_grad=requires_grad),
    )

    args = ((), (2,), (-2,), (1,), (2,))

    samples = []
    for tensor, arg in product(tensors, args):
        samples.append(SampleInput(tensor, args=arg))

    return samples + [vec_sample]

def sample_inputs_logit(op_info, device, dtype, requires_grad, **kwargs):
    low, high = op_info.domain

    # Note: Operator is very sensitive at points near the
    # start and end of domain and leads to NaN for float16
    # if domain_eps is 1e-5.
    domain_eps = op_info._domain_eps if dtype != torch.float16 else 3e-2

    low = low + domain_eps
    high = high - domain_eps

    samples = (
        SampleInput(make_tensor((S, S, S), device, dtype, low=low, high=high, requires_grad=requires_grad)),
        SampleInput(make_tensor((S, S, S), device, dtype, low=low,
                                high=high, requires_grad=requires_grad), args=(0.2,)),
        SampleInput(make_tensor((), device, dtype, low=low, high=high, requires_grad=requires_grad)),
        SampleInput(make_tensor((), device, dtype, low=low,
                                high=high, requires_grad=requires_grad), args=(0.2,)),
    )

    return samples

def sample_inputs_floor_divide(op_info, device, dtype, requires_grad, **kwargs):
    lhs = make_tensor((S, S, S), device, dtype, low=None, high=None, requires_grad=requires_grad)
    rhs = make_tensor((S, S, S), device, dtype, low=None, high=None, requires_grad=requires_grad)
    # Avoid integer divide by 0
    if not (dtype.is_floating_point or dtype.is_complex):
        rhs[rhs == 0] = 1

    return [
        SampleInput(lhs, args=(rhs,)),
        SampleInput(lhs, args=(rhs[0],)),
        SampleInput(lhs, args=(3.14,)),
    ]


def sample_inputs_masked_scatter(op_info, device, dtype, requires_grad, **kwargs):
    make_arg = partial(make_tensor, device=device, dtype=dtype, requires_grad=requires_grad)

    def samples_generator():
        yield SampleInput(make_arg((S, S)), args=(torch.randn(S, S, device=device) > 0, make_arg((S, S))))
        yield SampleInput(make_arg((S, S)), args=(torch.randn((S,), device=device) > 0, make_arg((S, S))))
        yield SampleInput(make_arg((S, S)), args=(bernoulli_scalar().to(device), make_arg((S, S))))
        yield SampleInput(make_arg((S,)),
                          args=(torch.randn(S, S, device=device) > 0, make_arg((S, S))),
                          broadcasts_input=True)

    samples = tuple(samples_generator())
    return samples


def sample_inputs_masked_fill(op_info, device, dtype, requires_grad, **kwargs):
    make_arg = partial(make_tensor, device=device, dtype=dtype, requires_grad=requires_grad)

    def sample_generator():
        yield SampleInput(make_arg((S, S)), args=(torch.randn(S, S, device=device) > 0, 10))
        yield SampleInput(make_arg((S, S)), args=(torch.randn(S, S, device=device) > 0, make_arg(())))
        yield SampleInput(make_arg((S, S)), args=(torch.randn(S, device=device) > 0, 10))
        yield SampleInput(make_arg(()), args=(torch.randn((), device=device) > 0, 10))
        yield SampleInput(make_arg(()), args=(torch.randn((), device=device) > 0, make_arg(())))
        yield SampleInput(make_arg((S, S)), args=(torch.randn((), device=device) > 0, 10))

        yield SampleInput(make_arg((S,)),
                          args=(torch.randn(S, S, device=device) > 0, make_arg(())),
                          broadcasts_input=True)
        yield SampleInput(make_arg((S,)),
                          args=(torch.randn(S, S, device=device) > 0, 10),
                          broadcasts_input=True)

    samples = tuple(sample_generator())
    return samples

def sample_inputs_masked_select(op_info, device, dtype, requires_grad, **kwargs):
    samples = (
        SampleInput(make_tensor((M, M), device, dtype, low=None, high=None, requires_grad=requires_grad),
                    args=(torch.randn(M, M, device=device) > 0,)),

        SampleInput(make_tensor((M, M), device, dtype, low=None, high=None, requires_grad=requires_grad),
                    args=(torch.randn((M,), device=device) > 0,)),

        SampleInput(make_tensor((M,), device, dtype, low=None, high=None, requires_grad=requires_grad),
                    args=(torch.randn((M, M), device=device) > 0,)),

        SampleInput(make_tensor((M, 1, M), device, dtype, low=None, high=None, requires_grad=requires_grad),
                    args=(torch.randn((M, M), device=device) > 0,)),

        SampleInput(make_tensor((), device, dtype, low=None, high=None, requires_grad=requires_grad),
                    args=(torch.tensor(1, device=device, dtype=torch.bool),)),

        SampleInput(make_tensor((M, M), device, dtype, low=None, high=None, requires_grad=requires_grad),
                    args=(torch.tensor(1, device=device, dtype=torch.bool),)),

        SampleInput(make_tensor((), device, dtype, low=None, high=None, requires_grad=requires_grad),
                    args=(torch.randn((M, M), device=device) > 0,)),
    )

    return samples

def sample_inputs_matrix_exp(op_info, device, dtype, requires_grad, **kwargs):
    samples = (
        SampleInput(make_tensor((S, S), device, dtype, requires_grad=requires_grad)),
        SampleInput(make_tensor((S, S, S), device, dtype, requires_grad=requires_grad)),
    )

    return samples

def sample_inputs_matmul(op_info, device, dtype, requires_grad):
    test_cases = (((L,), (L,)),
                  ((S, M), (M,)),
                  ((M,), (M, S)),
                  ((S, M), (M, S)),
                  ((S, S, M), (M,)),
                  ((S, S, M), (M, S)),
                  ((M,), (S, M, S)),
                  ((S, M), (S, M, S)),
                  ((S, S, M, M), (S, S, M, S)),
                  ((S, S, M, M), (M,)),
                  ((M,), (S, S, M, S)))
    sample_inputs = []
    for lhs_shape, rhs_shape in test_cases:
        lhs = make_tensor(lhs_shape, device, dtype, low=None, high=None, requires_grad=requires_grad)
        rhs = make_tensor(rhs_shape, device, dtype, low=None, high=None, requires_grad=requires_grad)
        sample_inputs.append(SampleInput(lhs, args=(rhs,)))
    return tuple(sample_inputs)


def sample_inputs_polar(op_info, device, dtype, requires_grad, **kwargs):
    def _make_tensor_helper(shape, low=None, high=None):
        return make_tensor(shape, device, dtype, low=low, high=high, requires_grad=requires_grad)

    samples = (
        SampleInput(_make_tensor_helper((S, S), low=0), args=(_make_tensor_helper((S, S)),)),
        SampleInput(_make_tensor_helper((), low=0), args=(_make_tensor_helper(()),)),
    )

    return samples

def sample_inputs_complex(op_info, device, dtype, requires_grad, **kwargs):
    def _make_tensor_helper(shape):
        return make_tensor(shape, device, dtype, requires_grad=requires_grad)

    samples = (
        SampleInput(_make_tensor_helper((S, S)), args=(_make_tensor_helper((S, S)),)),
        SampleInput(_make_tensor_helper(()), args=(_make_tensor_helper(()),)),
    )

    return samples


def sample_inputs_polygamma(op_info, device, dtype, requires_grad, **kwargs):
    make_arg = partial(make_tensor, device=device, dtype=dtype, requires_grad=requires_grad)
    tensor_shapes = ((S, S), ())
    ns = (1, 2, 3, 4, 5)

    def generator():
        for shape, n in product(tensor_shapes, ns):
            yield SampleInput(make_arg(shape), args=(n,))

    return list(generator())


def sample_inputs_mvlgamma(op_info, device, dtype, requires_grad, **kwargs):
    make_arg = partial(make_tensor, device=device, dtype=dtype, requires_grad=requires_grad)
    tensor_shapes = ((S, S), ())
    ns = (1, 2, 3, 4, 5)

    # Since the accepted lower bound for input
    # to mvlgamma depends on `p` argument,
    # the following function computes the lower bound
    # which we pass to `make_tensor`.
    def compute_min_val(p):
        return (p - 1.) / 2

    def generator():
        for shape, n in product(tensor_shapes, ns):
            min_val = compute_min_val(n)
            yield SampleInput(make_arg(shape, low=min_val), args=(n,))

    return list(generator())


# Since `mvlgamma` has multiple entries,
# there are multiple common skips for the additional
# entries. Following function is a helper to that end.
def skips_mvlgamma(skip_redundant=False):
    skips = (
        # outside domain values are hard error for mvlgamma op.
        SkipInfo('TestUnaryUfuncs', 'test_float_domains'),
    )
    if not skip_redundant:
        # Redundant tests
        skips = skips + (  # type: ignore[assignment]
            SkipInfo('TestGradients'),
            SkipInfo('TestOpInfo'),
            SkipInfo('TestCommon'),
        )
    return skips


# To test reference numerics against multiple values of argument `p`,
# we make multiple OpInfo entries with each entry corresponding to different value of p.
# We run the op tests from test_ops.py only for `p=1` to avoid redundancy in testing.
# Class `MvlGammaInfo` already contains the basic information related to the operator,
# it only takes arguments like `domain`, `skips` and `sample_kwargs`, which
# differ between the entries.
class MvlGammaInfo(UnaryUfuncInfo):
    def __init__(self, variant_test_name, domain, skips, sample_kwargs):
        super(MvlGammaInfo, self).__init__(
            'mvlgamma',
            ref=reference_mvlgamma if TEST_SCIPY else _NOTHING,
            variant_test_name=variant_test_name,
            domain=domain,
            decorators=(precisionOverride({torch.float16: 5e-2}),),
            dtypes=floating_types(),
            dtypesIfCPU=floating_types(),
            dtypesIfCUDA=floating_types_and(torch.half),
            sample_inputs_func=sample_inputs_mvlgamma,
            supports_out=False,
            skips=skips,
            sample_kwargs=sample_kwargs)


def sample_inputs_entr(op_info, device, dtype, requires_grad, **kwargs):
    low, _ = op_info.domain

    if requires_grad:
        low = 0 + op_info._domain_eps

    return (SampleInput(make_tensor((L,), device, dtype,
                                    low=low,
                                    requires_grad=requires_grad)),
            SampleInput(make_tensor((), device, dtype,
                                    low=low,
                                    requires_grad=requires_grad)))

def sample_inputs_rsub(op_info, device, dtype, requires_grad, variant='tensor', **kwargs):
    def _make_tensor_helper(shape, low=None, high=None):
        return make_tensor(shape, device, dtype, low=low, high=high, requires_grad=requires_grad)

    def _samples_with_alpha_helper(args, alphas, filter_fn=lambda arg_alpha: True):
        filtered_product = filter(filter_fn, product(args, alphas))  # type: ignore[var-annotated]
        return (SampleInput(input, args=(arg,), kwargs=dict(alpha=alpha))
                for (input, arg), alpha in filtered_product)

    int_alpha, float_alpha, complex_alpha = 2, 0.1, 1 + 0.6j

    if variant == 'tensor':
        samples = (
            SampleInput(_make_tensor_helper((S, S)), args=(_make_tensor_helper((S, S)),)),
            SampleInput(_make_tensor_helper((S, S)), args=(_make_tensor_helper((S,)),)),
            SampleInput(_make_tensor_helper((S,)), args=(_make_tensor_helper((S, S)),)),
            SampleInput(_make_tensor_helper(()), args=(_make_tensor_helper(()),)),
            SampleInput(_make_tensor_helper(()), args=(_make_tensor_helper((S,)),)),
            SampleInput(_make_tensor_helper((S,)), args=(_make_tensor_helper(()),)),
        )

        if dtype.is_complex:
            alphas = [int_alpha, float_alpha, complex_alpha]
        elif dtype.is_floating_point:
            alphas = [int_alpha, float_alpha]
        else:
            alphas = [int_alpha]

        args = ((_make_tensor_helper((S, S)), _make_tensor_helper((S, S))),
                (_make_tensor_helper((S, S)), _make_tensor_helper((S,))),
                (_make_tensor_helper(()), _make_tensor_helper(())))
        samples += tuple(_samples_with_alpha_helper(args, alphas))  # type: ignore[assignment]
    elif variant == 'scalar':
        # Scalar Other
        samples = (SampleInput(_make_tensor_helper((S, S)), args=(0.5,)),
                   SampleInput(_make_tensor_helper(()), args=(0.5,)),
                   SampleInput(_make_tensor_helper((S, S)), args=(1.5j,)),
                   SampleInput(_make_tensor_helper(()), args=(1.5j,)),
                   SampleInput(_make_tensor_helper((S, S)), args=(0.4 + 1.2j,)),
                   SampleInput(_make_tensor_helper(()), args=(1.2 + 1.76j,)))

        scalar_args = [(_make_tensor_helper((S, S)), 0.5), (_make_tensor_helper(()), 0.5),
                       (_make_tensor_helper((S, S)), 2.7j), (_make_tensor_helper(()), 2.7j),
                       (_make_tensor_helper((S, S)), 1 - 2.7j), (_make_tensor_helper(()), 1 + 2.7j)]

        alphas = [int_alpha, float_alpha, complex_alpha]

        def filter_fn(arg_alpha):
            arg, alpha = arg_alpha
            if isinstance(alpha, complex):
                if dtype.is_complex or isinstance(arg[1], complex):
                    return True
                else:
                    # complex alpha is valid only if either `self` or `other` is complex
                    return False

            # Non-Complex Alpha
            return True

        # Samples with alpha (scalar version) covers the following cases
        # self    | other   | alpha
        # -----------------------------------------
        # real    | real    | real (int and float)
        # real    | complex | real and complex
        # complex | real    | real and complex
        # complex | complex | real and complex
        #
        # It does not cover
        # real    | real    | complex
        # x = torch.randn(2, requires_grad=True, dtype=torch.float64)
        # torch.rsub(x, 1, alpha=1. + 1.6j)
        # RuntimeError: value cannot be converted to type double without overflow: (-1,-1.6)

        samples += tuple(_samples_with_alpha_helper(scalar_args, alphas, filter_fn=filter_fn))  # type: ignore[assignment]
    else:
        raise Exception("Invalid variant!")

    return samples

def sample_inputs_cumulative_ops(op_info, device, dtype, requires_grad, supports_dtype_kwargs=True, **kwargs):
    def _make_tensor_helper(shape, low=None, high=None):
        return make_tensor(shape, device, dtype, low=low, high=high, requires_grad=requires_grad)

    samples = [
        SampleInput(_make_tensor_helper((S, S, S)), args=(0,)),
        SampleInput(_make_tensor_helper((S, S, S)), args=(1,)),
        SampleInput(_make_tensor_helper(()), args=(0,)),
    ]

    if supports_dtype_kwargs:
        # NOTE: if `dtype` is not same as input, then inplace variants fail with
        # `provided dtype must match the dtype of self tensor in cumsum`
        samples.append(SampleInput(_make_tensor_helper((S, S, S)), args=(1,), kwargs={'dtype': dtype}))

    return samples


def sample_inputs_unfold(op_info, device, dtype, requires_grad, **kwargs):
    test_cases = (
        ((), (0, 1, 1)),
        ((S, S, S, S), (0, 3, 1)),
        ((S, S, S, S), (1, 3, 1)),
        ((S, S, S, S), (2, 3, 1)),
        ((S, S, S, S), (3, 3, 1)),
        ((S, S, S, S), (0, 3, 2)),
        ((S, S, S, S), (1, 3, 2)),
        ((S, S, S, S), (2, 3, 2)),
        ((S, S, S, S), (3, 3, 2)),
        ((S, S, S, S), (0, 4, 1)),
        ((S, S, S, S), (1, 4, 1)),
        ((S, S, S, S), (2, 4, 1)),
        ((S, S, S, S), (3, 4, 1)),
        ((M,), (0, 3, 1)),
        ((M,), (0, 3, 2)),
        ((M,), (0, 3, 3)),
        ((1000,), (0, 3, 11)),
        ((1000,), (0, 2, 27)),
        ((10, 10), (0, 1, 2)),
        ((10, 10), (1, 2, 3)),
        ((10, 10), (1, 2, 2)),
        ((S, S, S), (2, 3, 2)),
    )

    sample_inputs = []
    for shape, arguments in test_cases:
        sample_inputs += [SampleInput(make_tensor(shape, device, dtype,
                                      low=None, high=None,
                                      requires_grad=requires_grad),
                                      args=arguments)]
    return sample_inputs


def sample_inputs_atan2(op_info, device, dtype, requires_grad, **kwargs):
    make_arg = partial(make_tensor, device=device, dtype=dtype, requires_grad=requires_grad)
    cases = (
        ((S, S, S), (S, S, S)),
        ((), ()),
        ((S, S, S), (S,)),
        # Enable the cases below once gh-53014 is in
        # ((S,), (S, S, S)),
        # ((S, 1, S), (S, S)),
    )

    def generator():
        for x_shape, y_shape in cases:
            yield SampleInput(make_arg(x_shape), args=(make_arg(y_shape),))

    return list(generator())

def sample_inputs_msort(op_info, device, dtype, requires_grad):
    def apply_grad(t):
        if dtype in floating_types_and(torch.float16, torch.bfloat16):
            t.requires_grad_(requires_grad)

    def large_1d_unique(dtype, device):
        res = torch.randperm(L * L * L, dtype=torch.int64, device=device)
        res = res.to(dtype)
        apply_grad(res)
        return res

    samples = []
    # Test case for large tensor.
    largesample = SampleInput(large_1d_unique(dtype, device))

    sample = SampleInput(make_tensor((S, M, S), device, dtype,
                                     low=None, high=None,
                                     requires_grad=requires_grad))

    return [largesample, sample]

def sample_inputs_lerp(op_info, device, dtype, requires_grad, **kwargs):
    make_arg = partial(make_tensor, dtype=dtype, device=device, requires_grad=requires_grad)

    samples = (
        # no broadcast
        SampleInput(make_arg((S, S)), args=(make_arg((S, S)), 0.4)),
        # broadcast rhs
        SampleInput(make_arg((S, S)), args=(make_arg((S,)), 0.4)),
        # scalar tensor
        SampleInput(make_arg(()), args=(make_arg(()), 0.4)),
        # broadcast rhs scalar-tensor
        SampleInput(make_arg((S, S)), args=(make_arg(()), 0.4)),
        # broadcast rhs with weight tensor
        SampleInput(make_arg((S, S)), args=(make_arg((S,)), make_arg((S, S)))),
        # broadcast rhs and weight tensor
        SampleInput(make_arg((S, S)), args=(make_arg((S, 1)), make_arg((S,)))),
        # broadcast_lhs
        SampleInput(make_arg((S,)), args=(make_arg((S, S)), 0.4), broadcasts_input=True),
        # scalar broadcast_lhs
        SampleInput(make_arg(()), args=(make_arg((S, S)), 0.4), broadcasts_input=True),
        # broadcast all
        SampleInput(make_arg((S, 1)), args=(make_arg((S, S)), 0.4), broadcasts_input=True),
        # tensor broadcast all
        SampleInput(make_arg((S, 1)), args=(make_arg((S, S)), make_arg((S, 1))),
                    broadcasts_input=True),
    )

    if dtype.is_complex:
        samples = samples + (  # type: ignore[assignment]
            # no broadcast
            SampleInput(make_arg((S, S)), args=(make_arg((S, S)), 0.4j)),
            SampleInput(make_arg((S, S)), args=(make_arg((S, S)), 1.2 + 0.1j)),
            # broadcast rhs
            SampleInput(make_arg((S, S)), args=(make_arg((S,)), 0.4j)),
            SampleInput(make_arg((S, S)), args=(make_arg((S, S)), 5.4 + 9j)),
            # scalar tensor
            SampleInput(make_arg(()), args=(make_arg(()), 0.4j)),
            SampleInput(make_arg(()), args=(make_arg(()), 6.1 + 0.004j)),
            # broadcast rhs scalar-tensor
            SampleInput(make_arg((S, S)), args=(make_arg(()), 0.4j)),
            SampleInput(make_arg((S, S)), args=(make_arg(()), 1 + 2j)),
        )

    return samples

def sample_inputs_tensordot(self, device, dtype, requires_grad, **kwargs):
    cases = (
        ((2, 2, 2), (2, 2, 2), (2)),
        ((2, 2, 1), (2, 1, 2), ([0, 1], [2, 0])),
    )
    samples = []
    for first_shape, second_shape, dims in cases:
        samples.append(SampleInput(make_tensor(first_shape, device, dtype,
                                   requires_grad=requires_grad),
                       args=(make_tensor(second_shape, device, dtype,
                             requires_grad=requires_grad),),
                       kwargs=dict(dims=dims,)))
    return tuple(samples)

def sample_inputs_kron(op_info, device, dtype, requires_grad):
    test_cases = (
        ((S, S), (M, L)),
    )

    sample_inputs = []
    for input_shape, other_shape in test_cases:
        input = make_tensor(input_shape, device, dtype, low=None, high=None, requires_grad=requires_grad)
        other = make_tensor(other_shape, device, dtype, low=None, high=None, requires_grad=requires_grad)
        sample = SampleInput(input, args=(other,))
        sample_inputs.append(sample)
    return tuple(sample_inputs)

def sample_inputs_inner(self, device, dtype, requires_grad, **kwargs):
    return (
        SampleInput(
            make_tensor((S, ), device, dtype, requires_grad=requires_grad),
            args=(
                make_tensor((S, ), device, dtype, requires_grad=requires_grad),
            )
        ),
        SampleInput(
            make_tensor((), device, dtype, requires_grad=requires_grad),
            args=(
                make_tensor((S, S), device, dtype, requires_grad=requires_grad),
            )
        ),
    )

# Tests for scatter when passing the reduce argument are missing
# Reference: https://github.com/pytorch/pytorch/issues/56464
def sample_inputs_scatter(op_info, device, dtype, requires_grad):
    def _tensor(shape, dtype=dtype, low=None, high=None):
        return make_tensor(shape, device, dtype, low=low, high=high, requires_grad=requires_grad)

    def _gather(shape, index_dim, max_indices):
        return gather_variable(shape, index_dim, max_indices, device=device)

    zero = torch.tensor(0, dtype=torch.long, device=device)
    test_cases = (
        (_tensor((M, S)), (0, _gather((S, S), 1, M), _tensor((S, S)))),
        (_tensor((M, S)), (1, _gather((S, S), 0, S), _tensor((S, S)))),
        (_tensor((M, S)), (-1, _gather((S, S), 0, S), _tensor((S, S)))),
        (_tensor((M, S)), (0, _gather((M, S // 2), 1, M), _tensor((M, S // 2)))),
        (_tensor((M, S)), (1, _gather((M, S // 2), 0, S), _tensor((M, S // 2)))),
        (_tensor((M, S)), (-1, _gather((M, S // 2), 0, S), _tensor((M, S // 2)))),
        (_tensor(()), (0, zero.clone().detach(), _tensor(()))),
        (_tensor(()), (0, zero.clone().detach(), 2.5)),
    )

    return [SampleInput(tensor, args=args) for tensor, args in test_cases]

def sample_inputs_scatter_add(op_info, device, dtype, requires_grad):
    def _tensor(shape, dtype=dtype, low=None, high=None):
        return make_tensor(shape, device, dtype, low=low, high=high, requires_grad=requires_grad)

    def _gather(shape, index_dim, max_indices):
        return gather_variable(shape, index_dim, max_indices, device=device)

    zero = torch.tensor(0, dtype=torch.long, device=device)
    test_cases = (
        (_tensor((M, S)), (0, _gather((S, S), 1, M), _tensor((S, S)))),
        (_tensor((M, S)), (1, _gather((S, S), 0, S), _tensor((S, S)))),
        (_tensor((M, S)), (-1, _gather((S, S), 0, S), _tensor((S, S)))),
        (_tensor((M, S)), (0, _gather((M, S // 2), 1, M), _tensor((M, S // 2)))),
        (_tensor((M, S)), (1, _gather((M, S // 2), 0, S), _tensor((M, S // 2)))),
        (_tensor((M, S)), (-1, _gather((M, S // 2), 0, S), _tensor((M, S // 2)))),
        (_tensor(()), (0, zero.clone().detach(), _tensor(()))),
    )

    return [SampleInput(tensor, args=args) for tensor, args in test_cases]

<<<<<<< HEAD

def sample_inputs_ravel(op_info, device, dtype, requires_grad, **kwargs):
    samples = (SampleInput(make_tensor((S, S, S), device, dtype,
                                       low=None, high=None,
                                       requires_grad=requires_grad)),
               SampleInput(make_tensor((), device, dtype,
                                       low=None, high=None,
                                       requires_grad=requires_grad)),)

    return samples


def sample_inputs_view(op_info, device, dtype, requires_grad, **kwargs):
    make_arg = partial(make_tensor, dtype=dtype, device=device, requires_grad=requires_grad)

    cases = (((S, S, S), (S * S, S)),
             ((S * S, S), (S, S, S)),
             ((S,), (S,)),
             ((), ()),
             ((), (1,)))

    def generator():
        for case in cases:
            shape, args = case
            yield(SampleInput(make_arg(shape), args=(args, )))

    return list(generator())


def sample_inputs_view_as(op_info, device, dtype, requires_grad, **kwargs):
    make_arg = partial(make_tensor, dtype=dtype, device=device)

    cases = (((S, S, S), (S * S, S)),
             ((), ()),
             ((), (1, 1)),
             )

    def generator():
        for case in cases:
            shape, shape_other = case
            yield(SampleInput(make_arg(shape, requires_grad=requires_grad),
                              args=(make_arg(shape_other, requires_grad=False), )))

    return list(generator())

=======
def sample_inputs_rbinops(op_info, device, dtype, requires_grad, supports_dtype_kwargs=True, **kwargs):
    def _make_tensor_helper(shape, low=None, high=None):
        return make_tensor(shape, device, dtype, low=low, high=high, requires_grad=requires_grad)

    scalar: Union[int, float, complex] = 3

    if dtype.is_floating_point:
        scalar = 3.14
    elif dtype.is_complex:
        scalar = 3.14j

    samples = [
        SampleInput(_make_tensor_helper((S, S, S)), args=(scalar,)),
        SampleInput(_make_tensor_helper(()), args=(scalar,)),
    ]

    return samples
>>>>>>> 4a872f85

foreach_unary_op_db: List[OpInfo] = [
    ForeachUnaryFuncInfo('exp'),
    ForeachUnaryFuncInfo('acos'),
    ForeachUnaryFuncInfo('asin'),
    ForeachUnaryFuncInfo('atan'),
    ForeachUnaryFuncInfo('cos'),
    ForeachUnaryFuncInfo('cosh'),
    ForeachUnaryFuncInfo('log'),
    ForeachUnaryFuncInfo('log10'),
    ForeachUnaryFuncInfo('log2'),
    ForeachUnaryFuncInfo('tan'),
    ForeachUnaryFuncInfo('tanh'),
    ForeachUnaryFuncInfo('sin'),
    ForeachUnaryFuncInfo('sinh'),

    ForeachUnaryFuncInfo('neg',
                         dtypes=all_types_and_complex(),
                         dtypesIfCPU=all_types_and_complex(),
                         dtypesIfCUDA=all_types_and_complex(),
                         sample_inputs_func=sample_inputs_foreach,
                         safe_casts_outputs=False),

    ForeachUnaryFuncInfo('sqrt',
                         dtypes=floating_types(),
                         dtypesIfCPU=floating_and_complex_types_and(torch.bfloat16),
                         dtypesIfCUDA=floating_and_complex_types_and(torch.half)),

    ForeachUnaryFuncInfo('ceil',
                         dtypes=floating_types(),
                         dtypesIfCPU=floating_types_and(torch.bfloat16),
                         dtypesIfCUDA=floating_types_and(torch.half)),

    ForeachUnaryFuncInfo('erf',
                         dtypes=floating_types(),
                         dtypesIfCPU=floating_types_and(torch.bfloat16),
                         dtypesIfCUDA=floating_types_and(torch.half)),

    ForeachUnaryFuncInfo('erfc',
                         dtypes=floating_types(),
                         dtypesIfCPU=floating_types_and(torch.bfloat16),
                         dtypesIfCUDA=floating_types_and(torch.half)),

    ForeachUnaryFuncInfo('expm1',
                         dtypes=floating_types(),
                         dtypesIfCPU=floating_types_and(torch.bfloat16),
                         dtypesIfCUDA=floating_types_and(torch.half)),

    ForeachUnaryFuncInfo('floor',
                         dtypes=floating_types(),
                         dtypesIfCPU=floating_types_and(torch.bfloat16),
                         dtypesIfCUDA=floating_types_and(torch.half)),

    ForeachUnaryFuncInfo('log1p',
                         dtypes=floating_types(),
                         dtypesIfCPU=floating_types_and(torch.bfloat16),
                         dtypesIfCUDA=floating_types_and(torch.half)),

    ForeachUnaryFuncInfo('round',
                         dtypes=floating_types(),
                         dtypesIfCPU=floating_types_and(torch.bfloat16),
                         dtypesIfCUDA=floating_types_and(torch.half)),

    ForeachUnaryFuncInfo('frac',
                         dtypes=floating_types(),
                         dtypesIfCPU=floating_types_and(torch.bfloat16),
                         dtypesIfCUDA=floating_types_and(torch.half)),

    ForeachUnaryFuncInfo('reciprocal',
                         dtypes=floating_types(),
                         dtypesIfCPU=floating_types_and(torch.bfloat16),
                         dtypesIfCUDA=floating_types_and(torch.half)),

    ForeachUnaryFuncInfo('sigmoid',
                         dtypes=floating_types(),
                         dtypesIfCPU=floating_types_and(torch.bfloat16),
                         dtypesIfCUDA=floating_types_and(torch.half)),

    ForeachUnaryFuncInfo('trunc',
                         dtypes=floating_types(),
                         dtypesIfCPU=floating_types_and(torch.bfloat16),
                         dtypesIfCUDA=floating_types_and(torch.half)),

    ForeachUnaryFuncInfo('abs',
                         dtypes=all_types_and_complex_and(torch.bfloat16, torch.half, torch.bool),
                         dtypesIfCPU=all_types_and_complex_and(torch.bfloat16, torch.half),
                         dtypesIfCUDA=all_types_and_complex_and(torch.bfloat16, torch.half, torch.bool),
                         safe_casts_outputs=False)
]

def reference_sign(x):
    if x.dtype == np.bool_:
        # `np.sign` doesn't support `bool`.
        # >>> np.sign(True)
        # ufunc 'sign' did not contain a loop
        # with signature matching types dtype('bool') -> dtype('bool')
        return np.sign(x, dtype=np.uint8).astype(np.bool_)
    return np.sign(x)


def reference_sgn(x):
    # NumPy doesn't have an equivalent to `torch.sgn` when the dtype is complex.
    # For complex inputs, `np.sign` returns sign(x.real) + 0j if x.real != 0 else sign(x.imag) + 0j.
    # while `torch.sgn` returns, 0 if abs(input) == 0 else input/abs(input)
    if x.dtype not in [np.complex64, np.complex128]:
        return reference_sign(x)

    out = (x / np.abs(x))
    if out.ndim == 0:
        # Handle x == 0 case
        if (x == 0):
            # Can't assign to np.complex object
            # So make a new one.
            return np.array(complex(0, 0), dtype=x.dtype)
        return out

    # Handle x == 0 case
    mask = (x == 0)
    out[mask] = complex(0, 0)
    return out


def reference_sigmoid(x):
    # 'scipy.special.expit' not supported for the input types
    if x.dtype in [np.complex64, np.complex128]:
        return (1 / (1 + np.exp(-x)))
    return scipy.special.expit(x)


def reference_lgamma(x):
    # scipy.special.gammaln returns `-inf` when input is `-inf`.
    # While Pytorch, C and C++, all return `inf` when input is `-inf`.
    # Reference:
    # https://en.cppreference.com/w/cpp/numeric/math/lgamma
    # https://en.cppreference.com/w/c/numeric/math/lgamma

    # To handle the above discrepancy,
    # we replace -inf with inf so values
    # that were originally -inf map to inf as expected
    if x.dtype.kind == 'f':
        x = np.where(x == float('-inf'), np.array(float('inf'), dtype=x.dtype), x)

    out = scipy.special.gammaln(x)

    if x.dtype == np.float16:
        # `scipy.special.gammaln` returns output of float32 when input is float16,
        # while `torch.lgamma` preserves `float16`. But due to smaller range of float16,
        # Pytorch version outputs `inf` while SciPy returns finite values.
        out = out.astype(np.float16)

    return out

def reference_polygamma(x, n):
    # WEIRD `scipy.special.polygamma` behavior
    # >>> scipy.special.polygamma(0, np.array(501, dtype=np.float32)).dtype
    # dtype('float64')
    # >>> scipy.special.polygamma(0, np.array([501], dtype=np.float32)).dtype
    # dtype('float32')
    #
    # Thus we cast output to the default torch dtype.
    np_dtype = torch_to_numpy_dtype_dict[torch.get_default_dtype()]
    return scipy.special.polygamma(n, x).astype(np_dtype)


def reference_mvlgamma(x, d):
    if x.dtype == np.float16:
        return scipy.special.multigammaln(x, d).astype(np.float16)

    return scipy.special.multigammaln(x, d)


def gradcheck_wrapper_hermitian_input(op, input, *args, **kwargs):
    """Gradcheck wrapper for functions that take Hermitian matrices as input.

    They require a modified function because the finite-difference algorithm
    for calculating derivatives does not preserve the Hermitian property of the input.
    """
    return op(input + input.conj().transpose(-2, -1), *args, **kwargs)


def gradcheck_wrapper_triangular_input(op, input, *args, upper=False, **kwargs):
    """Gradcheck wrpper for functions that take lower or upper triangular matrices as input.

    They require a modified function because the finite-difference algorithm
    for calculating derivatives does not preserve the triangular property of the input.
    """
    return op(input.triu() if upper else input.tril(), upper)


# Operator database (sorted alphabetically)
op_db: List[OpInfo] = [
    UnaryUfuncInfo('abs',
                   aliases=('absolute', ),
                   ref=np.abs,
                   dtypes=all_types_and_complex_and(torch.half, torch.bfloat16),
                   dtypesIfCPU=all_types_and_complex_and(torch.half, torch.bfloat16),
                   dtypesIfCUDA=all_types_and_complex_and(torch.bool, torch.half, torch.bfloat16),
                   skips=(
                       SkipInfo('TestUnaryUfuncs', 'test_reference_numerics_extremal',
                                device_type='cpu', dtypes=[torch.cfloat, torch.cdouble]),
                       SkipInfo('TestUnaryUfuncs', 'test_reference_numerics_hard',
                                device_type='cpu', dtypes=[torch.cfloat]),
                       # Reference: https://github.com/pytorch/pytorch/issues/49224
                       SkipInfo('TestUnaryUfuncs', 'test_reference_numerics_normal',
                                dtypes=[torch.int8], active_if=TEST_WITH_ASAN),
                       # TODO: Fix test_out_arg_all_dtypes as torch.empty_like(expected_output) where expected_output=op(input)
                       # We can break the logic of the loop over all possible types but it is OK.
                       # https://github.com/pytorch/pytorch/blob/master/test/test_unary_ufuncs.py#L440-L449
                       SkipInfo('TestUnaryUfuncs', 'test_out_arg_all_dtypes',
                                dtypes=[torch.cfloat, torch.cdouble]),
                   ),
                   supports_inplace_autograd=False,
                   assert_autodiffed=True),
    # NOTE: CPU complex acos produces incorrect outputs (https://github.com/pytorch/pytorch/issues/42952)
    UnaryUfuncInfo('acos',
                   aliases=('arccos', ),
                   ref=np.arccos,
                   domain=(-1, 1),
                   handles_complex_extremals=False,
                   dtypes=all_types_and_complex_and(torch.bool),
                   dtypesIfCPU=all_types_and_complex_and(torch.bool, torch.bfloat16),
                   dtypesIfCUDA=all_types_and_complex_and(torch.bool, torch.half),
                   # "rsqrt_cpu" not implemented for 'BFloat16'
                   backward_dtypesIfCPU=all_types_and_complex_and(torch.bool),
                   assert_autodiffed=True,
                   decorators=(precisionOverride({torch.float16: 1e-2,
                                                  torch.bfloat16: 1e-1,
                                                  torch.complex64: 1e-2}),),
                   safe_casts_outputs=True,
                   skips=(
                       SkipInfo('TestUnaryUfuncs', 'test_reference_numerics_hard',
                                device_type='cpu', dtypes=[torch.cfloat, torch.cdouble]),
                       SkipInfo('TestGradients', 'test_fn_grad',
                                dtypes=[torch.cdouble], active_if=IS_WINDOWS),
                       SkipInfo('TestGradients', 'test_method_grad',
                                dtypes=[torch.cdouble], active_if=IS_WINDOWS),
                       SkipInfo('TestGradients', 'test_inplace_grad',
                                dtypes=[torch.cdouble], active_if=IS_WINDOWS),
                   )),
    # NOTE: the derivative for inplace acosh is not implemented
    UnaryUfuncInfo('acosh',
                   aliases=('arccosh', ),
                   ref=np.arccosh,
                   domain=(1, float('inf')),
                   dtypes=all_types_and_complex_and(torch.bool),
                   dtypesIfCPU=all_types_and_complex_and(torch.bool),
                   dtypesIfCUDA=all_types_and_complex_and(torch.bool, torch.half, torch.bfloat16),
                   # "rsqrt_cuda" not implemented for 'BFloat16'
                   backward_dtypesIfCUDA=all_types_and_complex_and(torch.bool, torch.half),
                   safe_casts_outputs=True,
                   decorators=(precisionOverride({torch.bfloat16: 5e-2}),),
                   supports_inplace_autograd=False,
                   skips=(
                       SkipInfo('TestUnaryUfuncs', 'test_reference_numerics_extremal',
                                device_type='cpu', dtypes=[torch.cfloat, torch.cdouble]),
                       SkipInfo('TestUnaryUfuncs', 'test_reference_numerics_hard',
                                device_type='cpu', dtypes=[torch.cfloat, torch.cdouble]),
                       SkipInfo('TestUnaryUfuncs', 'test_reference_numerics_extremal',
                                device_type='cuda', dtypes=[torch.cdouble],
                                active_if=IS_WINDOWS),
                       SkipInfo('TestUnaryUfuncs', 'test_reference_numerics_hard',
                                device_type='cuda', dtypes=[torch.cdouble],
                                active_if=IS_WINDOWS),
                       SkipInfo('TestUnaryUfuncs', 'test_reference_numerics_normal',
                                device_type='cuda', dtypes=[torch.cdouble],
                                active_if=IS_WINDOWS),
                       # Reference: https://github.com/pytorch/pytorch/issues/50692
                       SkipInfo('TestGradients', 'test_fn_grad',
                                device_type='cuda', dtypes=[torch.cdouble], active_if=IS_WINDOWS),
                       SkipInfo('TestGradients', 'test_method_grad',
                                device_type='cuda', dtypes=[torch.cdouble], active_if=IS_WINDOWS),
                   )),
    OpInfo('add',
           dtypes=all_types_and_complex_and(torch.bool, torch.bfloat16, torch.float16),
           assert_autodiffed=True,
           sample_inputs_func=partial(sample_inputs_binary_pwise, alpha=2),
           supports_inplace_autograd=False),
    OpInfo('mul',
           aliases=('multiply',),
           dtypes=all_types_and_complex_and(torch.float16, torch.bfloat16, torch.bool),
           assert_autodiffed=True,
           sample_inputs_func=sample_inputs_binary_pwise),
    OpInfo('sub',
           aliases=('subtract',),
           dtypes=all_types_and_complex_and(torch.bfloat16, torch.float16),
           assert_autodiffed=True,
           sample_inputs_func=partial(sample_inputs_binary_pwise, alpha=2),
           supports_inplace_autograd=False),
    OpInfo('addmm',
           # This addmm OpInfo is for when alpha and beta are not both equal to 1.
           # alpha=beta=1 is tested in the following opinfo, because that special case will
           # trigger addmm being decomposed by a jit pass.
           dtypes=floating_and_complex_types_and(torch.float16),
           dtypesIfCPU=all_types_and_complex_and(torch.float16, torch.bfloat16),
           dtypesIfROCM=floating_and_complex_types_and(torch.float16, torch.bfloat16),
           dtypesIfCUDA=floating_and_complex_types_and(torch.float16, *[torch.bfloat16] if CUDA11OrLater else []),
           assert_autodiffed=True,
           supports_inplace_autograd=False,
           gradcheck_nondet_tol=GRADCHECK_NONDET_TOL,
           sample_inputs_func=sample_inputs_addmm),
    OpInfo('addmm',
           # When alpha=beta=1 as compile-time constants, JIT will decompose addmm into mm and add.
           variant_test_name='decomposed',
           dtypes=floating_and_complex_types_and(torch.float16),
           dtypesIfCPU=all_types_and_complex_and(torch.float16, torch.bfloat16),
           dtypesIfROCM=floating_and_complex_types_and(torch.float16, torch.bfloat16),
           dtypesIfCUDA=floating_and_complex_types_and(torch.float16, *[torch.bfloat16] if CUDA11OrLater else []),
           assert_autodiffed=True,
           supports_inplace_autograd=False,
           gradcheck_nondet_tol=GRADCHECK_NONDET_TOL,
           autodiff_nonfusible_nodes=['aten::add', 'aten::mm'],
           sample_inputs_func=partial(sample_inputs_addmm, alpha=1, beta=1)),
    OpInfo('addmv',
           dtypes=floating_types(),
           dtypesIfCPU=all_types_and_complex_and(torch.bfloat16),
           dtypesIfCUDA=floating_types_and(torch.float16, torch.complex64, torch.complex128,
                                           *[torch.bfloat16] if CUDA11OrLater else []),
           dtypesIfROCM=floating_types_and(torch.half),
           supports_inplace_autograd=False,
           skips=(
               # issue may fix: https://github.com/pytorch/pytorch/issues/55589
               # AssertionError: UserWarning not triggered : Resized a non-empty tensor but did not warn about it.
               SkipInfo('TestCommon', 'test_out', dtypes=(torch.float32,)),
               # Reference: https://github.com/pytorch/pytorch/issues/55589
               SkipInfo('TestCommon', 'test_variant_consistency_eager'),
           ),
           sample_inputs_func=sample_inputs_addmv),
    OpInfo('addbmm',
           dtypes=floating_types(),
           dtypesIfCPU=all_types_and_complex_and(torch.float16, torch.bfloat16),
           dtypesIfCUDA=floating_and_complex_types_and(torch.float16, *[torch.bfloat16] if CUDA11OrLater else []),
           dtypesIfROCM=floating_types_and(torch.half),
           skips=(
               # addbmm does not correctly warn when resizing out= inputs
               SkipInfo('TestCommon', 'test_out'),
               # cuda gradchecks are slow
               # see discussion https://github.com/pytorch/pytorch/pull/47761#issuecomment-747316775
               SkipInfo('TestGradients', 'test_fn_gradgrad', device_type='cuda'),
               # https://github.com/pytorch/pytorch/issues/55907
               SkipInfo('TestCommon', 'test_variant_consistency_eager'),
               SkipInfo('TestOpInfo', 'test_supported_backward', dtypes=(torch.bfloat16, ),
                        device_type='cuda', active_if=not SM53OrLater)),
           sample_inputs_func=sample_inputs_addbmm),
    OpInfo('baddbmm',
           dtypes=floating_types_and(torch.half),
           dtypesIfCPU=all_types_and_complex_and(torch.float16, torch.bfloat16),
           dtypesIfCUDA=floating_types_and(torch.float16, torch.complex64, torch.complex128,
                                           *[torch.bfloat16] if CUDA11OrLater else []),
           skips=(
               # baddbmm does not correctly warn when resizing out= inputs
               SkipInfo('TestCommon', 'test_out'),
               # cuda gradchecks are slow
               # see discussion https://github.com/pytorch/pytorch/pull/47761#issuecomment-747316775
               SkipInfo('TestGradients', 'test_fn_gradgrad', device_type='cuda'),
               SkipInfo('TestOpInfo', 'test_supported_backward', dtypes=(torch.bfloat16, ),
                        device_type='cuda', active_if=not SM53OrLater)),
           sample_inputs_func=sample_inputs_baddbmm),
    OpInfo('dot',
           dtypes=all_types_and_complex_and(torch.float16),
           dtypesIfCUDA=floating_and_complex_types_and(torch.float16),
           assert_autodiffed=True,
           sample_inputs_func=sample_inputs_dot_vdot),
    OpInfo('vdot',
           dtypes=all_types_and_complex_and(torch.float16),
           dtypesIfCUDA=floating_and_complex_types_and(torch.float16),
           sample_inputs_func=sample_inputs_dot_vdot),
    OpInfo('bmm',
           dtypes=all_types_and_complex_and(torch.bfloat16, torch.float16),
           dtypesIfCUDA=floating_and_complex_types_and(torch.float16, *[torch.bfloat16] if CUDA11OrLater else []),
           assert_autodiffed=True,
           skips=(
               # bmm does not correctly warn when resizing out= inputs
               SkipInfo('TestCommon', 'test_out'),
               # cuda gradchecks are slow
               # see discussion https://github.com/pytorch/pytorch/pull/47761#issuecomment-747316775
               SkipInfo('TestGradients', 'test_fn_gradgrad', device_type='cuda'),
               SkipInfo('TestOpInfo', 'test_supported_backward', dtypes=(torch.bfloat16, ),
                        device_type='cuda', active_if=not SM53OrLater)),
           sample_inputs_func=sample_inputs_bmm),
    OpInfo('mv',
           dtypes=all_types_and_complex_and(torch.float16, torch.bfloat16),
           dtypesIfCUDA=floating_and_complex_types_and(torch.float16, *[torch.bfloat16] if CUDA11OrLater else []),
           skips=(
               # bmm does not correctly warn when resizing out= inputs
               SkipInfo('TestCommon', 'test_out'),
               SkipInfo('TestOpInfo', 'test_supported_backward', dtypes=(torch.float16,)),
               # mv calls into addmv which doesn't fully support float16
               # RuntimeError: "addmv_impl_cpu" not implemented for 'Half'
               SkipInfo('TestOpInfo', 'test_supported_dtypes', dtypes=(torch.float16,)),),
           assert_autodiffed=True,
           sample_inputs_func=sample_inputs_mv),
    OpInfo('addr',
           dtypes=all_types_and_complex_and(torch.bool, torch.bfloat16, torch.float16),
           backward_dtypes=all_types_and_complex_and(torch.bool, torch.bfloat16),
           backward_dtypesIfCUDA=all_types_and_complex_and(torch.bool),
           # Reference: https://github.com/pytorch/pytorch/issues/50747
           supports_inplace_autograd=False,
           skips=(
               # Reference: https://github.com/pytorch/pytorch/issues/50747
               SkipInfo('TestCommon', 'test_variant_consistency_eager',
                        dtypes=all_types_and_complex_and(torch.bool, torch.bfloat16, torch.float16)),),
           sample_inputs_func=sample_inputs_addr,
           gradcheck_nondet_tol=GRADCHECK_NONDET_TOL),
    OpInfo('addcmul',
           dtypes=all_types_and_complex(),
           dtypesIfCUDA=all_types_and_complex_and(torch.float16, torch.bfloat16),
           assert_autodiffed=True,
           supports_inplace_autograd=False,
           skips=(
               # TODO: update sample inputs with for_inplace_variant kwarg to support this test
               SkipInfo('TestCommon', 'test_variant_consistency_eager'),),
           sample_inputs_func=sample_inputs_addcmul_addcdiv),
    OpInfo('addcdiv',
           dtypes=floating_and_complex_types(),
           dtypesIfCUDA=floating_and_complex_types_and(torch.float16, torch.bfloat16),
           supports_inplace_autograd=False,
           skips=(
               # TODO: update sample inputs with for_inplace_variant kwarg to support this test
               SkipInfo('TestCommon', 'test_variant_consistency_eager'),),
           sample_inputs_func=sample_inputs_addcmul_addcdiv),
    OpInfo('amax',
           dtypes=all_types_and(torch.float16, torch.bfloat16, torch.bool),
           sample_inputs_func=sample_inputs_amax_amin,),
    OpInfo('amin',
           dtypes=all_types_and(torch.float16, torch.bfloat16, torch.bool),
           sample_inputs_func=sample_inputs_amax_amin),
    OpInfo('argmax',
           dtypes=all_types_and(torch.float16, torch.bfloat16),
           supports_autograd=False,
           sample_inputs_func=sample_inputs_argmax_argmin,),
    OpInfo('argmin',
           dtypes=all_types_and(torch.float16, torch.bfloat16),
           supports_autograd=False,
           sample_inputs_func=sample_inputs_argmax_argmin,),
    UnaryUfuncInfo('asin',
                   aliases=('arcsin', ),
                   ref=np.arcsin,
                   domain=(-1, 1),
                   supports_sparse=True,
                   decorators=(precisionOverride({torch.bfloat16: 1e-2}),),
                   safe_casts_outputs=True,
                   dtypes=all_types_and_complex_and(torch.bool),
                   dtypesIfCPU=all_types_and_complex_and(torch.bool, torch.bfloat16),
                   dtypesIfCUDA=all_types_and_complex_and(torch.bool, torch.half),
                   # "rsqrt_cpu" not implemented for 'BFloat16'
                   backward_dtypesIfCPU=all_types_and_complex_and(torch.bool),
                   assert_autodiffed=True,
                   skips=(
                       SkipInfo('TestUnaryUfuncs', 'test_reference_numerics_extremal',
                                device_type='cpu', dtypes=[torch.cfloat, torch.cdouble]),
                       SkipInfo('TestUnaryUfuncs', 'test_reference_numerics_hard',
                                device_type='cpu', dtypes=[torch.cfloat, torch.cdouble]),
                       SkipInfo('TestUnaryUfuncs', 'test_reference_numerics_extremal',
                                device_type='cuda', dtypes=[torch.cdouble],
                                active_if=IS_WINDOWS),
                       SkipInfo('TestUnaryUfuncs', 'test_reference_numerics_hard',
                                device_type='cuda', dtypes=[torch.cdouble],
                                active_if=IS_WINDOWS)
                   )),
    # NOTE: derivative for inplace asinh is not implemented
    UnaryUfuncInfo('asinh',
                   aliases=('arcsinh', ),
                   ref=np.arcsinh,
                   dtypes=all_types_and_complex_and(torch.bool),
                   dtypesIfCPU=all_types_and_complex_and(torch.bool),
                   dtypesIfCUDA=all_types_and_complex_and(torch.bool, torch.half, torch.bfloat16),
                   # "rsqrt_cuda" not implemented for 'BFloat16'
                   backward_dtypesIfCUDA=all_types_and_complex_and(torch.bool, torch.half),
                   safe_casts_outputs=True,
                   decorators=(precisionOverride({torch.bfloat16: 5e-2}),),
                   supports_inplace_autograd=False,
                   skips=(
                       SkipInfo('TestUnaryUfuncs', 'test_reference_numerics_extremal',
                                device_type='cpu', dtypes=[torch.cfloat, torch.cdouble]),
                       SkipInfo('TestUnaryUfuncs', 'test_reference_numerics_hard',
                                device_type='cpu', dtypes=[torch.cfloat, torch.cdouble]),
                       SkipInfo('TestUnaryUfuncs', 'test_reference_numerics_normal',
                                device_type='cpu', dtypes=[torch.cfloat, torch.cdouble]),
                       SkipInfo('TestUnaryUfuncs', 'test_reference_numerics_extremal',
                                device_type='cuda', dtypes=[torch.cdouble],
                                active_if=IS_WINDOWS),
                       SkipInfo('TestUnaryUfuncs', 'test_reference_numerics_hard',
                                device_type='cuda', dtypes=[torch.cdouble],
                                active_if=IS_WINDOWS),
                   )),
    UnaryUfuncInfo('atan',
                   aliases=('arctan', ),
                   ref=np.arctan,
                   dtypes=all_types_and_complex_and(torch.bool),
                   dtypesIfCPU=all_types_and_complex_and(torch.bool, torch.bfloat16),
                   dtypesIfCUDA=all_types_and_complex_and(torch.bool, torch.half),
                   assert_autodiffed=True,
                   decorators=(precisionOverride({torch.bfloat16: 1e-2}),),
                   safe_casts_outputs=True,
                   skips=(
                       SkipInfo('TestUnaryUfuncs', 'test_reference_numerics_extremal',
                                device_type='cpu', dtypes=[torch.cfloat, torch.cdouble]),
                       SkipInfo('TestUnaryUfuncs', 'test_reference_numerics_hard',
                                device_type='cpu', dtypes=[torch.cfloat, torch.cdouble]),
                       SkipInfo('TestUnaryUfuncs', 'test_reference_numerics_normal',
                                device_type='cpu', dtypes=[torch.cfloat, torch.cdouble]),
                       SkipInfo('TestUnaryUfuncs', 'test_reference_numerics_extremal',
                                device_type='cuda', dtypes=[torch.cfloat, torch.cdouble],
                                active_if=IS_WINDOWS),
                       SkipInfo('TestUnaryUfuncs', 'test_reference_numerics_hard',
                                device_type='cuda', dtypes=[torch.cfloat, torch.cdouble],
                                active_if=IS_WINDOWS),
                       SkipInfo('TestUnaryUfuncs', 'test_reference_numerics_normal',
                                device_type='cuda', dtypes=[torch.cfloat, torch.cdouble],
                                active_if=IS_WINDOWS),
                   )),
    OpInfo('atan2',
           dtypes=all_types_and(torch.bool),
           dtypesIfCPU=all_types_and(torch.bool),
           dtypesIfCUDA=all_types_and(torch.bool, torch.half),
           sample_inputs_func=sample_inputs_atan2,
           ),
    UnaryUfuncInfo('atanh',
                   aliases=('arctanh', ),
                   ref=np.arctanh,
                   domain=(-1, 1),
                   dtypes=all_types_and_complex_and(torch.bool),
                   dtypesIfCPU=all_types_and_complex_and(torch.bool),
                   dtypesIfCUDA=all_types_and_complex_and(torch.bool, torch.half, torch.bfloat16),
                   safe_casts_outputs=True,
                   decorators=(precisionOverride({torch.bfloat16: 1e-2}),),
                   supports_inplace_autograd=False,
                   skips=(
                       SkipInfo('TestUnaryUfuncs', 'test_reference_numerics_extremal',
                                device_type='cpu', dtypes=[torch.cfloat, torch.cdouble]),
                       SkipInfo('TestUnaryUfuncs', 'test_reference_numerics_normal',
                                device_type='cpu', dtypes=[torch.cfloat, torch.cdouble]),
                       SkipInfo('TestUnaryUfuncs', 'test_reference_numerics_extremal',
                                device_type='cuda', dtypes=[torch.cfloat, torch.cdouble],
                                active_if=IS_WINDOWS),
                       SkipInfo('TestUnaryUfuncs', 'test_reference_numerics_hard',
                                device_type='cuda', dtypes=[torch.cfloat],
                                active_if=IS_WINDOWS),
                   )),
    OpInfo('broadcast_to',
           dtypes=all_types_and_complex_and(torch.bool, torch.float16, torch.bfloat16),
           supports_out=False,
           sample_inputs_func=sample_inputs_broadcast_to),
    UnaryUfuncInfo('bitwise_not',
                   ref=np.bitwise_not,
                   dtypes=integral_types_and(torch.bool),
                   dtypesIfCPU=None,
                   dtypesIfCUDA=None,
                   dtypesIfROCM=None,
                   supports_autograd=False),
    OpInfo('cdist',
           dtypes=floating_types(),
           supports_out=False,
           supports_gradgrad=False,
           sample_inputs_func=sample_inputs_cdist),
    UnaryUfuncInfo('ceil',
                   ref=np.ceil,
                   dtypes=floating_types_and(torch.half),
                   dtypesIfCPU=floating_types_and(torch.bfloat16),
                   dtypesIfCUDA=floating_types_and(torch.half),
                   assert_autodiffed=True),
    OpInfo('cholesky',
           dtypes=floating_and_complex_types(),
           check_batched_gradgrad=False,
           sample_inputs_func=sample_inputs_linalg_cholesky,
           gradcheck_wrapper=gradcheck_wrapper_hermitian_input,
           decorators=[skipCUDAIfNoMagma, skipCUDAIfRocm, skipCPUIfNoLapack],
           skips=(
               # cuda gradchecks are slow
               # see discussion https://github.com/pytorch/pytorch/pull/47761#issuecomment-747316775
               SkipInfo('TestGradients', 'test_fn_gradgrad', device_type='cuda'),)),
    OpInfo('cholesky_inverse',
           dtypes=floating_and_complex_types(),
           backward_dtypes=floating_types(),
           # TODO: RuntimeError: cholesky_inverse does not support automatic differentiation for outputs
           # with complex dtype.
           check_batched_gradgrad=False,
           sample_inputs_func=sample_inputs_linalg_cholesky_inverse,
           gradcheck_wrapper=gradcheck_wrapper_triangular_input,
           decorators=[skipCUDAIfNoMagma, skipCPUIfNoLapack],
           skips=(
               # cholesky_inverse does not correctly warn when resizing out= inputs
               SkipInfo('TestCommon', 'test_out'),)),
    OpInfo('symeig',
           dtypes=floating_and_complex_types(),
           check_batched_gradgrad=False,
           sample_inputs_func=sample_inputs_symeig,
           gradcheck_wrapper=gradcheck_wrapper_hermitian_input,
           decorators=[skipCUDAIfNoMagma, skipCUDAIfRocm, skipCPUIfNoLapack],
           skips=(
               # cuda gradchecks are slow
               # see discussion https://github.com/pytorch/pytorch/pull/47761#issuecomment-747316775
               SkipInfo('TestGradients', 'test_fn_gradgrad', device_type='cuda'),)
           ),
    UnaryUfuncInfo('clamp',
                   aliases=('clip', ),
                   decorators=(precisionOverride({torch.bfloat16: 7e-2, torch.float16: 1e-2}),),
                   ref=np.clip,
                   dtypes=all_types_and(torch.half, torch.bfloat16),
                   dtypesIfCPU=all_types_and(torch.bfloat16),
                   dtypesIfCUDA=all_types_and(torch.half, torch.bfloat16),
                   assert_autodiffed=True,
                   skips=(
                       # Reference: https://github.com/pytorch/pytorch/issues/54841
                       SkipInfo('TestUnaryUfuncs', 'test_reference_numerics_extremal',
                                device_type='cpu', dtypes=[torch.bfloat16]),
                   ),
                   sample_kwargs=sample_kwargs_clamp,
                   sample_inputs_func=sample_inputs_clamp),
    UnaryUfuncInfo('positive',
                   ref=np.positive,
                   dtypes=all_types_and_complex_and(torch.half, torch.bfloat16),
                   dtypesIfCPU=all_types_and_complex_and(torch.half, torch.bfloat16),
                   dtypesIfCUDA=all_types_and_complex_and(torch.half, torch.bfloat16),
                   supports_out=False,
                   ),
    UnaryUfuncInfo('conj',
                   ref=np.conj,
                   dtypes=all_types_and_complex_and(torch.bool,
                                                    torch.bfloat16, torch.half),
                   dtypesIfCPU=None,
                   dtypesIfCUDA=None,
                   dtypesIfROCM=None,
                   skips=(
                       # File "test_unary_ufuncs.py", line 289, in test_reference_numerics
                       #  if not torch.can_cast(numpy_to_torch_dtype_dict[expected.dtype.type], dtype):
                       # KeyError: <class 'numpy.intc'>
                       # Following error in Windows CI
                       SkipInfo('TestUnaryUfuncs', 'test_reference_numerics_normal',
                                dtypes=[torch.int],
                                active_if=IS_WINDOWS),
                       SkipInfo('TestUnaryUfuncs', 'test_reference_numerics_hard',
                                dtypes=[torch.int],
                                active_if=IS_WINDOWS),
                   )),
    OpInfo('view_as_real',
           dtypes=complex_types(),
           sample_inputs_func=sample_inputs_view_as_real,
           ),
    OpInfo('view_as_complex',
           dtypes=floating_types_and(torch.half),
           supports_out=False,
           skips=(
               # "sum_cpu/sum_cuda" not implemented for 'ComplexHalf'
               SkipInfo('TestOpInfo', 'test_supported_backward', dtypes=(torch.half,)),
           ),
           sample_inputs_func=sample_inputs_view_as_complex),
    OpInfo('complex',
           dtypes=floating_types(),
           sample_inputs_func=sample_inputs_complex,
           ),
    OpInfo('copysign',
           dtypes=all_types_and(torch.bool, torch.half, torch.bfloat16),
           sample_inputs_func=sample_inputs_copysign,
           supports_inplace_autograd=False,
           ),
    UnaryUfuncInfo('cos',
                   ref=np.cos,
                   dtypes=all_types_and_complex_and(torch.bool, torch.bfloat16),
                   dtypesIfCPU=all_types_and_complex_and(torch.bool, torch.bfloat16),
                   dtypesIfCUDA=all_types_and_complex_and(torch.bool, torch.half, torch.bfloat16),
                   # "sin_cuda" not implemented for 'BFloat16'
                   backward_dtypesIfCUDA=all_types_and_complex_and(torch.bool, torch.half),
                   assert_autodiffed=True,
                   handles_large_floats=False,
                   safe_casts_outputs=True,
                   decorators=(precisionOverride({torch.bfloat16: 1e-2}),),
                   skips=(
                       SkipInfo('TestUnaryUfuncs', 'test_reference_numerics_extremal',
                                dtypes=[torch.cfloat, torch.cdouble], active_if=IS_WINDOWS),
                       SkipInfo('TestUnaryUfuncs', 'test_reference_numerics_extremal', device_type='cpu',
                                dtypes=[torch.cfloat, torch.cdouble], active_if=IS_MACOS),
                   )),
    UnaryUfuncInfo('cosh',
                   ref=np_unary_ufunc_integer_promotion_wrapper(np.cosh),
                   dtypesIfCPU=all_types_and_complex_and(torch.bool),
                   dtypesIfCUDA=all_types_and_complex_and(torch.bool, torch.half),
                   safe_casts_outputs=True,
                   assert_autodiffed=True,
                   skips=(
                       # Reference: https://github.com/pytorch/pytorch/issues/48641
                       SkipInfo('TestUnaryUfuncs', 'test_reference_numerics_hard',
                                device_type='cpu', dtypes=[torch.int8]),
                       SkipInfo('TestUnaryUfuncs', 'test_reference_numerics_extremal',
                                dtypes=[torch.cfloat, torch.cdouble], active_if=IS_WINDOWS),
                       SkipInfo('TestUnaryUfuncs', 'test_reference_numerics_hard',
                                dtypes=[torch.cfloat, torch.cdouble], active_if=IS_WINDOWS),
                       SkipInfo('TestUnaryUfuncs', 'test_reference_numerics_extremal', device_type='cpu',
                                dtypes=[torch.cfloat, torch.cdouble], active_if=IS_MACOS),
                       SkipInfo('TestUnaryUfuncs', 'test_reference_numerics_hard', device_type='cpu',
                                dtypes=[torch.cfloat, torch.cdouble], active_if=IS_MACOS),
                   )),
    OpInfo('cross',
           dtypesIfCPU=all_types_and_complex(),
           dtypesIfCUDA=all_types_and(torch.half),
           sample_inputs_func=sample_inputs_cross,
           skips=(
               # AssertionError: UserWarning not triggered :
               # Resized a non-empty tensor but did not warn about it.
               SkipInfo('TestCommon', 'test_out'),
           )),
    OpInfo('cumsum',
           dtypesIfCPU=all_types_and_complex_and(torch.bool),
           dtypesIfCUDA=all_types_and_complex_and(torch.bool, torch.half),
           skips=(
               # "cumsum_out_{cpu,cuda}" not implemented for 'Bool'
               SkipInfo('TestOpInfo', 'test_supported_dtypes',
                        dtypes=(torch.bool,)),
               # cumsum does not handle correctly out= dtypes
               SkipInfo('TestCommon', 'test_out'),
           ),
           sample_inputs_func=sample_inputs_cumulative_ops),
    OpInfo('cumprod',
           dtypes=all_types_and_complex_and(torch.bool),
           dtypesIfCUDA=all_types_and_complex_and(torch.bool, torch.float16),
           skips=(
               # "cumprod_out_{cpu, cuda}" not implemented for 'Bool'
               SkipInfo('TestOpInfo', 'test_supported_dtypes',
                        dtypes=(torch.bool,)),
               # cumprod does not handle correctly out= dtypes
               SkipInfo('TestCommon', 'test_out',
                        dtypes=[torch.float32]),
           ),
           # gradgradcheck fails in fast_mode=True: #56275
           sample_inputs_func=sample_inputs_cumprod,
           gradcheck_fast_mode=False),
    OpInfo('cummax',
           dtypesIfCPU=all_types_and(torch.bool),
           dtypesIfCUDA=all_types_and(torch.bool, torch.half),
           sample_inputs_func=partial(sample_inputs_cumulative_ops, supports_dtype_kwargs=False),
           gradcheck_nondet_tol=GRADCHECK_NONDET_TOL),
    OpInfo('cummin',
           dtypesIfCPU=all_types_and(torch.bool),
           dtypesIfCUDA=all_types_and(torch.bool, torch.half),
           sample_inputs_func=partial(sample_inputs_cumulative_ops, supports_dtype_kwargs=False),
           gradcheck_nondet_tol=GRADCHECK_NONDET_TOL),
    UnaryUfuncInfo('deg2rad',
                   ref=np.radians,
                   decorators=(precisionOverride({torch.bfloat16: 7e-1,
                                                  torch.float16: 7e-1}),),
                   dtypes=all_types_and(torch.bool, torch.half, torch.bfloat16),
                   dtypesIfCPU=all_types_and(torch.bool, torch.half, torch.bfloat16),
                   dtypesIfCUDA=all_types_and(torch.bool, torch.half, torch.bfloat16),
                   skips=(
                       # Reference: https://github.com/pytorch/pytorch/pull/51283#issuecomment-770614273
                       SkipInfo('TestUnaryUfuncs', 'test_reference_numerics_hard',
                                dtypes=[torch.bfloat16]),
                   ),
                   safe_casts_outputs=True),
    OpInfo('diff',
           op=torch.diff,
           dtypes=all_types_and_complex_and(torch.bool, torch.float16, torch.bfloat16),
           sample_inputs_func=sample_inputs_diff),
    OpInfo('div',
           variant_test_name='no_rounding_mode',
           dtypes=all_types_and_complex_and(torch.bool, torch.half, torch.bfloat16),
           sample_inputs_func=sample_inputs_div,
           skips=(SkipInfo('TestOpInfo', 'test_duplicate_method_tests'),),
           assert_autodiffed=True),
    OpInfo('div',
           variant_test_name='true_rounding',
           dtypes=all_types_and_complex_and(torch.bool, torch.half, torch.bfloat16),
           sample_inputs_func=partial(sample_inputs_div, rounding_mode=None),
           skips=(SkipInfo('TestOpInfo', 'test_duplicate_method_tests'),),
           assert_autodiffed=True),
    OpInfo('div',
           variant_test_name='trunc_rounding',
           dtypes=all_types_and(torch.half, torch.bfloat16),
           sample_inputs_func=partial(sample_inputs_div, rounding_mode='trunc'),
           skips=(SkipInfo('TestOpInfo', 'test_duplicate_method_tests'),),
           assert_autodiffed=True),
    OpInfo('div',
           variant_test_name='floor_rounding',
           dtypes=all_types_and(torch.half, torch.bfloat16),
           sample_inputs_func=partial(sample_inputs_div, rounding_mode='floor'),
           skips=(SkipInfo('TestOpInfo', 'test_duplicate_method_tests'),),
           assert_autodiffed=True),
    UnaryUfuncInfo('exp',
                   ref=np_unary_ufunc_integer_promotion_wrapper(np.exp),
                   dtypes=all_types_and_complex_and(torch.bool, torch.half),
                   dtypesIfCPU=all_types_and_complex_and(torch.bool, torch.bfloat16),
                   dtypesIfCUDA=all_types_and_complex_and(torch.bool, torch.half, torch.bfloat16),
                   skips=(
                       # Reference: https://github.com/pytorch/pytorch/pull/50093#pullrequestreview-561791547
                       SkipInfo('TestUnaryUfuncs', 'test_reference_numerics_extremal', dtypes=[torch.bfloat16]),
                       SkipInfo('TestUnaryUfuncs', 'test_reference_numerics_hard', dtypes=[torch.bfloat16]),
                       SkipInfo('TestUnaryUfuncs', 'test_reference_numerics_normal', dtypes=[torch.bfloat16]),
                       # Reference: https://github.com/pytorch/pytorch/issues/48010
                       SkipInfo('TestUnaryUfuncs', 'test_reference_numerics_extremal',
                                device_type='cpu', dtypes=[torch.cfloat, torch.cdouble]),
                       SkipInfo('TestUnaryUfuncs', 'test_reference_numerics_hard',
                                device_type='cpu', dtypes=[torch.cfloat, torch.cdouble]),
                   ),
                   assert_autodiffed=True,
                   safe_casts_outputs=True),
    OpInfo('diag',
           dtypes=all_types_and_complex_and(torch.bool),
           dtypesIfCPU=all_types_and_complex_and(torch.bool),
           dtypesIfCUDA=all_types_and_complex_and(torch.bool, torch.half),
           sample_inputs_func=sample_inputs_diag),
    OpInfo('eq',
           dtypes=all_types_and_complex_and(torch.bool, torch.bfloat16, torch.float16),
           supports_autograd=False,
           sample_inputs_func=sample_inputs_comparison_ops),
    OpInfo('fmax',
           op=torch.fmax,
           dtypes=all_types_and(torch.float16, torch.bfloat16, torch.bool),
           sample_inputs_func=sample_inputs_max_min_binary,),
    OpInfo('fmin',
           op=torch.fmin,
           dtypes=all_types_and(torch.float16, torch.bfloat16, torch.bool),
           sample_inputs_func=sample_inputs_max_min_binary,),
    UnaryUfuncInfo('frac',
                   ref=lambda x: np.modf(x)[0],
                   dtypes=floating_types_and(torch.bfloat16, torch.float16),
                   dtypesIfCPU=floating_types_and(torch.bfloat16, torch.float16),
                   dtypesIfCUDA=floating_types_and(torch.float16),
                   assert_autodiffed=True,
                   # Reference for disabling extremals
                   # https://github.com/pytorch/pytorch/issues/51948
                   handles_extremals=False),
    SpectralFuncInfo('fft.fft',
                     aten_name='fft_fft',
                     ref=np.fft.fft,
                     ndimensional=False,
                     dtypes=all_types_and_complex_and(torch.bool),
                     default_test_dtypes=floating_and_complex_types()),
    SpectralFuncInfo('fft.fftn',
                     aten_name='fft_fftn',
                     ref=np.fft.fftn,
                     ndimensional=True,
                     dtypes=all_types_and_complex_and(torch.bool),
                     default_test_dtypes=floating_and_complex_types(),
                     decorators=[precisionOverride(
                         {torch.float: 1e-4, torch.cfloat: 1e-4})],),
    SpectralFuncInfo('fft.hfft',
                     aten_name='fft_hfft',
                     ref=np.fft.hfft,
                     ndimensional=False,
                     dtypes=all_types_and_complex_and(torch.bool),
                     default_test_dtypes=floating_and_complex_types(),
                     check_batched_gradgrad=False),
    SpectralFuncInfo('fft.rfft',
                     aten_name='fft_rfft',
                     ref=np.fft.rfft,
                     ndimensional=False,
                     dtypes=all_types_and(torch.bool),
                     default_test_dtypes=floating_and_complex_types(),
                     check_batched_grad=False,
                     check_batched_gradgrad=False),
    SpectralFuncInfo('fft.rfftn',
                     aten_name='fft_rfftn',
                     ref=np.fft.rfftn,
                     ndimensional=True,
                     dtypes=all_types_and(torch.bool),
                     default_test_dtypes=floating_and_complex_types(),
                     check_batched_grad=False,
                     check_batched_gradgrad=False,
                     decorators=[precisionOverride({torch.float: 1e-4})],),
    SpectralFuncInfo('fft.ifft',
                     aten_name='fft_ifft',
                     ref=np.fft.ifft,
                     ndimensional=False,
                     dtypes=all_types_and_complex_and(torch.bool),
                     default_test_dtypes=floating_and_complex_types()),
    SpectralFuncInfo('fft.ifftn',
                     aten_name='fft_ifftn',
                     ref=np.fft.ifftn,
                     ndimensional=True,
                     dtypes=all_types_and_complex_and(torch.bool),
                     default_test_dtypes=floating_and_complex_types()),
    SpectralFuncInfo('fft.ihfft',
                     aten_name='fft_ihfft',
                     ref=np.fft.ihfft,
                     ndimensional=False,
                     dtypes=all_types_and(torch.bool),
                     default_test_dtypes=floating_types(),
                     check_batched_grad=False),
    SpectralFuncInfo('fft.irfft',
                     aten_name='fft_irfft',
                     ref=np.fft.irfft,
                     ndimensional=False,
                     dtypes=all_types_and_complex_and(torch.bool),
                     default_test_dtypes=floating_and_complex_types(),
                     check_batched_gradgrad=False),
    SpectralFuncInfo('fft.irfftn',
                     aten_name='fft_irfftn',
                     ref=np.fft.irfftn,
                     ndimensional=True,
                     dtypes=all_types_and_complex_and(torch.bool),
                     default_test_dtypes=floating_and_complex_types(),
                     check_batched_gradgrad=False),
    UnaryUfuncInfo('floor',
                   ref=np.floor,
                   dtypes=floating_types_and(torch.half),
                   dtypesIfCPU=floating_types_and(torch.bfloat16),
                   dtypesIfCUDA=floating_types_and(torch.half),
                   assert_autodiffed=True),
    OpInfo('flip',
           op=torch.flip,
           dtypes=all_types_and_complex_and(torch.bool, torch.half, torch.bfloat16),
           sample_inputs_func=sample_inputs_flip,
           supports_out=False),
    OpInfo('fliplr',
           op=torch.fliplr,
           dtypes=all_types_and_complex_and(torch.bool, torch.half, torch.bfloat16),
           sample_inputs_func=sample_inputs_fliplr_flipud,
           supports_out=False),
    OpInfo('flipud',
           op=torch.flipud,
           dtypes=all_types_and_complex_and(torch.bool, torch.half, torch.bfloat16),
           sample_inputs_func=sample_inputs_fliplr_flipud,
           supports_out=False),
    UnaryUfuncInfo('i0',
                   ref=np.i0,
                   decorators=(precisionOverride({torch.bfloat16: 3e-1,
                                                  torch.float16: 5e-1}),),
                   dtypes=floating_types_and(torch.bfloat16),
                   dtypesIfCPU=floating_types_and(torch.bfloat16),
                   dtypesIfCUDA=floating_types_and(torch.half, torch.bfloat16),
                   supports_autograd=False),
    UnaryUfuncInfo('special.i0e',
                   aten_name='special_i0e',
                   ref=scipy.special.i0e if TEST_SCIPY else _NOTHING,
                   decorators=(precisionOverride({torch.bfloat16: 3e-1,
                                                  torch.float16: 3e-1}),),
                   dtypes=all_types_and(torch.bool, torch.bfloat16),
                   dtypesIfCPU=all_types_and(torch.bool, torch.bfloat16),
                   dtypesIfCUDA=all_types_and(torch.bool, torch.half, torch.bfloat16),
                   supports_autograd=False,
                   safe_casts_outputs=True),
    OpInfo('floor_divide',
           dtypes=all_types_and(torch.half, torch.bfloat16),
           sample_inputs_func=sample_inputs_floor_divide,
           decorators=[_wrap_warn_once("floor_divide is deprecated, and will be removed")],
           skips=(
               # `test_duplicate_method_tests` doesn't raise any warning, as it doesn't actually
               # call the operator.
               SkipInfo('TestOpInfo', 'test_duplicate_method_tests'),),
           supports_autograd=False,
           ),
    UnaryUfuncInfo('frexp',
                   op=torch.frexp,
                   ref=np.frexp,
                   dtypesIfCPU=floating_types_and(torch.half),
                   dtypesIfCUDA=floating_types_and(torch.half),
                   # skip testing torch.frexp as it is not supported by ROCm platform yet
                   decorators=[skipCUDAIfRocm],
                   supports_out=False,
                   skips=(
                       # skips below tests as torch.frexp returns tuple-like (mantissa, exponent) as outputs,
                       # while theses tests currently requires output to a single tensor.
                       SkipInfo('TestUnaryUfuncs', 'test_batch_vs_slicing'),
                       SkipInfo('TestUnaryUfuncs', 'test_contig_vs_every_other'),
                       SkipInfo('TestUnaryUfuncs', 'test_contig_vs_transposed'),
                       SkipInfo('TestUnaryUfuncs', 'test_non_contig_expand'),
                       SkipInfo('TestUnaryUfuncs', 'test_variant_consistency'),

                       # skips test_reference_numerics due to error in Windows CI.
                       # The np.frexp returns exponent as np.intc dtype on Windows platform,
                       # and np.intc does not have the correspond torch dtype
                       SkipInfo('TestUnaryUfuncs', 'test_reference_numerics_normal',
                                active_if=IS_WINDOWS),
                       SkipInfo('TestUnaryUfuncs', 'test_reference_numerics_hard',
                                active_if=IS_WINDOWS),
                       SkipInfo('TestUnaryUfuncs', 'test_reference_numerics_extremal',
                                active_if=IS_WINDOWS),
                   )),
    OpInfo('ge',
           aliases=('greater_equal',),
           dtypes=all_types_and(torch.bool, torch.bfloat16, torch.float16),
           supports_autograd=False,
           sample_inputs_func=sample_inputs_comparison_ops),
    OpInfo('geqrf',
           dtypes=floating_and_complex_types(),
           dtypesIfCPU=floating_and_complex_types(),
           supports_autograd=False,
           sample_inputs_func=sample_inputs_geqrf,
           decorators=[skipCUDAIfNoMagma, skipCUDAIfRocm, skipCPUIfNoLapack],),
    OpInfo('gt',
           aliases=('greater',),
           dtypes=all_types_and(torch.bool, torch.bfloat16, torch.float16),
           supports_autograd=False,
           sample_inputs_func=sample_inputs_comparison_ops),
    UnaryUfuncInfo('imag',
                   ref=np.imag,
                   dtypes=complex_types(),
                   dtypesIfCPU=complex_types(),
                   dtypesIfCUDA=complex_types(),
                   dtypesIfROCM=complex_types(),
                   supports_out=False,
                   supports_autograd=False,
                   skips=(
                       # Skip since real and imag don't have out variants.
                       SkipInfo('TestUnaryUfuncs', 'test_out_arg_all_dtypes'),
                   )),
    OpInfo('inverse',
           op=torch.inverse,
           dtypes=floating_and_complex_types(),
           check_batched_gradgrad=False,
           gradcheck_nondet_tol=GRADCHECK_NONDET_TOL,
           sample_inputs_func=sample_inputs_linalg_invertible,
           decorators=[skipCUDAIfNoMagmaAndNoCusolver, skipCUDAIfRocm, skipCPUIfNoLapack],
           skips=(
               # cuda gradchecks are slow
               # see discussion https://github.com/pytorch/pytorch/pull/47761#issuecomment-747316775
               SkipInfo('TestGradients', 'test_fn_gradgrad', device_type='cuda'),)),
    OpInfo('le',
           aliases=('less_equal',),
           dtypes=all_types_and(torch.bool, torch.bfloat16, torch.float16),
           supports_autograd=False,
           sample_inputs_func=sample_inputs_comparison_ops),
    OpInfo('linalg.det',
           op=torch.linalg.det,
           aliases=('det', ),
           dtypes=floating_and_complex_types(),
           # det doesn't support complex autograd, https://github.com/pytorch/pytorch/issues/57358
           backward_dtypes=floating_types(),
           aten_name='linalg_det',
           sample_inputs_func=sample_inputs_linalg_det,
           decorators=[skipCUDAIfNoMagma, skipCPUIfNoLapack],
           supports_inplace_autograd=False,
           skips=(
               # The following tests fail only on ROCm. This is probably
               # related to the fact that the current linalg.det backward is
               # unstable if the matrix has repeated singular values, see
               # https://github.com/pytorch/pytorch/issues/53364
               SkipInfo('TestGradients', 'test_fn_grad', device_type='cuda',
                        dtypes=(torch.float64,), active_if=TEST_WITH_ROCM),
               SkipInfo('TestGradients', 'test_fn_gradgrad', device_type='cuda',
                        dtypes=(torch.float64,), active_if=TEST_WITH_ROCM),
               SkipInfo('TestCommon', 'test_variant_consistency_jit', device_type='cuda',
                        dtypes=(torch.float64, torch.float32), active_if=TEST_WITH_ROCM),
           )),
    OpInfo('linalg.cholesky',
           aten_name='linalg_cholesky',
           dtypes=floating_and_complex_types(),
           # TODO: RuntimeError: While computing batched gradients,
           # got: vmap: Calling Tensor.as_strided is not supported
           # unless the batch dims being vmapped over are at the front of the tensor (in memory layout).
           check_batched_gradgrad=False,
           sample_inputs_func=sample_inputs_linalg_cholesky,
           gradcheck_wrapper=gradcheck_wrapper_hermitian_input,
           decorators=[skipCUDAIfNoMagmaAndNoCusolver, skipCUDAIfRocm, skipCPUIfNoLapack],
           skips=(
               # cuda gradchecks are slow
               # see discussion https://github.com/pytorch/pytorch/pull/47761#issuecomment-747316775
               SkipInfo('TestGradients', 'test_fn_gradgrad', device_type='cuda'),)
           ),
    OpInfo('linalg.cholesky_ex',
           aten_name='linalg_cholesky_ex',
           dtypes=floating_and_complex_types(),
           check_batched_gradgrad=False,
           sample_inputs_func=sample_inputs_linalg_cholesky,
           gradcheck_wrapper=gradcheck_wrapper_hermitian_input,
           decorators=[skipCUDAIfNoMagmaAndNoCusolver, skipCUDAIfRocm, skipCPUIfNoLapack],
           skips=(
               # cuda gradchecks are slow
               # see discussion https://github.com/pytorch/pytorch/pull/47761#issuecomment-747316775
               SkipInfo('TestGradients', 'test_fn_gradgrad', device_type='cuda'),)
           ),
    OpInfo('linalg.eig',
           aten_name='linalg_eig',
           op=torch.linalg.eig,
           dtypes=floating_and_complex_types(),
           supports_autograd=False,
           sample_inputs_func=sample_inputs_linalg_invertible,
           decorators=[skipCUDAIfNoMagma, skipCUDAIfRocm, skipCPUIfNoLapack]),
    OpInfo('linalg.eigvals',
           aten_name='linalg_eigvals',
           op=torch.linalg.eigvals,
           dtypes=floating_and_complex_types(),
           supports_autograd=False,
           sample_inputs_func=sample_inputs_linalg_invertible,
           decorators=[skipCUDAIfNoMagma, skipCUDAIfRocm, skipCPUIfNoLapack]),
    OpInfo('linalg.eigh',
           aten_name='linalg_eigh',
           dtypes=floating_and_complex_types(),
           check_batched_gradgrad=False,
           sample_inputs_func=sample_inputs_linalg_eigh,
           gradcheck_wrapper=gradcheck_wrapper_hermitian_input,
           decorators=[skipCUDAIfNoMagma, skipCUDAIfRocm, skipCPUIfNoLapack],
           skips=(
               # cuda gradchecks are slow
               # see discussion https://github.com/pytorch/pytorch/pull/47761#issuecomment-747316775
               SkipInfo('TestGradients', 'test_fn_gradgrad', device_type='cuda'),)
           ),
    OpInfo('linalg.householder_product',
           aten_name='linalg_householder_product',
           op=torch.linalg.householder_product,
           aliases=('orgqr', ),
           dtypes=floating_and_complex_types(),
           # TODO: backward uses in-place operations that vmap doesn't like
           check_batched_grad=False,
           check_batched_gradgrad=False,
           sample_inputs_func=sample_inputs_householder_product,
           decorators=[skipCUDAIfNoCusolver, skipCUDAIfRocm, skipCPUIfNoLapack,
                       # gradgrad checks are slow
                       DecorateInfo(slowTest, 'TestGradients', 'test_fn_gradgrad'), ]),
    OpInfo('linalg.lstsq',
           aten_name='linalg_lstsq',
           op=torch.linalg.lstsq,
           dtypes=floating_and_complex_types(),
           supports_out=True,
           sample_inputs_func=sample_inputs_linalg_lstsq,
           check_batched_grad=False,
           check_batched_gradgrad=False,
           decorators=[skipCUDAIfNoMagma, skipCPUIfNoLapack],
           skips=(
               # skip because `linalg_lstsq` is not differentiable
               SkipInfo('TestGradients', 'test_fn_grad'),
               SkipInfo('TestCommon', 'test_variant_consistency_jit'),
           )),
    OpInfo('linalg.matrix_power',
           aliases=('matrix_power',),
           aten_name='linalg_matrix_power',
           dtypes=floating_and_complex_types(),
           supports_inplace_autograd=False,
           decorators=[skipCUDAIfNoMagmaAndNoCusolver, skipCPUIfNoLapack, skipCUDAIfRocm],
           sample_inputs_func=sample_inputs_linalg_matrix_power,
           gradcheck_nondet_tol=GRADCHECK_NONDET_TOL),
    OpInfo('linalg.multi_dot',
           # Need this lambda because gradcheck does not work with TensorList inputs
           aten_name='linalg_multi_dot',
           dtypes=floating_and_complex_types_and(torch.half),
           dtypesIfCPU=all_types_and_complex_and(torch.half, torch.bfloat16),
           dtypesIfCUDA=floating_and_complex_types_and(torch.half, *[torch.bfloat16] if CUDA11OrLater else []),
           supports_inplace_autograd=False,
           # Batched grad checks fail for empty input tensors (see https://github.com/pytorch/pytorch/issues/53407)
           check_batched_grad=False,
           check_batched_gradgrad=False,
           sample_inputs_func=sample_inputs_linalg_multi_dot,
           gradcheck_nondet_tol=GRADCHECK_NONDET_TOL),
    OpInfo('linalg.norm',
           op=torch.linalg.norm,
           dtypes=floating_and_complex_types_and(torch.float16, torch.bfloat16),
           decorators=[skipCUDAIfNoMagma, skipCPUIfNoLapack],
           sample_inputs_func=sample_inputs_linalg_norm,
           aten_name='linalg_norm',
           skips=(
               # linalg.norm does not correctly warn when resizing out= inputs
               SkipInfo('TestCommon', 'test_out'),
           )),
    OpInfo('linalg.qr',
           aten_name='linalg_qr',
           op=torch.linalg.qr,
           dtypes=floating_and_complex_types(),
           # batched gradients do not work for empty inputs
           # https://github.com/pytorch/pytorch/issues/50743#issuecomment-767376085
           check_batched_gradgrad=False,
           sample_inputs_func=sample_inputs_linalg_qr,
           decorators=[skipCUDAIfNoMagma, skipCUDAIfRocm, skipCPUIfNoLapack],
           skips=(
               # cuda gradchecks are slow
               # see discussion https://github.com/pytorch/pytorch/pull/47761#issuecomment-747316775
               SkipInfo('TestGradients', 'test_fn_gradgrad', device_type='cuda'),)),
    OpInfo('linalg.slogdet',
           aten_name='linalg_slogdet',
           op=torch.linalg.slogdet,
           dtypes=floating_and_complex_types(),
           sample_inputs_func=sample_inputs_linalg_slogdet,
           decorators=[skipCUDAIfNoMagma, skipCUDAIfRocm, skipCPUIfNoLapack]),
    OpInfo('linalg.vector_norm',
           op=torch.linalg.vector_norm,
           dtypes=floating_and_complex_types_and(torch.float16, torch.bfloat16),
           decorators=[skipCUDAIfNoMagma, skipCPUIfNoLapack],
           sample_inputs_func=sample_inputs_linalg_vector_norm,
           aten_name='linalg_vector_norm',
           skips=(
               # linalg.vector_norm does not correctly warn when resizing out= inputs
               SkipInfo('TestCommon', 'test_out'),
           )),
    UnaryUfuncInfo('log',
                   ref=np.log,
                   domain=(0, float('inf')),
                   dtypes=all_types_and_complex_and(torch.bool, torch.bfloat16),
                   dtypesIfCPU=all_types_and_complex_and(torch.bool, torch.bfloat16),
                   dtypesIfCUDA=all_types_and_complex_and(torch.bool, torch.half, torch.bfloat16),
                   assert_autodiffed=True,
                   safe_casts_outputs=True,
                   decorators=(precisionOverride({torch.bfloat16: 5e-2}),),
                   skips=(
                       SkipInfo('TestUnaryUfuncs', 'test_reference_numerics_extremal',
                                device_type='cpu', dtypes=[torch.cfloat, torch.cdouble],
                                active_if=IS_WINDOWS),
                   )),
    UnaryUfuncInfo('log10',
                   ref=np.log10,
                   domain=(0, float('inf')),
                   decorators=(precisionOverride({torch.bfloat16: 5e-2}),),
                   dtypes=all_types_and_complex_and(torch.bool, torch.bfloat16),
                   dtypesIfCPU=all_types_and_complex_and(torch.bool, torch.bfloat16),
                   assert_autodiffed=True,
                   dtypesIfCUDA=all_types_and_complex_and(torch.bool, torch.half, torch.bfloat16),
                   safe_casts_outputs=True,
                   skips=(
                       SkipInfo('TestUnaryUfuncs', 'test_reference_numerics_extremal',
                                device_type='cpu', dtypes=[torch.cfloat, torch.cdouble],
                                active_if=IS_WINDOWS),
                   )),
    UnaryUfuncInfo('log1p',
                   ref=np.log1p,
                   domain=(-1, float('inf')),
                   dtypesIfCPU=all_types_and(torch.bool, torch.bfloat16),
                   dtypesIfCUDA=all_types_and(torch.bool, torch.half, torch.bfloat16),
                   decorators=(precisionOverride({torch.bfloat16: 1e-1}),),
                   safe_casts_outputs=True,
                   assert_autodiffed=True),
    UnaryUfuncInfo('log2',
                   ref=np.log2,
                   domain=(0, float('inf')),
                   dtypes=all_types_and_complex_and(torch.bool, torch.bfloat16),
                   dtypesIfCPU=all_types_and_complex_and(torch.bool, torch.bfloat16),
                   dtypesIfCUDA=all_types_and_complex_and(torch.bool, torch.half, torch.bfloat16),
                   assert_autodiffed=True,
                   safe_casts_outputs=True,
                   decorators=(precisionOverride({torch.bfloat16: 1e-1}),),
                   skips=(
                       SkipInfo('TestUnaryUfuncs', 'test_reference_numerics_extremal',
                                dtypes=[torch.cfloat, torch.cdouble]),
                       SkipInfo('TestUnaryUfuncs', 'test_reference_numerics_normal',
                                dtypes=[torch.cfloat, torch.cdouble]),
                   )),
    OpInfo('logaddexp',
           dtypes=floating_types(),
           sample_inputs_func=lambda op_info, device, dtype, requires_grad=False, **kwargs:
           (SampleInput(make_tensor((S, S), device, dtype, requires_grad=requires_grad),
                        args=(make_tensor((S, S), device, dtype, requires_grad=requires_grad),)),)),
    OpInfo('logaddexp2',
           dtypes=floating_types(),
           sample_inputs_func=lambda op_info, device, dtype, requires_grad=False, **kwargs:
           (SampleInput(make_tensor((S, S), device, dtype, requires_grad=requires_grad),
                        args=(make_tensor((S, S), device, dtype, requires_grad=requires_grad),)),)),
    UnaryUfuncInfo('logical_not',
                   ref=np.logical_not,
                   decorators=(precisionOverride({torch.bfloat16: 7e-1,
                                                  torch.float16: 5e-1}),),
                   dtypes=all_types_and_complex_and(torch.bool, torch.half, torch.bfloat16),
                   dtypesIfCPU=all_types_and_complex_and(torch.bool, torch.half, torch.bfloat16),
                   dtypesIfCUDA=all_types_and_complex_and(torch.bool, torch.half, torch.bfloat16),
                   safe_casts_outputs=True,
                   supports_autograd=False,
                   skips=(
                       # The function variant always returns BoolTensor
                       # while the inplace variant preserves the input dtype.
                       # >>> t = torch.randn(3)
                       # >>> torch.logical_not(t)
                       # tensor([False, False, False])
                       # >>> torch.logical_not(t).dtype
                       # torch.bool
                       # >>> t.logical_not_().dtype
                       # torch.float32
                       SkipInfo('TestUnaryUfuncs', 'test_variant_consistency',
                                dtypes=all_types_and_complex_and(torch.half, torch.bfloat16)),
                       SkipInfo('TestCommon', 'test_variant_consistency_eager',
                                dtypes=all_types_and_complex_and(torch.half, torch.bfloat16)),
                   )),
    OpInfo('lt',
           aliases=('less',),
           dtypes=all_types_and(torch.bool, torch.bfloat16, torch.float16),
           supports_autograd=False,
           sample_inputs_func=sample_inputs_comparison_ops),
    OpInfo('lu',
           op=torch.lu,
           dtypes=floating_and_complex_types(),
           supports_inplace_autograd=False,
           check_batched_gradgrad=False,
           supports_out=False,
           sample_inputs_func=sample_inputs_lu,
           decorators=[skipCUDAIfNoMagmaAndNoCusolver, skipCUDAIfRocm, skipCPUIfNoLapack],
           skips=(
               # cuda gradchecks are slow
               # see discussion https://github.com/pytorch/pytorch/pull/47761#issuecomment-747316775
               SkipInfo('TestGradients', 'test_fn_gradgrad', device_type='cuda'),
               # we skip jit tests because lu_backward is impelemented as autograd.Function,
               # which does not support autograd with scripting
               SkipInfo('TestCommon', 'test_variant_consistency_jit'),
               # Skip operator schema test because this is a functional and not an operator
               SkipInfo('TestOperatorSignatures', 'test_get_torch_func_signature_exhaustive'),
           )),
    OpInfo('masked_fill',
           dtypes=all_types_and_complex_and(torch.bool, torch.half, torch.bfloat16),
           sample_inputs_func=sample_inputs_masked_fill,
           supports_out=False),
    OpInfo('masked_scatter',
           dtypes=all_types_and_complex_and(torch.bool, torch.half, torch.bfloat16),
           sample_inputs_func=sample_inputs_masked_scatter,
           supports_out=False),
    OpInfo('masked_select',
           dtypes=all_types_and_complex_and(torch.bool, torch.half, torch.bfloat16),
           sample_inputs_func=sample_inputs_masked_select),
    OpInfo('matrix_exp',
           dtypesIfCPU=floating_and_complex_types_and(torch.bfloat16),
           dtypesIfCUDA=floating_and_complex_types_and(torch.float16),
           sample_inputs_func=sample_inputs_matrix_exp,
           supports_out=False),
    OpInfo('matmul',
           dtypes=floating_types(),
           dtypesIfCPU=all_types_and_complex(),
           dtypesIfCUDA=floating_types_and(torch.float16, torch.complex64, torch.complex128),
           dtypesIfROCM=floating_types_and(torch.half),
           assert_autodiffed=True,
           sample_inputs_func=sample_inputs_matmul,
           skips=(
               # matmul does not correctly warn when resizing out= inputs
               SkipInfo('TestCommon', 'test_out'),
               # https://github.com/pytorch/pytorch/issues/55754
               SkipInfo('TestGradients', 'test_fn_grad',
                        device_type='cpu', dtypes=(torch.complex128,)),
               # https://github.com/pytorch/pytorch/issues/55755
               SkipInfo('TestOpInfo', 'test_unsupported_dtypes',
                        device_type='cpu', dtypes=(torch.float16,)),)),
    OpInfo('max',
           op=torch.max,
           variant_test_name='binary',
           dtypes=all_types_and(torch.float16, torch.bfloat16, torch.bool),
           sample_inputs_func=sample_inputs_max_min_binary,
           assert_autodiffed=True,),
    OpInfo('max',
           op=torch.max,
           variant_test_name='reduction_with_dim',
           dtypes=all_types_and(torch.float16, torch.bfloat16, torch.bool),
           sample_inputs_func=sample_inputs_max_min_reduction_with_dim,
           skips=(
               # max does not correctly warn when resizing out= inputs
               SkipInfo('TestCommon', 'test_out'),)),
    OpInfo('max',
           op=torch.max,
           variant_test_name='reduction_no_dim',
           dtypes=all_types_and(torch.float16, torch.bfloat16, torch.bool),
           supports_out=False,
           sample_inputs_func=sample_inputs_max_min_reduction_no_dim,),
    OpInfo('min',
           op=torch.min,
           variant_test_name='binary',
           dtypes=all_types_and(torch.float16, torch.bfloat16, torch.bool),
           sample_inputs_func=sample_inputs_max_min_binary,
           assert_autodiffed=True,),
    OpInfo('min',
           op=torch.min,
           variant_test_name='reduction_with_dim',
           dtypes=all_types_and(torch.float16, torch.bfloat16, torch.bool),
           sample_inputs_func=sample_inputs_max_min_reduction_with_dim,
           skips=(
               # min does not correctly warn when resizing out= inputs
               SkipInfo('TestCommon', 'test_out'),
           )),
    OpInfo('min',
           op=torch.min,
           variant_test_name='reduction_no_dim',
           dtypes=all_types_and(torch.float16, torch.bfloat16, torch.bool),
           supports_out=False,
           sample_inputs_func=sample_inputs_max_min_reduction_no_dim,),
    OpInfo('sum',
           dtypes=all_types_and_complex_and(torch.float16, torch.bfloat16, torch.bool),
           supports_out=False,
           sample_inputs_func=sample_inputs_reduction_wrapper(supports_multiple_dims=True)),
    OpInfo('nansum',
           dtypes=all_types_and(torch.float16, torch.bfloat16, torch.bool),
           dtypesIfCPU=all_types_and(torch.float16, torch.bool),
           supports_out=False,
           sample_inputs_func=sample_inputs_reduction_wrapper(supports_multiple_dims=True)),
    # TODO(@heitorschueroff) Add test for dtype kwarg
    OpInfo('mean',
           dtypes=floating_and_complex_types_and(torch.float16, torch.bfloat16),
           assert_autodiffed=True,
           sample_inputs_func=sample_inputs_reduction_wrapper(supports_multiple_dims=True),
           # Need to skip out test because one of the overload for mean does not support it
           # TODO(@heitorschueroff) fix this when implementing ReductionInfo
           skips=(SkipInfo('TestCommon', 'test_out'),)),
    OpInfo('quantile',
           dtypes=floating_types(),
           sample_inputs_func=sample_inputs_reduction_quantile),
    OpInfo('nanquantile',
           dtypes=floating_types(),
           sample_inputs_func=sample_inputs_reduction_quantile),
    OpInfo('maximum',
           op=torch.maximum,
           dtypes=all_types_and(torch.float16, torch.bfloat16, torch.bool),
           sample_inputs_func=sample_inputs_max_min_binary,),
    OpInfo('minimum',
           op=torch.minimum,
           dtypes=all_types_and(torch.float16, torch.bfloat16, torch.bool),
           sample_inputs_func=sample_inputs_max_min_binary,),
    OpInfo('topk',
           dtypes=all_types(),
           dtypesIfCUDA=all_types_and(torch.bfloat16, torch.float16),
           sample_inputs_func=sample_inputs_topk,
           skips=(
               # Topk is not raising a warning when the out is resized
               SkipInfo('TestCommon', 'test_out'),
           )),
    OpInfo('mm',
           dtypes=floating_and_complex_types_and(torch.half),
           dtypesIfCPU=all_types_and_complex_and(torch.float16, torch.bfloat16),
           dtypesIfCUDA=floating_and_complex_types_and(torch.float16, *[torch.bfloat16] if CUDA11OrLater else []),
           assert_autodiffed=True,
           sample_inputs_func=sample_inputs_mm,
           skips=(
               # mm does not correctly warn when resizing out= inputs
               SkipInfo('TestCommon', 'test_out'),
           )),
    OpInfo('mode',
           op=torch.mode,
           dtypes=all_types_and(torch.float16, torch.bfloat16, torch.bool),
           sample_inputs_func=sample_inputs_mode,),
    MvlGammaInfo(variant_test_name='mvlgamma_p_1',
                 domain=(1e-4, float('inf')),
                 skips=skips_mvlgamma(),
                 sample_kwargs=lambda device, dtype, input: ({'p': 1}, {'d': 1})),
    MvlGammaInfo(variant_test_name='mvlgamma_p_3',
                 domain=(1.1, float('inf')),
                 skips=skips_mvlgamma(skip_redundant=True) + (
                     SkipInfo('TestUnaryUfuncs', 'test_reference_numerics_hard', dtypes=(torch.float16,)),
                 ),
                 sample_kwargs=lambda device, dtype, input: ({'p': 3}, {'d': 3})),
    MvlGammaInfo(variant_test_name='mvlgamma_p_5',
                 domain=(2.1, float('inf')),
                 skips=skips_mvlgamma(skip_redundant=True) + (
                     SkipInfo('TestUnaryUfuncs', 'test_reference_numerics_hard', dtypes=(torch.float16,)),
                 ),
                 sample_kwargs=lambda device, dtype, input: ({'p': 5}, {'d': 5})),
    OpInfo('ne',
           aliases=('not_equal',),
           dtypes=all_types_and_complex_and(torch.bool, torch.bfloat16, torch.float16),
           supports_autograd=False,
           sample_inputs_func=sample_inputs_comparison_ops),
    UnaryUfuncInfo('neg',
                   aliases=('negative', ),
                   ref=np.negative,
                   dtypes=all_types_and_complex_and(torch.half, torch.bfloat16),
                   dtypesIfCPU=all_types_and_complex_and(torch.half, torch.bfloat16),
                   dtypesIfCUDA=all_types_and_complex_and(torch.half, torch.bfloat16),
                   assert_autodiffed=True,),
    OpInfo('dist',
           op=torch.dist,
           dtypes=floating_and_complex_types_and(torch.half, torch.bfloat16),
           # "pow" not implemented for 'BFloat16' or 'half'
           backward_dtypes=floating_and_complex_types(),
           sample_inputs_func=sample_inputs_dist,
           skips=(
               # dist does not correctly warn when resizing out= inputs
               SkipInfo('TestCommon', 'test_out'),
           )),
    OpInfo('outer',
           op=torch.outer,
           aliases=('ger', ),
           dtypes=all_types_and_complex_and(torch.bool, torch.float16, torch.bfloat16),
           sample_inputs_func=sample_inputs_outer,),
    OpInfo('permute',
           dtypes=all_types_and_complex_and(torch.bool, torch.float16, torch.bfloat16),
           dtypesIfCUDA=all_types_and_complex_and(torch.bool, torch.float16, torch.bfloat16),
           supports_out=False,
           assert_autodiffed=True,
           sample_inputs_func=sample_inputs_permute),
    OpInfo('pow',
           dtypes=all_types_and_complex_and(torch.half, torch.bfloat16, torch.bool),
           # Due to AVX2 curently not being fully supported for Float16, log_vml_cpu can't be enabled
           # for Float16, causing this test to fail. pow's autograd for Float16 is thus currently
           # unsupported on CPU.
           backward_dtypes=all_types_and_complex_and(torch.bfloat16, torch.bool),
           sample_inputs_func=sample_inputs_pow,
           supports_inplace_autograd=False,
           assert_autodiffed=True),
    OpInfo('prod',
           dtypes=all_types_and_complex_and(torch.bool),
           dtypesIfCUDA=all_types_and_complex_and(torch.bool, torch.float16, torch.bfloat16),
           # "cumprod_cuda" not implemented for 'BFloat16'
           backward_dtypesIfCUDA=all_types_and_complex_and(torch.bool, torch.float16),
           skips=(
               # prod does not support the (Tensor, *, out) overload
               SkipInfo('TestCommon', 'test_out',
                        dtypes=[torch.float32]),
           ),
           sample_inputs_func=sample_inputs_prod,
           gradcheck_nondet_tol=GRADCHECK_NONDET_TOL),
    OpInfo('qr',
           op=torch.qr,
           dtypes=floating_and_complex_types(),
           sample_inputs_func=sample_inputs_linalg_qr,
           # batched gradients do not work for empty inputs
           # https://github.com/pytorch/pytorch/issues/50743#issuecomment-767376085
           check_batched_gradgrad=False,
           decorators=[skipCUDAIfNoMagma, skipCUDAIfRocm, skipCPUIfNoLapack],
           skips=(
               # cuda gradchecks are slow
               # see discussion https://github.com/pytorch/pytorch/pull/47761#issuecomment-747316775
               SkipInfo('TestGradients', 'test_fn_gradgrad', device_type='cuda'),)),
    UnaryUfuncInfo('rad2deg',
                   ref=np.degrees,
                   decorators=(precisionOverride({torch.bfloat16: 7e-1,
                                                  torch.float16: 7e-1}),),
                   dtypes=all_types_and(torch.bool, torch.half, torch.bfloat16),
                   dtypesIfCPU=all_types_and(torch.bool, torch.half, torch.bfloat16),
                   dtypesIfCUDA=all_types_and(torch.bool, torch.half, torch.bfloat16),
                   skips=(
                       # Reference: https://github.com/pytorch/pytorch/pull/51283#issuecomment-770614273
                       SkipInfo('TestUnaryUfuncs', 'test_reference_numerics_normal',
                                dtypes=[torch.bfloat16]),
                       SkipInfo('TestUnaryUfuncs', 'test_reference_numerics_hard',
                                dtypes=[torch.bfloat16]),
                       SkipInfo('TestUnaryUfuncs', 'test_reference_numerics_extremal',
                                dtypes=[torch.bfloat16]),
                   ),
                   safe_casts_outputs=True),
    UnaryUfuncInfo('real',
                   ref=np.real,
                   dtypes=complex_types(),
                   dtypesIfCPU=complex_types(),
                   dtypesIfCUDA=complex_types(),
                   dtypesIfROCM=complex_types(),
                   supports_out=False,
                   supports_autograd=False,
                   skips=(
                       # Skip since real and imag don't have out variants.
                       SkipInfo('TestUnaryUfuncs', 'test_out_arg_all_dtypes'),
                   )),
    OpInfo('roll',
           dtypes=all_types_and_complex_and(torch.bool, torch.bfloat16, torch.half),
           dtypesIfCUDA=all_types_and_complex_and(torch.bool, torch.half),
           dtypesIfROCM=all_types_and_complex_and(torch.bool, torch.half),
           supports_out=False,
           sample_inputs_func=sample_inputs_roll),
    OpInfo('rot90',
           dtypes=all_types_and_complex_and(torch.bool, torch.bfloat16, torch.half),
           supports_out=False,
           sample_inputs_func=sample_inputs_rot90),
    UnaryUfuncInfo('round',
                   ref=np.round,
                   dtypes=floating_types_and(torch.half),
                   dtypesIfCPU=floating_types_and(torch.bfloat16),
                   dtypesIfCUDA=floating_types_and(torch.half),
                   assert_autodiffed=True,),
    UnaryUfuncInfo('sin',
                   ref=np.sin,
                   dtypes=all_types_and_complex_and(torch.bool, torch.bfloat16),
                   dtypesIfCPU=all_types_and_complex_and(torch.bool, torch.bfloat16),
                   dtypesIfCUDA=all_types_and_complex_and(torch.bool, torch.half),
                   assert_autodiffed=True,
                   handles_large_floats=False,
                   handles_complex_extremals=False,
                   safe_casts_outputs=True,
                   decorators=(precisionOverride({torch.bfloat16: 1e-2}),)),
    UnaryUfuncInfo('sinc',
                   ref=np_sinc_with_fp16_as_fp32,
                   dtypes=all_types_and_complex_and(torch.bool, torch.bfloat16),
                   dtypesIfCPU=all_types_and_complex_and(torch.bool, torch.bfloat16),
                   dtypesIfCUDA=all_types_and_complex_and(torch.bool, torch.half),
                   handles_large_floats=False,
                   handles_complex_extremals=False,
                   safe_casts_outputs=True,
                   decorators=(precisionOverride({torch.bfloat16: 1e-2,
                                                  torch.float16: 1e-2}),),
                   skips=(
                       # Reference: https://github.com/pytorch/pytorch/issues/49133
                       SkipInfo('TestUnaryUfuncs', 'test_reference_numerics_normal',
                                dtypes=[torch.cfloat]),
                   )),
    UnaryUfuncInfo('sinh',
                   ref=np_unary_ufunc_integer_promotion_wrapper(np.sinh),
                   dtypesIfCPU=all_types_and_complex_and(torch.bool),
                   dtypesIfCUDA=all_types_and_complex_and(torch.bool, torch.half),
                   safe_casts_outputs=True,
                   assert_autodiffed=True,
                   decorators=(precisionOverride({torch.float16: 1e-2}),),
                   skips=(
                       SkipInfo('TestUnaryUfuncs', 'test_reference_numerics_extremal',
                                device_type='cpu', dtypes=[torch.cfloat, torch.cdouble],
                                active_if=(IS_MACOS or IS_WINDOWS)),
                       SkipInfo('TestUnaryUfuncs', 'test_reference_numerics_hard',
                                device_type='cpu', dtypes=[torch.cfloat, torch.cdouble],
                                active_if=(IS_MACOS or IS_WINDOWS)),
                       # Reference: https://github.com/pytorch/pytorch/issues/48641
                       SkipInfo('TestUnaryUfuncs', 'test_reference_numerics_hard',
                                device_type='cpu', dtypes=[torch.int8]),
                   )),
    UnaryUfuncInfo('sign',
                   ref=reference_sign,
                   dtypes=all_types_and(torch.bfloat16, torch.half),
                   dtypesIfCPU=all_types_and(torch.bool, torch.bfloat16, torch.half),
                   dtypesIfCUDA=all_types_and(torch.bool, torch.bfloat16, torch.half),
                   skips=(
                       # Reference: https://github.com/pytorch/pytorch/issues/41245
                       SkipInfo('TestUnaryUfuncs', 'test_reference_numerics_extremal',
                                dtypes=[torch.bfloat16, torch.float16, torch.float32, torch.float64]),
                   )),
    UnaryUfuncInfo('sgn',
                   ref=reference_sgn,
                   dtypes=all_types_and_complex_and(torch.bool, torch.bfloat16, torch.half),
                   dtypesIfCPU=all_types_and_complex_and(torch.bool, torch.bfloat16, torch.half),
                   dtypesIfCUDA=all_types_and_complex_and(torch.bool, torch.bfloat16, torch.half),
                   skips=(
                       # Reference: https://github.com/pytorch/pytorch/issues/41245
                       SkipInfo('TestUnaryUfuncs', 'test_reference_numerics_extremal',
                                dtypes=[torch.bfloat16, torch.float16, torch.float32, torch.float64]),
                       # Reference: https://github.com/pytorch/pytorch/issues/53958
                       # Test fails in comparison on Nan as the `equal_nan` is True for
                       # comparing the CPU tensors.
                       SkipInfo('TestUnaryUfuncs', 'test_reference_numerics_extremal',
                                device_type='cpu', dtypes=[torch.complex64, torch.complex128]),
                       # Reference: https://github.com/pytorch/pytorch/issues/48486
                       SkipInfo('TestUnaryUfuncs', 'test_reference_numerics_hard',
                                device_type='cpu', dtypes=[torch.complex64])
                   )),
    OpInfo('__radd__',
           op=torch.Tensor.__radd__,
           dtypes=all_types_and_complex_and(torch.bfloat16, torch.half, torch.bool),
           sample_inputs_func=sample_inputs_rbinops,
           supports_out=False,
           skips=(SkipInfo('TestCommon', 'test_variant_consistency_jit',),),
           assert_autodiffed=True,
           autodiff_nonfusible_nodes=['aten::add'],),
    OpInfo('__rdiv__',
           op=torch.Tensor.__rdiv__,
           dtypes=all_types_and_complex_and(torch.bfloat16, torch.half, torch.bool),
           sample_inputs_func=sample_inputs_rbinops,
           supports_out=False,
           skips=(SkipInfo('TestCommon', 'test_variant_consistency_jit',),),
           assert_autodiffed=True,
           autodiff_nonfusible_nodes=['aten::mul', 'aten::reciprocal'],),
    OpInfo('__rmul__',
           op=torch.Tensor.__rmul__,
           dtypes=all_types_and_complex_and(torch.bfloat16, torch.half, torch.bool),
           sample_inputs_func=sample_inputs_rbinops,
           supports_out=False,
           skips=(SkipInfo('TestCommon', 'test_variant_consistency_jit',),),
           assert_autodiffed=True,
           autodiff_nonfusible_nodes=['aten::mul'],),
    OpInfo('__rpow__',
           op=torch.Tensor.__rpow__,
           dtypes=all_types_and_complex_and(torch.bfloat16, torch.half, torch.bool),
           sample_inputs_func=sample_inputs_rbinops,
           supports_out=False,
           skips=(
               # Reference: https://github.com/pytorch/pytorch/issues/54774
               # "log2" "_vml_cpu" not implemented for Half
               SkipInfo('TestOpInfo', 'test_supported_backward', device_type='cpu',
                        dtypes=(torch.float16,)),

               SkipInfo('TestCommon', 'test_variant_consistency_jit',),),
           assert_autodiffed=True,
           autodiff_nonfusible_nodes=['aten::pow'],),
    OpInfo('__rsub__',
           op=torch.Tensor.__rsub__,
           dtypes=all_types_and_complex_and(torch.bfloat16, torch.half),
           sample_inputs_func=sample_inputs_rbinops,
           supports_out=False,
           skips=(SkipInfo('TestCommon', 'test_variant_consistency_jit',),),
           assert_autodiffed=True,
           autodiff_nonfusible_nodes=['aten::rsub'],),
    OpInfo('rsub',
           dtypes=all_types_and_complex_and(torch.bfloat16, torch.half),
           variant_test_name='rsub_tensor',
           supports_out=False,
           supports_inplace_autograd=False,
           skips=(
               # Reference: https://github.com/pytorch/pytorch/issues/53797
               # JIT doesn't understand complex literals
               SkipInfo('TestCommon', 'test_variant_consistency_jit',
                        dtypes=[torch.cfloat, torch.cdouble]),
           ),
           sample_inputs_func=partial(sample_inputs_rsub, variant='tensor'),),
    OpInfo('rsub',
           dtypes=all_types_and_complex_and(torch.bfloat16, torch.half),
           variant_test_name='rsub_scalar',
           supports_out=False,
           supports_inplace_autograd=False,
           sample_inputs_func=partial(sample_inputs_rsub, variant='scalar'),
           skips=(
               # Reference: https://github.com/pytorch/pytorch/issues/53797
               # JIT doesn't understand complex literals
               SkipInfo('TestCommon', 'test_variant_consistency_jit',
                        dtypes=all_types_and_complex_and(torch.bfloat16, torch.half)),),
           assert_autodiffed=True,),
    UnaryUfuncInfo('signbit',
                   ref=np.signbit,
                   dtypes=all_types_and(torch.bfloat16, torch.half),
                   dtypesIfCPU=all_types_and(torch.bool, torch.bfloat16, torch.half),
                   dtypesIfCUDA=all_types_and(torch.bool, torch.bfloat16, torch.half),
                   supports_autograd=False,),
    OpInfo('solve',
           op=torch.solve,
           dtypes=floating_and_complex_types(),
           sample_inputs_func=sample_inputs_legacy_solve,
           check_batched_gradgrad=False,
           decorators=[skipCUDAIfNoMagma, skipCUDAIfRocm, skipCPUIfNoLapack],
           # cuda gradchecks are slow
           # see discussion https://github.com/pytorch/pytorch/pull/47761#issuecomment-747316775
           skips=(SkipInfo('TestGradients', 'test_fn_gradgrad', device_type='cuda'),)),
    OpInfo('std',
           dtypes=floating_types_and(),
           dtypesIfCUDA=floating_and_complex_types_and(torch.half, torch.bfloat16),
           # std doesn't support complex autograd, https://github.com/pytorch/pytorch/issues/57358
           backward_dtypesIfCUDA=floating_types_and(torch.half, torch.bfloat16),
           sample_inputs_func=sample_inputs_std_var,
           # TODO: std does support out in some signatures
           supports_out=False,
           # std has only partial support for complex and half (#51127)
           skips=(SkipInfo('TestOpInfo', 'test_unsupported_dtypes',
                           dtypes=[torch.half, torch.complex64, torch.complex128]),),
           assert_autodiffed=True,
           ),
    UnaryUfuncInfo('tan',
                   ref=np.tan,
                   dtypes=all_types_and_complex_and(torch.bool, torch.bfloat16),
                   dtypesIfCPU=all_types_and_complex_and(torch.bool, torch.bfloat16),
                   dtypesIfCUDA=all_types_and_complex_and(torch.bool, torch.half),
                   assert_autodiffed=True,
                   safe_casts_outputs=True,
                   skips=(
                       SkipInfo('TestUnaryUfuncs', 'test_reference_numerics_extremal',
                                device_type='cpu', dtypes=[torch.bfloat16]),
                       SkipInfo('TestUnaryUfuncs', 'test_reference_numerics_hard',
                                device_type='cpu', dtypes=[torch.bfloat16]),
                       SkipInfo('TestUnaryUfuncs', 'test_reference_numerics_normal',
                                device_type='cpu', dtypes=[torch.bfloat16]),
                       SkipInfo('TestUnaryUfuncs', 'test_reference_numerics_extremal',
                                device_type='cpu', dtypes=[torch.cfloat, torch.cdouble],
                                active_if=(IS_MACOS or IS_WINDOWS)),
                       SkipInfo('TestUnaryUfuncs', 'test_reference_numerics_hard',
                                device_type='cpu', dtypes=[torch.cfloat, torch.cdouble],
                                active_if=(IS_MACOS or IS_WINDOWS)),
                       SkipInfo('TestUnaryUfuncs', 'test_reference_numerics_normal',
                                device_type='cpu', dtypes=[torch.cfloat, torch.cdouble],
                                active_if=(IS_MACOS or IS_WINDOWS)),
                       SkipInfo('TestUnaryUfuncs', 'test_reference_numerics_hard',
                                device_type='cuda', dtypes=[torch.float64],
                                active_if=TEST_WITH_ROCM),
                   )),
    UnaryUfuncInfo('tanh',
                   ref=np.tanh,
                   decorators=(precisionOverride({torch.bfloat16: 1e-2}),),
                   dtypes=all_types_and_complex_and(torch.bool),
                   dtypesIfCPU=all_types_and_complex_and(torch.bool, torch.bfloat16),
                   dtypesIfCUDA=all_types_and_complex_and(torch.bool, torch.half, torch.bfloat16),
                   # "tanh_backward_cpu" not implemented for 'BFloat16'
                   backward_dtypesIfCPU=all_types_and_complex_and(torch.bool),
                   assert_autodiffed=True,
                   safe_casts_outputs=True,
                   skips=(
                       SkipInfo('TestUnaryUfuncs', 'test_reference_numerics_extremal',
                                device_type='cpu', dtypes=[torch.cfloat, torch.cdouble],
                                active_if=(IS_MACOS or IS_WINDOWS)),
                       SkipInfo('TestUnaryUfuncs', 'test_reference_numerics_hard',
                                device_type='cpu', dtypes=[torch.cfloat, torch.cdouble],
                                active_if=(IS_MACOS or IS_WINDOWS)),
                       SkipInfo('TestUnaryUfuncs', 'test_reference_numerics_normal',
                                device_type='cpu', dtypes=[torch.cfloat, torch.cdouble],
                                active_if=(IS_MACOS or IS_WINDOWS)),
                   )),
    OpInfo('tensor_split',
           dtypes=all_types_and_complex_and(torch.bool),
           dtypesIfCPU=all_types_and_complex_and(torch.bool, torch.bfloat16, torch.float16),
           dtypesIfCUDA=all_types_and_complex_and(torch.bool, torch.bfloat16, torch.float16),
           supports_out=False,
           skips=(SkipInfo('TestOpInfo', 'test_duplicate_method_tests'),),
           sample_inputs_func=sample_inputs_tensor_split,),
    OpInfo('hsplit',
           dtypes=all_types_and_complex_and(torch.bool, torch.bfloat16, torch.float16),
           supports_out=False,
           sample_inputs_func=sample_inputs_hsplit,),
    OpInfo('vsplit',
           dtypes=all_types_and_complex_and(torch.bool, torch.bfloat16, torch.float16),
           supports_out=False,
           sample_inputs_func=sample_inputs_vsplit,),
    OpInfo('dsplit',
           dtypes=all_types_and_complex_and(torch.bool, torch.bfloat16, torch.float16),
           supports_out=False,
           sample_inputs_func=sample_inputs_dsplit,),
    OpInfo('triangular_solve',
           op=torch.triangular_solve,
           dtypes=floating_and_complex_types(),
           supports_out=False,
           sample_inputs_func=sample_inputs_legacy_solve,
           check_batched_gradgrad=False,
           decorators=[skipCUDAIfNoMagma, skipCUDAIfRocm, skipCPUIfNoLapack],
           # CUDA gradchecks are slow and triangular solve backward is a composite operation
           # see discussion https://github.com/pytorch/pytorch/pull/47761#issuecomment-747316775
           skips=(SkipInfo('TestGradients', 'test_fn_gradgrad', device_type='cuda'),)),
    UnaryUfuncInfo('trunc',
                   aliases=('fix', ),
                   ref=np.trunc,
                   dtypes=floating_types_and(torch.bfloat16),
                   dtypesIfCPU=floating_types_and(torch.bfloat16),
                   dtypesIfCUDA=floating_types_and(torch.float16),
                   assert_autodiffed=True),
    UnaryUfuncInfo('exp2',
                   aliases=('special.exp2', ),
                   ref=np_unary_ufunc_integer_promotion_wrapper(np.exp2),
                   dtypes=all_types_and(torch.bool, torch.half),
                   dtypesIfCPU=all_types_and(torch.bool, torch.half),
                   dtypesIfCUDA=all_types_and(torch.bool, torch.half),
                   safe_casts_outputs=True),
    UnaryUfuncInfo('expm1',
                   aliases=('special.expm1', ),
                   ref=np_unary_ufunc_integer_promotion_wrapper(np.expm1),
                   dtypes=all_types_and(torch.bool, torch.half),
                   dtypesIfCPU=all_types_and(torch.bool, torch.bfloat16),
                   dtypesIfCUDA=all_types_and(torch.bool, torch.half),
                   safe_casts_outputs=True,
                   assert_autodiffed=True,
                   skips=(
                       # Reference: https://github.com/pytorch/pytorch/pull/48926#issuecomment-739734774
                       SkipInfo('TestUnaryUfuncs', 'test_reference_numerics_extremal',
                                device_type='cpu', dtypes=[torch.bfloat16]),
                       SkipInfo('TestUnaryUfuncs', 'test_reference_numerics_hard',
                                device_type='cpu', dtypes=[torch.bfloat16]),
                       SkipInfo('TestUnaryUfuncs', 'test_reference_numerics_normal',
                                device_type='cpu', dtypes=[torch.bfloat16]),
                   )),
    UnaryUfuncInfo('nan_to_num',
                   ref=np.nan_to_num,
                   dtypes=all_types_and(torch.half, torch.bool),
                   dtypesIfCPU=None,
                   dtypesIfCUDA=None),
    UnaryUfuncInfo('reciprocal',
                   ref=np_unary_ufunc_integer_promotion_wrapper(np.reciprocal),
                   dtypes=all_types_and_complex_and(torch.bool, torch.half, torch.bfloat16),
                   dtypesIfCPU=None,
                   dtypesIfCUDA=None,
                   assert_autodiffed=True,
                   safe_casts_outputs=True,
                   skips=(
                       # Reference: https://github.com/pytorch/pytorch/issues/45690
                       SkipInfo('TestUnaryUfuncs', 'test_reference_numerics_extremal',
                                dtypes=[torch.cfloat, torch.cdouble]),
                       # Reference: https://github.com/pytorch/pytorch/pull/49102#issuecomment-744604601
                       SkipInfo('TestUnaryUfuncs', 'test_reference_numerics_extremal',
                                dtypes=[torch.bfloat16]),
                       SkipInfo('TestUnaryUfuncs', 'test_reference_numerics_hard',
                                dtypes=[torch.bfloat16]),
                       SkipInfo('TestUnaryUfuncs', 'test_reference_numerics_normal',
                                dtypes=[torch.bfloat16]),
                   )),
    UnaryUfuncInfo('rsqrt',
                   ref=lambda x: np.reciprocal(np.sqrt(x)),
                   domain=(0, float('inf')),
                   dtypes=all_types_and_complex_and(torch.bool),
                   dtypesIfCPU=all_types_and_complex_and(torch.bool),
                   dtypesIfCUDA=all_types_and_complex_and(torch.bool, torch.half),
                   decorators=(precisionOverride({torch.half: 5e-2}),),
                   safe_casts_outputs=True,
                   assert_autodiffed=True,
                   handles_complex_extremals=False),
    UnaryUfuncInfo('sqrt',
                   ref=np.sqrt,
                   supports_sparse=True,
                   domain=(0, float('inf')),
                   dtypes=all_types_and_complex_and(torch.bool, torch.bfloat16),
                   dtypesIfCPU=all_types_and_complex_and(torch.bool, torch.bfloat16),
                   dtypesIfCUDA=all_types_and_complex_and(torch.bool, torch.half, torch.bfloat16),
                   assert_autodiffed=True,
                   decorators=(precisionOverride({torch.bfloat16: 7e-2}),),
                   skips=(
                       # Reference: https://github.com/pytorch/pytorch/issues/47358
                       SkipInfo('TestUnaryUfuncs', 'test_reference_numerics_hard',
                                device_type='cpu', dtypes=[torch.cfloat, torch.cdouble],
                                active_if=IS_MACOS),
                       # Reference: https://github.com/pytorch/pytorch/pull/47293#issuecomment-721774436
                       SkipInfo('TestUnaryUfuncs', 'test_reference_numerics_hard',
                                dtypes=[torch.bfloat16])),
                   safe_casts_outputs=True,
                   handles_complex_extremals=False),
    UnaryUfuncInfo('square',
                   ref=np.square,
                   dtypes=all_types_and_complex_and(torch.bool, torch.float16, torch.bfloat16),
                   dtypesIfCPU=all_types_and_complex_and(torch.bool, torch.float16, torch.bfloat16),
                   dtypesIfCUDA=all_types_and_complex_and(torch.bool, torch.half, torch.bfloat16),
                   decorators=(precisionOverride({torch.complex64: 3e-4, torch.bfloat16: 3e-1}),),
                   skips=(
                       # Reference: https://github.com/pytorch/pytorch/issues/52549
                       SkipInfo('TestUnaryUfuncs', 'test_reference_numerics_hard',
                                dtypes=[torch.cfloat, torch.cdouble]),
                       # >>> t = torch.tensor(complex(-0.01, float("inf")))
                       # >>> np.square(t.numpy())
                       # (-inf-infj)
                       # >>> t.square()
                       # tensor(-inf-infj)
                       # >>> t.cuda().square()
                       # tensor(inf+nanj, device='cuda:0')
                       SkipInfo('TestUnaryUfuncs', 'test_reference_numerics_extremal',
                                device_type='cuda', dtypes=[torch.cfloat, torch.cdouble]),
                       # Reference: https://github.com/pytorch/pytorch/pull/52551#issuecomment-782596181
                       SkipInfo('TestUnaryUfuncs', 'test_reference_numerics_hard',
                                dtypes=[torch.bfloat16]),
                   ),),
    OpInfo('lerp',
           dtypes=floating_and_complex_types(),
           dtypesIfCUDA=floating_and_complex_types_and(torch.half),
           dtypesIfROCM=floating_and_complex_types_and(torch.half),
           sample_inputs_func=sample_inputs_lerp,
           assert_autodiffed=True),
    OpInfo('linalg.inv',
           aten_name='linalg_inv',
           op=torch.linalg.inv,
           dtypes=floating_and_complex_types(),
           sample_inputs_func=sample_inputs_linalg_invertible,
           check_batched_gradgrad=False,
           gradcheck_nondet_tol=GRADCHECK_NONDET_TOL,
           decorators=[skipCUDAIfNoMagmaAndNoCusolver, skipCUDAIfRocm, skipCPUIfNoLapack],
           skips=(
               # linalg_inv does not correctly warn when resizing out= inputs
               SkipInfo('TestCommon', 'test_out'),
           )),
    UnaryUfuncInfo('angle',
                   ref=np.angle,
                   dtypes=all_types_and_complex_and(torch.bool),
                   dtypesIfCPU=all_types_and_complex_and(torch.bool, torch.bfloat16, torch.float16),
                   dtypesIfCUDA=all_types_and_complex_and(torch.bool),
                   dtypesIfROCM=all_types_and_complex_and(torch.bool),
                   decorators=(precisionOverride({torch.float16: 1e-2,
                                                  torch.bfloat16: 1e-2}),),
                   safe_casts_outputs=True,
                   supports_complex_to_float=True),
    OpInfo('linalg.solve',
           aten_name='linalg_solve',
           op=torch.linalg.solve,
           dtypes=floating_and_complex_types(),
           sample_inputs_func=sample_inputs_linalg_solve,
           check_batched_gradgrad=False,
           decorators=[skipCUDAIfNoMagma, skipCUDAIfRocm, skipCPUIfNoLapack],
           skips=(SkipInfo('TestGradients', 'test_fn_gradgrad', device_type='cuda'),)),
    OpInfo('linalg.matrix_rank',
           aten_name='linalg_matrix_rank',
           dtypes=floating_and_complex_types(),
           supports_autograd=False,
           sample_inputs_func=sample_inputs_linalg_invertible,
           decorators=[skipCUDAIfNoMagma, skipCUDAIfRocm, skipCPUIfNoLapack]),
    OpInfo('linalg.matrix_rank',
           aten_name='linalg_matrix_rank',
           variant_test_name='hermitian',
           dtypes=floating_and_complex_types(),
           supports_autograd=False,
           sample_inputs_func=sample_inputs_linalg_pinv_hermitian,
           decorators=[skipCUDAIfNoMagma, skipCUDAIfRocm, skipCPUIfNoLapack]),
    OpInfo('linalg.pinv',
           aten_name='linalg_pinv',
           op=torch.linalg.pinv,
           dtypes=floating_and_complex_types(),
           check_batched_grad=False,
           check_batched_gradgrad=False,
           sample_inputs_func=sample_inputs_linalg_invertible,
           decorators=[skipCUDAIfNoMagmaAndNoCusolver, skipCUDAIfRocm, skipCPUIfNoLapack],
           skips=(
               # cuda gradchecks are slow
               # see discussion https://github.com/pytorch/pytorch/pull/47761#issuecomment-747316775
               SkipInfo('TestGradients', 'test_fn_gradgrad', device_type='cuda'),)),
    OpInfo('linalg.pinv',
           aten_name='linalg_pinv',
           variant_test_name='hermitian',
           dtypes=floating_and_complex_types(),
           check_batched_grad=False,
           check_batched_gradgrad=False,
           sample_inputs_func=sample_inputs_linalg_pinv_hermitian,
           gradcheck_wrapper=gradcheck_wrapper_hermitian_input,
           decorators=[skipCUDAIfNoMagma, skipCUDAIfRocm, skipCPUIfNoLapack],
           skips=(
               # cuda gradchecks are slow
               # see discussion https://github.com/pytorch/pytorch/pull/47761#issuecomment-747316775
               SkipInfo('TestGradients', 'test_fn_gradgrad', device_type='cuda'),)),
    OpInfo('eig',
           op=torch.eig,
           dtypes=floating_and_complex_types(),
           sample_inputs_func=sample_inputs_eig,
           decorators=[
               skipCUDAIfNoMagma,
               skipCPUIfNoLapack,
               skipCUDAIfRocm
           ],),
    OpInfo('einsum',
           # we need this lambda because SampleInput expects tensor input as the first argument
           # TODO(@heitorschueroff) update SampleInput to handle such cases
           op=lambda tensors, equation: torch.einsum(equation, tensors),
           dtypes=all_types_and_complex_and(torch.half, torch.bfloat16),
           dtypesIfCUDA=floating_and_complex_types_and(torch.half),
           supports_out=False,
           sample_inputs_func=sample_inputs_einsum,
           skips=(
               # test does not work with passing lambda for op
               # there's a test `test_einsum` in `test_jit.py` to handle this case
               SkipInfo('TestCommon', 'test_variant_consistency_jit'),
               # The following dtypes are only supported for some inputs, ideally we should have
               # checked this in the einsum code but to keep BC we'll just skip the tests for now.
               SkipInfo('TestOpInfo', 'test_unsupported_dtypes',
                        dtypes=[torch.bool]),
               SkipInfo('TestOpInfo', 'test_unsupported_dtypes',
                        device_type='cuda', dtypes=integral_types_and(torch.bfloat16)))),
    OpInfo('svd',
           op=torch.svd,
           dtypes=floating_and_complex_types(),
           sample_inputs_func=sample_inputs_svd,
           decorators=[
               skipCUDAIfNoMagmaAndNoCusolver,
               skipCUDAIfRocm,
               skipCPUIfNoLapack,
               # gradgrad checks are slow
               DecorateInfo(slowTest, 'TestGradients', 'test_fn_gradgrad'),
           ],
           skips=(
               # cuda gradchecks are very slow
               # see discussion https://github.com/pytorch/pytorch/pull/47761#issuecomment-747316775
               SkipInfo('TestGradients', 'test_fn_gradgrad', device_type='cuda'),)),
    OpInfo('linalg.svd',
           op=torch.linalg.svd,
           aten_name='linalg_svd',
           dtypes=floating_and_complex_types(),
           sample_inputs_func=sample_inputs_linalg_svd,
           decorators=[
               skipCUDAIfNoMagmaAndNoCusolver,
               skipCUDAIfRocm,
               skipCPUIfNoLapack,
               # gradgrad checks are slow
               DecorateInfo(slowTest, 'TestGradients', 'test_fn_gradgrad'),
           ],
           skips=(
               # cuda gradchecks are very slow
               # see discussion https://github.com/pytorch/pytorch/pull/47761#issuecomment-747316775
               SkipInfo('TestGradients', 'test_fn_gradgrad', device_type='cuda'),)),
    OpInfo('linalg.svdvals',
           op=torch.linalg.svdvals,
           aten_name='linalg_svdvals',
           dtypes=floating_and_complex_types(),
           sample_inputs_func=sample_inputs_linalg_svdvals,
           supports_autograd=False,
           decorators=[
               skipCUDAIfNoMagmaAndNoCusolver,
               skipCPUIfNoLapack]),
    OpInfo('polar',
           dtypes=floating_types(),
           sample_inputs_func=sample_inputs_polar),
    # TODO(@kshitij12345): Refactor similar to `mvlgamma` entries.
    # To test reference numerics against multiple values of argument `n`,
    # we make multiple OpInfo entries with each entry corresponding to different value of n (currently 0 to 4).
    # We run the op tests from test_ops.py only for `n=0` to avoid redundancy in testing.
    UnaryUfuncInfo('polygamma',
                   op=lambda x, n, **kwargs: torch.polygamma(n, x, **kwargs),
                   variant_test_name='polygamma_n_0',
                   ref=reference_polygamma if TEST_SCIPY else _NOTHING,
                   dtypes=floating_types(),
                   dtypesIfCPU=floating_types(),
                   dtypesIfCUDA=floating_types_and(torch.half),
                   sample_inputs_func=sample_inputs_polygamma,
                   skips=(
                       # Probably related to the way the function is
                       # scripted for JIT tests (or maybe not).
                       # RuntimeError:
                       # Arguments for call are not valid.
                       # The following variants are available:
                       #   aten::polygamma(int n, Tensor self) -> (Tensor):
                       #   Expected a value of type 'Tensor' for argument 'self' but instead found type 'int'.
                       #   aten::polygamma.out(int n, Tensor self, *, Tensor(a!) out) -> (Tensor(a!)):
                       #   Expected a value of type 'Tensor' for argument 'self' but instead found type 'int'.
                       # The original call is:
                       #   File "<string>", line 3
                       # def the_method(i0):
                       #     return torch.polygamma(i0, 1)
                       #            ~~~~~~~~~~~~~~~ <--- HERE
                       SkipInfo('TestCommon', 'test_variant_consistency_jit'),),
                   sample_kwargs=lambda device, dtype, input: ({'n': 0}, {'n': 0})),
    UnaryUfuncInfo('polygamma',
                   op=lambda x, n, **kwargs: torch.polygamma(n, x, **kwargs),
                   variant_test_name='polygamma_n_1',
                   ref=reference_polygamma if TEST_SCIPY else _NOTHING,
                   dtypes=floating_types(),
                   dtypesIfCPU=floating_types(),
                   dtypesIfCUDA=floating_types_and(torch.half),
                   sample_inputs_func=sample_inputs_polygamma,
                   skips=(
                       # Redundant tests
                       SkipInfo('TestGradients'),
                       SkipInfo('TestOpInfo'),
                       SkipInfo('TestCommon'),
                       # Mismatch: https://github.com/pytorch/pytorch/issues/55357
                       SkipInfo('TestUnaryUfuncs', 'test_reference_numerics_extremal'),
                       SkipInfo('TestUnaryUfuncs', 'test_reference_numerics_hard'),
                       SkipInfo('TestUnaryUfuncs', 'test_reference_numerics_normal'),
                   ),
                   sample_kwargs=lambda device, dtype, input: ({'n': 1}, {'n': 1})),
    UnaryUfuncInfo('polygamma',
                   op=lambda x, n, **kwargs: torch.polygamma(n, x, **kwargs),
                   variant_test_name='polygamma_n_2',
                   ref=reference_polygamma if TEST_SCIPY else _NOTHING,
                   dtypes=floating_types(),
                   dtypesIfCPU=floating_types(),
                   dtypesIfCUDA=floating_types_and(torch.half),
                   sample_inputs_func=sample_inputs_polygamma,
                   skips=(
                       # Redundant tests
                       SkipInfo('TestGradients'),
                       SkipInfo('TestOpInfo'),
                       SkipInfo('TestCommon'),
                       # Mismatch: https://github.com/pytorch/pytorch/issues/55357
                       SkipInfo('TestUnaryUfuncs', 'test_reference_numerics_extremal'),
                       SkipInfo('TestUnaryUfuncs', 'test_reference_numerics_hard',
                                active_if=TEST_WITH_ROCM),
                       SkipInfo('TestUnaryUfuncs', 'test_reference_numerics_normal',
                                active_if=TEST_WITH_ROCM),),
                   sample_kwargs=lambda device, dtype, input: ({'n': 2}, {'n': 2})),
    UnaryUfuncInfo('polygamma',
                   op=lambda x, n, **kwargs: torch.polygamma(n, x, **kwargs),
                   variant_test_name='polygamma_n_3',
                   ref=reference_polygamma if TEST_SCIPY else _NOTHING,
                   dtypes=floating_types(),
                   dtypesIfCPU=floating_types(),
                   dtypesIfCUDA=floating_types_and(torch.half),
                   sample_inputs_func=sample_inputs_polygamma,
                   skips=(
                       # Redundant tests
                       SkipInfo('TestGradients'),
                       SkipInfo('TestOpInfo'),
                       SkipInfo('TestCommon'),
                       # Mismatch: https://github.com/pytorch/pytorch/issues/55357
                       SkipInfo('TestUnaryUfuncs', 'test_reference_numerics_extremal'),
                       SkipInfo('TestUnaryUfuncs', 'test_reference_numerics_hard',
                                active_if=TEST_WITH_ROCM),
                       SkipInfo('TestUnaryUfuncs', 'test_reference_numerics_normal',
                                active_if=TEST_WITH_ROCM),),
                   sample_kwargs=lambda device, dtype, input: ({'n': 3}, {'n': 3})),
    UnaryUfuncInfo('polygamma',
                   op=lambda x, n, **kwargs: torch.polygamma(n, x, **kwargs),
                   variant_test_name='polygamma_n_4',
                   ref=reference_polygamma if TEST_SCIPY else _NOTHING,
                   decorators=(precisionOverride({torch.float16: 5e-4, torch.float32: 5e-4}),),
                   dtypes=floating_types(),
                   dtypesIfCPU=floating_types(),
                   dtypesIfCUDA=floating_types_and(torch.half),
                   sample_inputs_func=sample_inputs_polygamma,
                   skips=(
                       # Redundant tests
                       SkipInfo('TestGradients'),
                       SkipInfo('TestOpInfo'),
                       SkipInfo('TestCommon'),
                       # Mismatch: https://github.com/pytorch/pytorch/issues/55357
                       SkipInfo('TestUnaryUfuncs', 'test_reference_numerics_extremal'),
                       SkipInfo('TestUnaryUfuncs', 'test_reference_numerics_hard',
                                active_if=TEST_WITH_ROCM),
                       SkipInfo('TestUnaryUfuncs', 'test_reference_numerics_normal',
                                active_if=TEST_WITH_ROCM),),
                   sample_kwargs=lambda device, dtype, input: ({'n': 4}, {'n': 4})),
    OpInfo('ravel',
           dtypesIfCPU=all_types_and_complex_and(torch.bool, torch.float16, torch.bfloat16),
           dtypesIfCUDA=all_types_and_complex_and(torch.bool, torch.float16, torch.bfloat16),
           dtypesIfROCM=all_types_and_complex_and(torch.bool, torch.float16, torch.bfloat16),
           supports_out=False,
           sample_inputs_func=sample_inputs_ravel,
           ),
    OpInfo('view',
           op=lambda x, shape: x.view(shape),
           dtypesIfCPU=all_types_and_complex_and(torch.bool, torch.float16, torch.bfloat16),
           dtypesIfCUDA=all_types_and_complex_and(torch.bool, torch.float16, torch.bfloat16),
           dtypesIfROCM=all_types_and_complex_and(torch.bool, torch.float16, torch.bfloat16),
           supports_out=False,
           skips=(
               # Because view does not have a function variant.
               SkipInfo('TestCommon', 'test_variant_consistency_jit'),),
           sample_inputs_func=sample_inputs_view,
           ),
    OpInfo('view_as',
           op=lambda x, other: x.view_as(other),
           dtypesIfCPU=all_types_and_complex_and(torch.bool, torch.float16, torch.bfloat16),
           dtypesIfCUDA=all_types_and_complex_and(torch.bool, torch.float16, torch.bfloat16),
           dtypesIfROCM=all_types_and_complex_and(torch.bool, torch.float16, torch.bfloat16),
           supports_out=False,
           skips=(
               # Because view_as does not have a function variant.
               SkipInfo('TestCommon', 'test_variant_consistency_jit'),),
           sample_inputs_func=sample_inputs_view_as,
           ),
    OpInfo('pinverse',
           op=torch.pinverse,
           dtypes=floating_and_complex_types(),
           check_batched_grad=False,
           check_batched_gradgrad=False,
           gradcheck_nondet_tol=GRADCHECK_NONDET_TOL,
           supports_out=False,
           sample_inputs_func=sample_inputs_linalg_invertible,
           decorators=[skipCUDAIfNoMagmaAndNoCusolver, skipCUDAIfRocm, skipCPUIfNoLapack],
           skips=(
               # cuda gradchecks are slow
               # see discussion https://github.com/pytorch/pytorch/pull/47761#issuecomment-747316775
               SkipInfo('TestGradients', 'test_fn_gradgrad', device_type='cuda'),)),
    OpInfo('gather',
           dtypes=all_types_and_complex_and(torch.bool, torch.float16),
           dtypesIfCUDA=all_types_and_complex_and(torch.bool, torch.float16, torch.bfloat16),
           sample_inputs_func=sample_inputs_gather,
           gradcheck_nondet_tol=GRADCHECK_NONDET_TOL,
           ),
    OpInfo('index_fill',
           dtypes=all_types_and_complex_and(torch.bool, torch.float16, torch.bfloat16),
           supports_inplace_autograd=False,
           skips=(SkipInfo('TestOpInfo', 'test_duplicate_method_tests'),),
           supports_out=False,
           sample_inputs_func=sample_inputs_index_fill),
    OpInfo('index_copy',
           dtypes=all_types_and_complex_and(torch.bool, torch.float16, torch.bfloat16),
           supports_inplace_autograd=False,
           supports_out=False,
           sample_inputs_func=sample_inputs_index_copy,
           gradcheck_nondet_tol=GRADCHECK_NONDET_TOL),
    OpInfo('index_select',
           dtypes=all_types_and_complex_and(torch.bool, torch.float16, torch.bfloat16),
           sample_inputs_func=sample_inputs_index_select,
           gradcheck_nondet_tol=GRADCHECK_NONDET_TOL),
    OpInfo('index_add',
           dtypes=all_types_and_complex_and(torch.bool, torch.float16, torch.bfloat16),
           supports_out=False,
           sample_inputs_func=sample_inputs_index_add,
           gradcheck_nondet_tol=GRADCHECK_NONDET_TOL),
    OpInfo('__getitem__',
           dtypes=all_types_and_complex_and(torch.bool, torch.float16, torch.bfloat16),
           supports_out=False,
           supports_inplace_autograd=False,
           op=torch.Tensor.__getitem__,
           sample_inputs_func=sample_inputs_getitem,
           skips=(SkipInfo('TestCommon', 'test_variant_consistency_jit'),)),
    OpInfo('index_put',
           dtypes=all_types_and_complex_and(torch.bool, torch.float16, torch.bfloat16),
           supports_out=False,
           supports_inplace_autograd=True,
           sample_inputs_func=sample_inputs_index_put,
           skips=(
               SkipInfo('TestCommon', 'test_variant_consistency_jit'),
           )),
    OpInfo('sort',
           dtypes=all_types_and(torch.bool, torch.float16),
           dtypesIfCUDA=all_types_and(torch.float16),
           dtypesIfROCM=all_types_and(torch.float16),
           sample_inputs_func=sample_inputs_sort,
           skips=(
               # sort does not correctly warn when resizing out= inputs
               SkipInfo('TestCommon', 'test_out'),
           )),
    OpInfo('put',
           dtypes=all_types_and_complex_and(torch.bool, torch.float16, torch.bfloat16),
           supports_out=False,
           check_batched_gradgrad=False,  # vmap complains of the sizes
           sample_inputs_func=sample_inputs_put),
    OpInfo('take',
           dtypes=all_types_and_complex_and(torch.bool, torch.float16, torch.bfloat16),
           check_batched_grad=False,  # vmap complains of the sizes
           sample_inputs_func=sample_inputs_take),
    OpInfo('scatter',
           dtypes=all_types_and_complex_and(torch.bool, torch.half),
           dtypesIfCUDA=all_types_and_complex_and(torch.bool, torch.half, torch.bfloat16),
           sample_inputs_func=sample_inputs_scatter,
           supports_out=False),
    OpInfo('scatter_add',
           dtypes=all_types_and_complex_and(torch.bool, torch.half),
           dtypesIfCUDA=all_types_and_complex_and(torch.bool, torch.half, torch.bfloat16),
           sample_inputs_func=sample_inputs_scatter_add,
           supports_out=False),
    OpInfo('stack',
           dtypes=all_types_and_complex_and(torch.bool, torch.float16, torch.bfloat16),
           sample_inputs_func=sample_inputs_stack,
           assert_autodiffed=True,
           skips=(
               # stack does not correctly warn when resizing out= inputs
               SkipInfo('TestCommon', 'test_out'),),),
    OpInfo('hstack',
           dtypes=all_types_and_complex_and(torch.bool, torch.float16, torch.bfloat16),
           sample_inputs_func=sample_inputs_hstack_dstack_vstack,
           skips=(
               # hstack does not correctly warn when resizing out= inputs
               SkipInfo('TestCommon', 'test_out'),),),
    OpInfo('hypot',
           dtypes=floating_types(),
           dtypesIfCPU=floating_types_and(torch.bfloat16),
           dtypesIfCUDA=floating_types_and(torch.half),
           sample_inputs_func=sample_inputs_hypot,
           ),
    OpInfo('vstack',
           dtypes=all_types_and_complex_and(torch.bool, torch.float16, torch.bfloat16),
           sample_inputs_func=sample_inputs_hstack_dstack_vstack,
           skips=(
               # vstack does not correctly warn when resizing out= inputs
               SkipInfo('TestCommon', 'test_out'),),),
    OpInfo('dstack',
           dtypes=all_types_and_complex_and(torch.bool, torch.float16, torch.bfloat16),
           sample_inputs_func=sample_inputs_hstack_dstack_vstack,
           skips=(
               # dstack does not correctly warn when resizing out= inputs
               SkipInfo('TestCommon', 'test_out'),),),
    OpInfo('unfold',
           op=lambda x, *args: x.unfold(*args),
           dtypes=all_types_and_complex_and(torch.bool, torch.float16, torch.bfloat16),
           supports_out=False,
           check_batched_gradgrad=False,
           skips=(
               # torch.unfold does not exist so we get a RuntimeError.
               SkipInfo('TestCommon', 'test_variant_consistency_jit',
                        dtypes=all_types_and_complex_and(torch.bool, torch.float16, torch.bfloat16)),
               # Skip operator schema test because this is a functional and not an operator
               SkipInfo('TestOperatorSignatures', 'test_get_torch_func_signature_exhaustive'),
           ),
           sample_inputs_func=sample_inputs_unfold),
    OpInfo('msort',
           dtypes=all_types_and(torch.float16),
           check_batched_gradgrad=False,
           skips=(
               #  msort does not correctly warn when resizing out= inputs.
               SkipInfo('TestCommon', 'test_out',
                        dtypes=all_types_and_complex_and(torch.bool, torch.float16, torch.bfloat16)),
               #  msort does not raise expected Runtime Error.
               SkipInfo('TestOpInfo', 'test_unsupported_dtypes', dtypes=[torch.bool]),
           ),
           sample_inputs_func=sample_inputs_msort),
    OpInfo('movedim',
           dtypes=all_types_and_complex_and(torch.bool, torch.float16, torch.bfloat16),
           supports_out=False,
           sample_inputs_func=sample_movedim_moveaxis),
    OpInfo('moveaxis',
           dtypes=all_types_and_complex_and(torch.bool, torch.float16, torch.bfloat16),
           supports_out=False,
           sample_inputs_func=sample_movedim_moveaxis),
    ShapeFuncInfo('repeat',
                  op=lambda x, dims: x.repeat(dims),
                  ref=np.tile,
                  dtypes=all_types_and_complex_and(torch.bool, torch.float16, torch.bfloat16),
                  supports_out=False,
                  skips=(
                      # torch.repeat does not exist so we get a RuntimeError.
                      SkipInfo('TestCommon', 'test_variant_consistency_jit',
                               dtypes=all_types_and_complex_and(torch.bool, torch.float16, torch.bfloat16)),
                  ),
                  sample_inputs_func=sample_repeat_tile),
    OpInfo('take_along_dim',
           dtypes=all_types_and_complex_and(torch.bool, torch.float16),
           dtypesIfCUDA=all_types_and_complex_and(torch.bool, torch.float16, torch.bfloat16),
           supports_inplace_autograd=False,
           sample_inputs_func=sample_inputs_take_along_dim,
           gradcheck_nondet_tol=GRADCHECK_NONDET_TOL),
    ShapeFuncInfo('tile',
                  ref=np.tile,
                  dtypes=all_types_and_complex_and(torch.bool, torch.float16, torch.bfloat16),
                  supports_out=False,
                  sample_inputs_func=sample_repeat_tile),
    OpInfo('unsqueeze',
           dtypes=all_types_and_complex_and(torch.bool, torch.float16, torch.bfloat16),
           supports_out=False,
           assert_autodiffed=True,
           sample_inputs_func=sample_unsqueeze),
    OpInfo('var',
           dtypes=floating_types_and(),
           dtypesIfCUDA=floating_and_complex_types_and(torch.half, torch.bfloat16),
           # var doesn't support complex autograd, https://github.com/pytorch/pytorch/issues/57358
           backward_dtypesIfCUDA=floating_types_and(torch.half, torch.bfloat16),
           sample_inputs_func=sample_inputs_std_var,
           # TODO: revisit, some var signatures do support out (see std, too)
           supports_out=False,
           # var has only partial support for complex and half (#51127)
           skips=(SkipInfo('TestOpInfo', 'test_unsupported_dtypes',
                           dtypes=[torch.half, torch.complex64, torch.complex128]),),
           assert_autodiffed=True,
           ),
    OpInfo('xlogy',
           dtypes=all_types_and(torch.bool),
           dtypesIfCPU=all_types_and(torch.bool, torch.half, torch.bfloat16),
           dtypesIfCUDA=all_types_and(torch.bool, torch.half, torch.bfloat16),
           supports_inplace_autograd=True,
           safe_casts_outputs=True,
           sample_inputs_func=sample_inputs_xlogy),
    OpInfo('special.xlog1py',
           aten_name='special_xlog1py',
           dtypes=all_types_and(torch.bool, torch.half, torch.bfloat16),
           safe_casts_outputs=True,
           skips=(
               SkipInfo('TestOpInfo', 'test_supported_backward',
                        device_type='cpu', dtypes=[torch.float16]),
           ),
           sample_inputs_func=sample_inputs_xlog1py),
    OpInfo('logsumexp',
           dtypes=floating_types_and(torch.bfloat16),
           dtypesIfCUDA=floating_types_and(torch.bfloat16, torch.half),
           assert_autodiffed=True,
           sample_inputs_func=sample_inputs_logsumexp),
    OpInfo('trace',
           dtypes=all_types_and_complex(),
           dtypesIfCUDA=all_types_and_complex_and(torch.bool, torch.half),
           supports_inplace_autograd=False,
           supports_out=False,
           sample_inputs_func=sample_inputs_trace),
    OpInfo('transpose',
           aliases=('swapdims', 'swapaxes'),
           dtypes=all_types_and_complex_and(torch.bool, torch.bfloat16, torch.half),
           dtypesIfCUDA=all_types_and_complex_and(torch.bool, torch.bfloat16, torch.half),
           supports_out=False,
           sample_inputs_func=sample_inputs_transpose_swapdims),
    OpInfo('kron',
           dtypes=all_types_and_complex_and(torch.bool, torch.half, torch.bfloat16),
           dtypesIfCUDA=all_types_and_complex_and(torch.bool, torch.half, torch.bfloat16),
           supports_inplace_autograd=False,
           sample_inputs_func=sample_inputs_kron),
    OpInfo('inner',
           dtypes=floating_and_complex_types_and(torch.half),
           dtypesIfCPU=all_types_and_complex_and(torch.half, torch.bfloat16),
           dtypesIfCUDA=floating_and_complex_types_and(torch.float16, *[torch.bfloat16] if CUDA11OrLater else []),
           dtypesIfROCM=floating_and_complex_types_and(torch.half, torch.bfloat16),
           sample_inputs_func=sample_inputs_inner),
    OpInfo('tensordot',
           dtypes=floating_and_complex_types_and(torch.half),
           dtypesIfCPU=all_types_and_complex_and(torch.half, torch.bfloat16),
           dtypesIfCUDA=floating_and_complex_types_and(torch.float16, *[torch.bfloat16] if CUDA11OrLater else []),
           dtypesIfROCM=floating_and_complex_types_and(torch.half, torch.bfloat16),
           safe_casts_outputs=True,
           sample_inputs_func=sample_inputs_tensordot,
           skips=(
               # Currently failing due to an INTERNAL_ASSERT_FAILED error.
               # Reference: https://github.com/pytorch/pytorch/issues/56314
               SkipInfo("TestCommon", "test_variant_consistency_jit", dtypes=[torch.float32]),
               # Skip operator schema test because this is a functional and not an operator.
               # Reference: https://github.com/pytorch/pytorch/issues/54574
               SkipInfo('TestOperatorSignatures', 'test_get_torch_func_signature_exhaustive'),
           )
           ),
    OpInfo('logcumsumexp',
           dtypes=floating_types_and(),
           dtypesIfCUDA=floating_types_and(torch.half),
           skips=(
               # AssertionError: UserWarning not triggered : Resized a non-empty tensor but did not warn about it.
               SkipInfo('TestCommon', 'test_out', dtypes=(torch.float32,), device_type='cuda'),
               # logcumsumexp_backward not implemented for 'Half
               SkipInfo('TestOpInfo', 'test_supported_backward', dtypes=(torch.float16,), device_type='cuda'),
           ),
           sample_inputs_func=sample_inputs_logcumsumexp),
    UnaryUfuncInfo('sigmoid',
                   aliases=('special.expit', ),
                   ref=reference_sigmoid if TEST_SCIPY else _NOTHING,
                   decorators=(precisionOverride({torch.float16: 1e-2,
                                                  torch.complex64: 1e-1,
                                                  torch.bfloat16: 1e-2}),),
                   skips=(
                       # Reference: https://github.com/pytorch/pytorch/issues/56012
                       SkipInfo('TestUnaryUfuncs', 'test_reference_numerics_extremal',
                                device_type='cuda', dtypes=[torch.complex64]),
                       SkipInfo('TestUnaryUfuncs', 'test_reference_numerics_hard',
                                device_type='cuda', dtypes=[torch.complex64]),
                       SkipInfo('TestUnaryUfuncs', 'test_reference_numerics_extremal',
                                device_type='cpu', dtypes=[torch.cfloat, torch.cdouble]),
                       SkipInfo('TestUnaryUfuncs', 'test_reference_numerics_hard',
                                device_type='cpu', dtypes=[torch.cfloat, torch.cdouble]),
                       SkipInfo('TestUnaryUfuncs', 'test_reference_numerics_normal',
                                device_type='cpu', dtypes=[torch.cfloat, torch.cdouble])),
                   dtypes=all_types_and_complex_and(torch.bool, torch.bfloat16),
                   dtypesIfCPU=all_types_and_complex_and(torch.bool, torch.bfloat16),
                   dtypesIfCUDA=all_types_and_complex_and(torch.bool, torch.half, torch.bfloat16),
                   # sigmoid doesn't support complex autograd, https://github.com/pytorch/pytorch/issues/48552
                   backward_dtypesIfCPU=all_types_and(torch.bool, torch.bfloat16),
                   backward_dtypesIfCUDA=all_types_and(torch.bool, torch.bfloat16),
                   safe_casts_outputs=True,
                   assert_autodiffed=True),
    UnaryUfuncInfo('digamma',
                   ref=scipy.special.digamma if TEST_SCIPY else _NOTHING,
                   decorators=(precisionOverride({torch.float16: 5e-1}),),
                   dtypes=all_types_and(torch.bool),
                   dtypesIfCPU=all_types_and(torch.bool),
                   dtypesIfCUDA=all_types_and(torch.bool, torch.half),
                   safe_casts_outputs=True),
    UnaryUfuncInfo('special.entr',
                   ref=scipy.special.entr if TEST_SCIPY else _NOTHING,
                   aten_name='special_entr',
                   decorators=(precisionOverride({torch.float16: 1e-1,
                                                  torch.bfloat16: 1e-1}),),
                   dtypes=all_types_and(torch.bool),
                   dtypesIfCPU=all_types_and(torch.bool, torch.bfloat16),
                   dtypesIfCUDA=all_types_and(torch.bool, torch.half, torch.bfloat16),
                   skips=(
                       SkipInfo('TestUnaryUfuncs', 'test_reference_numerics_hard',
                                dtypes=[torch.bfloat16, torch.float16]),
                   ),
                   supports_inplace_autograd=False,
                   safe_casts_outputs=True,
                   sample_inputs_func=sample_inputs_entr),
    UnaryUfuncInfo('erf',
                   ref=scipy.special.erf if TEST_SCIPY else _NOTHING,
                   aliases=('special.erf', ),
                   decorators=(precisionOverride({torch.float16: 1e-2,
                                                  torch.bfloat16: 1e-2}),),
                   dtypes=all_types_and(torch.bool),
                   dtypesIfCPU=all_types_and(torch.bool, torch.bfloat16),
                   dtypesIfCUDA=all_types_and(torch.bool, torch.half, torch.bfloat16),
                   assert_autodiffed=True,
                   safe_casts_outputs=True),
    UnaryUfuncInfo('erfc',
                   ref=scipy.special.erfc if TEST_SCIPY else _NOTHING,
                   aliases=('special.erfc', ),
                   decorators=(precisionOverride({torch.float16: 1e-2,
                                                  torch.bfloat16: 1e-2}),),
                   dtypes=all_types_and(torch.bool),
                   dtypesIfCPU=all_types_and(torch.bool, torch.bfloat16),
                   dtypesIfCUDA=all_types_and(torch.bool, torch.half),
                   assert_autodiffed=True,
                   safe_casts_outputs=True),
    UnaryUfuncInfo('erfinv',
                   ref=scipy.special.erfinv if TEST_SCIPY else _NOTHING,
                   aliases=('special.erfinv', ),
                   decorators=(precisionOverride({torch.float16: 1e-2,
                                                  torch.bfloat16: 1e-2,
                                                  torch.float32: 1e-4}),),
                   dtypes=all_types_and(torch.bool),
                   dtypesIfCPU=all_types_and(torch.bool, torch.bfloat16),
                   dtypesIfCUDA=all_types_and(torch.bool, torch.half),
                   safe_casts_outputs=True,
                   domain=(-1, 1),
                   skips=(
                       # Reference: https://github.com/pytorch/pytorch/pull/49155#issuecomment-742664611
                       SkipInfo('TestUnaryUfuncs', 'test_reference_numerics_extremal',
                                active_if=TEST_SCIPY and distutils.version.LooseVersion(scipy.__version__) < "1.4.0"),
                       SkipInfo('TestUnaryUfuncs', 'test_reference_numerics_hard',
                                active_if=TEST_SCIPY and distutils.version.LooseVersion(scipy.__version__) < "1.4.0"),
                       SkipInfo('TestUnaryUfuncs', 'test_reference_numerics_normal',
                                active_if=TEST_SCIPY and distutils.version.LooseVersion(scipy.__version__) < "1.4.0"),
                   )),
    UnaryUfuncInfo('lgamma',
                   ref=reference_lgamma if TEST_SCIPY else _NOTHING,
                   aliases=('special.gammaln', ),
                   decorators=(precisionOverride({torch.float16: 7e-1}),),
                   dtypes=all_types_and(torch.bool),
                   dtypesIfCPU=all_types_and(torch.bool, torch.bfloat16),
                   dtypesIfCUDA=all_types_and(torch.bool, torch.half),
                   # "digamma" not implemented for 'BFloat16'
                   backward_dtypesIfCPU=all_types_and(torch.bool),
                   skips=(
                       # Reference: https://github.com/pytorch/pytorch/pull/50140#discussion_r552615345
                       SkipInfo('TestUnaryUfuncs', 'test_reference_numerics_extremal',
                                dtypes=[torch.bfloat16]),
                       SkipInfo('TestUnaryUfuncs', 'test_reference_numerics_hard',
                                device_type='cpu', dtypes=[torch.bfloat16]),
                       SkipInfo('TestUnaryUfuncs', 'test_reference_numerics_normal',
                                device_type='cpu', dtypes=[torch.bfloat16]),
                       # Reference: https://github.com/pytorch/pytorch/pull/50140#issuecomment-756150214
                       SkipInfo('TestUnaryUfuncs', 'test_reference_numerics_extremal',
                                dtypes=[torch.float32, torch.float64], active_if=IS_WINDOWS),
                       SkipInfo('TestUnaryUfuncs', 'test_reference_numerics_hard',
                                dtypes=[torch.float32, torch.float64], active_if=IS_WINDOWS),
                       SkipInfo('TestUnaryUfuncs', 'test_reference_numerics_normal',
                                dtypes=[torch.float32, torch.float64], active_if=IS_WINDOWS),
                   ),
                   safe_casts_outputs=True),
    OpInfo(
        'logdet',
        supports_out=False,
        sample_inputs_func=sample_inputs_logdet,
        decorators=(skipCPUIfNoLapack, skipCUDAIfNoMagma, skipCUDAIfRocm)),
    UnaryUfuncInfo('logit',
                   ref=scipy.special.logit if TEST_SCIPY else _NOTHING,
                   domain=(0, 1),
                   aliases=('special.logit', ),
                   decorators=(precisionOverride({torch.bfloat16: 5e-1,
                                                  torch.float16: 5e-1}),),
                   dtypes=all_types_and(torch.half),
                   dtypesIfCPU=all_types_and(torch.bool, torch.bfloat16),
                   dtypesIfCUDA=all_types_and(torch.bool, torch.half, torch.bfloat16),
                   sample_inputs_func=sample_inputs_logit,
                   safe_casts_outputs=True),
]

# Common operator groupings
unary_ufuncs = [op for op in op_db if isinstance(op, UnaryUfuncInfo)]
spectral_funcs = [op for op in op_db if isinstance(op, SpectralFuncInfo)]
sparse_unary_ufuncs = [op for op in op_db if isinstance(op, UnaryUfuncInfo) and op.supports_sparse is True]
shape_funcs = [op for op in op_db if isinstance(op, ShapeFuncInfo)]

def index_variable(shape, max_indices, device=torch.device('cpu')):
    if not isinstance(shape, tuple):
        shape = (shape,)
    index = torch.rand(*shape, device=device).mul_(max_indices).floor_().long()
    return index


def index_perm_variable(shape, max_indices):
    if not isinstance(shape, tuple):
        shape = (shape,)

    index = torch.randperm(max_indices).narrow(0, 0, reduce(mul, shape)).view(shape)
    return index


def gather_variable(shape, index_dim, max_indices, duplicate=False, device=torch.device('cpu')):
    assert len(shape) == 2
    assert index_dim < 2
    batch_dim = 1 - index_dim
    index = torch.zeros(*shape, dtype=torch.long, device=device)
    for i in range(shape[index_dim]):
        index.select(index_dim, i).copy_(
            torch.randperm(max_indices, device=device)[:shape[batch_dim]])
    if duplicate:
        index.select(batch_dim, 0).copy_(index.select(batch_dim, 1))
    return index


def bernoulli_scalar():
    return torch.tensor(0, dtype=torch.bool).bernoulli_()


def mask_not_all_zeros(shape):
    assert len(shape) > 0
    while True:
        result = torch.randn(shape).gt(0)
        if result.sum() > 0:
            return result


def uniform_scalar(offset=0, requires_grad=False):
    v = torch.rand(()) + offset
    v.requires_grad = requires_grad
    return v


def normal_scalar_clamp(amin, amax, requires_grad=False):
    v = torch.randn(()).clamp(amin, amax)
    v.requires_grad = requires_grad
    return v


def prod_zeros(dim_size, dim_select):
    assert len(dim_select) == 2
    result = torch.randn(dim_size, dim_size, dim_size)
    result.narrow(dim_select[0], 0, 1).narrow(dim_select[1], 1, 1).zero_()
    result.narrow(dim_select[0], 2, 1).narrow(dim_select[1], 3, 1).zero_()
    result.narrow(dim_select[0], 4, 1).narrow(dim_select[1], 3, 1).zero_()
    return result


non_differentiable = collections.namedtuple('non_differentiable', ['tensor'])


class dont_convert(tuple):
    pass


class NoArgsClass(object):
    def __iter__(self):
        return self

    def __next__(self):
        raise StopIteration()
    next = __next__  # Python 2 compatibility

    def __len__(self):
        return 0

NO_ARGS = NoArgsClass()

def ident(x):
    return x

# Do NOT add to this list. Method tests are being DEPRECATED and replaced by OpInfos.
# See https://github.com/pytorch/pytorch/wiki/Writing-tests-in-PyTorch-1.8
#
# (
#   method name,
#   input size/constructing fn,
#   args (tuple represents shape of a tensor arg),
#   test variant name (will be used at test name suffix),    // optional
#   (should_autodiff_node[bool], nonfusible_nodes, fusible_nodes) for autodiff, // optional
#   indices for possible dim arg,                            // optional
#   fn mapping output to part that should be gradcheck'ed,   // optional
#   kwargs                                                   // optional
# )
# Note: some functions have separate schema for (Tensor other) and (Scalar other),
#       and it's possible that we only support AD for Scalar version but not Tensor
#       version, and vice versa.
#       When writing tests, only scalar(float/int) input triggers the Scalar schema.
#       uniform_scalar produces a scalar **Tensor** which won't match Scalar input.
def method_tests():
    set_rng_seed(SEED)
    return [
        ('div', (S, S, S), (torch.rand(S, S, S) + 0.1,), '', (True,)),
        ('div', (S, S, S), (torch.rand(S, S) + 0.1,), 'broadcast_rhs', (True,)),
        ('div', (S, S), (torch.rand(S, S, S) + 0.1,), 'broadcast_lhs', (True,)),
        ('div', (S, 1, S), (torch.rand(M, S) + 0.1,), 'broadcast_all', (True,)),
        ('div', (), (uniform_scalar(0.1),), 'scalar', (True,)),
        ('div', (S, S, S), (uniform_scalar(0.1),), 'scalar_broadcast_rhs', (True,)),
        ('div', (), (uniform_scalar(0.1),), 'scalar_broadcast_lhs', (True,)),
        ('div', torch.rand(S, S, S) + 1e-1, (3.14,), 'constant', (True,)),
        ('div', uniform_scalar(1e-1, requires_grad=True), (3.14,), 'scalar_constant', (True,)),
        ('true_divide', (S, S, S), (torch.rand(S, S, S) + 0.1,), '', (True,)),
        ('true_divide', (S, S, S), (torch.rand(S, S) + 0.1,), 'broadcast_rhs', (True,)),
        ('true_divide', (S, S), (torch.rand(S, S, S) + 0.1,), 'broadcast_lhs', (True,)),
        ('true_divide', (S, 1, S), (torch.rand(M, S) + 0.1,), 'broadcast_all', (True,)),
        ('true_divide', (), (uniform_scalar(0.1),), 'scalar', (True,)),
        ('true_divide', (S, S, S), (uniform_scalar(0.1),), 'scalar_broadcast_rhs', (True,)),
        ('true_divide', (), (uniform_scalar(0.1),), 'scalar_broadcast_lhs', (True,)),
        ('true_divide', torch.rand(S, S, S) + 1e-1, (3.14,), 'constant', (True,)),
        ('true_divide', uniform_scalar(1e-1, requires_grad=True), (3.14,), 'scalar_constant', (True,)),
        ('div', (S, S, S), (torch.rand(S, S, S, dtype=torch.cdouble) + 0.1,), 'complex', (True,)),
        ('div', (S, S, S), (torch.rand(S, S, dtype=torch.cdouble) + 0.1,), 'complex_broadcast_rhs', (True,)),
        ('div', (S, S), (torch.rand(S, S, S, dtype=torch.cdouble) + 0.1,), 'complex_broadcast_lhs', (True,)),
        ('div', (S, 1, S), (torch.rand(M, S, dtype=torch.cdouble) + 0.1,), 'complex_broadcast_all', (True,)),
        ('div', (), (uniform_scalar(0.1j),), 'complex_scalar', (True,)),
        ('div', (S, S, S), (uniform_scalar(0.1j),), 'complex_scalar_broadcast_rhs', (True,)),
        ('div', (), (uniform_scalar(0.1j),), 'complex_scalar_broadcast_lhs', (True,)),
        ('div', torch.rand(S, S, S, dtype=torch.cdouble) + 1e-1, (3.14j,), 'complex_constant', (True,)),
        ('div', uniform_scalar(1e-1j, requires_grad=True), (3.14j,), 'complex_scalar_constant', (True,)),
        ('float_power', torch.rand(S, S, S) + 1e-3, (torch.rand(S, S, S) + 0.1,), ''),
        ('float_power', torch.rand(S, S, S) + 1e-3, (torch.rand(1,) + 0.1,), 'broadcast_rhs'),
        ('float_power', torch.rand(1,) + 1e-3, (torch.rand(S, S, S) + 0.1,), 'broadcast_lhs'),
        ('float_power', torch.rand(S, 1, S) + 1e-3, (torch.rand(1, S, 1) + 0.1,), 'broadcast_all'),
        ('float_power', uniform_scalar(1e-3, requires_grad=True), (uniform_scalar(0.1),), 'scalar'),
        ('float_power', torch.rand(S, S, S) + 1e-3, (uniform_scalar(0.1),), 'scalar_broadcast_rhs'),
        ('float_power', uniform_scalar(1e-3, requires_grad=True), (torch.rand(S, S, S) + 0.1,), 'scalar_broadcast_lhs'),
        ('float_power', torch.rand(S, S, S) + 1e-3, (3.14,), 'constant'),
        ('t', (1, 2), NO_ARGS, '', (False,)),
        ('reshape', (S, S, S), (S * S, S), '', (False,)),
        ('reshape', (torch.Size([S * S, S]),), (S, S, S), 'size', (False,)),
        ('reshape', (S,), (S,), '1d', (False,)),
        ('reshape', (), (dont_convert(()),), 'scalar_to_scalar', (False,)),
        ('reshape', (), (1,), 'scalar_to_1d', (False,)),
        ('reshape_as', (S, S, S), (non_differentiable(torch.rand(S * S, S)),)),
        ('reshape_as', (), (non_differentiable(torch.tensor(42.)),), 'scalar'),
        ('reshape_as', (), (non_differentiable(torch.rand(1, 1)),), 'scalar_to_dims'),
        ('expand', (S, 1, 1), (S, S, S), '', (False,)),
        ('expand', (torch.Size([S, 1, S]),), (S, S, S), 'size', (False,)),
        ('expand', (S, 1), (S, S, S), 'new_dim', (False,)),
        ('expand', (1,), (S, S, S), '1_element', (False,)),
        ('expand', (1, S), (1, 1, S), 'new_dim_front_old_front_1', (False,)),
        ('expand', (), (dont_convert(()),), 'scalar_to_scalar'),
        ('expand', (), (1, 3, 2), 'scalar_to_dims', (False,)),
        ('expand_as', (S, 1, 1), (torch.rand(S, S, S),), '', (False,)),
        ('fmod', (S, S, S), (1.5,), '', (True,)),
        ('fmod', (), (1.5,), 'scalar', (True,)),
        ('fmod', (S, S, S), (non_differentiable(torch.rand(S, S, S) + 1.5),), 'tensor'),
        ('fmod', (S,), (non_differentiable(torch.rand(S, S, S) + 1.5),), 'tensor_broadcast_lhs'),
        ('fmod', (S, S, S), (non_differentiable(torch.rand(S) + 1.5),), 'tensor_broadcast_rhs'),
        ('fmod', (S, 1, S), (non_differentiable(torch.rand(S, S) + 1.5),), 'tensor_broadcast_all'),
        ('fmod', (), (non_differentiable(uniform_scalar(1.5)),), 'scalar_tensor'),
        ('fmod', (), (non_differentiable(torch.rand(S, S, S) + 1.5),), 'scalar_tensor_broadcast_lhs'),
        ('fmod', (S, S, S), (non_differentiable(uniform_scalar(1.5)),), 'scalar_tensor_broadcast_rhs'),
        ('remainder', (S, S, S), (1.5,), '', (True,)),
        ('remainder', (), (1.5,), 'scalar', (True,)),
        ('remainder', (S, S, S), (non_differentiable(torch.rand(S, S, S) + 1.5),), 'tensor'),
        ('remainder', (S,), (non_differentiable(torch.rand(S, S, S) + 1.5),), 'tensor_broadcast_lhs'),
        ('remainder', (S, 1, S), (non_differentiable(torch.rand(S, S) + 1.5),), 'tensor_broadcast_all'),
        ('remainder', (), (non_differentiable(uniform_scalar(1.5)),), 'scalar_tensor'),
        ('remainder', (), (non_differentiable(torch.rand(S, S, S) + 1.5),), 'scalar_tensor_broadcast_lhs'),
        ('kthvalue', (S, S, S), (2,)),
        ('kthvalue', (S, S, S), (2, 1,), 'dim', (), [1]),
        ('kthvalue', (S, S, S), (2, 1, True,), 'keepdim_dim', (), [1]),
        ('kthvalue', (S,), (2, 0,), 'dim_1d', (), [1]),
        ('kthvalue', (S,), (2, 0, True,), 'keepdim_dim_1d', (), [1]),
        ('kthvalue', (), (1,), 'scalar', (), ()),
        ('kthvalue', (), (1, 0,), 'scalar_dim', (), [1]),
        ('kthvalue', (), (1, 0, True), 'scalar_keepdim_dim', (), [1]),
        ('median', (S, S, S), NO_ARGS),
        ('median', (S, S, S), (1,), 'dim', (), [0]),
        ('median', (S, S, S), (1, True,), 'keepdim_dim', (), [0]),
        ('median', (), NO_ARGS, 'scalar'),
        ('median', (), (0,), 'scalar_dim', (), [0]),
        ('median', (), (0, True,), 'scalar_keepdim_dim', (), [0]),
        ('nanmedian', (S, S, S), NO_ARGS),
        ('nanmedian', (S, S, S), (1,), 'dim', (), [0]),
        ('nanmedian', (S, S, S), (1, True,), 'keepdim_dim', (), [0]),
        ('nanmedian', (), NO_ARGS, 'scalar'),
        ('nanmedian', (), (0,), 'scalar_dim', (), [0]),
        ('nanmedian', (), (0, True,), 'scalar_keepdim_dim', (), [0]),
        ('var_mean', (S, S, S), NO_ARGS, ''),
        ('var_mean', (S, S, S), (1,), 'dim', [0]),
        ('var_mean', (S, S, S), (1, True, True), 'keepdim_dim', [0]),
        ('var_mean', (S,), (0,), 'dim_1d', [0]),
        ('var_mean', (S,), (0, True, True), 'keepdim_dim_1d', [0]),
        ('std_mean', (S, S, S), NO_ARGS, ''),
        ('std_mean', (S, S, S), (1,), 'dim', [0]),
        ('std_mean', (S, S, S), (1, True, True), 'keepdim_dim', [0]),
        ('std_mean', (S,), (0,), 'dim_1d', [0]),
        ('std_mean', (S,), (0, True, True), 'keepdim_dim_1d', [0]),
        ('renorm', (S, S, S), (2, 1, 0.5), 'dim', (), [1]),
        ('renorm', (S, S, S), (1, 2, 3), 'norm_1'),
        ('renorm', (S, S, S), (inf, 2, 0.5), 'norm_inf'),
        ('log_softmax', (S, S, S), (1, torch.float64,), 'kwarg_dtype_would_break_jit_loader', (True,)),
        ('zero_', (S, S, S), NO_ARGS),
        ('zero_', (), NO_ARGS, 'scalar'),
        ('norm', (S, S), (), 'default'),
        ('norm', (S, S), (2,), '2'),
        ('norm', (S, S), (0,), '0'),
        ('norm', (S, S), (0.5,), '0_5'),
        ('norm', (S, S), (1,), '1'),
        ('norm', (S, S), (3,), '3'),
        ('norm', (S, S), (inf,), 'inf'),
        ('norm', (S, S), (-inf,), '-inf'),
        ('norm', (S, S), ('fro',), 'fro_default'),
        ('norm', (S, S), ('fro', [0, 1],), 'fro'),
        ('norm', (S, S), ('nuc',), 'nuc', (), NO_ARGS, [skipCPUIfNoLapack, skipCUDAIfNoMagma]),
        ('norm', (S, S, S), ('nuc', [1, 2]), 'nuc_batched', (), NO_ARGS, [skipCPUIfNoLapack, skipCUDAIfNoMagma]),
        ('norm', (S, S), (-1,), 'neg_1'),
        ('norm', (S, S), (-2,), 'neg_2'),
        ('norm', (S, S), (-0.5,), 'neg_0_5'),
        ('norm', (S, S), (-1.5,), 'neg_1_5'),
        ('norm', (S, S), (-2, 1,), 'neg_2_2_dim', (), [1]),
        ('norm', (S, S), (-1, 1,), 'neg_1_2_dim', (), [1]),
        ('norm', (S, S), (0, 1,), '0_2_dim', (), [1]),
        ('norm', (S, S), (1, 1,), '1_2_dim', (), [1]),
        ('norm', (S, S), (2, 1,), '2_2_dim', (), [1]),
        ('norm', (S, S), (3, 1,), '3_2_dim', (), [1]),
        ('norm', (S, S), (inf, 1,), 'inf_2_dim'),
        ('norm', torch.rand(S, S, S) + 5e-2, (1.5,), '1_5_default'),
        ('norm', (S, S, S), (2, 1), '2_dim', (), [1]),
        ('norm', (S, S, S), (3, 1), '3_dim', (), [1]),
        ('norm', torch.rand(S, S, S) + 5e-2, (1.5, 1), '1_5_dim', (), [1]),
        ('norm', (S, S, S), (2, 1, True), 'keepdim_2_dim', (), [1]),
        ('norm', (S, S, S), (3, 1, True), 'keepdim_3_dim', (), [1]),
        ('norm', torch.rand(S, S, S) + 5e-2, (1.5, 1, True), 'keepdim_1_5_dim', (), [1]),
        ('norm', (), (2, 0), '2_dim_scalar', (), [1]),
        ('norm', (), (3, 0), '3_dim_scalar', (), [1]),
        ('norm', (), (2, 0, True), 'keepdim_2_dim_scalar', (), [1]),
        ('norm', (), (3, 0, True), 'keepdim_3_dim_scalar', (), [1]),
        ('clone', (S, M, S), NO_ARGS),
        ('clone', (), NO_ARGS, 'scalar'),
        ('contiguous', (S, S), NO_ARGS, '', (True,)),
        ('contiguous', torch.randn(S, S).transpose(0, 1), NO_ARGS, 'not_contiguous', (True,)),
        ('diag_embed', (S, S), NO_ARGS),
        ('diagonal', (M, M), NO_ARGS, '2d'),
        ('diagonal', (3, 5), NO_ARGS, '2d_wide'),
        ('diagonal', (3, 5), (2,), '2d_wide_pos'),
        ('diagonal', (3, 5), (-2,), '2d_wide_neg'),
        ('diagonal', (5, 3), NO_ARGS, '2d_tall'),
        ('diagonal', (5, 3), (2,), '2d_tall_pos'),
        ('diagonal', (5, 3), (-2,), '2d_tall_neg'),
        ('diagonal', (M, M), (1,), '2d_1'),
        ('diagonal', (M, M), (2,), '2d_2'),
        ('diagonal', (M, M, M), (1, 1, 2), '3d_1'),
        ('diagonal', (M, M, M), (2, 0, 1), '3d_2'),
        ('diagonal', (M, M, M), (-2, 0, 1), '3d_3'),
        ('tril', (M, M), NO_ARGS),
        ('tril', (M, M), (2,), 'idx'),
        ('tril', (S, M, M), NO_ARGS, 'batched'),
        ('tril', (S, M, M), (2,), 'batched_idx'),
        ('tril', (3, 3, S, S), NO_ARGS, 'more_batched'),
        ('triu', (M, M), NO_ARGS),
        ('triu', (M, M), (2,), 'idx'),
        ('triu', (S, M, M), NO_ARGS, 'batched'),
        ('triu', (S, M, M), (2,), 'batched_idx'),
        ('triu', (3, 3, S, S), NO_ARGS, 'more_batched'),
        ('fill_', (S, S, S), (1,), 'number'),
        ('fill_', (), (1,), 'number_scalar'),
        ('fill_', (S, S, S), ((),), 'variable'),
        ('select', (S, S, S), (1, 2), 'dim', (), [0]),
        ('select', (S, S, S), (1, -1), 'wrap_dim', (), [0]),
        ('select', (S,), (0, 2), '1d'),
        ('narrow', (S, S, S), (1, 2, 2), 'dim', (), [0]),
        ('narrow', (S, S, S), (1, 0, 0), 'empty_dim', (), [0]),
        ('squeeze', (S, 1, S, 1), NO_ARGS, '', (True,)),
        ('squeeze', (1, 1, 1, 1), NO_ARGS, 'input_sizes_are_ones', (True,)),
        ('squeeze', (S, 1, S, 1), (1,), '1_dim', (True,), [0]),
        ('squeeze', (S, 1, S, 1), (2,), 'not_1_dim', (True,), [0]),
        ('squeeze', (), (0,), 'scalar', (True,), [0]),
        ('chunk', (S, S, S), (2,), '', (True, 'prim::ConstantChunk')),
        ('chunk', (S, S, S), (S, 1), 'dim', (True, 'prim::ConstantChunk'), [1]),
        ('split', (S, S, S), (2,), '', (True,)),
        ('split', (S, S, S), (S, 1), 'dim', (True,), [1]),
        ('split', (S, S, S), ([int(S / 3), S - int(S / 3) * 2, int(S / 3)],), 'size_list',
            (True, 'aten::split_with_sizes')),
        ('split', (S, S, S), ([int(S / 2), S - int(S / 2) * 2, int(S / 2)], 2), 'size_list_dim',
            (True, 'aten::split_with_sizes'), [1]),
        ('split_with_sizes', (S, S, S), ([int(S / 3), S - int(S / 3) * 2, int(S / 3)],), '', (True,)),
        ('split_with_sizes', (S, S, S), ([int(S / 3), S - int(S / 3), 0],), 'size_0', (True, )),
        ('split_with_sizes', (S, S, S), ([int(S / 3), S - int(S / 3) * 2, int(S / 3)],), 'dim', (True, ), [1]),
        ('tensor_split', (S, S, S), (3,), 'sections', (False,)),
        ('tensor_split', (S, S, S), (3, 1), 'sections_dim', (False,), [1]),
        ('tensor_split', (S, S, S), ([2, 4],), 'indices', (False,)),
        ('tensor_split', (S, S, S), ([2, 4], 1), 'indices_dim', (False,), [1]),
        ('resize_', (S, S, S), (torch.Size([S * S, S])), 'fewer_dims'),
        ('resize_', (), (dont_convert(()),), 'scalar'),
        ('resize_', (), (torch.Size([1, 1, 1])), 'scalar_to_dims'),
        ('resize_as_', (), (non_differentiable(torch.tensor(5.)),), 'scalar'),
        ('resize_as_', (), (non_differentiable(torch.randn((1, 1, 1))),), 'scalar_to_dims'),
        ('resize_as_', (S, S, S), (non_differentiable(torch.randn(S * S, S)),)),
        ('where', (M, M), (mask_not_all_zeros((M, M)), (M, M)), '', (True,)),
        ('where', (M, 1, M), (mask_not_all_zeros((M, M)), (M, M, 1)), 'broadcast_all', (True,)),
        ('where', (), (bernoulli_scalar(), ()), 'scalar', (True,)),
        ('where', (M, 1, M), (bernoulli_scalar(), (M, M, 1)), 'scalar_broadcast_mask', (True,)),
        ('where', (), (mask_not_all_zeros((M, M)), ()), 'scalar_broadcast_non_mask', (True,)),
        ('to_sparse', (S, S), (), '', (), (), [], lambda x: x.to_dense())
    ]

def create_input(call_args, requires_grad=True, non_contiguous=False, call_kwargs=None, dtype=torch.double, device=None):
    if not isinstance(call_args, tuple):
        call_args = (call_args,)

    def map_arg(arg):
        def maybe_non_contig(tensor):
            return tensor if not non_contiguous else make_non_contiguous(tensor)

        if isinstance(arg, torch.Size) or isinstance(arg, dont_convert):
            return arg
        elif isinstance(arg, tuple) and len(arg) == 0:
            var = torch.randn((), dtype=dtype, device=device)
            var.requires_grad = requires_grad
            return var
        elif isinstance(arg, tuple) and not isinstance(arg[0], torch.Tensor):
            return Variable(maybe_non_contig(torch.randn(*arg, dtype=dtype, device=device)), requires_grad=requires_grad)
        # double check casting
        elif isinstance(arg, non_differentiable):
            if isinstance(arg.tensor, torch.Tensor):
                return maybe_non_contig(arg.tensor.to(device=device))
            return maybe_non_contig(arg.tensor.to(device=device))
        elif isinstance(arg, torch.Tensor):
            if arg.dtype == torch.float:
                arg = arg.double()
            if arg.dtype == torch.cfloat:
                arg = arg.to(torch.cdouble)
            if arg.is_complex() != dtype.is_complex:
                raise RuntimeError("User provided tensor is real for a test that runs with complex dtype, ",
                                   "which is not supported for now")
            # NOTE: We do clone() after detach() here because we need to be able to change size/storage of v afterwards
            v = maybe_non_contig(arg).detach().to(device=device).clone()
            v.requires_grad = requires_grad and (v.is_floating_point() or v.is_complex())
            return v
        elif callable(arg):
            return map_arg(arg(dtype=dtype, device=device))
        else:
            return arg
    args_out = tuple(map_arg(arg) for arg in call_args)
    kwargs_out = {k: map_arg(v) for k, v in call_kwargs.items()} if call_kwargs else {}
    return args_out, kwargs_out


def _compare_trilu_indices(
        self, row, col, offset=0, dtype=torch.long, device='cpu'):
    if row == 0 or col == 0:
        # have to handle this separately as tril and triu does not take
        # empty matrix as input
        self.assertEqual(
            torch.empty(0, 2, dtype=dtype, device=device).transpose(0, 1),
            torch.tril_indices(row, col, offset, dtype=dtype, device=device))

        self.assertEqual(
            torch.empty(0, 2, dtype=dtype, device=device).transpose(0, 1),
            torch.triu_indices(row, col, offset, dtype=dtype, device=device))

    else:
        # TODO(#38095): Replace assertEqualIgnoreType. See issue #38095
        self.assertEqualIgnoreType(
            torch.ones(row, col, device='cpu')
                 .tril(offset).nonzero().to(dtype).transpose(0, 1),
            torch.tril_indices(row, col, offset, dtype=dtype, device=device))

        # TODO(#38095): Replace assertEqualIgnoreType. See issue #38095
        self.assertEqualIgnoreType(
            torch.ones(row, col, device='cpu')
                 .tril(offset).nonzero().to(dtype).transpose(0, 1),
            torch.tril_indices(row, col, offset, dtype=dtype, device=device))


def _compare_large_trilu_indices(
        self, row, col, offset=0, dtype=torch.long, device='cpu'):
    l = torch.ones(row, col, dtype=dtype, device='cpu').tril(offset) \
             .nonzero()[-100:-1, :].transpose(0, 1).to(device)
    torch.cuda.empty_cache()

    r = torch.tril_indices(
        row, col, offset, dtype=dtype, device=device)[:, -100:-1]
    self.assertEqual(l, r)
    torch.cuda.empty_cache()

    l = torch.ones(row, col, dtype=dtype, device='cpu').triu(offset) \
             .nonzero()[-100:-1, :].transpose(0, 1).to(device)
    torch.cuda.empty_cache()

    r = torch.triu_indices(
        row, col, offset, dtype=dtype, device=device)[:, -100:-1]
    self.assertEqual(l, r)
    torch.cuda.empty_cache()

# (
#   row
#   col
#   offset (optional)
#   dtype (optional)
# )
tri_tests_args = [
    (1, 1),
    (3, 3),
    (3, 3, 1),
    (3, 3, 2),
    (3, 3, 200),
    (3, 3, -1),
    (3, 3, -2),
    (3, 3, -200),
    (0, 3, 0),
    (0, 3, 1),
    (0, 3, -1),
    (3, 0, 0),
    (3, 0, 1),
    (3, 0, -1),
    (0, 0, 0),
    (0, 0, 1),
    (0, 0, -1),
    (3, 6, 0),
    (3, 6, 1),
    (3, 6, 3),
    (3, 6, 9),
    (3, 6, -1),
    (3, 6, -3),
    (3, 6, -9),
    (6, 3, 0),
    (6, 3, 1),
    (6, 3, 3),
    (6, 3, 9),
    (6, 3, -1),
    (6, 3, -3),
    (6, 3, -9),
    (258, 253, 1, torch.float32),
    (257, 258, 1, torch.float64),
    (258, 258, 1, torch.short),
    (3, 513, 1, torch.long),
    (513, 3, 1, torch.int),
    (513, 0, 1, torch.double),
    (1024, 1024),
    (1024, 1024, 500, torch.float32),
    (1024, 1024, 1023),
    (1024, 1024, -500),
    (1023, 1025),
    (1025, 1023, 1022),
    (1024, 1024, -500),
    (3, 2028),
    (3, 2028, 1),
    (3, 2028, -1),
    (2028, 3),
    (2028, 1),
    (2028, 1, -1)
]

tri_large_tests_args: List[Tuple[int, ...]] = [
    # Large test cases below are deliberately commented out to speed up CI
    # tests and to avoid OOM error. When modifying implementations of
    # tril_indices and triu_indices, please enable these tests and make sure
    # they pass.
    #
    # (1, 268435455),
    # (5000, 5000),
    # (10000, 10000),
    # (268435455, 1),
    # (134217727, 2, 1),
    # (2, 134217727, 1),
    # (536870901, 1),
    # (1, 536870901),
    # (268435455, 2, 1),
    # (2, 268435455, 1)
]


def run_additional_tri_tests(self, device):
    x = torch.ones(
        3, 3, dtype=torch.long, device=device, layout=torch.strided)
    l = x.tril(0).nonzero().transpose(0, 1)
    u = x.triu(0).nonzero().transpose(0, 1)
    self.assertEqual(l, torch.tril_indices(3, 3, device=device))
    self.assertEqual(
        l, torch.tril_indices(3, 3, device=device, layout=torch.strided))

    self.assertEqual(u, torch.triu_indices(3, 3, device=device))
    self.assertEqual(
        u, torch.triu_indices(3, 3, device=device, layout=torch.strided))

    self.assertRaises(
        RuntimeError,
        lambda: torch.triu_indices(
            1, 1, device=device, layout=torch.sparse_coo))

    self.assertRaises(
        RuntimeError,
        lambda: torch.tril_indices(
            1, 1, device=device, layout=torch.sparse_coo))


def unpack_variables(args):
    if isinstance(args, tuple):
        return tuple(unpack_variables(elem) for elem in args)
    else:
        return args


EXCLUDE_FUNCTIONAL = {
    'addmm',
    'addmm_',
    'reshape',
    'where'  # argument order
}
EXCLUDE_GRADCHECK: Dict[str, Any] = {
}
EXCLUDE_GRADGRADCHECK: Dict[str, Any] = {
}
EXCLUDE_GRADGRADCHECK_BY_TEST_NAME = {
    # `other` expand_as(self, other) is not used in autograd.
    'test_expand_as',
    'test_cdist',
}


def exclude_tensor_method(name, test_name):
    # there are no tensor equivalents for these (inplace or out)
    exclude_all_tensor_method_by_test_name = {
        'test_slice',
        'test_where',
        'test_where_broadcast_all',
        'test_where_scalar',
        'test_where_scalar_broadcast_mask',
        'test_where_scalar_broadcast_non_mask',
        'test_var_mean_keepdim_dim_1d',
        'test_var_mean_keepdim_dim',
        'test_var_mean_dim_1d',
        'test_var_mean_dim',
        'test_var_mean',
        'test_std_mean_keepdim_dim_1d',
        'test_std_mean_keepdim_dim',
        'test_std_mean_dim_1d',
        'test_std_mean_dim',
        'test_std_mean',
    }
    # there are no out-of-place tensor equivalents for these
    exclude_outplace_tensor_method = {
        'index_fill',
        'scatter',
        'scatter_add',
    }
    if test_name in exclude_all_tensor_method_by_test_name:
        return True
    is_magic_method = name[:2] == '__' and name[-2:] == '__'
    is_inplace = name[-1] == "_" and not is_magic_method
    if not is_inplace and name in exclude_outplace_tensor_method:
        return True
    return False<|MERGE_RESOLUTION|>--- conflicted
+++ resolved
@@ -3260,7 +3260,6 @@
 
     return [SampleInput(tensor, args=args) for tensor, args in test_cases]
 
-<<<<<<< HEAD
 
 def sample_inputs_ravel(op_info, device, dtype, requires_grad, **kwargs):
     samples = (SampleInput(make_tensor((S, S, S), device, dtype,
@@ -3306,7 +3305,7 @@
 
     return list(generator())
 
-=======
+
 def sample_inputs_rbinops(op_info, device, dtype, requires_grad, supports_dtype_kwargs=True, **kwargs):
     def _make_tensor_helper(shape, low=None, high=None):
         return make_tensor(shape, device, dtype, low=low, high=high, requires_grad=requires_grad)
@@ -3324,7 +3323,6 @@
     ]
 
     return samples
->>>>>>> 4a872f85
 
 foreach_unary_op_db: List[OpInfo] = [
     ForeachUnaryFuncInfo('exp'),
