--- conflicted
+++ resolved
@@ -3607,165 +3607,6 @@
                    safe_casts_outputs=True),
 ]
 
-<<<<<<< HEAD
-=======
-if TEST_SCIPY:
-    def reference_sigmoid(x):
-        # 'scipy.special.expit' not supported for the input types
-        if x.dtype in [np.complex64, np.complex128]:
-            return (1 / (1 + np.exp(-x)))
-        return scipy.special.expit(x)
-
-    def reference_lgamma(x):
-        # scipy.special.gammaln returns `-inf` when input is `-inf`.
-        # While Pytorch, C and C++, all return `inf` when input is `-inf`.
-        # Reference:
-        # https://en.cppreference.com/w/cpp/numeric/math/lgamma
-        # https://en.cppreference.com/w/c/numeric/math/lgamma
-
-        # To handle the above discrepancy,
-        # we replace -inf with inf so values
-        # that were originally -inf map to inf as expected
-        if x.dtype.kind == 'f':
-            x = np.where(x == float('-inf'), np.array(float('inf'), dtype=x.dtype), x)
-
-        out = scipy.special.gammaln(x)
-
-        if x.dtype == np.float16:
-            # `scipy.special.gammaln` returns output of float32 when input is float16,
-            # while `torch.lgamma` preserves `float16`. But due to smaller range of float16,
-            # Pytorch version outputs `inf` while SciPy returns finite values.
-            out = out.astype(np.float16)
-
-        return out
-
-    op_db_scipy_reference: List[OpInfo] = [
-        UnaryUfuncInfo('sigmoid',
-                       ref=reference_sigmoid,
-                       decorators=(precisionOverride({torch.float16: 1e-2,
-                                                      torch.bfloat16: 1e-2}),),
-                       skips=(
-                           SkipInfo('TestUnaryUfuncs', 'test_reference_numerics_extremal',
-                                    device_type='cpu', dtypes=[torch.cfloat, torch.cdouble]),
-                           SkipInfo('TestUnaryUfuncs', 'test_reference_numerics_hard',
-                                    device_type='cpu', dtypes=[torch.cfloat, torch.cdouble]),
-                           SkipInfo('TestUnaryUfuncs', 'test_reference_numerics_normal',
-                                    device_type='cpu', dtypes=[torch.cfloat, torch.cdouble])),
-                       dtypes=all_types_and_complex_and(torch.bool, torch.bfloat16),
-                       dtypesIfCPU=all_types_and_complex_and(torch.bool, torch.bfloat16),
-                       dtypesIfCUDA=all_types_and(torch.bool, torch.half, torch.bfloat16),
-                       safe_casts_outputs=True,
-                       assert_autodiffed=True,
-                       supports_complex_autograd=False),  # Reference: https://github.com/pytorch/pytorch/issues/48552
-        UnaryUfuncInfo('digamma',
-                       ref=scipy.special.digamma,
-                       decorators=(precisionOverride({torch.float16: 5e-1}),),
-                       dtypes=all_types_and(torch.bool),
-                       dtypesIfCPU=all_types_and(torch.bool),
-                       dtypesIfCUDA=all_types_and(torch.bool, torch.half),
-                       safe_casts_outputs=True),
-        UnaryUfuncInfo('erf',
-                       ref=scipy.special.erf,
-                       aliases=('special.erf', ),
-                       decorators=(precisionOverride({torch.float16: 1e-2,
-                                                      torch.bfloat16: 1e-2}),),
-                       dtypes=all_types_and(torch.bool),
-                       dtypesIfCPU=all_types_and(torch.bool, torch.bfloat16),
-                       dtypesIfCUDA=all_types_and(torch.bool, torch.half, torch.bfloat16),
-                       assert_autodiffed=True,
-                       safe_casts_outputs=True,
-                       skips=(
-                           # "pow" not implemented for 'BFloat16'
-                           SkipInfo('TestOpInfo', 'test_supported_backward', dtypes=(torch.bfloat16,)),
-                       )),
-        UnaryUfuncInfo('erfc',
-                       ref=scipy.special.erfc,
-                       aliases=('special.erfc', ),
-                       decorators=(precisionOverride({torch.float16: 1e-2,
-                                                      torch.bfloat16: 1e-2}),),
-                       dtypes=all_types_and(torch.bool),
-                       dtypesIfCPU=all_types_and(torch.bool, torch.bfloat16),
-                       dtypesIfCUDA=all_types_and(torch.bool, torch.half),
-                       assert_autodiffed=True,
-                       safe_casts_outputs=True,
-                       skips=(
-                           # "pow" not implemented for 'BFloat16'
-                           SkipInfo('TestOpInfo', 'test_supported_backward', dtypes=(torch.bfloat16,)),
-                       )),
-        UnaryUfuncInfo('erfinv',
-                       ref=scipy.special.erfinv,
-                       aliases=('special.erfinv', ),
-                       decorators=(precisionOverride({torch.float16: 1e-2,
-                                                      torch.bfloat16: 1e-2,
-                                                      torch.float32: 1e-4}),),
-                       dtypes=all_types_and(torch.bool),
-                       dtypesIfCPU=all_types_and(torch.bool, torch.bfloat16),
-                       dtypesIfCUDA=all_types_and(torch.bool, torch.half),
-                       safe_casts_outputs=True,
-                       domain=(-1, 1),
-                       skips=(
-                           # "pow" not implemented for 'BFloat16'
-                           SkipInfo('TestOpInfo', 'test_supported_backward', dtypes=(torch.bfloat16,)),
-                           # Reference: https://github.com/pytorch/pytorch/pull/49155#issuecomment-742664611
-                           SkipInfo('TestUnaryUfuncs', 'test_reference_numerics_extremal',
-                                    active_if=LooseVersion(scipy.__version__) < "1.4.0"),
-                           SkipInfo('TestUnaryUfuncs', 'test_reference_numerics_hard',
-                                    active_if=LooseVersion(scipy.__version__) < "1.4.0"),
-                           SkipInfo('TestUnaryUfuncs', 'test_reference_numerics_normal',
-                                    active_if=LooseVersion(scipy.__version__) < "1.4.0"),
-                       )),
-        UnaryUfuncInfo('lgamma',
-                       ref=reference_lgamma,
-                       aliases=('special.gammaln', ),
-                       decorators=(precisionOverride({torch.float16: 7e-1}),),
-                       dtypes=all_types_and(torch.bool),
-                       dtypesIfCPU=all_types_and(torch.bool, torch.bfloat16),
-                       dtypesIfCUDA=all_types_and(torch.bool, torch.half),
-                       skips=(
-                           # "digamma" not implemented for 'BFloat16'
-                           SkipInfo('TestOpInfo', 'test_supported_backward', dtypes=(torch.bfloat16,)),
-                           # Reference: https://github.com/pytorch/pytorch/pull/50140#discussion_r552615345
-                           SkipInfo('TestUnaryUfuncs', 'test_reference_numerics_extremal',
-                                    dtypes=[torch.bfloat16]),
-                           SkipInfo('TestUnaryUfuncs', 'test_reference_numerics_hard',
-                                    device_type='cpu', dtypes=[torch.bfloat16]),
-                           SkipInfo('TestUnaryUfuncs', 'test_reference_numerics_normal',
-                                    device_type='cpu', dtypes=[torch.bfloat16]),
-                           # Reference: https://github.com/pytorch/pytorch/pull/50140#issuecomment-756150214
-                           SkipInfo('TestUnaryUfuncs', 'test_reference_numerics_extremal',
-                                    dtypes=[torch.float32, torch.float64], active_if=IS_WINDOWS),
-                           SkipInfo('TestUnaryUfuncs', 'test_reference_numerics_hard',
-                                    dtypes=[torch.float32, torch.float64], active_if=IS_WINDOWS),
-                           SkipInfo('TestUnaryUfuncs', 'test_reference_numerics_normal',
-                                    dtypes=[torch.float32, torch.float64], active_if=IS_WINDOWS),
-                       ),
-                       safe_casts_outputs=True),
-        UnaryUfuncInfo('logit',
-                       ref=scipy.special.logit,
-                       domain=(0, 1),
-                       decorators=(precisionOverride({torch.bfloat16: 5e-1,
-                                                      torch.float16: 5e-1}),),
-                       dtypes=all_types_and(torch.half),
-                       dtypesIfCPU=all_types_and(torch.bool, torch.bfloat16),
-                       dtypesIfCUDA=all_types_and(torch.bool, torch.half, torch.bfloat16),
-                       sample_inputs_func=sample_inputs_logit,
-                       safe_casts_outputs=True),
-        OpInfo('xlogy',
-               dtypes=all_types_and(torch.bool),
-               dtypesIfCPU=all_types_and(torch.bool, torch.half, torch.bfloat16),
-               dtypesIfCUDA=all_types_and(torch.bool, torch.half, torch.bfloat16),
-               supports_inplace_autograd=True,
-               safe_casts_outputs=True,
-               sample_inputs_func=sample_inputs_xlogy),
-        OpInfo('trace',
-               dtypes=all_types_and_complex(),
-               dtypesIfCUDA=all_types_and_complex_and(torch.bool, torch.half),
-               supports_out=False,
-               sample_inputs_func=sample_inputs_trace)
-    ]
-    op_db = op_db + op_db_scipy_reference
->>>>>>> 0d81528a
-
 # Common operator groupings
 unary_ufuncs = [op for op in op_db if isinstance(op, UnaryUfuncInfo)]
 spectral_funcs = [op for op in op_db if isinstance(op, SpectralFuncInfo)]
