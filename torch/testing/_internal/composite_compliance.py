--- conflicted
+++ resolved
@@ -6,11 +6,8 @@
 from torch.utils._pytree import tree_map, tree_flatten, tree_unflatten
 from functools import partial
 from torch.utils._python_dispatch import enable_python_mode
-<<<<<<< HEAD
 import torch.autograd.forward_ad as fwAD
-=======
 from torch.overrides import enable_reentrant_dispatch
->>>>>>> f31d5182
 import re
 
 # Since Forward AD doesn't work with `set_`
@@ -198,20 +195,13 @@
                     'regular Tensor but the other tensors are Tensor Subclasses. '
                     'Please try to avoid this in-place operation.')
 
-<<<<<<< HEAD
-        with contextlib.nullcontext() if dispatch else no_dispatch():
-            unwrapped_args = tree_map(unwrap, args)
-            unwrapped_kwargs = tree_map(unwrap, kwargs)
-            unwrapped_rs = func(*unwrapped_args, **unwrapped_kwargs)
-            rs = tree_map(wrap, unwrapped_rs)
-=======
         with enable_reentrant_dispatch():
+            # with contextlib.nullcontext() if dispatch else no_dispatch():
             with no_dispatch():
                 unwrapped_args = tree_map(unwrap, args)
                 unwrapped_kwargs = tree_map(unwrap, kwargs)
                 unwrapped_rs = func(*unwrapped_args, **unwrapped_kwargs)
                 rs = tree_map(wrap, unwrapped_rs)
->>>>>>> f31d5182
 
         if is_view_fn(func) and alias_result:
             # Note [Alias Result]
