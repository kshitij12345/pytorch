--- conflicted
+++ resolved
@@ -905,13 +905,9 @@
     #   tensor (array). If the torch and/or NumPy function require additional
     #   arguments then wrap the function in a lambda or pass a partial function.
     # TODO: support bfloat16 comparisons
-<<<<<<< HEAD
-    def compare_with_numpy(self, torch_fn, np_fn, tensor_like, device=None, dtype=None, atol=None, rtol=None, exact_dtype=True):
-=======
     # TODO: add args/kwargs for passing to assertEqual (e.g. rtol, atol)
     def compare_with_numpy(self, torch_fn, np_fn, tensor_like,
                            device=None, dtype=None, **kwargs):
->>>>>>> b6810c10
         assert TEST_NUMPY
         assert dtype is not torch.bfloat16
 
@@ -936,11 +932,7 @@
                 #   for example, the array has negative strides.
                 np_result = torch.from_numpy(np_result.copy())
 
-<<<<<<< HEAD
-        self.assertEqual(np_result, torch_result, atol=atol, rtol=rtol, exact_dtype=exact_dtype)
-=======
         self.assertEqual(np_result, torch_result, **kwargs)
->>>>>>> b6810c10
 
     # Some analysis of tolerance by logging tests from test_torch.py can be found
     # in https://github.com/pytorch/pytorch/pull/32538.
