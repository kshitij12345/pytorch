--- conflicted
+++ resolved
@@ -879,14 +879,11 @@
         torch.special.i1: lambda input: -1,
         torch.special.i1e: lambda input: -1,
         torch.special.logit: lambda input: -1,
-<<<<<<< HEAD
         torch.special.log1p: lambda input: -1,
         torch.special.round: lambda input: -1,
         torch.special.sinc: lambda input: -1,
-=======
         torch.special.ndtr: lambda input: -1,
         torch.special.xlog1py: lambda input, other, out=None: -1,
->>>>>>> 5d6a10a7
         torch.t: lambda input: -1,
         torch.take: lambda input, index: -1,
         torch.take_along_dim: lambda input, indices, dim=None, out=None: -1,
