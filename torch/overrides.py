--- conflicted
+++ resolved
@@ -846,11 +846,8 @@
         torch.special.expm1: lambda input: -1,
         torch.special.expit: lambda input: -1,
         torch.special.gammaln: lambda input: -1,
-<<<<<<< HEAD
+        torch.special.logit: lambda input: -1,
         torch.special.xlog1py: lambda input, other, out=None: -1,
-=======
-        torch.special.logit: lambda input: -1,
->>>>>>> 399b66c8
         torch.t: lambda input: -1,
         torch.take: lambda input, index: -1,
         torch.take_along_dim: lambda input, indices, dim=None, out=None: -1,
