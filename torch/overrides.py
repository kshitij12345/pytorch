"""
Python implementation of ``__torch_function__``

While most of the torch API and handling for ``__torch_function__`` happens
at the C++ level, some of the torch API is written in Python so we need
python-level handling for ``__torch_function__`` overrides as well. The main
developer-facing functionality in this file are handle_torch_function and
has_torch_function. See torch/functional.py and test/test_overrides.py
for usage examples.

Note
----
heavily inspired by NumPy's ``__array_function__`` (see:
https://github.com/pytorch/pytorch/issues/24015 and
https://www.numpy.org/neps/nep-0018-array-function-protocol.html
)

If changing this file in a way that can affect ``__torch_function__`` overhead,
please report the benchmarks in ``benchmarks/overrides_benchmark``. See the
instructions in the ``README.md`` in that directory.
"""

import __future__

import collections
import functools
import types
from typing import Dict, Set, List, Any, Callable, Iterable, Type

import torch
from torch._C import (
    _has_torch_function, _has_torch_function_unary,
    _has_torch_function_variadic, _add_docstr)

__all__ = [
    "get_ignored_functions",
    "get_overridable_functions",
    "get_testing_overrides",
    "handle_torch_function",
    "has_torch_function",
    "is_tensor_like",
    "is_tensor_method_or_property",
    "wrap_torch_function",
]

@functools.lru_cache(None)
def get_ignored_functions() -> Set[Callable]:
    """
    Return public functions that cannot be overridden by ``__torch_function__``.

    Returns
    -------
    Set[Callable]
        A tuple of functions that are publicly available in the torch API but cannot
        be overridden with ``__torch_function__``. Mostly this is because none of the
        arguments of these functions are tensors or tensor-likes.

    Examples
    --------
    >>> torch.Tensor.as_subclass in torch.overrides.get_ignored_functions()
    True
    >>> torch.add in torch.overrides.get_ignored_functions()
    False
    """
    Tensor = torch.Tensor
    return {
        torch.typename,
        torch.is_tensor,
        torch.is_storage,
        torch.set_default_tensor_type,
        torch.set_rng_state,
        torch.get_rng_state,
        torch.manual_seed,
        torch.initial_seed,
        torch.seed,
        torch.save,
        torch.load,
        torch.set_printoptions,
        torch.fork,
        torch.get_default_dtype,
        torch.get_num_interop_threads,
        torch.get_num_threads,
        torch.init_num_threads,
        torch.import_ir_module,
        torch.import_ir_module_from_buffer,
        torch.is_anomaly_enabled,
        torch.is_grad_enabled,
        torch.merge_type_from_type_comment,
        torch.parse_ir,
        torch.parse_schema,
        torch.parse_type_comment,
        torch.set_anomaly_enabled,
        torch.set_flush_denormal,
        torch.set_num_interop_threads,
        torch.set_num_threads,
        torch.wait,
        torch.as_tensor,
        torch.from_numpy,
        torch.get_device,
        torch.tensor,
        torch.default_generator,
        torch.has_cuda,
        torch.has_cudnn,
        torch.has_lapack,
        torch.device,
        torch.dtype,
        torch.finfo,
        torch.has_mkl,
        torch.has_mkldnn,
        torch.has_openmp,
        torch.iinfo,
        torch.memory_format,
        torch.qscheme,
        torch.set_grad_enabled,
        torch.no_grad,
        torch.enable_grad,
        torch.inference_mode,
        torch.is_inference_mode_enabled,
        torch.layout,
        torch.align_tensors,
        torch.arange,
        torch.as_strided,
        torch.bartlett_window,
        torch.blackman_window,
        torch.broadcast_shapes,
        torch.can_cast,
        torch.cudnn_affine_grid_generator,
        torch.cudnn_batch_norm,
        torch.cudnn_convolution,
        torch.cudnn_convolution_transpose,
        torch.cudnn_convolution_relu,
        torch.cudnn_convolution_add_relu,
        torch.cudnn_grid_sampler,
        torch.cudnn_is_acceptable,
        torch.empty,
        torch.empty_strided,
        torch.empty_quantized,
        torch.eye,
        torch.fft.fftfreq,
        torch.fft.rfftfreq,
        torch.from_file,
        torch.full,
        torch.hamming_window,
        torch.hann_window,
        torch.kaiser_window,
        torch.linspace,
        torch.logspace,
        torch.mkldnn_adaptive_avg_pool2d,
        torch.mkldnn_convolution,
        torch.mkldnn_convolution_backward_weights,
        torch.mkldnn_max_pool2d,
        torch.mkldnn_max_pool3d,
        torch.mkldnn_linear_backward_weights,
        torch.normal,
        torch.ones,
        torch.promote_types,
        torch.rand,
        torch.randn,
        torch.randint,
        torch.randperm,
        torch.range,
        torch.result_type,
        torch.scalar_tensor,
        torch.sparse_coo_tensor,
        torch.sparse_csr_tensor,
        torch.tril_indices,
        torch.triu_indices,
        torch.vander,
        torch.zeros,
        torch._jit_internal.boolean_dispatch,
        torch.nn.functional.assert_int_or_pair,
        torch.nn.functional.upsample,
        torch.nn.functional.upsample_bilinear,
        torch.nn.functional.upsample_nearest,
        torch.nn.functional.has_torch_function,
        torch.nn.functional.has_torch_function_unary,
        torch.nn.functional.has_torch_function_variadic,
        torch.nn.functional.handle_torch_function,
        torch.nn.functional.sigmoid,
        torch.nn.functional.hardsigmoid,
        torch.nn.functional.tanh,
        has_torch_function,
        handle_torch_function,
        torch.set_autocast_enabled,
        torch.is_autocast_enabled,
        torch.clear_autocast_cache,
        torch.set_autocast_cpu_enabled,
        torch.is_autocast_cpu_enabled,
        torch.set_autocast_cpu_dtype,
        torch.get_autocast_cpu_dtype,
        torch.autocast_increment_nesting,
        torch.autocast_decrement_nesting,
        torch.nn.functional.hardswish,
        torch.is_vulkan_available,
        torch.is_deterministic,
        torch.are_deterministic_algorithms_enabled,
        torch.use_deterministic_algorithms,
        torch.set_deterministic,
        torch.unify_type_list,
        torch.is_warn_always_enabled,
        torch.set_warn_always,
        torch.vitals_enabled,
        torch.set_vital,
        Tensor.__delitem__,
        Tensor.__dir__,
        Tensor.__getattribute__,
        Tensor.__init__,
        Tensor.__iter__,
        Tensor.__init_subclass__,
        Tensor.__delattr__,
        Tensor.__setattr__,
        Tensor.__torch_function__,
        Tensor.__new__,
        Tensor.__class__,
        Tensor.__subclasshook__,
        Tensor.as_subclass,
        Tensor.reinforce,
        Tensor.new,
        Tensor.new_tensor,
        Tensor.new_empty,
        Tensor.new_empty_strided,
        Tensor.new_zeros,
        Tensor.new_ones,
        Tensor.new_full,
        Tensor._make_subclass,
        Tensor.stride,
        Tensor.unflatten,
        Tensor.to_sparse_csr,
        Tensor._reduce_ex_internal,
    }


@functools.lru_cache(None)
def get_testing_overrides() -> Dict[Callable, Callable]:
    """Return a dict containing dummy overrides for all overridable functions

    Returns
    -------
    Dict[Callable, Callable]
        A dictionary that maps overridable functions in the PyTorch API to
        lambda functions that have the same signature as the real function
        and unconditionally return -1. These lambda functions are useful
        for testing API coverage for a type that defines ``__torch_function__``.

    Examples
    --------
    >>> import inspect
    >>> my_add = torch.overrides.get_testing_overrides()[torch.add]
    >>> inspect.signature(my_add)
    <Signature (input, other, out=None)>
    """
    # Every function in the PyTorchAPI that can be overriden needs an entry
    # in this dict.
    #
    # Optimally we would use inspect to get the function signature and define
    # the lambda function procedurally but that is blocked by generating
    # function signatures for native kernels that can be consumed by inspect.
    # See Issue #28233.
    Tensor = torch.Tensor
    ret: Dict[Callable, Callable] = {
        torch.abs: lambda input, out=None: -1,
        torch.absolute: lambda input, out=None: -1,
        torch.adaptive_avg_pool1d: lambda input, output_size: -1,
        torch.adaptive_max_pool1d: lambda inputs, output_size: -1,
        torch.acos: lambda input, out=None: -1,
        torch.arccos: lambda input, out=None: -1,
        torch.acosh: lambda input, out=None: -1,
        torch.arccosh: lambda input, out=None: -1,
        torch.add: lambda input, other, out=None: -1,
        torch.addbmm: lambda input, batch1, batch2, alpha=1, beta=1, out=None: -1,
        torch.addcdiv: lambda input, tensor1, tensor2, value=1, out=None: -1,
        torch.addcmul: lambda input, tensor1, tensor2, value=1, out=None: -1,
        torch.addmm: lambda input, mat1, mat2, beta=1, alpha=1, out=None: -1,
        torch.addmv: lambda input, mat, vec, beta=1, alpha=1, out=None: -1,
        torch.addr: lambda input, vec1, vec2, beta=1, alpha=1, out=None: -1,
        torch.affine_grid_generator: lambda theta, size, align_corners: -1,
        torch.all: lambda input, dim=None: -1,
        torch.allclose: lambda input, other, trol=1e-05, atol=1e-08, equal_nan=False: -1,
        torch.alpha_dropout: lambda input, p, train, inplace=False: -1,
        torch.amax: lambda input, dim=None: -1,
        torch.amin: lambda input, dim=None: -1,
        torch.angle: lambda input, out=None: -1,
        torch.any: lambda input, dim=None, keepdim=False, out=None: -1,
        torch.argmax: lambda input: -1,
        torch.argmin: lambda input: -1,
        torch.argsort: lambda input, dim=None: -1,
        torch.asin: lambda input, out=None: -1,
        torch._assert_async: lambda input: -1,
        torch.arcsin: lambda input, out=None: -1,
        torch.asinh: lambda input, out=None: -1,
        torch.arcsinh: lambda input, out=None: -1,
        torch.atan: lambda input, out=None: -1,
        torch.arctan: lambda input, out=None: -1,
        torch.atan2: lambda input, other, out=None: -1,
        torch.atanh: lambda input, out=None: -1,
        torch.arctanh: lambda input, out=None: -1,
        torch.atleast_1d: lambda *tensors: -1,
        torch.atleast_2d: lambda *tensors: -1,
        torch.atleast_3d: lambda *tensors: -1,
        torch.avg_pool1d: lambda input, kernel_size, stride=None, padding=0, ceil_mode=False, count_include_pad=True: -1,
        torch.baddbmm: lambda input, batch1, batch2, alpha=1, beta=1, out=None: -1,
        torch.batch_norm: lambda input, weight, bias, running_mean, running_var, training, momentum, eps, cudnn_enabled: -1,
        torch.batch_norm_backward_elemt: lambda grad_out, input, mean, invstd, weight, sum_dy, sum_dy_xmu, count_tensor: -1,
        torch.batch_norm_backward_reduce: lambda grad_out, input, mean, invstd, weight, input_g, weight_g, bias_g: -1,
        torch.batch_norm_elemt: lambda input, weight, bias, mean, invstd, eps: -1,
        torch.batch_norm_gather_stats: lambda input, mean, invstd, running_mean, running_var, momentum, eps, count: -1,
        torch.batch_norm_gather_stats_with_counts: lambda input, mean, invstd, running_mean, running_var, momentum, eps, count: -1,
        torch.batch_norm_stats: lambda input, eps: -1,
        torch.batch_norm_update_stats: lambda input, running_mean, running_var, momentum: -1,
        torch.bernoulli: lambda input, generator=None, out=None: -1,
        torch.bilinear: lambda input1, input2, weight, bias: -1,
        torch.binary_cross_entropy_with_logits: (lambda input, target, weight=None, size_average=None, reduce=None,
                                                 reduction='mean', pos_weight=None: -1),
        torch.bincount: lambda input, weights=None, minlength=0: -1,
        torch.binomial: lambda count, prob, generator=None: -1,
        torch.bitwise_and: lambda input, other, out=None: -1,
        torch.bitwise_not: lambda input, out=None: -1,
        torch.bitwise_or: lambda input, other, out=None: -1,
        torch.bitwise_xor: lambda input, other, out=None: -1,
        torch.block_diag: lambda *tensors: -1,
        torch.bmm: lambda input, mat2, out=None: -1,
        torch.broadcast_tensors: lambda *tensors: -1,
        torch.broadcast_to: lambda self, size: -1,
        torch.bucketize: lambda input, boundaries, out_int32=False, right=False, out=None: -1,
        torch.cartesian_prod: lambda *tensors: -1,
        torch.cat: lambda tensors, dim=0, out=None: -1,
        torch.cdist: lambda x1, x2, p=2.0, compute_mode='use_mm_for_euclid_dist_if_necessary': -1,
        torch.ceil: lambda input, out=None: -1,
        torch.celu: lambda input, alhpa=1., inplace=False: -1,
        torch.chain_matmul: lambda *matrices, out=None: -1,
        torch.channel_shuffle: lambda input, groups : -1,
        torch.cholesky: lambda input, upper=False, out=None: -1,
        torch.linalg.cholesky: lambda input, out=None: -1,
        torch.linalg.cholesky_ex: lambda input, check_errors=False, out=None: -1,
        torch.cholesky_inverse: lambda input, upper=False, out=None: -1,
        torch.cholesky_solve: lambda input1, input2, upper=False, out=None: -1,
        torch.choose_qparams_optimized: lambda input, numel, n_bins, ratio, bit_width: -1,
        torch.chunk: lambda input, chunks, dim=0: -1,
        torch.clamp: lambda input, min=None, max=None, out=None: -1,
        torch.clip: lambda input, min=None, max=None, out=None: -1,
        torch.clamp_min: lambda input, min, out=None: -1,
        torch.clamp_max: lambda input, max, out=None: -1,
        torch.column_stack: lambda tensors, out=None: -1,
        torch.clone: lambda input: -1,
        torch.combinations: lambda input, r=2, with_replacement=False: -1,
        torch.complex: lambda real, imag: -1,
        torch.copysign: lambda input, other, out=None: -1,
        torch.polar: lambda abs, ang: -1,
        torch.linalg.cond: lambda input, ord=None: -1,
        torch.conj: lambda input, out=None: -1,
        torch.constant_pad_nd: lambda input, pad, value=0: -1,
        torch.conv1d: lambda input, weight, bias=None, stride=1, padding=0, dilation=1, groups=1: -1,
        torch.conv2d: lambda input, weight, bias=None, stride=1, padding=0, dilation=1, groups=1: -1,
        torch.conv3d: lambda input, weight, bias=None, stride=1, padding=0, dilation=1, groups=1: -1,
        torch.convolution: lambda input, weight, bias, stride, padding, dilation, transposed, output_adding, groups: -1,
        torch.conv_tbc: lambda input, weight, bias, pad=0: -1,
        torch.conv_transpose1d: lambda input, weight, bias=None, stride=1, padding=0, output_padding=0, groups=1, dilation=1: -1,
        torch.conv_transpose2d: lambda input, weight, bias=None, stride=1, padding=0, output_padding=0, groups=1, dilation=1: -1,
        torch.conv_transpose3d: lambda input, weight, bias=None, stride=1, padding=0, output_padding=0, groups=1, dilation=1: -1,
        torch.cos: lambda input, out=None: -1,
        torch.cosine_embedding_loss: lambda input1, input2, target, margin=0, size_average=None, reduce=None, reduction='mean': -1,
        torch.cosh: lambda input, out=None: -1,
        torch.cosine_similarity: lambda x1, x2, dim=1, eps=1e-8: -1,
        torch.count_nonzero: lambda input: -1,
        torch.cross: lambda input, other, dim=-1, out=None: -1,
        torch.ctc_loss: (lambda log_probs, targets, input_lengths, target_lengths, blank=0, reduction='mean',
                         zero_infinity=False: -1),
        torch.cummax: lambda input, dim, out=None: -1,
        torch.cummin: lambda input, dim, out=None: -1,
        torch.cumprod: lambda input, dim, out=None, dtype=None: -1,
        torch.cumsum: lambda input, dim, out=None, dtype=None: -1,
        torch.logcumsumexp: lambda input, dim, out=None: -1,
        torch.deg2rad: lambda input, out=None: -1,
        torch.dequantize: lambda input: -1,
        torch.det: lambda input: -1,
        torch.linalg.det: lambda input: -1,  # alias for torch.det  # type: ignore[attr-defined]
        torch.detach: lambda input: -1,
        torch.diag: lambda input, diagonal=0, out=None: -1,
        torch.diag_embed: lambda input, diagonal=0, out=None: -1,
        torch.diagflat: lambda input, offset=0: -1,
        torch.diff: lambda input, n=1, dim=-1, prepend=None, append=None, out=None: -1,
        torch.diagonal: lambda input, offset=0, dim1=0, dim2=1: -1,
        torch.digamma: lambda input, out=None: -1,
        torch.dist: lambda input, other, p=2: -1,
        torch.div: lambda input, other, rounding_mode=None, out=None: -1,
        torch.divide: lambda input, other, rounding_mode=None, out=None: -1,
        torch.dot: lambda input, other, out=None: -1,
        torch.dropout: lambda input, p, train, inplace=False: -1,
        torch.dsmm: lambda input, mat2: -1,
        torch.hsmm: lambda mat1, mat2: -1,
        torch.dsplit: lambda input, indices_or_sections: -1,
        torch.dstack: lambda tensors, out=None: -1,
        torch.eig: lambda input, eigenvectors=False, out=None: -1,
        torch.linalg.eig: lambda input, out=None: -1,
        torch.linalg.eigvals: lambda input, out=None: -1,
        torch.linalg.eigh: lambda input, UPLO="L", out=None: -1,
        torch.linalg.eigvalsh: lambda input, UPLO="L", out=None: -1,
        torch.einsum: lambda equation, *operands: -1,
        torch.embedding: (lambda input, weight, padding_idx=None, max_norm=None, norm_type=2.0, scale_grad_by_freq=False,
                          sparse=False: -1),
        torch.embedding_bag: (lambda input, weight, offsets, max_norm=None, norm_type=2, scale_grad_by_freq=False,
                              mode='mean', sparse=False, per_sample_weights=None, padding_idx=None: -1),
        torch.empty_like: lambda input, dtype=None, layout=None, device=None, requires_grad=False: -1,
        torch.eq: lambda input, other, out=None: -1,
        torch.equal: lambda input, other: -1,
        torch.erf: lambda input, out=None: -1,
        torch.erfc: lambda input, out=None: -1,
        torch.erfinv: lambda input, out=None: -1,
        torch.exp: lambda input, out=None: -1,
        torch.exp2: lambda input, out=None: -1,
        torch.expm1: lambda input, out=None: -1,
        torch.fake_quantize_per_channel_affine: lambda input, scale, zero_point, axis, quant_min, quant_max: -1,
        torch.fake_quantize_per_tensor_affine: lambda input, scale, zero_point, quant_min, quant_max: -1,
        torch.fbgemm_linear_fp16_weight: lambda input, packed_weight, bias: -1,
        torch.fbgemm_linear_fp16_weight_fp32_activation: lambda input, packed_weight, bias: -1,
        torch.fbgemm_linear_int8_weight: lambda input, weight, packed, col_offsets, weight_scale, weight_zero_point, bias: -1,
        torch.fbgemm_linear_int8_weight_fp32_activation: (lambda input, weight, packed, col_offsets, weight_scale,
                                                          weight_zero_point, bias: -1),
        torch.fbgemm_linear_quantize_weight: lambda input: -1,
        torch.fbgemm_pack_gemm_matrix_fp16: lambda input: -1,
        torch.fbgemm_pack_quantized_matrix: lambda input, a, b: -1,
        torch.feature_alpha_dropout: lambda input, p, train: -1,
        torch.feature_dropout: lambda input, p, train: -1,
        torch.fft.fft: lambda input, n=None, dim=-1, norm=None: -1,
        torch.fft.ifft: lambda input, n=None, dim=-1, norm=None: -1,
        torch.fft.rfft: lambda input, n=None, dim=-1, norm=None: -1,
        torch.fft.irfft: lambda input, n=None, dim=-1, norm=None: -1,
        torch.fft.hfft: lambda input, n=None, dim=-1, norm=None: -1,
        torch.fft.ihfft: lambda input, n=None, dim=-1, norm=None: -1,
        torch.fft.fftn: lambda input, s=None, dim=None, norm=None: -1,
        torch.fft.ifftn: lambda input, s=None, dim=None, norm=None: -1,
        torch.fft.rfftn: lambda input, s=None, dim=None, norm=None: -1,
        torch.fft.irfftn: lambda input, s=None, dim=None, norm=None: -1,
        torch.fft.fft2: lambda input, s=None, dim=(-2, -1), norm=None: -1,
        torch.fft.ifft2: lambda input, s=None, dim=(-2, -1), norm=None: -1,
        torch.fft.rfft2: lambda input, s=None, dim=(-2, -1), norm=None: -1,
        torch.fft.irfft2: lambda input, s=None, dim=(-2, -1), norm=None: -1,
        torch.fft.fftshift: lambda input, dim=None: -1,
        torch.fft.ifftshift: lambda input, dim=None: -1,
        torch.fft.fft: lambda input, n=None, dim=-1, norm=None: -1,
        torch.fix: lambda input, out=None: -1,
        torch.flatten: lambda input, start_dim=0, end_dim=-1: -1,
        torch.flip: lambda input, dims: -1,
        torch.fliplr: lambda input: -1,
        torch.flipud: lambda input: -1,
        torch.frobenius_norm: lambda input, dim=None, keepdim=False, out=None: -1,
        torch.floor: lambda input, out=None: -1,
        torch.floor_divide: lambda input, other: -1,
        torch.float_power: lambda input, exponent, out=None: -1,
        torch.fmod: lambda input, other, out=None: -1,
        torch.frac: lambda input, out=None: -1,
        torch.frexp: lambda input, out=None: -1,
        torch.full_like: lambda input, fill_value, out=None, dtype=None, layout=torch.strided, device=None, requires_grad=False: -1,
        torch.lu_unpack: lambda LU_data, LU_pivots, unpack_data=True, unpack_pivots=True: -1,
        torch.gather: lambda input, dim, index, out=None, sparse_grad=False: -1,
        torch.gcd: lambda input, other, out=None: -1,
        torch.ge: lambda input, other, out=None: -1,
        torch.greater_equal: lambda input, other, out=None: -1,
        torch.geqrf: lambda input, out=None: -1,
        torch.i0: lambda input, out=None: -1,
        torch.inner: lambda input, other, out=None: -1,
        torch.outer: lambda input, vec2, out=None: -1,  # alias for torch.ger
        torch.ger: lambda input, vec2, out=None: -1,
        torch.gradient: lambda input, spacing=None, dim=None, edge_order=1: -1,
        torch.grid_sampler: lambda input, grid, interpolation_mode, padding_mode, align_corners: -1,
        torch.grid_sampler_2d: lambda input, grid, interpolation_mode, padding_mode, align_corners: -1,
        torch.grid_sampler_3d: lambda input, grid, interpolation_mode, padding_mode, align_corners: -1,
        torch.group_norm: lambda input, num_groups, weight=None, bias=None, eps=1e-05, cudnn_enabled=True: -1,
        torch.gru: lambda input, hx, params, has_biases, num_layers, gropout, train, bidirectional, batch_first: -1,
        torch.gru_cell: lambda input, hx, w_ih, w_hh, b_ih=None, b_hh=None: -1,
        torch.gt: lambda input, other, out=None: -1,
        torch.greater: lambda input, other, out=None: -1,
        torch.hardshrink: lambda input, lambd=0.5: -1,
        torch.heaviside: lambda input, values, out=None: -1,
        torch.hinge_embedding_loss: lambda input, target, margin=1.0, size_average=None, reduce=None, reduction='mean': -1,
        torch.histc: lambda input, bins=100, min=0, max=0, out=None: -1,
        torch.linalg.householder_product: lambda input, tau: -1,
        torch.hspmm: lambda mat1, mat2, out=None: -1,
        torch.hsplit: lambda input, indices_or_sections: -1,
        torch.hstack: lambda tensors, out=None: -1,
        torch.hypot: lambda input, other, out=None: -1,
        torch.igamma: lambda input, other, out=None: -1,
        torch.igammac: lambda input, other, out=None: -1,
        torch.imag: lambda input, out=None: -1,
        torch.index_add: lambda input, dim, index, source: -1,
        torch.index_copy: lambda input, dim, index, source: -1,
        torch.index_put: lambda input, indices, values, accumulate=False: -1,
        torch.index_select: lambda input, dim, index, out=None: -1,
        torch.index_fill: lambda input, dim, index, value: -1,
        torch.isfinite: lambda tensor: -1,
        torch.isinf: lambda tensor: -1,
        torch.isreal: lambda tensor: -1,
        torch.isposinf: lambda input, out=None: -1,
        torch.isneginf: lambda input, out=None: -1,
        torch.instance_norm: (lambda input, running_mean, running_var, weight, bias, use_input_stats, momentum, eps,
                              cudnn_enabled: -1),
        torch.int_repr: lambda input: -1,
        torch.inverse: lambda input, out=None: -1,
        torch.linalg.inv: lambda input, out=None: -1,
        torch.linalg.inv_ex: lambda input, check_errors=False, out=None: -1,
        torch.is_complex: lambda input: -1,
        torch.is_distributed: lambda input: -1,
        torch.is_floating_point: lambda input: -1,
        torch.is_nonzero: lambda input: -1,
        torch.is_same_size: lambda input, other: -1,
        torch.is_signed: lambda input: -1,
        torch.isclose: lambda input, other, rtol=1e-05, atol=1e-08, equal_nan=False: -1,
        torch.isnan: lambda input: -1,
        torch.istft: (lambda input, n_fft, hop_length=None, win_length=None, window=None, center=True,
                      normalized=False, onesided=None, length=None, return_complex=False: -1),
        torch.kl_div: lambda input, target, size_average=None, reduce=None, reduction='mean', log_target=False: -1,
        torch.kron: lambda input, other: -1,
        torch.kthvalue: lambda input, k, dim=None, keepdim=False, out=None: -1,
        torch.layer_norm: lambda input, normalized_shape, weight=None, bias=None, esp=1e-05, cudnn_enabled=True: -1,
        torch.lcm: lambda input, other, out=None: -1,
        torch.ldexp: lambda input, other, out=None: -1,
        torch.le: lambda input, other, out=None: -1,
        torch.less_equal: lambda input, other, out=None: -1,
        torch.lerp: lambda input, end, weight, out=None: -1,
        torch.lgamma: lambda input, out=None: -1,
        torch.lobpcg: lambda input, k=None, B=None, X=None, n=None, iK=None, niter=None, tol=None, largest=None, method=None,
        tracker=None, ortho_iparams=None, ortho_fparams=None, ortho_bparams=None: -1,
        torch.log: lambda input, out=None: -1,
        torch.log_softmax: lambda input, dim, dtype=None: -1,
        torch.log10: lambda input, out=None: -1,
        torch.log1p: lambda input, out=None: -1,
        torch.log2: lambda input, out=None: -1,
        torch.logaddexp: lambda input, other, out=None: -1,
        torch.logaddexp2: lambda input, other, out=None: -1,
        torch.logdet: lambda input: -1,
        torch.xlogy: lambda x, y: -1,
        torch.logical_and: lambda input, other, out=None: -1,
        torch.logical_not: lambda input, out=None: -1,
        torch.logical_or: lambda input, other, out=None: -1,
        torch.logical_xor: lambda input, other, out=None: -1,
        torch.logsumexp: lambda input, names, keepdim=False, out=None: -1,
        torch.logit: lambda input, eps=None: -1,
        torch.logsumexp: lambda input, names, keepdim=False, out=None: -1,
        torch.lstm: lambda data, batch_sizes, hx, params, has_biases, num_layers, dropout, train, bidirectional: -1,
        torch.lstm_cell: lambda input, hx, w_ih, w_hh, b_ih=None, b_hh=None: -1,
        torch.lstsq: lambda input, A, out=None: -1,
        torch.lt: lambda input, other, out=None: -1,
        torch.less: lambda input, other, out=None: -1,
        torch.lu: lambda A, pivot=True, get_infos=False, out=None: -1,
        torch.lu_solve: lambda b, LU_data, LU_pivots, out=None: -1,
        torch.margin_ranking_loss: lambda input1, input2, target, margin=0, size_average=None, reduce=None, reduction='mean': -1,  # type: ignore[attr-defined]  # noqa: B950
        torch.masked_fill: lambda input, mask, value: -1,
        torch.masked_scatter: lambda input, mask, source: -1,
        torch.masked_select: lambda input, mask, out=None: -1,
        torch.matmul: lambda input, other, out=None: -1,
        torch.matrix_power: lambda input, n: -1,
        torch.linalg.matrix_power: lambda input, n, out=None: -1,
        torch.matrix_rank: lambda input, tol=None, symmetric=False: -1,
        torch.linalg.matrix_rank: lambda input, tol=None, hermitian=False: -1,
        torch.linalg.multi_dot: lambda tensors, out=None: -1,
        torch.matrix_exp: lambda input: -1,
        torch.max: lambda input, out=None: -1,
        torch.maximum: lambda input, other, out=None: -1,
        torch.fmax: lambda input, other, out=None: -1,
        torch.max_pool1d: lambda input, kernel_size, stride=None, padding=0, dilation=1, ceil_mode=False: -1,
        torch.max_pool2d: lambda input, kernel_size, stride=None, padding=0, dilation=1, ceil_mode=False: -1,
        torch.max_pool3d: lambda input, kernel_size, stride=None, padding=0, dilation=1, ceil_mode=False: -1,
        torch.max_pool1d_with_indices: (lambda input, kernel_size, stride=None, padding=0, dilation=1,
                                        return_indices=False, ceil_mode=False: -1),
        torch.mean: lambda input, dim=None: -1,
        torch.median: lambda input, dim=None: -1,
        torch.nanmedian: lambda input, dim=None: -1,
        torch.meshgrid: lambda *tensors, **kwargs: -1,
        torch.min: lambda input, out=None: -1,
        torch.minimum: lambda input, other, out=None: -1,
        torch.fmin: lambda input, other, out=None: -1,
        torch.miopen_batch_norm: (lambda input, weight, bias, running_mean, running_var, training,
                                  exponential_average_factor, epsilon: -1),
        torch.miopen_convolution: lambda input, weight, bias, padding, stride, dilation, groups, benchmark, deterministic: -1,
        torch.miopen_convolution_transpose: (lambda input, weight, bias, padding, output_padding, stride, dilation,
                                             groups, benchmark, deterministic: -1),
        torch.miopen_depthwise_convolution: (lambda input, weight, bias, padding, stride, dilation, groups, benchmark,
                                             deterministic: -1),
        torch.miopen_rnn: (lambda input, weight, weight_stride0, hx, cx, mode, hidden_size, num_layers, batch_first,
                           dropout, train, bidirectional, batch_sizes, dropout_state: -1),
        torch.mm: lambda input, mat2, out=None: -1,
        torch.mode: lambda input, dim=-1, keepdim=False, out=None: -1,
        torch.movedim: lambda input, source, destination: -1,
        torch.moveaxis: lambda input, source, destination: -1,
        torch.msort: lambda input, descending=False, out=None: -1,
        torch.mul: lambda input, other, out=None: -1,
        torch.multiply: lambda input, other, out=None: -1,
        torch.multinomial: lambda input, num_samples, replacement=False, out=None: -1,
        torch.mv: lambda input, vec, out=None: -1,
        torch.mvlgamma: lambda input, p: -1,
        torch.narrow: lambda input, dim, start, length: -1,
        torch.narrow_copy: lambda input, dim, start, length: -1,
        torch.nan_to_num: lambda input, nan=0.0, posinf=None, neginf=None, out=None: -1,
        torch.native_batch_norm: lambda input, weight, bias, running_mean, running_var, training, momentum, eps: -1,
        torch.native_layer_norm: lambda input, normalized_shape, weight=None, bias=None, eps=1e-05: -1,
        torch.native_group_norm: lambda input, weight, bias, N, C, HxW, group, eps: -1,
        torch.native_norm: lambda input, p=2: -1,
        torch.native_norm: lambda input, p=2: -1,
        torch.native_norm: lambda input, p=2, dim=None, keepdim=False, dtype=None: -1,
        torch.ne: lambda input, other, out=None: -1,
        torch.not_equal: lambda input, other, out=None: -1,
        torch.neg: lambda input, out=None: -1,
        torch.negative: lambda input, out=None: -1,
        torch.nextafter: lambda input, other, out=None: -1,
        torch.nn.functional.adaptive_avg_pool2d: lambda input, output_size: -1,
        torch.nn.functional.adaptive_avg_pool3d: lambda input, output_size: -1,
        torch.nn.functional.adaptive_max_pool1d: lambda input, output_size, return_indices=False: -1,
        torch.nn.functional.adaptive_max_pool1d_with_indices: lambda input, output_size, return_indices=False: -1,
        torch.nn.functional.adaptive_max_pool2d: lambda input, output_size, return_indices=False: -1,
        torch.nn.functional.adaptive_max_pool2d_with_indices: lambda input, output_size, return_indices=False: -1,
        torch.nn.functional.adaptive_max_pool3d: lambda input, output_size, return_indices=False: -1,
        torch.nn.functional.adaptive_max_pool3d_with_indices: lambda input, output_size, return_indices=False: -1,
        torch.nn.functional.affine_grid: lambda theta, size, align_corners=None: -1,
        torch.nn.functional.alpha_dropout: lambda input, p=0.5, training=False, inplace=False: -1,
        torch.nn.functional.avg_pool2d: (lambda input, kernel_size, stride=None, padding=0, ceil_mode=False,
                                         count_include_pad=True, divisor_override=None: -1),
        torch.nn.functional.avg_pool3d: (lambda input, kernel_size, stride=None, padding=0, ceil_mode=False,
                                         count_include_pad=True, divisor_override=None: -1),
        torch.nn.functional.batch_norm: (lambda input, running_mean, running_var, weight=None, bias=None, training=False,
                                         momentum=0.1, eps=1e-05: -1),
        torch.nn.functional.bilinear: lambda input1, input2, weight, bias=None: -1,
        torch.nn.functional.binary_cross_entropy: (lambda input, target, weight=None, size_average=None, reduce=None,
                                                   reduction="mean": -1),
        torch.nn.functional.binary_cross_entropy_with_logits: (lambda input, target, weight=None, size_average=None,
                                                               reduce=None, reduction="mean", pos_weight=None: -1),
        torch.nn.functional.celu: lambda input, alpha=1.0, inplace=False: -1,
        torch.nn.functional.cosine_embedding_loss: (lambda input1, input2, target, margin=0, size_average=None,
                                                    reduce=None, reduction='mean': -1),
        torch.nn.functional.cross_entropy: (lambda input, target, weight=None, size_average=None, ignore_index=-100,
                                            reduce=None, reduction="mean": -1),
        torch.nn.functional.ctc_loss: (lambda log_probs, targets, input_lengths, target_lengths, blank=0,
                                       reduction='mean', zero_infinity=False: -1),
        torch.nn.functional.dropout: lambda input, p=0.5, training=True, inplace=False: -1,
        torch.nn.functional.dropout2d: lambda input, p=0.5, training=True, inplace=False: -1,
        torch.nn.functional.dropout3d: lambda input, p=0.5, training=True, inplace=False: -1,
        torch.nn.functional.elu: lambda input, alpha=1.0, inplace=False: -1,
        torch.nn.functional.embedding: (lambda input, weight, padding_idx=None, max_norm=None, norm_type=2.0,
                                        scale_grad_by_freq=False, sparse=False: -1),
        torch.nn.functional.embedding_bag: (lambda input, weight, offsets=None, max_norm=None, norm_type=2,
                                            scale_grad_by_freq=False, mode='mean', sparse=False, per_sample_weights=None,
                                            include_last_offset=False, padding_idx=None: -1),
        torch.nn.functional.feature_alpha_dropout: lambda input, p=0.5, training=False, inplace=False: -1,
        torch.nn.functional.fold: lambda input, output_size, kernel_size, dilation=1, padding=0, stride=1: -1,
        torch.nn.functional.fractional_max_pool2d: (lambda input, kernel_size, output_size=None, output_ratio=None,
                                                    return_indices=False, _random_samples=None: -1),
        torch.nn.functional.fractional_max_pool2d_with_indices: (
            lambda input, kernel_size, output_size=None, output_ratio=None, return_indices=False,
            _random_samples=None: -1),
        torch.nn.functional.fractional_max_pool3d: (lambda input, kernel_size, output_size=None, output_ratio=None,
                                                    return_indices=False, _random_samples=None: -1),
        torch.nn.functional.fractional_max_pool3d_with_indices: (
            lambda input, kernel_size, output_size=None, output_ratio=None, return_indices=False,
            _random_samples=None: -1),
        torch.nn.functional.gaussian_nll_loss: lambda input, target, var, full=False, eps=1e-06, reduction='mean': -1,
        torch.nn.functional.gelu: lambda input: -1,
        torch.nn.functional.glu: lambda input, dim=-1: -1,
        torch.nn.functional.grid_sample: lambda input, grid, mode='bilinear', padding_mode='zeros', align_corners=None: -1,
        torch.nn.functional.group_norm: lambda input, num_groups, weight=None, bias=None, eps=1e-05: -1,
        torch.nn.functional.gumbel_softmax: lambda logits, tau=1, hard=False, eps=1e-10, dim=-1: -1,
        torch.nn.functional.hardshrink: lambda input, lambd=0.5: -1,
        torch.nn.functional.hardtanh: lambda input, min_val=-1., max_val=1., inplace=False: -1,
        torch.nn.functional.hinge_embedding_loss: (lambda input, target, margin=1.0, size_average=None, reduce=None,
                                                   reduction='mean': -1),
        torch.nn.functional.instance_norm: (lambda input, running_mean=None, running_var=None, weight=None, bias=None,
                                            use_input_stats=True, momentum=0.1, eps=1e-05: -1),
        torch.nn.functional.interpolate: (lambda input, size=None, scale_factor=None, mode='nearest', align_corners=None,
                                          recompute_scale_factor=None: -1),
        torch.nn.functional.kl_div: lambda input, target, size_average=None, reduce=None, reduction='mean', log_target=False: -1,
        torch.nn.functional.l1_loss: lambda input, target, size_average=None, reduce=None, reduction='mean': -1,
        torch.nn.functional.layer_norm: lambda input, normalized_shape, weight=None, bias=None, eps=1e-05: -1,
        torch.nn.functional.leaky_relu: lambda input, negative_slope=0.01, inplace=False: -1,
        torch.nn.functional.linear: lambda input, weight, bias=None: -1,
        torch.nn.functional.local_response_norm: lambda input, size, alpha=0.0001, beta=0.75, k=1.0: -1,
        torch.nn.functional.log_softmax: lambda input, dim=None, _stacklevel=3, dtype=None: -1,
        torch.nn.functional.logsigmoid: lambda input: -1,
        torch.nn.functional.lp_pool1d: lambda input, norm_type, kernel_size, stride=None, ceil_mode=False: -1,
        torch.nn.functional.lp_pool2d: lambda input, norm_type, kernel_size, stride=None, ceil_mode=False: -1,
        torch.nn.functional.margin_ranking_loss: (lambda input1, input2, target, margin=0, size_average=None,
                                                  reduce=None, reduction='mean': -1),
        torch.nn.functional.max_pool1d: (lambda input, kernel_size, stride=None, padding=0, dilation=1,
                                         ceil_mode=False, return_indices=False: -1),
        torch.nn.functional.max_pool1d_with_indices: (lambda input, kernel_size, stride=None, padding=0, dilation=1,
                                                      return_indices=False, ceil_mode=False: -1),
        torch.nn.functional.max_pool2d: (lambda input, kernel_size, stride=None, padding=0, dilation=1,
                                         ceil_mode=False, return_indices=False: -1),
        torch.nn.functional.max_pool2d_with_indices: (lambda input, kernel_size, stride=None, padding=0, dilation=1,
                                                      return_indices=False, ceil_mode=False: -1),
        torch.nn.functional.max_pool3d: (lambda input, kernel_size, stride=None, padding=0, dilation=1,
                                         return_indices=False, ceil_mode=False: -1),
        torch.nn.functional.max_pool3d_with_indices: (lambda input, kernel_size, stride=None, padding=0, dilation=1,
                                                      return_indices=False, ceil_mode=False: -1),
        torch.nn.functional.max_unpool1d: lambda input, indices, kernel_size, stride=None, padding=0, output_size=None: -1,
        torch.nn.functional.max_unpool2d: lambda input, indices, kernel_size, stride=None, padding=0, output_size=None: -1,
        torch.nn.functional.max_unpool3d: lambda input, indices, kernel_size, stride=None, padding=0, output_size=None: -1,
        torch.nn.functional.mse_loss: lambda input, target, size_average=None, reduce=None, reduction='mean': -1,
        torch.nn.functional.multi_head_attention_forward: (
            lambda query, key, value, embed_dim_to_check, num_heads, in_proj_weight, in_proj_bias, bias_k, bias_v,
            add_zero_attn, dropout_p, out_proj_weight, out_proj_bias, training=True, key_padding_mask=None,
            need_weights=True, attn_mask=None, use_separate_proj_weight=False, q_proj_weight=None, k_proj_weight=None,
            v_proj_weight=None, static_k=None, static_v=None: -1),
        torch.nn.functional.multi_margin_loss: (lambda input, target, p=1, margin=1.0, weight=None, size_average=None,
                                                reduce=None, reduction='mean': -1),
        torch.nn.functional.multilabel_margin_loss: (lambda input, target, size_average=None, reduce=None,
                                                     reduction='mean': -1),
        torch.nn.functional.multilabel_soft_margin_loss: (lambda input, target, weight=None, size_average=None,
                                                          reduce=None, reduction='mean': -1),
        torch.nn.functional.nll_loss: (lambda input, target, weight=None, size_average=None, ignore_index=-100,
                                       reduce=None, reduction='mean': -1),
        torch.nn.functional.normalize: lambda input, p=2, dim=1, eps=1e-12, out=None: -1,
        torch.nn.functional.one_hot: lambda tensor, num_classes=-1: -1,
        torch.nn.functional.pad: lambda input, pad, mode='constant', value=0: -1,
        torch.nn.functional.pairwise_distance: lambda x1, x2, p=2.0, eps=1e-06, keepdim=False: -1,
        torch.nn.functional.poisson_nll_loss: (lambda input, target, log_input=True, full=False, size_average=None,
                                               eps=1e-08, reduce=None, reduction='mean': -1),
        torch.nn.functional.prelu: lambda input, weight: -1,
        torch.nn.functional.relu: lambda input, inplace=False: -1,
        torch.nn.functional.relu6: lambda input, inplace=False: -1,
        torch.nn.functional.rrelu: lambda input, lower=0.125, upper=0.3333333333333333, training=False, inplace=False: -1,
        torch.nn.functional.selu: lambda input, inplace=False: -1,
        torch.nn.functional.silu: lambda input, inplace=False: -1,
        torch.nn.functional.mish: lambda input, inplace=False: -1,
        torch.nn.functional.smooth_l1_loss: lambda input, target, size_average=None, reduce=None, reduction='mean', beta=1.: -1,
        torch.nn.functional.huber_loss: lambda input, target, reduction='mean', delta=1.: -1,
        torch.nn.functional.soft_margin_loss: lambda input, target, size_average=None, reduce=None, reduction='mean': -1,
        torch.nn.functional.softmax: lambda input, dim=None, _stacklevel=3, dtype=None: -1,
        torch.nn.functional.softmin: lambda input, dim=None, _stacklevel=3, dtype=None: -1,
        torch.nn.functional.softplus: lambda input, beta=1, threshold=20: -1,
        torch.nn.functional.softshrink: lambda input, lambd=0.5: -1,
        torch.nn.functional.softsign: lambda input: -1,
        torch.nn.functional.tanhshrink: lambda input: -1,
        torch.nn.functional.threshold: lambda input, threshold, value, inplace=False: -1,
        torch.nn.functional.triplet_margin_loss: (lambda anchor, positive, negative, margin=1.0, p=2, eps=1e-06,
                                                  swap=False, size_average=None, reduce=None, reduction='mean': -1),
        torch.nn.functional.triplet_margin_with_distance_loss: (lambda anchor, positive, negative, *,
                                                                distance_function=None, margin=1.0,
                                                                swap=False, reduction='mean': -1),
        torch.nn.functional.unfold: lambda input, kernel_size, dilation=1, padding=0, stride=1: -1,
        torch.nonzero: lambda input, as_tuple=False: -1,
        torch.norm: lambda input, p='fro', dim=None, keepdim=False, out=None, dtype=None: -1,
        torch.linalg.norm: lambda input, ord=None, dim=None, keepdim=False, out=None, dtype=None: -1,
        torch.linalg.vector_norm: lambda input, ord=2, dim=None, keepdim=False, out=None, dtype=None: -1,
        torch.linalg.matrix_norm: lambda input, ord='fro', dim=(-2, -1), keepdim=False, out=None, dtype=None: -1,
        torch.norm_except_dim: lambda v, pow=2, dim=0: -1,
        torch.nuclear_norm: lambda input, p='fro', dim=None, keepdim=False, out=None, dtype=None: -1,
        torch.numel: lambda input: -1,
        torch.orgqr: lambda input, tau: -1,
        torch.ormqr: lambda input, input2, input3, left=True, transpose=False: -1,
        torch.pairwise_distance: lambda x1, x2, p=2.0, eps=1e-06, keepdim=False: -1,
        torch.permute: lambda self, dim: -1,
        torch.pca_lowrank: lambda input, q=None, center=True, niter=2: -1,
        torch.pdist: lambda input, p=2: -1,
        torch.pinverse: lambda input, rcond=1e-15: -1,
        torch.linalg.pinv: lambda input, rcond=1e-15, hermitian=False: -1,
        torch.pixel_shuffle: lambda input, upscale_factor: -1,
        torch.pixel_unshuffle: lambda input, downscale_factor: -1,
        torch.poisson: lambda input, generator=None: -1,
        torch.poisson_nll_loss: lambda input, target, log_input, full, eps, reduction: -1,
        torch.polygamma: lambda input, n, out=None: -1,
        torch.positive: lambda input, out=None: -1,
        torch.prelu: lambda input, weight: -1,
        torch.ones_like: lambda input, dtype=None, layout=None, device=None, requires_grad=False: -1,
        torch.pow: lambda input, exponent, out=None: -1,
        torch.prod: lambda input, dtype=None: -1,
        torch.put: lambda input, index, source, accumulate=False: -1,
        torch.q_per_channel_axis: lambda input: -1,
        torch.q_per_channel_scales: lambda input: -1,
        torch.q_per_channel_zero_points: lambda input: -1,
        torch.q_scale: lambda input: -1,
        torch.q_zero_point: lambda input: -1,
        torch.qr: lambda input, some=True, out=None: -1,
        torch.linalg.qr: lambda input, mode='reduced', out=None: -1,
        torch.quantile: lambda input, q, dim=None, keepdim=False, out=None: -1,
        torch.nanquantile: lambda input, q, dim=None, keepdim=False, out=None: -1,
        torch.quantize_per_channel: lambda input, scales, zero_points, axis, dtype: -1,
        torch.quantize_per_tensor: lambda input, scale, zero_point, dtype: -1,
        torch.quantized_batch_norm: lambda input, weight, bias, mean, var, eps, output_scale, output_zero_point: -1,
        torch.quantized_gru_cell: (lambda input, hx, w_ih, w_hh, b_ih, b_hh, packed_ih, packed_hh, col_offsets_ih,
                                   col_offsets_hh, scale_ih, scale_hh, zero_point_ih, zero_point_hh: -1),

        torch.quantized_lstm_cell: (lambda input, hx, w_ih, w_hh, b_ih, b_hh, packed_ih, packed_hh, col_offsets_ih,
                                    col_offsets_hh, scale_ih, scale_hh, zero_point_ih, zero_point_hh: -1),
        torch.quantized_max_pool1d: (lambda input, kernel_size, stride=tuple(), padding=(0,),
                                     dilation=(1,), ceil_mode=False: -1),
        torch.quantized_max_pool2d: (lambda input, kernel_size, stride=tuple(), padding=(0, 0),
                                     dilation=(1, 1), ceil_mode=False: -1),
        torch.quantized_rnn_relu_cell: (lambda input, hx, w_ih, w_hh, b_ih, b_hh, packed_ih, packed_hh, col_offsets_ih,
                                        col_offsets_hh, scale_ih, scale_hh, zero_point_ih, zero_point_hh: -1),
        torch.quantized_rnn_tanh_cell: (lambda input, hx, w_ih, w_hh, b_ih, b_hh, packed_ih, packed_hh, col_offsets_ih,
                                        col_offsets_hh, scale_ih, scale_hh, zero_point_ih, zero_point_hh: -1),
        torch.rad2deg: lambda input, out=None: -1,
        torch.rand_like: lambda input, dtype=None, layout=None, device=None, requires_grad=False: -1,
        torch.randint_like: lambda input, high, dtype=None, layout=torch.strided, device=None, requires_grad=False: -1,
        torch.randn_like: lambda input, dtype=None, layout=None, device=None, requires_grad=False: -1,
        torch.ravel: lambda input: -1,
        torch.real: lambda input, out=None: -1,
        torch.vdot: lambda input, other, out=None: -1,
        torch.view_as_real: lambda input: -1,
        torch.view_as_complex: lambda input: -1,
        torch.reciprocal: lambda input, out=None: -1,
        torch.relu: lambda input, inplace=False: -1,
        torch.remainder: lambda input, other, out=None: -1,
        torch.renorm: lambda input, p, dim, maxnorm, out=None: -1,
        torch.repeat_interleave: lambda input, dim=None: -1,
        torch.reshape: lambda input, shape: -1,
        torch.rnn_relu: lambda input, hx, params, has_biases, num_layers, dropout, train, bidirectional, batch_first: -1,
        torch.rnn_relu_cell: lambda input, hx, w_ih, w_hh, b_ih=None, b_hh=None: -1,
        torch.rnn_tanh: lambda input, hx, params, has_biases, num_layers, dropout, train, bidirectional, batch_first: -1,
        torch.rnn_tanh_cell: lambda input, hx, w_ih, w_hh, b_ih=None, b_hh=None: -1,
        torch.roll: lambda input, shifts, dims=None: -1,
        torch.rot90: lambda input, k=1, dims=(0, 1): -1,
        torch.round: lambda input, out=None: -1,
        torch.row_stack: lambda tensors, out=None: -1,  # alias for torch.vstack
        torch._rowwise_prune: (lambda weight, mask, compressed_indices_dtype: -1),
        torch.rrelu: lambda input, lower=1. / 8, upper=1. / 3, training=False, inplace=False: -1,
        torch.rsqrt: lambda input, out=None: -1,
        torch.rsub: lambda input, other, alpha=1: -1,
        torch.saddmm: lambda input, mat1, mat2, beta=1, alpha=1, out=None: -1,
        torch.scatter: lambda input, dim, index, src: -1,
        torch.scatter_add: lambda input, dim, index, src: -1,
        torch.searchsorted: lambda sorted_sequence, input, out_int32=False, right=False, out=None: -1,
        torch.segment_reduce: lambda data, reduce="max", lengths=None, indices=None, axis=0, unsafe=False: -1,
        torch.select: lambda input, dim, index: -1,
        torch.selu: lambda input, inplace=False: -1,
        torch.sigmoid: lambda input, out=None: -1,
        torch.sign: lambda input, out=None: -1,
        torch.signbit: lambda input, out=None: -1,
        torch.sgn: lambda input, out=None: -1,
        torch.sin: lambda input, out=None: -1,
        torch.sinc: lambda input, out=None: -1,
        torch.sinh: lambda input, out=None: -1,
        torch.slogdet: lambda input: -1,
        torch.linalg.slogdet: lambda input: -1,
        torch.smm: lambda input, mat2: -1,
        torch.spmm: lambda input, mat2: -1,
        torch.softmax: lambda input, dim, dtype=None: -1,
        torch.solve: lambda input, A, out=None: -1,
        torch.linalg.solve: lambda input, other, out=None: -1,
        torch.sort: lambda input, dim=-1, descending=False, *, stable=False, out=None: -1,
        torch.split: lambda tensor, split_size_or_sections, dim=0: -1,
        torch.split_with_sizes: lambda tensor, split_size_or_sections, dim=0: -1,
        torch.sqrt: lambda input, out=None: -1,
        torch.square: lambda input, out=None: -1,
        torch.squeeze: lambda input, dim=None, out=None: -1,
        torch.sspaddmm: lambda input, mat1, mat2, beta=1, alpha=1, out=None: -1,
        torch.stack: lambda tensors, dim=0, out=None: -1,
        torch.std: lambda input, dim=None: -1,
        torch.std_mean: lambda input, dim=None: -1,
        torch.stft: (lambda input, n_fft, hop_length=None, win_length=None, window=None, center=True,
                     pad_mode='reflect', normalized=False, onesided=True, return_complex=None: -1),
        torch.sub: lambda input, other, out=None: -1,
        torch.subtract: lambda input, other, out=None: -1,
        torch.sum: lambda input, dim=None: -1,
        torch.nansum: lambda input, dim=None: -1,
        torch.svd: lambda input, some=True, compute_uv=True, out=None: -1,
        torch.svd_lowrank: lambda input, q=6, niter=2, M=None: -1,
        torch.linalg.svd: lambda input, full_matrices=True, out=None: -1,
        torch.linalg.svdvals: lambda input, out=None: -1,
        torch.symeig: lambda input, eigenvectors=False, upper=True, out=None: -1,
        torch.swapaxes: lambda input, dim0, dim1: -1,
        torch.swapdims: lambda input, axis0, axis1: -1,
        torch.special.entr: lambda input: -1,
        torch.special.erf: lambda input: -1,
        torch.special.erfc: lambda input: -1,
        torch.special.erfinv: lambda input: -1,
        torch.special.exp2: lambda input: -1,
        torch.special.expm1: lambda input: -1,
        torch.special.expit: lambda input: -1,
        torch.special.gammaln: lambda input: -1,
        torch.special.i0: lambda input: -1,
        torch.special.i0e: lambda input: -1,
        torch.special.i1: lambda input: -1,
        torch.special.i1e: lambda input: -1,
        torch.special.logit: lambda input: -1,
<<<<<<< HEAD
        torch.special.ndtri: lambda input: -1,
=======
        torch.special.ndtr: lambda input: -1,
>>>>>>> 44c20ce6
        torch.special.xlog1py: lambda input, other, out=None: -1,
        torch.t: lambda input: -1,
        torch.take: lambda input, index: -1,
        torch.take_along_dim: lambda input, indices, dim=None, out=None: -1,
        torch.tan: lambda input, out=None: -1,
        torch.tanh: lambda input, out=None: -1,
        torch.linalg.tensorinv: lambda a, ind=2: -1,
        torch.linalg.tensorsolve: lambda a, b, dims=None: -1,
        torch.tensordot: lambda a, b, dims=2, out=None: -1,
        torch.tensor_split: lambda input, indices_or_sections, dim=0: -1,
        torch.threshold: lambda input, threshold, value, inplace=False: -1,
        torch.tile: lambda input, dims: -1,
        torch.topk: lambda input, k, dim=-1, descending=False, out=None: -1,
        torch.trace: lambda input: -1,
        torch.transpose: lambda input, dim0, dim1: -1,
        torch.trapz: lambda y, x=None, dim=-1: -1,
        torch.triangular_solve: lambda input, A, upper=True, transpose=False, unitriangular=False: -1,
        torch.tril: lambda input, diagonal=0, out=None: -1,
        torch.triplet_margin_loss: (lambda anchor, positive, negative, margin=1.0, p=2, eps=1e-06, swap=False,

                                    size_average=None, reduce=None, reduction='mean': -1),
        torch.triu: lambda input, diagonal=0, out=None: -1,
        torch.true_divide: lambda input, other: -1,
        torch.trunc: lambda input, out=None: -1,
        torch.unbind: lambda input, dim=0: -1,
        torch.unique: lambda input, sorted=True, return_inverse=False, return_counts=False, dim=None: -1,
        torch.unique_consecutive: lambda input, return_inverse=False, return_counts=False, dim=None: -1,
        torch.unsafe_chunk: lambda input, chunks, dim=0: -1,
        torch.unsafe_split: lambda tensor, split_size_or_sections, dim=0: -1,
        torch.unsafe_split_with_sizes: lambda tensor, split_size_or_sections, dim=0: -1,
        torch.unsqueeze: lambda input, dim, out=None: -1,
        torch.var: lambda input, dim=None: -1,
        torch.var_mean: lambda input, dim=None: -1,
        torch.vsplit: lambda input, indices_or_sections: -1,
        torch.vstack: lambda tensors, out=None: -1,
        torch.where: lambda condition, x=None, y=None: -1,
        torch.zeros_like: lambda input, dtype=None, layout=None, device=None, requires_grad=False: -1,
        Tensor.__floordiv__: lambda self, other: -1,
        Tensor.__rfloordiv__: lambda self, other: -1,
        Tensor.__ifloordiv__: lambda self, other: -1,
        Tensor.__truediv__: lambda self, other: -1,
        Tensor.__rtruediv__: lambda self, other: -1,
        Tensor.__itruediv__: lambda self, other: -1,
        Tensor.__lshift__: lambda self, other: -1,
        Tensor.__ilshift__: lambda self, other: -1,
        Tensor.__rshift__: lambda self, other: -1,
        Tensor.__irshift__: lambda self, other: -1,
        Tensor.__float__: lambda self: -1,
        Tensor.__complex__: lambda self: -1,
        Tensor.__array__: lambda self, dtype: -1,
        Tensor.__bool__: lambda self: -1,
        Tensor.__contains__: lambda self, other: -1,
        Tensor.__neg__: lambda self: -1,
        Tensor.__invert__: lambda self: -1,
        Tensor.__mod__: lambda self, other: -1,
        Tensor.__imod__: lambda self, other: -1,
        Tensor.__array_wrap__: lambda self, array: -1,
        Tensor.__getitem__: lambda self, idx: -1,
        Tensor.__deepcopy__: lambda self, memo: -1,
        Tensor.__int__: lambda self: -1,
        Tensor.__long__: lambda self: -1,
        Tensor.__hash__: lambda self: -1,
        Tensor.__index__: lambda self: -1,
        Tensor.__len__: lambda self: -1,
        Tensor.__format__: lambda self, format_spec: -1,
        Tensor.__reduce_ex__: lambda self, proto: -1,
        Tensor.__reversed__: lambda self: -1,
        Tensor.__repr__: lambda self: -1,
        Tensor.__setitem__: lambda self, k, v: -1,
        Tensor.__setstate__: lambda self, d: -1,
        Tensor.T.__get__: lambda self: -1,
        Tensor._backward_hooks.__get__: lambda self: -1,
        Tensor._base.__get__: lambda self: -1,
        Tensor._cdata.__get__: lambda self: -1,
        Tensor.grad.__get__: lambda self: -1,
        Tensor._grad.__get__: lambda self: -1,
        Tensor._grad_fn.__get__: lambda self: -1,
        Tensor.grad_fn.__get__: lambda self: -1,
        Tensor._version.__get__: lambda self: -1,
        Tensor.data.__get__: lambda self: -1,
        Tensor.device.__get__: lambda self: -1,
        Tensor.dtype.__get__: lambda self: -1,
        Tensor.is_cuda.__get__: lambda self: -1,
        Tensor.is_xpu.__get__: lambda self: -1,
        Tensor.is_leaf.__get__: lambda self: -1,
        Tensor.is_meta.__get__: lambda self: -1,
        Tensor.is_mlc.__get__: lambda self: -1,
        Tensor.is_mkldnn.__get__: lambda self: -1,
        Tensor.is_quantized.__get__: lambda self: -1,
        Tensor.is_sparse.__get__: lambda self: -1,
        Tensor.is_sparse_csr.__get__: lambda self: -1,
        Tensor.is_vulkan.__get__: lambda self: -1,
        Tensor.layout.__get__: lambda self: -1,
        Tensor.name.__get__: lambda self: -1,
        Tensor.names.__get__: lambda self: -1,
        Tensor.ndim.__get__: lambda self: -1,
        Tensor.output_nr.__get__: lambda self: -1,
        Tensor.requires_grad.__get__: lambda self: -1,
        Tensor.shape.__get__: lambda self: -1,
        Tensor.volatile.__get__: lambda self: -1,
        Tensor.real.__get__: lambda self: -1,
        Tensor.imag.__get__: lambda self: -1,
        Tensor.__cuda_array_interface__.__get__: lambda self: -1,
        Tensor.type: lambda self, dtype=None, non_blocking=False, **kwargs: -1,
        Tensor._coalesced_: lambda self: -1,
        Tensor._dimI: lambda self: -1,
        Tensor._dimV: lambda self: -1,
        Tensor._indices: lambda self: -1,
        Tensor._is_view: lambda self: -1,
        Tensor._nnz: lambda self: -1,
        Tensor.crow_indices: lambda self: -1,
        Tensor.col_indices: lambda self: -1,
        Tensor._update_names: lambda self, names, inplace: -1,
        Tensor._values: lambda self: -1,
        Tensor.align_as: lambda self, other: -1,
        Tensor.align_to: lambda self, order, ellipsis_idx: -1,
        Tensor.apply_: lambda self, callable: -1,
        Tensor.as_strided: lambda self, size, stride: -1,
        Tensor.as_strided_: lambda self, size, stride: -1,
        Tensor.backward: lambda self, gradient=None, retain_graph=None, create_graph=False, inputs=None: -1,
        Tensor.bfloat16: lambda self, memory_format=torch.preserve_format: -1,
        Tensor.bool: lambda self, memory_format=torch.preserve_format: -1,
        Tensor.byte: lambda self, memory_format=torch.preserve_format: -1,
        Tensor.char: lambda self, memory_format=torch.preserve_format: -1,
        Tensor.cauchy_: lambda self, median=0, sigma=1, *, generator=None: -1,
        Tensor.coalesce: lambda self: -1,
        Tensor._coalesced_: lambda self, coalesced: -1,
        Tensor.contiguous: lambda self, memory_format=torch.contiguous_format: -1,
        Tensor.copy_: lambda self, src, non_blocking=False: -1,
        Tensor.cpu: lambda self, memory_format=torch.preserve_format: -1,
        Tensor.cuda: lambda self, memory_format=torch.preserve_format: -1,
        Tensor.xpu: lambda self, memory_format=torch.preserve_format: -1,
        Tensor.data_ptr: lambda self: -1,
        Tensor.dense_dim: lambda self: -1,
        Tensor.dim: lambda self: -1,
        Tensor.double: lambda self, memory_format=torch.preserve_format: -1,
        Tensor.cdouble: lambda self, memory_format=torch.preserve_format: -1,
        Tensor.element_size: lambda self: -1,
        Tensor.expand: lambda self, size: -1,
        Tensor.expand_as: lambda self, other: -1,
        Tensor.exponential_: lambda self, lambd=1, *, generator=None: -1,
        Tensor.fill_: lambda self, value: -1,
        Tensor.fill_diagonal_: lambda self, value: -1,
        Tensor.float: lambda self, memory_format=torch.preserve_format: -1,
        Tensor.cfloat: lambda self, memory_format=torch.preserve_format: -1,
        Tensor.geometric_: lambda self, p, *, generator=None: -1,
        Tensor.get_device: lambda self: -1,
        Tensor.half: lambda self, memory_format=torch.preserve_format: -1,
        Tensor.has_names: lambda self: -1,
        Tensor.indices: lambda self: -1,
        Tensor.int: lambda self, memory_format=torch.preserve_format: -1,
        Tensor.is_coalesced: lambda self: -1,
        Tensor.is_contiguous: lambda self: -1,
        Tensor.is_pinned: lambda self: -1,
        Tensor.is_set_to: lambda self, tensor: -1,
        Tensor.is_shared: lambda self: -1,
        Tensor.item: lambda self: -1,
        Tensor.log_normal_: lambda self, mean=1, std=2, *, generator=None: -1,
        Tensor.log_softmax: lambda self, dim: -1,
        Tensor.long: lambda self, memory_format=torch.preserve_format: -1,
        Tensor.map_: lambda self, tensor, callable: -1,
        Tensor.map2_: lambda self, x, y, callable: -1,
        Tensor.mm: lambda self, mat2: -1,
        Tensor.narrow_copy: lambda self, dimension, start, length: -1,
        Tensor.ndimension: lambda self: -1,
        Tensor.nelement: lambda self: -1,
        Tensor.normal_: lambda self: -1,
        Tensor.numpy: lambda self: -1,
        Tensor.permute: lambda self, dim: -1,
        Tensor.pin_memory: lambda self: -1,
        Tensor.put_: lambda self, indices, tensor, accumulate=False: -1,
        Tensor.qscheme: lambda self: -1,
        Tensor.random_: lambda self, from_=0, to=None, *, generator=None: -1,
        Tensor.record_stream: lambda self, stream: -1,
        Tensor.refine_names: lambda self, names: -1,
        Tensor.register_hook: lambda self, hook: -1,
        Tensor.rename: lambda self, name: -1,
        Tensor.repeat: lambda self, *size: -1,
        Tensor.requires_grad_: lambda self, requires_grad=True: -1,
        Tensor.reshape_as: lambda self, other: -1,
        Tensor.resize: lambda self, *size: -1,
        Tensor.resize_: lambda self, size: -1,
        Tensor.resize_as: lambda self, other: -1,
        Tensor.retain_grad: lambda self: -1,
        Tensor.set_: lambda self, source=None, storage_offset=0, size=None, stride=None: -1,
        Tensor.share_memory_: lambda self: -1,
        Tensor.short: lambda self, memory_format=torch.preserve_format: -1,
        Tensor.size: lambda self: -1,
        Tensor.sparse_dim: lambda self: -1,
        Tensor.sparse_mask: lambda self, mask: -1,
        Tensor.sparse_resize_: lambda self, size1, size2, dense_dim: -1,
        Tensor.sparse_resize_and_clear_: lambda self, size1, size2, dense_dim: -1,
        Tensor.sspaddmm: lambda self, mat1, mat2, beta=1, alpha=1, out=None: -1,
        Tensor.storage: lambda self: -1,
        Tensor.storage_offset: lambda self: -1,
        Tensor.storage_type: lambda self: -1,
        Tensor.sum_to_size: lambda self, size: -1,
        Tensor.tile: lambda self, *reps: -1,
        Tensor.to: lambda self, dtype, non_blocking=False, copy=False, memory_format=torch.preserve_format: -1,
        Tensor.to_dense: lambda self: -1,
        Tensor.to_sparse: lambda self: -1,
        Tensor.tolist: lambda self: -1,
        Tensor.to_mkldnn: lambda self: -1,
        Tensor.type_as: lambda self, other: -1,
        Tensor.unfold: lambda self, dimension, size, step: -1,
        Tensor.uniform_: lambda self, from_=0, to=1: -1,
        Tensor.values: lambda self: -1,
        Tensor.view: lambda self, shape: -1,
        Tensor.view_as: lambda self, other: -1,
        Tensor.zero_: lambda self: -1,
        torch.linalg.lstsq: lambda self, b, cond=None, driver=None: -1,
    }

    ret2 = {}
    ignored = get_ignored_functions()

    for k, v in ret.items():
        # Generate methods like __add__ and add_ by default from add
        names = [
            k.__name__,  # Default method
            k.__name__ + "_",  # Inplace variant
            "__" + k.__name__ + "__",  # Dunder method
            "__i" + k.__name__ + "__",  # Inplace dunder method
            "__r" + k.__name__ + "__",  # Reverse dunder method
        ]

        if k.__name__.startswith("bitwise_"):
            # bitwise_<op> have dunder methods of the form __<op>__
            # And so on.
            subname = k.__name__[len("bitwise_"):]
            names.extend([
                "__" + subname + "__",
                "__i" + subname + "__",
                "__r" + subname + "__"
            ])

        for name in names:
            func = getattr(Tensor, name, None)
            if callable(func) and func not in ret and func not in ignored:
                ret2[func] = v

    ret.update(ret2)
    return ret

def wrap_torch_function(dispatcher: Callable):
    """Wraps a given function with ``__torch_function__`` -related functionality.

    Parameters
    ----------
    dispatcher: Callable
        A callable that returns an iterable of Tensor-likes passed into the function.

    Note
    ----
    This decorator may reduce the performance of your code. Generally, it's enough to express
    your code as a series of functions that, themselves, support __torch_function__. If you
    find yourself in the rare situation where this is not the case, e.g. if you're wrapping a
    low-level library and you also need it to work for Tensor-likes, then this function is available.

    Examples
    --------
    >>> def dispatcher(a): # Must have the same signature as func
    ...     return (a,)
    >>> @torch.overrides.wrap_torch_function(dispatcher)
    >>> def func(a): # This will make func dispatchable by __torch_function__
    ...     return a + 0
    """
    def inner(func):
        @functools.wraps(func)
        def wrapped(*args, **kwargs):
            relevant_args = dispatcher(*args, **kwargs)
            if has_torch_function(relevant_args):
                return handle_torch_function(func, relevant_args, *args, **kwargs)

            return func(*args, **kwargs)

        return wrapped

    return inner

def _get_overloaded_args(relevant_args: Iterable[Any]) -> List[Any]:
    """Returns a list of arguments on which to call __torch_function__.

    Checks arguments in relevant_args for __torch_function__ implementations,
    storing references to the arguments and their types in overloaded_args and
    overloaded_types in order of calling precedence. Only distinct types are
    considered. If a type is a subclass of another type it will have higher
    precedence, otherwise the precedence order is the same as the order of
    arguments in relevant_args, that is, from left-to-right in the argument list.

    The precedence-determining algorithm implemented in this function is
    described in `NEP-0018`_.

    See torch::append_overloaded_arg for the equivalent function in the C++
    implementation.

    Parameters
    ----------
    relevant_args : iterable of array-like
        Iterable of array-like arguments to check for __torch_function__
        methods.

    Returns
    -------
    overloaded_args : list
        Arguments from relevant_args on which to call __torch_function__
        methods, in the order in which they should be called.

    .. _NEP-0018:
       https://numpy.org/neps/nep-0018-array-function-protocol.html
    """
    # Runtime is O(num_arguments * num_unique_types)
    overloaded_types: Set[Type] = set()
    overloaded_args: List[Any] = []
    for arg in relevant_args:
        arg_type = type(arg)
        # We only collect arguments if they have a unique type, which ensures
        # reasonable performance even with a long list of possibly overloaded
        # arguments.
        if (arg_type not in overloaded_types and hasattr(arg_type, '__torch_function__')):
            # Create lists explicitly for the first type (usually the only one
            # done) to avoid setting up the iterator for overloaded_args.
            if overloaded_types:
                overloaded_types.add(arg_type)
                # By default, insert argument at the end, but if it is
                # subclass of another argument, insert it before that argument.
                # This ensures "subclasses before superclasses".
                index = len(overloaded_args)
                for i, old_arg in enumerate(overloaded_args):
                    if issubclass(arg_type, type(old_arg)):
                        index = i
                        break
                overloaded_args.insert(index, arg)
            else:
                overloaded_types = {arg_type}
                overloaded_args = [arg]
    return overloaded_args


def handle_torch_function(
        public_api: Callable, relevant_args: Iterable[Any], *args, **kwargs) -> Any:
    """Implement a function with checks for ``__torch_function__`` overrides.

    See torch::autograd::handle_torch_function for the equivalent of this
    function in the C++ implementation.

    Arguments
    ---------
    public_api : function
        Function exposed by the public torch API originally called like
        ``public_api(*args, **kwargs)`` on which arguments are now being
        checked.
    relevant_args : iterable
        Iterable of arguments to check for __torch_function__ methods.
    args : tuple
        Arbitrary positional arguments originally passed into ``public_api``.
    kwargs : tuple
        Arbitrary keyword arguments originally passed into ``public_api``.

    Returns
    -------
    object
        Result from calling ``implementation`` or an ``__torch_function__``
        method, as appropriate.

    Raises
    ------
    TypeError : if no implementation is found.

    Example
    -------
    >>> def func(a):
    ...     if type(a) is not torch.Tensor:  # This will make func dispatchable by __torch_function__
    ...         return handle_torch_function(func, (a,), a)
    ...     return a + 0
    """
    # Check for __torch_function__ methods.
    overloaded_args = _get_overloaded_args(relevant_args)
    # overloaded_args already have unique types.
    types = tuple(map(type, overloaded_args))

    # Call overrides
    for overloaded_arg in overloaded_args:
        # Use `public_api` instead of `implementation` so __torch_function__
        # implementations can do equality/identity comparisons.
        result = overloaded_arg.__torch_function__(public_api, types, args, kwargs)

        if result is not NotImplemented:
            return result

    func_name = '{}.{}'.format(public_api.__module__, public_api.__name__)
    raise TypeError("no implementation found for '{}' on types that implement "
                    '__torch_function__: {}'
                    .format(func_name, [type(arg) for arg in overloaded_args]))

has_torch_function = _add_docstr(
    _has_torch_function,
    r"""Check for __torch_function__ implementations in the elements of an iterable.
    Considers exact ``Tensor`` s and ``Parameter`` s non-dispatchable.
    Arguments
    ---------
    relevant_args : iterable
        Iterable or aguments to check for __torch_function__ methods.
    Returns
    -------
    bool
        True if any of the elements of relevant_args have __torch_function__
        implementations, False otherwise.
    See Also
    ________
    torch.is_tensor_like
        Checks if something is a Tensor-like, including an exact ``Tensor``.
    """
)

has_torch_function_unary = _add_docstr(
    _has_torch_function_unary,
    r"""Special case of `has_torch_function` for single inputs.
    Instead of:
      `has_torch_function((t,))`
    call:
      `has_torch_function_unary(t)`
    which skips unnecessary packing and unpacking work.
    """
)

has_torch_function_variadic = _add_docstr(
    _has_torch_function_variadic,
    r"""Special case of `has_torch_function` that skips tuple creation.

    This uses the METH_FASTCALL protocol introduced in Python 3.7; for 3.6
    and before it has roughly equivilent performance compared to
    `has_torch_function`.

    Instead of:
      `has_torch_function((a, b))`
    call:
      `has_torch_function_variadic(a, b)`
    which skips unnecessary packing and unpacking work.
    """
)

@functools.lru_cache(None)
def get_overridable_functions() -> Dict[Any, List[Callable]]:
    """List functions that are overridable via __torch_function__

    Returns
    -------
    Dict[Any, List[Callable]]
        A dictionary that maps namespaces that contain overridable functions
        to functions in that namespace that can be overridden.
    """
    overridable_funcs = collections.defaultdict(list)
    tested_namespaces = [
        (torch, torch.__all__ + dir(torch._C._VariableFunctions)),
        (torch.functional, torch.functional.__all__),
        (torch.nn.functional, dir(torch.nn.functional)),
        (torch.Tensor, dir(torch.Tensor)),
        (torch.linalg, dir(torch.linalg)),
        (torch.fft, dir(torch.fft)),
        (torch.special, dir(torch.special)),
    ]
    for namespace, ns_funcs in tested_namespaces:
        for func_name in ns_funcs:
            # ignore private functions or functions that are deleted in torch.__init__
            if namespace is not torch.Tensor:
                if func_name.startswith('_'):
                    continue
                elif func_name.endswith('_'):
                    continue
                elif not func_name[0].islower():
                    continue
                elif func_name == 'unique_dim':
                    continue
            else:
                func = getattr(namespace, func_name)
                if getattr(object, func_name, None) == func:
                    continue
                if func_name == '__weakref__':
                    continue
            func = getattr(namespace, func_name)
            if namespace is torch.Tensor and getattr(object, func_name, None) == func:
                continue
            # ignore re-exported modules
            if isinstance(func, types.ModuleType):
                continue
            # ignore __future__ imports
            if isinstance(func, __future__._Feature):
                continue

            if not callable(func) and hasattr(func, "__get__"):
                overridable_funcs[func].append(func.__get__)
                continue

            if not callable(func):
                continue

            # cannot be overriden by __torch_function__
            if func in get_ignored_functions():
                msg = ("{}.{} is in the tuple returned by torch._overrides.get_ignored_functions "
                       "but still has an explicit override")
                assert func not in get_testing_overrides(), msg.format(namespace, func.__name__)
                continue
            overridable_funcs[namespace].append(func)
    return overridable_funcs

@functools.lru_cache(None)
def _get_tensor_methods() -> Set[Callable]:
    """ Returns a set of the overridable methods on ``torch.Tensor`` """
    overridable_funcs = get_overridable_functions()
    methods = set(overridable_funcs[torch.Tensor])
    return methods

def is_tensor_method_or_property(func: Callable) -> bool:
    """
    Returns True if the function passed in is a handler for a
    method or property belonging to ``torch.Tensor``, as passed
    into ``__torch_function__``.

    .. note::
       For properties, their ``__get__`` method must be passed in.

    This may be needed, in particular, for the following reasons:

    1. Methods/properties sometimes don't contain a `__module__` slot.
    2. They require that the first passed-in argument is an instance
       of ``torch.Tensor``.

    Examples
    --------
    >>> is_tensor_method_or_property(torch.Tensor.add)
    True
    >>> is_tensor_method_or_property(torch.add)
    False
    """
    return func in _get_tensor_methods() or func.__name__ == "__get__"

def is_tensor_like(inp):
    """
    Returns ``True`` if the passed-in input is a Tensor-like.

    Currently, this occurs whenever there's a ``__torch_function__``
    attribute on the type of the input.

    Examples
    --------
    A subclass of tensor is generally a Tensor-like.

    >>> class SubTensor(torch.Tensor): ...
    >>> is_tensor_like(SubTensor([0]))
    True

    Built-in or user types aren't usually Tensor-like.

    >>> is_tensor_like(6)
    False
    >>> is_tensor_like(None)
    False
    >>> class NotATensor: ...
    >>> is_tensor_like(NotATensor())
    False

    But, they can be made Tensor-like by implementing __torch_function__.

    >>> class TensorLike:
    ...     def __torch_function__(self, func, types, args, kwargs):
    ...         return -1
    >>> is_tensor_like(TensorLike())
    True
    """
    return type(inp) is torch.Tensor or hasattr(type(inp), "__torch_function__")<|MERGE_RESOLUTION|>--- conflicted
+++ resolved
@@ -871,11 +871,8 @@
         torch.special.i1: lambda input: -1,
         torch.special.i1e: lambda input: -1,
         torch.special.logit: lambda input: -1,
-<<<<<<< HEAD
         torch.special.ndtri: lambda input: -1,
-=======
         torch.special.ndtr: lambda input: -1,
->>>>>>> 44c20ce6
         torch.special.xlog1py: lambda input, other, out=None: -1,
         torch.t: lambda input: -1,
         torch.take: lambda input, index: -1,
