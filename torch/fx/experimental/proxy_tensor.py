# Copyright (c) Facebook, Inc. and its affiliates.
# All rights reserved.
#
# This source code is licensed under the BSD-style license found in the
# LICENSE file in the root directory of this source tree.
import contextlib
import functools
from typing import Any, Callable, Dict, List, Optional, Tuple, Union
import torch
import torch.utils._pytree as pytree
from torch.fx import Tracer, GraphModule
from torch._subclasses.fake_tensor import FakeTensorMode
from torch._dispatch.python import enable_python_dispatcher
import torch.fx as fx
from torch.fx.passes.shape_prop import _extract_tensor_metadata
from contextlib import contextmanager, nullcontext
import inspect
from dataclasses import dataclass
import weakref
import operator
from torch.utils._stats import count

from torch.utils._python_dispatch import TorchDispatchMode, _pop_mode_temporarily, _get_current_dispatch_mode
from torch._subclasses import FakeTensor
from .symbolic_shapes import ShapeEnv, SymDispatchMode, SymNode
from torch.fx import Proxy
from torch import SymInt, SymFloat, SymBool
from torch.utils.weak import WeakTensorKeyDictionary

__all__ = ["PythonKeyTracer", "dispatch_trace", "make_fx", "DecompositionInterpreter", "py_sym_types", "get_innermost_proxy_mode"]
aten = torch.ops.aten
prim = torch.ops.prim

CURRENT_DECOMPOSITION_TABLE: Dict[torch._ops.OpOverload, Callable] = {}

CONSTANT_NUMEL_LIMIT = 1

# We currently convert all SymInt to proxies before we use them.
# This could plausibly be handled at the Dynamo level.
pytree._register_pytree_node(torch.Size, lambda x: (list(x), None), lambda xs, _: tuple(xs))

def fake_signature(fn, nargs):
    """FX gets confused by varargs, de-confuse it"""
    argnames = ",".join(f"arg{i}" for i in range(nargs))
    return eval(f"lambda {argnames}: fn({argnames})", {"fn": fn})

@contextmanager
def decompose(decomposition_table):
    global CURRENT_DECOMPOSITION_TABLE
    old_decomposition_table = CURRENT_DECOMPOSITION_TABLE
    CURRENT_DECOMPOSITION_TABLE = decomposition_table
    try:
        yield CURRENT_DECOMPOSITION_TABLE
    finally:
        CURRENT_DECOMPOSITION_TABLE = old_decomposition_table

# ensure we cannot collide with other properties
proxy_slot = object()
no_default = object()

py_sym_types = (SymInt, SymFloat, SymBool)
def is_sym_node(node):
    assert hasattr(node, 'meta'), "All nodes traced with proxy_tensor should have meta"
    return "val" in node.meta and isinstance(node.meta['val'], py_sym_types)

def set_proxy_slot(obj, tracer, proxy):
    if isinstance(obj, torch.Tensor):
        # We DO want to clobber proxies whenever we run an inplace operation
        # on a tensor, and it affects the metadata on the proxy.
        tracer.tensor_tracker[obj] = proxy
    else:
        # NB: Never clobber pre-existing proxy.  Although the proxies
        # are in principle equivalent, when we do graph partitioning
        # we need there not to be spurious dependencies on tangent inputs.
        # This works because primals get their SymInts set first, and
        # THEN later we allocate tangent inputs.  Make sure if a SymInt
        # is derivable from a primal that we use that.
        assert isinstance(obj, SymNode), type(obj)
        if obj not in tracer.symnode_tracker:
            tracer.symnode_tracker[obj] = proxy

def has_proxy_slot(obj, tracer):
    assert isinstance(obj, (torch.Tensor, SymNode)), type(obj)
    return get_proxy_slot(obj, tracer, False, lambda _: True)

# the default argument is what to return if the slot is not set.
# the transform argument is handy if you need to extract a subfield from
# the successfully looked up result (but NOT the default.)
def get_proxy_slot(obj, tracer, default=no_default, transform=lambda x: x):
    if isinstance(obj, torch.Tensor):
        tracker = tracer.tensor_tracker
    else:
        assert isinstance(obj, SymNode), type(obj)
        tracker = tracer.symnode_tracker

    if obj not in tracker:
        if default is no_default:
            raise RuntimeError(f"{obj} is not tracked with proxy for {tracer}")
        return default
    return transform(tracker[obj])

def snapshot_fake(val):
    return val.detach()

def unwrap_proxy(proxy_mode, e):
    if isinstance(e, torch.Tensor):
        return get_proxy_slot(e, proxy_mode.tracer, e, lambda e: e.proxy)
    elif isinstance(e, (torch.SymInt, torch.SymFloat, torch.SymBool)):
        return get_proxy_slot(e.node, proxy_mode.tracer, e, lambda e: e())
    else:
        return e

# What invariants do we have for the 'val' set on the FX node?  It has accurate
# metadata... but only for metadata that exists "below" all other subsystems
# (most notably autograd, but also vmap, functorch transforms, etc).  This means
# you can get the dtype, shape, stride, storage, but you CANNOT get requires_grad,
# grad_fn, _base (_base actually may be set due to recursive call to
# ADInplaceOrView, but you shouldn't rely on it.)
def set_meta(proxy, val):
    if isinstance(val, FakeTensor):
        proxy.node.meta['val'] = snapshot_fake(val)
        proxy.node.meta['tensor_meta'] = _extract_tensor_metadata(val)
    elif isinstance(val, py_sym_types):
        proxy.node.meta['val'] = val
    elif isinstance(val, list) or isinstance(val, tuple):
        if all(isinstance(x, FakeTensor) for x in val):
            proxy.node.meta['val'] = [snapshot_fake(x) for x in val]
    elif isinstance(val, torch.Tensor):
        if not val.is_sparse and hasattr(proxy, 'node'):
            proxy.node.meta['tensor_meta'] = _extract_tensor_metadata(val)
            # NB: Kinda hacky, but we should try to get val as the metadata
            # everywhere
            # TODO: This doesn't properly track storages.  A more robust
            # approach would be to maintain a per-trace FakeTensorMode and
            # from_real_tensor to create fake values (don't forget to
            # snapshot_fake)
            fake_tensor_mode = FakeTensorMode(allow_fallback_kernels=True)
            with fake_tensor_mode:
                proxy.node.meta['val'] = torch.empty_strided(val.shape, val.stride(), device=val.device, dtype=val.dtype)
    return proxy

def thunkify(f, *args, **kwargs):
    """
    Delays computation of f until it's called again
    Also caches the result
    """
    return functools.lru_cache(1)(functools.partial(f, *args, **kwargs))

def track_tensor(tensor, proxy, *, constant, tracer):
    def try_set_proxy_slot(outer_s, proxy_callable, *args):
        assert callable(proxy_callable)
        if isinstance(outer_s, SymInt):
            inner_s = outer_s.node
            set_proxy_slot(inner_s, tracer, thunkify(proxy_callable, outer_s, *args))

    # The basic idea is that we need to associate each tensor/SymInt
    # with a Proxy.  How do we setup this association?  We just store
    # the proxy on the proxy slot of the object, keyed on the tracer
    # (so that if we have multiple tracers at the same time, they
    # don't clobber each other.)
    for i, s in enumerate(tensor.shape):
        try_set_proxy_slot(s, lambda x, i: set_meta(torch.ops.aten.sym_size(proxy, i), x), i)

    for i, s in enumerate(tensor.stride()):
        try_set_proxy_slot(s, lambda x, i: set_meta(torch.ops.aten.sym_stride(proxy, i), x), i)

    try_set_proxy_slot(tensor.numel(), lambda x: set_meta(torch.ops.aten.sym_numel(proxy), x))
    try_set_proxy_slot(tensor.storage_offset(), lambda x: set_meta(torch.ops.aten.sym_storage_offset(proxy), x))
    set_proxy_slot(tensor, tracer, _ProxyTensor(proxy, constant))

def track_tensor_tree(inner_res, proxy_res, *, constant, tracer):
    def wrap_with_proxy(e, proxy, constant):
        if isinstance(e, torch.Tensor):
            if not isinstance(proxy, torch.Tensor):
                track_tensor(e, proxy, tracer=tracer, constant=constant)
                set_meta(proxy, e)
        elif isinstance(e, py_sym_types):
            # NB: eagerly set meta here, so that the numbering is in order
            set_meta(proxy, e)
            set_proxy_slot(e.node, tracer, lambda: proxy)
        elif isinstance(e, list):
            # example use case: allreduce_ returns ([tensor], work)
            for idx, ee in enumerate(e):
                wrap_with_proxy(ee, proxy[idx], get_constant(idx))

    def get_constant(idx):
        if constant is None:
            return None
        else:
            return constant[idx]

    # Unfortunately, tree_map cannot directly be used here. As the resulting
    # object may be a proxy that represents a tuple, we may need to
    # explicitly unwrap the proxy by simulating the flattening operations.
    if isinstance(inner_res, tuple) or isinstance(inner_res, list):
        if isinstance(proxy_res, fx.Proxy):
            set_meta(proxy_res, inner_res)
        for idx, e in enumerate(inner_res):
            wrap_with_proxy(e, proxy_res[idx], get_constant(idx))
    elif isinstance(inner_res, py_sym_types + (torch.Tensor,)):
        wrap_with_proxy(inner_res, proxy_res, constant)

    return inner_res


def maybe_disable_fake_tensor_mode():
    # TODO: figure out if this API generally makes sense and bake it into the
    # library
    mb_fake_mode = _get_current_dispatch_mode()
    if isinstance(mb_fake_mode, FakeTensorMode):
        return _pop_mode_temporarily()
    else:
        return nullcontext()


@dataclass
class _ProxyTensor:
    proxy: Proxy
    constant: Optional[torch.Tensor]


def fetch_sym_proxy(tracer):
    def inner(e):
        n = e.node
        if n.constant is not None:
            return n.constant
        else:
            # NB: we REQUIRE all symints to be tracked
            return get_proxy_slot(n, tracer)()
    return inner


def fetch_tensor_proxy(tracer):
    return lambda t: get_proxy_slot(t, tracer, t)

HANDLED_TYPES = (torch.Tensor, torch.nn.Parameter)

def proxy_call(proxy_mode, func, args, kwargs):
    # `__torch_dispatch__` is only called on torch ops, which must subclass `OpOverload`
    # We treat all other functions as an `external_call`, for instance, a function decorated
    # with `@torch.tx.wrap`
    external_call = not isinstance(func, torch._ops.OpOverload)

    def can_handle_tensor(x):
        return type(x) in HANDLED_TYPES or has_proxy_slot(x, proxy_mode.tracer)

    # If there are any tensor subclasses, we need to handle those tensor subclasses first
    # TODO: we could use types to test this
    if not pytree.tree_all_only(torch.Tensor, can_handle_tensor, (args, kwargs)):
        return NotImplemented

    if not external_call:
        if func in CURRENT_DECOMPOSITION_TABLE:
            with proxy_mode:
                r = CURRENT_DECOMPOSITION_TABLE[func](*args, **kwargs)
                if r is not NotImplemented:
                    return r
        with proxy_mode:
            r = func.decompose(*args, **kwargs)
            if r is not NotImplemented:
                return r

    tracer = proxy_mode.tracer
    f_args, f_kwargs = pytree.tree_map_only(torch.Tensor, fetch_tensor_proxy(tracer), (args, kwargs))

    # If there are SymInts, we also should not consider this constant.
    # However, fake tensor handling of SymInts is sufficiently broken that
    # I couldn't write a test for this case
    all_constant = (
        pytree.tree_all_only(_ProxyTensor, lambda t: t.constant is not None, (f_args, f_kwargs))
        # TODO: maybe constant SymInts should also be allowed?  Not sure if
        # this can happen
        and pytree.tree_all_only((SymInt, SymFloat, SymBool), lambda _: False, (args, kwargs))
    )
    if not external_call and torch.Tag.data_dependent_output in func.tags:  # type: ignore[attr-defined]
        # Check if all of the Tensor inputs are constants
        if all_constant:
            const_args, const_kwargs = pytree.tree_map_only(
                _ProxyTensor, lambda t: t.constant, (f_args, f_kwargs)
            )
            with maybe_disable_fake_tensor_mode():
                return func(*const_args, **const_kwargs)
        # If any of the Tensor inputs are "real" (not FakeTensor), we may
        # incorrectly burn in constants by allowing this access.  Raise
        # an error in this case
        if pytree.tree_all_only(torch.Tensor, lambda t: not isinstance(t, FakeTensor), (args, kwargs)):
            raise RuntimeError(
                f"It appears that you're trying to get value out of a tracing tensor with {func} - erroring out! "
                "It's likely that this is caused by data-dependent control flow or similar.  "
                "It may be possible to trace this with dynamic shapes; try setting tracing_mode='symbolic' "
                "in your make_fx call."
            )
    proxy_args, proxy_kwargs = pytree.tree_map_only(
        (SymInt, SymFloat, SymBool),
        fetch_sym_proxy(proxy_mode.tracer),
        pytree.tree_map_only(_ProxyTensor, lambda e: e.proxy, (f_args, f_kwargs))
    )

    # When we trace through a torch.tensor invocation, you never actually
    # see a torch.ops.aten.tensor call. Instead, the way this function is
    # implemented internally is that we allocate a plain tensor (this is
    # *guaranteed* to be a plain tensor, we disable all modes when doing
    # so), and then call at::lift_fresh on it (to give modes a chance to do
    # their stuff).  Furthermore, the tensor argument to lift_fresh is guaranteed
    # to be freshly allocated, so we want lift_fresh to be a no-op (directly
    # returning the input argument).
    #
    # Here is the basic problem: when we trace this sequence of executions
    # into an FX graph, what happens to this call sequence?  Traditionally,
    # tensor constants get interned as buffers on the FX GraphModule.  But
    # this is dangerous.  Consider:
    #
    #       x = torch.tensor(1)
    #       x.add_(2)
    #
    # Naively, this traces into:
    #
    #       t = self._tensor_constant0  # initialized to torch.tensor(1)
    #       x = torch.ops.aten.lift_fresh(t)
    #       x.add_(2)
    #
    # If lift_fresh returns t directly, the subsequent add_ call will
    # modify the tensor constant. Really, the problem is we've violated
    # the invariant the the argument to lift is fresh.  So what we should
    # preserve the invariant by replacing lift_fresh with lift_fresh_copy:
    #
    #       t = self._tensor_constant0  # initialized to torch.tensor(1)
    #       x = torch.ops.aten.lift_fresh_copy(t)
    #       x.add_(2)
    #
    # This is what the overload modification does.
    if func is torch.ops.aten.lift_fresh.default:
        func = torch.ops.aten.lift_fresh_copy.default

<<<<<<< HEAD
    # If there are any fx.Proxy object!
    # isinstance(arg, fx.Proxy)?
    if any(map(lambda arg: not isinstance(arg, torch.Tensor), f_args)):
        proxy_out = proxy_mode.tracer.create_proxy('call_function', func, proxy_args, proxy_kwargs,
                                                name=proxy_mode.tracer.graph._target_to_str(func.overloadpacket.__name__))

    # This makes DCE marginally less likely to DCE inplace operations.
    # It is not strictly necessary
    # Kind of a hacky way to test if an op is in-place or not
    if func.overloadpacket.__name__[-1] == "_" and func.overloadpacket.__name__[0] != "_":
        if isinstance(args[0], List):
            # e.g., c10d::allreduce_ returns a list of tensors as the first element
            # in the output.
            for i, a in enumerate(args[0]):
                a.proxy = proxy_out[0][i]
        else:
            args[0].proxy = proxy_out
=======
    if external_call:
        proxy_out = proxy_mode.tracer.create_proxy('call_function', func, proxy_args, proxy_kwargs, name=func.__name__)
    else:
        proxy_out = proxy_mode.tracer.create_proxy('call_function', func, proxy_args, proxy_kwargs,
                                                   name=proxy_mode.tracer.graph._target_to_str(func.overloadpacket.__name__))

        # This makes DCE marginally less likely to DCE inplace operations.
        # It is not strictly necessary
        # Kind of a hacky way to test if an op is in-place or not
        if func.overloadpacket.__name__[-1] == "_" and func.overloadpacket.__name__[0] != "_":
            if isinstance(args[0], List):
                # e.g., c10d::allreduce_ returns a list of tensors as the first element
                # in the output.
                for i, a in enumerate(args[0]):
                    a.proxy = proxy_out[0][i]
            else:
                args[0].proxy = proxy_out
>>>>>>> 6e1cfcdf

    out = func(*args, **kwargs)

    # In some circumstances, we will be tracing in a situation where a tensor
    # is *statically* known to be a constant (currently, this only happens if
    # you run torch.tensor; deterministic factory functions like torch.arange
    # don't get this treatment).  When the tensor in question is small, it's
    # helpful to due constant propagation in case we call item() (in which
    # case we can return the constant value that is known, rather than give
    # an error.)  The logic here tests if constant propagation is possible
    # (because all of the inputs are constant).  If so, we disable fake tensor
    # mode (if it is on) and do true compute on the constant.
    #
    # It's worth highlighting that we're making a policy decision here.
    # There is a potential that the tensor is actually quite large, and we
    # don't actually want to run the compute.  The tensor being quite large
    # is one of the reasons why factory functions don't get this treatment
    # (since they can be quite large; if a parameter is initialized to a
    # constant value it will be!)  Similarly, there is also a potential
    # to run an operator that blows up the size of a small tensor; we don't
    # protect against this case, but we could force, e.g., only single
    # element constant computation by testing the numel of the result before
    # propagating const-ness.  Similarly, we don't require the constant to
    # live on CPU, but we could.
    any_constant = pytree.tree_any_only(_ProxyTensor, lambda t: t.constant is not None, (f_args, f_kwargs))

    constant = None

    # If this is a lift, the input tensor is guaranteed to be a
    # constant, so we keep a copy of the original argument along so
    # we can query it if we're asked to item() it at some later point
    if func is torch.ops.aten.lift_fresh_copy.default and out.numel() <= CONSTANT_NUMEL_LIMIT:
        with maybe_disable_fake_tensor_mode():
            constant = args[0].clone()
    elif (
        (external_call or torch.Tag.nondeterministic_seeded not in func.tags)  # type: ignore[attr-defined]
        and all_constant
        and any_constant
        and pytree.tree_all_only(torch.Tensor, lambda t: t.numel() <= CONSTANT_NUMEL_LIMIT, out)
    ):
        # NB: do NOT include factories as constants
        with maybe_disable_fake_tensor_mode():
            const_args, const_kwargs = pytree.tree_map_only(
                _ProxyTensor, lambda t: t.constant, (f_args, f_kwargs)
            )
            constant = func(*const_args, **const_kwargs)
    else:
        constant = None

    # If there are any fx.Proxy object!
    # isinstance(arg, fx.Proxy)?
    if any(map(lambda arg: not isinstance(arg, torch.Tensor), f_args)):
        track_tensor_tree(out, proxy_out, constant=constant, tracer=tracer)
    return out


class PythonKeyTracer(Tracer):
    def __init__(self):
        super().__init__(autowrap_modules=())
        self.tensor_tracker = WeakTensorKeyDictionary()
        self.symnode_tracker = weakref.WeakKeyDictionary()  # type: ignore[var-annotated]

    # In general, we don't want to make modules leaves. In principle, users of
    # this tracer might want to override this in order to turn a couple specific
    # modules into leaves in the traced graph.
    def call_module(
            self, m: torch.nn.Module, forward: Callable[..., Any], args: Tuple[Any, ...], kwargs: Dict[str, Any]
    ) -> Any:
        return forward(*args, **kwargs)

    # We don't want to turn getattr calls into proxies. So we just return the actual value.
    def getattr(self, attr, attr_val, parameter_proxy_cache):
        return attr_val

    def create_arg(self, a: Any):
        if isinstance(a, torch.nn.Parameter):
            for n, p in self.root.named_parameters():
                if a is p:
                    return self.create_node('get_attr', n, (), {})
            qualname: Optional[str] = None

            if not qualname:
                i = 0
                while True:
                    qualname = f'_param_constant{i}'
                    if not hasattr(self.root, qualname):
                        break
                    i += 1
                setattr(self.root, qualname, a)

            return self.create_node('get_attr', qualname, (), {})
        elif isinstance(a, (SymInt, SymFloat, SymBool)):
            assert a.node.constant is not None
            return a.node.constant
        return super().create_arg(a)


def dispatch_trace(
        root: Union[torch.nn.Module, Callable],
        tracer: Tracer,
        concrete_args: Optional[Tuple[Any, ...]] = None,
) -> GraphModule:
    graph = tracer.trace(root, concrete_args)
    name = root.__class__.__name__ if isinstance(root, torch.nn.Module) else root.__name__
    return GraphModule(tracer.root, graph, name)


def wrap_key(f, tensors, tracer):
    flat_tensors, tensors_spec = pytree.tree_flatten(tensors)

    @functools.wraps(f)
    def wrapped(*proxies):
        flat_proxies, proxies_spec = pytree.tree_flatten(proxies)
        assert len(flat_proxies) == len(flat_tensors)
        assert isinstance(_get_current_dispatch_mode(), ProxyTorchDispatchMode)
        with _pop_mode_temporarily():
            track_tensor_tree(flat_tensors, flat_proxies, constant=None, tracer=tracer)

        out = f(*tensors)
        out = pytree.tree_map_only(
            torch.Tensor,
            lambda t: get_proxy_slot(t, tracer, t, lambda x: x.proxy),
            out
        )
        out = pytree.tree_map_only(
            (SymInt, SymFloat, SymBool),
            lambda t: get_proxy_slot(t.node, tracer)(),
            out
        )
        return out

    return wrapped


class ProxyTorchDispatchMode(TorchDispatchMode):
    def __init__(self, tracer, tracing_mode):
        self.tracer = tracer
        self.tracing_mode = tracing_mode
        self.enable_tracing = True
        self.sym_mode = ProxySymDispatchMode(tracer)
        self.trace_state = {}
        self._managers = []

    @count
    def __torch_dispatch__(self, func, types, args=(), kwargs=None):
        with self.sym_mode.enable(False):
            return self.inner_torch_dispatch(func, types, args, kwargs)

    def __enter__(self):
        # sym mode first, then us...
        m = self.sym_mode.enable(True)
        self._managers.append(m)
        m.__enter__()
        return super().__enter__()

    def __exit__(self, exc_type, exc_value, traceback):
        m = self._managers.pop()
        # ...exit us first, then sym mode
        b = super().__exit__(exc_type, exc_value, traceback)
        if not b:
            return m.__exit__(exc_type, exc_value, traceback)
        else:
            return m.__exit__(None, None, None)

    def inner_torch_dispatch(self, func, types, args=(), kwargs=None):
        if not self.enable_tracing:
            return func(*args, **kwargs)

        if func in [prim.device.default]:
            return func(*args, **kwargs)

        out = proxy_call(self, func, args, kwargs)
        return out


class ProxySymDispatchMode(SymDispatchMode):
    def __init__(self, tracer):
        super().__init__()
        self.tracer = tracer
        # When false, we don't trace operations.  If you do this, you MUST
        # call track_tensor/track_tensor_tree on all results of the operation
        # to ensure we can adeduately track the results
        self.enable_tracing = True

    @contextmanager
    def enable(self, b):
        old = self.enable_tracing
        self.enable_tracing = b
        try:
            yield
        finally:
            self.enable_tracing = old

    def _compute_proxy(self, func, args, out: Union[SymInt, SymFloat, SymBool]):
        n_args = tuple(
            get_proxy_slot(a.node, self.tracer)().node if isinstance(a, py_sym_types) else a
            for a in args
        )

        # func doesn't have a __torch_function__ that Proxy can interpose, so
        # we gotta do it manually
        n_out = self.tracer.create_node("call_function", func, n_args, {})
        p_out = fx.Proxy(n_out, self.tracer)
        set_meta(p_out, out)
        return p_out

    def __sym_dispatch__(self, func, types, args, kwargs):
        if not self.enable_tracing:
            return func(*args, **kwargs)

        # Peephole optimize multiply by one
        # NB: be careful not to trigger guards here!
        if func == operator.mul:
            if isinstance(args[1], int) and args[1] == 1:
                return args[0]
            elif isinstance(args[0], int) and args[0] == 1:
                return args[1]

        # For speed, we assume there are no nested data structures
        # (otherwise we could use tree_map)
        # We also assume there are no keyword arguments.
        assert not kwargs
        out = func(*args, **kwargs)
        assert isinstance(out, py_sym_types), f"{func}(*{args}, **{kwargs}) = {out}"

        # Delays tracing out the proxies on this op until we actually need it
        p_out_thunk = thunkify(self._compute_proxy, func=func, args=args, out=out)
        set_proxy_slot(out.node, self.tracer, p_out_thunk)
        return out


# TODO: I'm not sure what the point of this class is; you can just
# make_fx through a regular Interpreter
class DecompositionInterpreter(torch.fx.Interpreter):
    def __init__(self, module: torch.fx.GraphModule, new_graph: torch.fx.Graph, decomposition_table=None, **kwargs):
        super().__init__(module, **kwargs)
        self.new_graph = new_graph
        self.tracer = torch.fx.proxy.GraphAppendingTracer(self.new_graph)
        # Blegh
        self.tracer.tensor_tracker = WeakTensorKeyDictionary()  # type: ignore[attr-defined]
        self.tracer.symnode_tracker = weakref.WeakKeyDictionary()  # type: ignore[attr-defined]
        self.decomposition_table = decomposition_table
        if self.decomposition_table is None:
            self.decomposition_table = {}
        self.mode = ProxyTorchDispatchMode(self.tracer, tracing_mode="real")

    def placeholder(self, target, args, kwargs):
        out = super().placeholder(target, args, kwargs)
        proxy = torch.fx.Proxy(self.new_graph.placeholder(target), self.tracer)
        track_tensor_tree(out, proxy, constant=None, tracer=self.tracer)
        # TODO handle case where the first character of target is '*'
        return out

    def get_attr(self, target, args, kwargs):
        out = super().get_attr(target, args, kwargs)
        proxy = torch.fx.Proxy(self.new_graph.get_attr(target), self.tracer)
        track_tensor_tree(out, proxy, constant=None, tracer=self.tracer)
        return out

    # call_function, call_method, call_module get traced automatically by the outer mode.

    def output(self, target, args, kwargs):
        out = super().output(target, args, kwargs)

        def unwrap(e):
            return get_proxy_slot(e, self.tracer, e, lambda x: x.proxy.node)
        self.new_graph.output(pytree.tree_map(unwrap, out))
        return out

    def run(self, *args, **kwargs):
        # Should enter the mode at least once for being able to restore it later
        # See: https://github.com/pytorch/pytorch/pull/82549#discussion_r934782025
        with decompose(self.decomposition_table), self.mode:
            return super().run(*args, **kwargs)


def wrapper_and_args_for_make_fx(func, args, kwargs):
    # make_fx doesn't support kwargs, so we need to do this flattening
    # and then unflatten the args before calling func
    flat_args, spec = pytree.tree_flatten((args, kwargs))

    def wrapped(flat_args):
        fn_args, fn_kwargs = pytree.tree_unflatten(flat_args, spec)
        return func(*fn_args, **fn_kwargs)
    return wrapped, flat_args

@contextmanager
def disable_autocast_cache():
    old_value = torch.is_autocast_cache_enabled()
    torch.set_autocast_cache_enabled(False)
    try:
        yield
    finally:
        torch.set_autocast_cache_enabled(old_value)


def make_fx(f, decomposition_table=None, tracing_mode="real", _allow_non_fake_inputs=False, *, _tracing_argnums=None):
    assert tracing_mode in ["real", "fake", "symbolic"]

    if decomposition_table is None:
        decomposition_table = {}

    @functools.wraps(f)
    def wrapped(*args):
        if _tracing_argnums is not None:
            flat_args, args_spec = pytree.tree_flatten(args)
            flat_argnums, trace_spec = pytree.tree_flatten(_tracing_argnums)

            assert args_spec == trace_spec
            phs = []
            for arg, argnum in zip(flat_args, flat_argnums):
                if argnum:
                    phs.append(fx.PH)
                else:
                    phs.append(arg)
        else:
            phs = pytree.tree_map(lambda _: fx.PH, args)  # type: ignore[attr-defined]
        fx_tracer = PythonKeyTracer()
        fake_tensor_mode: Any = nullcontext()
        if tracing_mode == "real":
            fake_tensor_mode = nullcontext()
        elif tracing_mode == "fake":
            fake_tensor_mode = FakeTensorMode(
                allow_fallback_kernels=True,
                allow_non_fake_inputs=_allow_non_fake_inputs)
        elif tracing_mode == "symbolic":
            shape_env = ShapeEnv()
            fake_tensor_mode = FakeTensorMode(
                allow_fallback_kernels=False,
                allow_non_fake_inputs=_allow_non_fake_inputs,
                shape_env=shape_env)
        else:
            raise AssertionError(f"Unexpected tracing type: {tracing_mode}")

        python_dispatcher_mode: Any = nullcontext()
        if tracing_mode == "symbolic":
            python_dispatcher_mode = enable_python_dispatcher()

        proxy_mode = ProxyTorchDispatchMode(fx_tracer, tracing_mode)

        arg_count = 0

        def wrap_fake(x):
            nonlocal arg_count
            if isinstance(x, torch.Tensor):
                # TODO: it would be nice to line these up with the names
                # FX will choose for the placeholders, but we don't
                # actually know what the names will be at this point yet
                # NB: the Source here is actually meaningless
                from torch._dynamo.source import ConstantSource
                source = ConstantSource(f"input{arg_count}")
                arg_count += 1
                return fake_tensor_mode.from_tensor(x, source=source)  # type: ignore[attr-defined]

            return x

        sym_mode = proxy_mode.sym_mode

        wrap_fn_map = {
            "real": lambda x: x,
            "fake": wrap_fake,
            "symbolic": wrap_fake,
        }
        args = pytree.tree_map(wrap_fn_map[tracing_mode], args)

        if not hasattr(inspect.unwrap(f), '__code__') or inspect.unwrap(f).__code__.co_flags & inspect.CO_VARARGS:
            # FX doesn't support varargs, so we gotta fake up a wrapper
            # TODO: Would be nice to fix this at the source...
            func = fake_signature(f, len(phs))
        else:
            func = f

        # We disable the autocast cache as the autocast cache causes type conversions on parameters to
        # check a cache, which introduces untracked tensors into the graph
        #
        # We also disable tracing by any other tensor proxy-based tracers except the current. The
        # purpose of `make_fx` is to produce graphmodules as a side effect; its internal execution is
        # thus irrelevant to any external functional trace.
        with decompose(decomposition_table), fake_tensor_mode, python_dispatcher_mode, \
             sym_mode, proxy_mode, disable_autocast_cache(), disable_proxy_modes_tracing(enable_current=True):
            t = dispatch_trace(wrap_key(func, args, fx_tracer), tracer=fx_tracer, concrete_args=tuple(phs))

        # TODO: kind of a bad way to do it, should maybe figure out a better way
        if tracing_mode == "symbolic":
            t.shape_env = shape_env  # type: ignore[assignment]
        return t

    return wrapped


def get_torch_dispatch_modes():
    return torch.utils._python_dispatch._get_current_dispatch_mode_stack()


def get_innermost_proxy_mode():
    for m in reversed(torch.utils._python_dispatch._get_current_dispatch_mode_stack()):
        if isinstance(m, ProxyTorchDispatchMode):
            return m
    return None


@contextlib.contextmanager
def disable_proxy_modes_tracing(enable_current=False):
    modes = get_torch_dispatch_modes()
    proxy_tensor_modes = [m for m in modes if isinstance(m, ProxyTorchDispatchMode)]
    if enable_current:
        proxy_tensor_modes = proxy_tensor_modes[:-1]
    olds = [(m.enable_tracing, m.sym_mode.enable_tracing) for m in proxy_tensor_modes]
    for proxy_mode in proxy_tensor_modes:
        proxy_mode.enable_tracing = False
        proxy_mode.sym_mode.enable_tracing = False
    try:
        yield
    finally:
        for proxy_mode, (old, old_sym) in zip(proxy_tensor_modes, olds):
            proxy_mode.enable_tracing = old
            proxy_mode.sym_mode.enable_tracing = old_sym


def get_isolated_graphmodule(func, args, kwargs, tracing_mode="real"):
    """A helper function used to get the GraphModule for the given func.

    It's expected to be used in the ProxyTensor tracing context.
    It detaches the args and kwargs from the current tracer so that the trace of
    the current graph module can be created without any side-effects.
    """
    wrapped, all_args = wrapper_and_args_for_make_fx(func, args, kwargs)

    with disable_proxy_modes_tracing():
        gm = make_fx(wrapped, tracing_mode=tracing_mode)(all_args)
    return gm<|MERGE_RESOLUTION|>--- conflicted
+++ resolved
@@ -332,30 +332,14 @@
     if func is torch.ops.aten.lift_fresh.default:
         func = torch.ops.aten.lift_fresh_copy.default
 
-<<<<<<< HEAD
     # If there are any fx.Proxy object!
     # isinstance(arg, fx.Proxy)?
     if any(map(lambda arg: not isinstance(arg, torch.Tensor), f_args)):
-        proxy_out = proxy_mode.tracer.create_proxy('call_function', func, proxy_args, proxy_kwargs,
-                                                name=proxy_mode.tracer.graph._target_to_str(func.overloadpacket.__name__))
-
-    # This makes DCE marginally less likely to DCE inplace operations.
-    # It is not strictly necessary
-    # Kind of a hacky way to test if an op is in-place or not
-    if func.overloadpacket.__name__[-1] == "_" and func.overloadpacket.__name__[0] != "_":
-        if isinstance(args[0], List):
-            # e.g., c10d::allreduce_ returns a list of tensors as the first element
-            # in the output.
-            for i, a in enumerate(args[0]):
-                a.proxy = proxy_out[0][i]
+        if external_call:
+            proxy_out = proxy_mode.tracer.create_proxy('call_function', func, proxy_args, proxy_kwargs, name=func.__name__)
         else:
-            args[0].proxy = proxy_out
-=======
-    if external_call:
-        proxy_out = proxy_mode.tracer.create_proxy('call_function', func, proxy_args, proxy_kwargs, name=func.__name__)
-    else:
-        proxy_out = proxy_mode.tracer.create_proxy('call_function', func, proxy_args, proxy_kwargs,
-                                                   name=proxy_mode.tracer.graph._target_to_str(func.overloadpacket.__name__))
+            proxy_out = proxy_mode.tracer.create_proxy('call_function', func, proxy_args, proxy_kwargs,
+                                                    name=proxy_mode.tracer.graph._target_to_str(func.overloadpacket.__name__))
 
         # This makes DCE marginally less likely to DCE inplace operations.
         # It is not strictly necessary
@@ -368,7 +352,6 @@
                     a.proxy = proxy_out[0][i]
             else:
                 args[0].proxy = proxy_out
->>>>>>> 6e1cfcdf
 
     out = func(*args, **kwargs)
 
