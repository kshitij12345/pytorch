--- conflicted
+++ resolved
@@ -746,15 +746,6 @@
   index: non_differentiable
   result: at::index_add(self_t, dim, index, maybe_multiply(source_t, alpha))
 
-<<<<<<< HEAD
-- name: index_add_(Tensor(a!) self, int dim, Tensor index, Tensor source, *, Scalar alpha=1) -> Tensor(a!)
-  self: grad
-  source: index_add_source_backward(grad, dim, index, source.sizes(), alpha)
-  index: non_differentiable
-  result: self_t.index_add_(dim, index, maybe_multiply(source_t, alpha))
-
-=======
->>>>>>> c9ccb850
 - name: index_copy(Tensor self, int dim, Tensor index, Tensor source) -> Tensor
   self: grad.clone().index_fill_(dim, index, 0)
   # The case source.dim() == 0 is necessary to support scalar tensors of the form
