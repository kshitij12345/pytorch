--- conflicted
+++ resolved
@@ -89,12 +89,7 @@
     'reflection_pad1d_backward', 'reflection_pad2d_backward',
     'replication_pad1d', 'replication_pad2d', 'replication_pad3d',
     'replication_pad1d_backward', 'replication_pad2d_backward', 'replication_pad3d_backward',
-<<<<<<< HEAD
-    'masked_scatter', 'masked_select',
-    'index_fill', 'trace'
-=======
-    'diag', 'masked_scatter', 'masked_select', 'index_fill'
->>>>>>> b6c6fb72
+    'diag', 'masked_scatter', 'masked_select', 'index_fill', 'trace'
 }
 
 # Some operators invalidate the grad_accumulator. Let's reset it.
