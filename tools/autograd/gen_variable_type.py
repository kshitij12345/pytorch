# Generates VariableType.h/cpp
#
# VariableType is a subclass of at::Type that provides the binding code
# necessary to provide a differentiable version of ATen operators. There are a
# number of different things we could mean:
#
#   - Given a non-differentiable forward implementation, we might
#     directly associate it with a backward implementation to make
#     it differentiable.  This is the common case.
#
#   - Some functions don't need a backwards implementation, because
#     backpropagation will never propagate beyond them.  There are a
#     number of different reasons why this may be the case:
#
#       - The function has no differentiable inputs
#       - The function's output is not differentiable
#       - The function has no data dependency on its input
#
#   - Some function don't need a backwards implementation because they
#     are implemented as a composition of other (differentiable) ATen
#     functions.  These are dispatched directly to the Type superclass,
#     which will in turn dispatch back to VariableType for its
#     differentiable subcomponents.
#
from .context import with_native_function_with_differentiability_info
from .gen_trace_type import (
    MANUAL_BACKEND, MANUAL_AUTOGRAD_AND_TRACER, declare_returned_variables,
    tie_return_values, get_return_value, type_wrapper_name,
)
from .gen_inplace_or_view_type import (
    get_view_info, is_tensor_type, is_tensor_list_type, unpack_args, get_base_name,
    use_derived, modifies_arguments, WRAPPER_REGISTRATION, TMP_VAR, METHOD_DEFINITION,
    ASSIGN_RETURN_VALUE, gen_formals,
)

from tools.codegen.api.types import (Binding, DispatcherSignature, BaseCType, intArrayRefT,
                                     tensorT, tensorListT, MutRefCType, OptionalCType,
                                     ListCType, SpecialArgName, scalarT, stringT)
from tools.codegen.api.autograd import (
    DifferentiableInput, NativeFunctionWithDifferentiabilityInfo,
    SavedAttribute, dispatch_strategy, gen_differentiable_outputs,
    is_differentiable)
from tools.codegen.api import cpp
from tools.codegen.code_template import CodeTemplate
from tools.codegen.context import native_function_manager, with_native_function
from tools.codegen.gen import FileManager
from tools.codegen.utils import mapMaybe
from tools.codegen.model import (Argument, NativeFunction, SchemaKind,
                                 SelfArgument, TensorOptionsArguments,
                                 BaseType, ListType)
from typing import Callable, List, Optional, Sequence, Union

# We don't set or modify grad_fn on these methods. Generally, they return
# tensors that have requires_grad=False. In-place functions listed here will
# not examine or modify requires_grad or grad_fn.
DONT_REQUIRE_DERIVATIVE = {
    # These only depend on the input Tensor's shape and device, not the data
    'ones_like', 'zeros_like', 'rand_like', 'randn_like',
    # These are only implemented on integral types
    '__and__', '__iand__', '__ilshift__', '__ior__', '__irshift__', '__ixor__',
    '__lshift__', '__or__', '__rshift__', '__xor__',
    # These work on integral data types, and hence don't require derivative
    '_sobol_engine_draw', '_sobol_engine_ff', '_sobol_engine_scramble_',
    '_sobol_engine_initialize_state_',
    # This is an unsafe method that is meant to be out of reach of autograd.
    '_coalesced_',
    # Quantize functions should not record gradients
    'quantize_per_tensor', 'quantize_per_channel',
    # Functions that return integers should not have output that require gradients
    'argmax', 'argmin', 'argsort', 'searchsorted',
    'bucketize',
    # Functions that return booleans are not differentiable
    'isnan', 'isposinf', 'isneginf', 'isinf'
    # Functions return none are not differentiable
    'record_stream',
}

# The C -> R functions at the time of adding this are still being audited and tested
# but will not error out.
# C -> C, R -> C functions for which backward is correctly implemented and tested
GRADIENT_IMPLEMENTED_FOR_COMPLEX = {
    't', 'view', 'reshape', 'reshape_as', 'view_as', 'roll', 'clone',
    'repeat', 'expand', 'flip', 'fliplr', 'flipud', 'rot90', 'transpose',
    'permute', 'squeeze', 'unsqueeze', 'resize', 'resize_as', 'tril',
    'triu', 'chunk', 'zero_', 'eq_', 'ne_', 'add', '__radd__', 'sum',
    '_conj', 'sin', 'cos', 'mul', 'sinc', 'sinh', 'cosh', '__rmul__',
    'sgn', 'asin', 'acos', 'sub', 'div', 'cat', 'view_as_complex',
    'neg', 'complex', 'select', '_s_where', 'as_strided', 'slice', 'constant_pad_nd',
    'unbind', 'split', 'split_with_sizes', 'unsafe_split', 'split_with_sizes_backward',
    'dot', 'vdot', 'cholesky', 'triangular_solve', 'mm', '_unsafe_view', 'mv', 'outer',
    'bmm', 'diagonal', 'alias', 'atan', 'log', 'log10', 'log1p', 'log2', 'reciprocal',
    'tan', 'pow', 'rsqrt', 'tanh', 'tanh_backward', 'asinh', 'acosh', 'atanh', 'take', 'fill_',
    'exp', 'nonzero', 'mean', 'inverse', 'solve', 'linalg_cholesky', 'addcmul', 'addcdiv',
<<<<<<< HEAD
    'matrix_exp', 'linalg_eigh', 'sigmoid', 'sigmoid_backward'
=======
    'matrix_exp', 'linalg_eigh', 'cholesky_solve', 'linalg_qr', '_svd_helper', '_fft_c2c', '_fft_r2c',
    'linalg_solve', 'sqrt', 'stack', 'gather', 'index_select', 'index_add_', 'linalg_inv', 'linalg_inv_ex',
    'l1_loss_backward', 'baddbmm', 'addbmm', 'addmm', 'addmv', 'addr', 'linalg_householder_product',
    'constant_pad_nd', 'reflection_pad1d', 'reflection_pad2d', 'linalg_cholesky_ex', 'linalg_eig',
    'reflection_pad1d_backward', 'reflection_pad2d_backward', 'symeig', '_sparse_sparse_matmul',
    'replication_pad1d', 'replication_pad2d', 'replication_pad3d', 'take', 'put_',
    'replication_pad1d_backward', 'replication_pad2d_backward', 'replication_pad3d_backward',
    'diag', 'masked_scatter', 'masked_select', 'index_fill', 'trace', 'polar', 'cumsum', 'rsub',
    'eig', 'lerp', 'linalg_vector_norm', 'cumprod', 'prod', 'index_copy', 'lu', 'unfold', 'unfold_backward',
    'index', 'masked_fill', 'cross', 'lu_unpack', 'renorm', '_view_as_real_physical', '_conj_physical',
    'scatter', 'scatter_add',
    'conj_physical_'
}

GRADIENT_IMPLEMENTED_FOR_SPARSE_COMPLEX = {
    'to_dense', '_coalesce', 'coalesce', 'values', '_sparse_coo_tensor_with_dims_and_tensors',
    'sparse_mask_helper_cuda', '_sparse_addmm',
>>>>>>> 842a831f
}

GRADIENT_IMPLEMENTED_FOR_COMPLEX.update(GRADIENT_IMPLEMENTED_FOR_SPARSE_COMPLEX)

# Some operators invalidate the grad_accumulator. Let's reset it.
RESET_GRAD_ACCUMULATOR = {
    'set', 'resize'
}

# NOTE [ Invariant: TensorImpl and Storage Pointer Equality ]
#
# When a function modifies its input tensors (via inplace or out-variants),
# it should never change the the input tensors' underlying c10::TensorImpl pointers
# or c10::Storage pointers.
#
# The following code templates implement the checks for this invariant:
SAVE_TENSOR_STORAGE = CodeTemplate("""\
c10::optional<Storage> ${tensor_name}_storage_saved =
  ${tensor_name}.has_storage() ? c10::optional<Storage>(${tensor_name}.storage()) : c10::nullopt;
""")

ENFORCE_SAME_TENSOR_STORAGE = CodeTemplate("""\
if (${tensor_name}_storage_saved.has_value())
  AT_ASSERT(${tensor_name}_storage_saved.value().is_alias_of(${tensor_name}.storage()));
""")

SAVE_TENSORLIST_STORAGE = CodeTemplate("""\
std::vector<c10::optional<Storage>> ${tensorlist_name}_storage_saved(${tensorlist_name}.size());
for (const Tensor& tensor : ${tensorlist_name})
  ${tensorlist_name}_storage_saved.push_back(
    tensor.has_storage() ? c10::optional<Storage>(tensor.storage()) : c10::nullopt);
""")

ENFORCE_SAME_TENSORLIST_STORAGE = CodeTemplate("""\
for (size_t i=0; i<${tensorlist_name}.size(); i++) {
  if (${tensorlist_name}_storage_saved[i].has_value())
    AT_ASSERT(${tensorlist_name}_storage_saved[i].value().is_alias_of(${tensorlist_name}[i].storage()));
}
""")

SAVE_OPTIONALTENSORLIST_STORAGE = CodeTemplate("""\
std::vector<c10::optional<Storage>> ${tensorlist_name}_storage_saved(${tensorlist_name}.size());
for (const c10::optional<Tensor>& tensor : ${tensorlist_name})
  ${tensorlist_name}_storage_saved.push_back(
    tensor.has_value() && tensor->has_storage() ? c10::optional<Storage>(tensor->storage()) : c10::nullopt);
""")

ENFORCE_SAME_OPTIONALTENSORLIST_STORAGE = CodeTemplate("""\
for (size_t i=0; i<${tensorlist_name}.size(); i++) {
  if (${tensorlist_name}_storage_saved[i].has_value())
    AT_ASSERT(${tensorlist_name}_storage_saved[i].value().is_alias_of(
        static_cast<c10::optional<Tensor>>(${tensorlist_name}[i])->storage()));
}
""")

SAVE_TENSOR_IMPL = CodeTemplate("""\
c10::intrusive_ptr<TensorImpl> ${tensor_name}_impl_saved;
if (${tensor_name}.defined()) ${tensor_name}_impl_saved = ${tensor_name}.getIntrusivePtr();
""")

ENFORCE_SAME_TENSOR_IMPL = CodeTemplate("""\
if (${tensor_name}_impl_saved) AT_ASSERT(${tensor_name}_impl_saved == ${tensor_name}.getIntrusivePtr());
""")

SAVE_TENSORLIST_IMPL = CodeTemplate("""\
std::vector<c10::intrusive_ptr<TensorImpl>> ${tensorlist_name}_impl_saved(${tensorlist_name}.size());
for (size_t i=0; i<${tensorlist_name}.size(); i++)
  if (${tensorlist_name}[i].defined()) ${tensorlist_name}_impl_saved[i] = ${tensorlist_name}[i].getIntrusivePtr();
""")

ENFORCE_SAME_TENSORLIST_IMPL = CodeTemplate("""\
for (size_t i=0; i<${tensorlist_name}.size(); i++) {
  if (${tensorlist_name}_impl_saved[i])
    AT_ASSERT(${tensorlist_name}_impl_saved[i] == ${tensorlist_name}[i].getIntrusivePtr());
}
""")

SAVE_OPTIONALTENSORLIST_IMPL = CodeTemplate("""\
std::vector<c10::intrusive_ptr<TensorImpl>> ${tensorlist_name}_impl_saved(${tensorlist_name}.size());
for (size_t i=0; i<${tensorlist_name}.size(); i++) {
  c10::optional<Tensor> t = ${tensorlist_name}[i];
  if (t.has_value() && t->defined()) ${tensorlist_name}_impl_saved[i] = t->getIntrusivePtr();
}
""")

ENFORCE_SAME_OPTIONALTENSORLIST_IMPL = CodeTemplate("""\
for (size_t i=0; i<${tensorlist_name}.size(); i++) {
  if (${tensorlist_name}_impl_saved[i])
    AT_ASSERT(${tensorlist_name}_impl_saved[i] == static_cast<c10::optional<Tensor>>(${tensorlist_name}[i])->getIntrusivePtr());
}
""")

# The following list contains functions that we don't enforce the invariant on.
DONT_ENFORCE_SAME_TENSOR_IMPL_OR_STORAGE = {
    # These functions are expected to change impl or storage of input tensors
    'set_', '_cudnn_rnn_flatten_weight',
}
# END CHECKS FOR [ Invariant: TensorImpl and Storage Pointer Equality ]

METHOD_DECLARATION = CodeTemplate("""\
${return_type} ${type_wrapper_name}(${formals}) ;
""")

DECLARE_GRAD_FN = CodeTemplate("""\
std::shared_ptr<${op}> grad_fn;
""")

SETUP_ANY_REQUIRES_GRAD = CodeTemplate("""\
auto _any_requires_grad = compute_requires_grad( ${args_with_derivatives} );
(void)_any_requires_grad;
""")

SETUP_DERIVATIVE = CodeTemplate("""\
if (_any_requires_grad) {
  ${setup}
}
""")

SETUP_NONE_REQUIRES_GRAD = CodeTemplate("""\
if (compute_requires_grad( ${args_to_check} )) {
  throw_error_out_requires_grad("${base_name}");
}
""")

ASSIGN_GRAD_FN = CodeTemplate("""\
grad_fn = std::shared_ptr<${op}>(new ${op}(${op_ctor}), deleteNode);
grad_fn->set_next_edges(collect_next_edges( ${args_with_derivatives} ));
""")

CALL_REDISPATCH = CodeTemplate("""\
at::redispatch::${api_name}(${unpacked_args})""")
# If the non-variable operation has return values, we use the `tmp` variable to hold the
# values temporarily and pass the values to the return variables outside of the
# `at::AutoDispatchBelowAutograd` guard block.
DISPATCH_TO_NON_VAR_TYPE_WITH_TMP_RETURN_VALUES = CodeTemplate("""\
auto ${tmp_var} = ([&]() {
  ${guard}
  return ${base_type_call};
})();
""")

DISPATCH_TO_NON_VAR_TYPE_WITHOUT_RETURN_VALUES = CodeTemplate("""\
{
  ${guard}
  ${base_type_call};
}
""")

SET_HISTORY = CodeTemplate("""\
if (grad_fn) {
    ${fn}_history(${differentiable_outputs}, grad_fn);
}
""")

CONDITIONAL = CodeTemplate("""\
if (${cond}) {
  ${statements}
}
""")

RUN_ONLY_IN_DEBUG_MODE = CodeTemplate("""\
#ifndef NDEBUG
${statements}
#endif
""")

FW_DERIVATIVE_CHECK_TEMPLATE = CodeTemplate("""\
isFwGradDefined(${req_inp})\
""")

FW_DERIVATIVE_DEFINED_GRAD_TEMPLATE = CodeTemplate("""\
auto ${inp}_t_raw = toNonOptFwGrad(${inp});
auto ${inp}_t = ${inp}_t_raw.defined() ? ${inp}_t_raw : at::zeros_like(toNonOptTensor(${inp}));
""")

FW_DERIVATIVE_DEFINED_PRIMAL_TEMPLATE = CodeTemplate("""\
auto ${inp}_p = toNonOptPrimal(${inp});
""")

FW_DERIVATIVE_SETTER_TENSOR = CodeTemplate("""\
if (${out_arg}_new_fw_grad.defined()) {
  // The hardcoded 0 here will need to be updated once we support multiple levels.
  ${out_arg}._set_fw_grad(${out_arg}_new_fw_grad, /* level */ 0, /* is_inplace_op */ ${is_inplace});
}
""")

FW_DERIVATIVE_SETTER_TENSOR_LIST = CodeTemplate("""\
TORCH_INTERNAL_ASSERT(${out_arg}.size() == ${out_arg}_new_fw_grad.size());
for (auto i=0; i<${out_arg}.size(); ++i) {
  if (${out_arg}_new_fw_grad[i].defined()) {
  // The hardcoded 0 here will need to be updated once we support multiple levels.
    ${out_arg}[i]._set_fw_grad(${out_arg}_new_fw_grad[i], /* level */ 0, /* is_inplace_op */ ${is_inplace});
  }
}
""")

FW_DERIVATIVE_TEMPLATE = CodeTemplate("""\
if (${requires_fw_grad}) {
    ${unpacked_arguments}
    auto ${out_arg}_new_fw_grad = ${formula};
    ${fw_grad_setter}
}
""")

FW_DERIVATIVE_FORBID_TEMPLATE = CodeTemplate("""\
TORCH_CHECK_NOT_IMPLEMENTED(!(${cond}), "Trying to use forward AD with ${msg} that does not support it.");
""")

FW_DERIVATIVE_FORBID_LIST_TEMPLATE = CodeTemplate("""\
for (const auto& _t: ${arg}) {
    TORCH_CHECK_NOT_IMPLEMENTED(!(${cond}), "Trying to use forward AD with ${msg} that does not support it.");
}
""")

def gen_variable_type(
    out: str,
    native_yaml_path: str,
    fns_with_diff_infos: List[NativeFunctionWithDifferentiabilityInfo],
    template_path: str,
) -> None:

    """VariableType.h and VariableType.cpp body

    This is the at::Type subclass for differentiable tensors. The
    implementation of each function dispatches to the base tensor type to
    compute the output. The grad_fn is attached to differentiable functions.
    """
    fm = FileManager(install_dir=out, template_dir=template_path, dry_run=False)
    gen_variable_type_shard(fm, fns_with_diff_infos, 'VariableType.h', 'VariableType.h')

    # NOTE: see Note [Sharded File] at the top of the VariableType.cpp
    # template regarding sharding of the generated files.
    num_shards = 5
    shards: List[List[NativeFunctionWithDifferentiabilityInfo]] = [[] for _ in range(num_shards)]

    # functions are assigned arbitrarily but stably to a file based on hash
    for fn in fns_with_diff_infos:
        x = sum(ord(c) for c in cpp.name(fn.func.func)) % num_shards
        shards[x].append(fn)

    for i, shard in enumerate(shards):
        gen_variable_type_shard(fm, shard, 'VariableType.cpp', f'VariableType_{i}.cpp')

    gen_variable_type_shard(fm, fns_with_diff_infos, 'VariableType.cpp', 'VariableTypeEverything.cpp')

@with_native_function
def gen_wrapper_registration(f: NativeFunction) -> str:
    return WRAPPER_REGISTRATION.substitute(
        unqual_operator_name_with_overload=f.func.name,
        type_wrapper_name=type_wrapper_name(f),
        class_type='VariableType',
    )

def gen_variable_type_shard(
    fm: FileManager,
    fns_with_diff_infos: List[NativeFunctionWithDifferentiabilityInfo],
    template_name: str,
    output_name: str,
) -> None:
    type_definitions: List[str] = []
    wrapper_registrations: List[str] = []

    filtered_fns_with_diff_infos = list(filter(use_derived, fns_with_diff_infos))
    for fn in filtered_fns_with_diff_infos:
        f = fn.func
        with native_function_manager(f):
            name = cpp.name(f.func)
            formals = gen_formals(f)

            type_definitions.append(METHOD_DEFINITION.substitute(
                return_type=cpp.returns_type(f.func.returns).cpp_type(),
                type_wrapper_name=type_wrapper_name(f),
                type_definition_body=emit_body(fn),
                formals=formals,
            ))
            wrapper_registrations.append(gen_wrapper_registration(f))

        # See Note [Manual Backend kernels]
        assert (name in MANUAL_BACKEND) == f.manual_kernel_registration
        # If you want to register a kernel to Autograd, you must make the op abstract.
        # In other words, this op must have dispatch section in native_functions.yaml.
        if name in MANUAL_AUTOGRAD_AND_TRACER or (fn.info and fn.info.has_derivatives):
            msg = (f'There\'s a formula for {name}(or its functional variant) in derivatives.yaml. '
                   f'It\'s required to add a dispatch section for it with explicit supported backends e.g CPU/CUDA '
                   f'or CompositeExplicitAutograd in native_functions.yaml. Please see '
                   f'https://github.com/pytorch/pytorch/tree/master/aten/src/ATen/native#choosing-the-right-dispatch-keyword '
                   f'for instructions to choose the right dispatch keyword.')
            assert f.is_abstract, msg

    fm.write_with_template(output_name, template_name, lambda: {
        'generated_comment': '@' f'generated from {fm.template_dir}/{template_name}',
        'type_derived_method_definitions': type_definitions,
        'wrapper_registrations': wrapper_registrations,
    })

@with_native_function_with_differentiability_info
def emit_body(fn: NativeFunctionWithDifferentiabilityInfo) -> List[str]:
    assert dispatch_strategy(fn) == 'use_derived'
    f = fn.func
    info = fn.info
    fw_derivatives = fn.fw_derivatives

    name = cpp.name(f.func)
    inplace = f.func.kind() == SchemaKind.inplace
    is_out_fn = f.func.kind() == SchemaKind.out
    returns_void = len(f.func.returns) == 0
    base_name = get_base_name(f)
    view_info = get_view_info(fn)

    def gen_differentiable_input(
        arg: Union[Argument, SelfArgument, TensorOptionsArguments]
    ) -> Optional[DifferentiableInput]:
        if isinstance(arg, TensorOptionsArguments):
            return None
        a: Argument = arg.argument if isinstance(arg, SelfArgument) else arg

        # TODO: `cpp_type` is only to keep it byte-for-byte compatible with the old codegen, should remove.
        # NB: This is not a clone of cpp.argument() - TensorOptionsArguments / faithful / binds are
        # not handled properly as they are irrelevant for this codegen.
        cpp_type = cpp.argument_type(a, binds=a.name).cpp_type()

        if not is_differentiable(a.name, a.type, info):
            return None
        return DifferentiableInput(
            name=a.name,
            type=a.type,
            cpp_type=cpp_type,
        )

    @with_native_function
    def gen_differentiable_inputs(f: NativeFunction) -> List[DifferentiableInput]:
        return list(mapMaybe(gen_differentiable_input, f.func.arguments.non_out))

    def find_args_with_derivatives(differentiable_inputs: List[DifferentiableInput]) -> List[DifferentiableInput]:
        """Find arguments that have derivative definitions"""
        if info is None or not info.has_derivatives:
            return differentiable_inputs
        names = set(name for d in info.derivatives for name in d.var_names)
        differentiable = [arg for arg in differentiable_inputs if arg.name in names]
        if len(differentiable) != len(names):
            missing = names - set(arg.name for arg in differentiable)
            raise RuntimeError(f'Missing arguments for derivatives: {missing} in {info.name}')
        return differentiable

    differentiable_inputs = gen_differentiable_inputs(f)
    args_with_derivatives = find_args_with_derivatives(differentiable_inputs)
    differentiable_outputs = gen_differentiable_outputs(fn)

    undifferentiable = (base_name in DONT_REQUIRE_DERIVATIVE) or (name in DONT_REQUIRE_DERIVATIVE)

    requires_derivative = (not undifferentiable) and (len(differentiable_inputs) > 0) and (len(differentiable_outputs) > 0)

    requires_fw_derivatives = not undifferentiable and len(fw_derivatives) > 0

    if info is not None and info.has_derivatives and not requires_derivative:
        raise RuntimeError(f'ERROR: derivative ignored for {name} -- specified an autograd function without derivative')

    def emit_save_inputs() -> List[str]:
        setup: List[str] = []
        if info is None or not info.has_derivatives:
            return setup

        has_tensorlist_arg = any(is_tensor_list_type(arg.type) for arg in args_with_derivatives)

        # We don't want to save tensors if we know that they will never be used
        # when computing the derivative, so we add guards to those statements
        def guard_for(arg: SavedAttribute) -> Optional[str]:
            assert info is not None

            # It's hard to determine the edge offset if we have TensorLists
            if has_tensorlist_arg:
                return None

            # Empirical evaluation of the cases where we insert those guards in
            # backward show that they are somewhat useless. E.g. there's no need
            # to guard on some values captured from forward, because they had to
            # require_grad if the backward function even gets executed. I don't
            # have any good ideas for detecting those cases, so I simply disabled the
            # checks.
            if 'backward' in info.name:
                return None

            # If there's a single derivative we could compute, we already have
            # a requires_grad check that is sufficient
            if len(args_with_derivatives) <= 1:
                return None

            # We really only care about trimming down the amount of tensors we save
            if arg.nctype.type != BaseCType(tensorT):
                return None

            # We want to emit simple guards, so we only allow that if checking one
            # input is enough to determine whether we need that value
            used_in = [d for d in info.derivatives if arg in d.saved_inputs]
            assert len(used_in) > 0
            if len(used_in) != 1:
                return None
            derivative = used_in[0]
            if len(derivative.var_names) != 1:
                return None
            derivative_var_name = derivative.var_names[0]

            # Figure out the offset of the edge that uses this variable
            for edge_off, a in enumerate(args_with_derivatives):
                if a.name == derivative_var_name:
                    break
            else:
                raise AssertionError()

            return f'grad_fn->should_compute_output({edge_off})'

        setup.extend(save_variables(info.all_saved_inputs, False, guard_for))
        for arg in args_with_derivatives:
            if is_tensor_list_type(arg.type):
                setup.append(f'grad_fn->{arg.name}_size_ = {arg.name}.size();')

        return setup

    def setup_derivative(differentiable_inputs: List[DifferentiableInput]) -> List[str]:
        body: List[str] = []
        if is_out_fn:
            # For out functions, ensure that no input or output requires grad
            body.append(DECLARE_GRAD_FN.substitute(op='Node'))
            body.append(SETUP_NONE_REQUIRES_GRAD.substitute(
                base_name=base_name,
                args_to_check=[arg.name for arg in differentiable_inputs]))
            body.append(SETUP_NONE_REQUIRES_GRAD.substitute(
                base_name=base_name,
                args_to_check=[arg.name for arg in differentiable_outputs]))
            return body

        op = info.op if info is not None and info.has_derivatives else 'NotImplemented'
        setup = []
        setup.extend(ASSIGN_GRAD_FN.substitute(
            op=op,
            op_ctor='' if info is not None and info.has_derivatives else f'"{cpp.name(f.func)}"',
            args_with_derivatives=[arg.name for arg in args_with_derivatives],
        ).split('\n'))
        setup.extend(emit_save_inputs())

        body.extend(emit_check_no_requires_grad(differentiable_inputs, args_with_derivatives))
        body.append(DECLARE_GRAD_FN.substitute(op=op))
        body.append(SETUP_DERIVATIVE.substitute(setup=setup))
        return body

    def emit_check_if_in_complex_autograd_allowlist() -> List[str]:
        body: List[str] = []
        if base_name in GRADIENT_IMPLEMENTED_FOR_COMPLEX:
            return body
        for arg in differentiable_outputs:
            name = arg.name
            # TODO: should be `arg.type.is_tensor_like()`?
            if arg.cpp_type in ['at::Tensor', 'at::TensorList', 'const c10::List<c10::optional<at::Tensor>> &']:
                body.append(f'throw_error_for_complex_autograd({name}, "{base_name}");')
        return body

    def emit_check_no_requires_grad(
        tensor_args: List[DifferentiableInput],
        args_with_derivatives: List[DifferentiableInput],
    ) -> List[str]:
        """Checks that arguments without derivatives don't require grad"""
        body: List[str] = []
        for arg in tensor_args:
            if arg in args_with_derivatives:
                continue
            name = arg.name
            if info and name in info.non_differentiable_arg_names:
                continue
            if name == 'output':
                # Double-backwards definitions sometimes take in 'input' and
                # 'output', but only define the derivative for input.
                continue
            body.append(f'check_no_requires_grad({name}, "{name}");')
        return body

    def save_variables(
        saved_variables: Sequence[SavedAttribute],
        is_output: bool,
        guard_for: Callable[[SavedAttribute], Optional[str]] = lambda name: None,
    ) -> Sequence[str]:
        # assign the saved variables to the generated grad_fn
        stmts: List[str] = []
        for arg in saved_variables:
            name = arg.nctype.name.name if isinstance(arg.nctype.name, SpecialArgName) else arg.nctype.name
            type = arg.nctype.type
            expr = arg.expr
            if type == BaseCType(tensorT) or type == OptionalCType(BaseCType(tensorT)) or \
                    type == MutRefCType(OptionalCType(BaseCType(tensorT))) or (is_output and type == BaseCType(scalarT)):
                var = name
                name += '_'
                if var == 'self' and inplace:
                    var = 'self.clone()'
                    assert not is_output
                if inplace and is_output:
                    var = 'self'
                    is_inplace_view = f'{var}.is_view()'
                    expr = f'SavedVariable({var}, {str(is_output).lower()}, {is_inplace_view})'
                else:
                    expr = f'SavedVariable({var}, {str(is_output).lower()})'
            elif type == BaseCType(tensorListT) or type == ListCType(OptionalCType(BaseCType(tensorT))):
                expr = f'make_saved_variable_list({name})'
                name += '_'
            elif type == BaseCType(intArrayRefT):
                expr = expr + ".vec()"
            elif type == BaseCType(stringT):
                expr = f'std::string({expr})'
            elif type == OptionalCType(BaseCType(stringT)):
                expr = f'{expr}.has_value() ? c10::optional<std::string>(std::string({expr}.value())) : c10::nullopt'
            guard = guard_for(arg)
            if guard is None:
                stmts.append(f'grad_fn->{name} = {expr};')
            else:
                stmts.append(f'if ({guard}) {{')
                stmts.append(f'  grad_fn->{name} = {expr};')
                stmts.append('}')
        return stmts

    # Generates a Dispatcher::redispatch() call into the dispatcher. We do this mainly for performance reasons:
    #  - Pre-compute the full DispatchKeySet. This saves the dispatcher from having to read from TLS.
    #  - redispatch() avoids a redundant call to RecordFunction, which was already called right before
    #    we entered this autograd kernel.
    def emit_dispatch_call(f: NativeFunction, input_base: str, unpacked_args: Sequence[str]) -> str:
        """ Dispatch call via function in a namespace or method on Tensor."""
        dispatcher_sig = DispatcherSignature.from_schema(f.func)
        dispatcher_exprs = dispatcher_sig.exprs()

        # code-generated autograd kernels plumb and recompute dispatch keys directly through the kernel for performance.
        # Ops also always have a function variant of the redispatch API.
        # See Note [Plumbing Keys Through The Dispatcher] for details.
        dispatch_key_set = 'ks & c10::after_autograd_keyset'
        call = CALL_REDISPATCH.substitute(
            api_name=cpp.name(
                f.func,
                faithful_name_for_out_overloads=True,
            ),
            unpacked_args=[dispatch_key_set] + list(unpacked_args))
        return call

    def wrap_output(f: NativeFunction, unpacked_bindings: List[Binding], var: str) -> str:
        call = ''
        rhs_value: Optional[str] = None
        if not any(r.type.is_tensor_like() for r in f.func.returns):
            rhs_value = var
        else:
            rhs_value = f'std::move({var})'
        assert rhs_value is not None
        call += ASSIGN_RETURN_VALUE.substitute(return_values=tie_return_values(f),
                                               rhs_value=rhs_value)
        return call

    def enforce_same_tensorimpl_and_storage(call: str, unpacked_bindings: List[Binding]) -> str:
        save_ptrs_stmts: List[str] = []
        enforce_same_ptrs_stmts: List[str] = []
        if cpp.name(f.func) not in DONT_ENFORCE_SAME_TENSOR_IMPL_OR_STORAGE:
            for unpacked_binding in unpacked_bindings:
                arg = unpacked_binding.name
                noref_cpp_type = unpacked_binding.nctype.type.remove_const_ref()
                if noref_cpp_type == BaseCType(tensorListT):
                    save_ptrs_stmts += [SAVE_TENSORLIST_STORAGE.substitute(tensorlist_name=arg),
                                        SAVE_TENSORLIST_IMPL.substitute(tensorlist_name=arg)]
                    enforce_same_ptrs_stmts += [ENFORCE_SAME_TENSORLIST_STORAGE.substitute(tensorlist_name=arg),
                                                ENFORCE_SAME_TENSORLIST_IMPL.substitute(tensorlist_name=arg)]
                elif noref_cpp_type == ListCType(OptionalCType(BaseCType(tensorT))):
                    save_ptrs_stmts += [SAVE_OPTIONALTENSORLIST_STORAGE.substitute(tensorlist_name=arg),
                                        SAVE_OPTIONALTENSORLIST_IMPL.substitute(tensorlist_name=arg)]
                    enforce_same_ptrs_stmts += [ENFORCE_SAME_OPTIONALTENSORLIST_STORAGE.substitute(tensorlist_name=arg),
                                                ENFORCE_SAME_OPTIONALTENSORLIST_IMPL.substitute(tensorlist_name=arg)]
                elif noref_cpp_type == BaseCType(tensorT):
                    save_ptrs_stmts += [SAVE_TENSOR_STORAGE.substitute(tensor_name=arg),
                                        SAVE_TENSOR_IMPL.substitute(tensor_name=arg)]
                    enforce_same_ptrs_stmts += [ENFORCE_SAME_TENSOR_STORAGE.substitute(tensor_name=arg),
                                                ENFORCE_SAME_TENSOR_IMPL.substitute(tensor_name=arg)]
        assert (save_ptrs_stmts and enforce_same_ptrs_stmts) or (not save_ptrs_stmts and not enforce_same_ptrs_stmts)
        if save_ptrs_stmts and enforce_same_ptrs_stmts:
            call = RUN_ONLY_IN_DEBUG_MODE.substitute(statements=save_ptrs_stmts) + \
                call + \
                RUN_ONLY_IN_DEBUG_MODE.substitute(statements=enforce_same_ptrs_stmts)
        return call

    def emit_call(f: NativeFunction, unpacked_bindings: List[Binding]) -> str:
        # We only care about adding `at::AutoDispatchBelowAutograd` guard for non-variable dispatch
        # (which corresponds to 'use_derived' strategy). The purpose of this guard is to make sure
        # the baseType operations still dispatch to non-Variable type, even if the arguments passed
        # in are now Variables.
        # See NOTE [ Treating Variables as non-Variables in type dispatch ] for details.
        unpacked_args = [b.name for b in unpacked_bindings]
        base_type_call = emit_dispatch_call(f, 'self_', unpacked_args)

        if get_view_info(fn) is not None or modifies_arguments(f):
            guard = 'at::AutoDispatchBelowAutograd guard;'
        else:
            guard = 'at::AutoDispatchBelowADInplaceOrView guard;'

        if not modifies_arguments(f) and not returns_void:
            call = DISPATCH_TO_NON_VAR_TYPE_WITH_TMP_RETURN_VALUES.substitute(
                base_type_call=base_type_call, tmp_var=TMP_VAR, guard=guard)

            call += wrap_output(f, unpacked_bindings, TMP_VAR)
        else:
            call = DISPATCH_TO_NON_VAR_TYPE_WITHOUT_RETURN_VALUES.substitute(
                base_type_call=base_type_call, guard=guard)
        call = enforce_same_tensorimpl_and_storage(call, unpacked_bindings)
        return call

    def emit_history() -> str:
        fn = 'rebase' if modifies_arguments(f) and view_info is None else 'set'
        output_names = [r.name for r in differentiable_outputs]
        # TODO: flatten allocates a std::vector, which could be expensive
        outs = CodeTemplate("flatten_tensor_args( ${outs} )").substitute(outs=output_names)
        return SET_HISTORY.substitute(fn=fn, differentiable_outputs=outs)

    def emit_save_outputs() -> str:
        if is_out_fn:
            # out functions don't currently support differentiation
            return ''
        if info is not None and info.has_derivatives:
            stmts = save_variables(info.all_saved_outputs, True)
            if len(stmts) == 0:
                return ''
            return CONDITIONAL.substitute(cond='grad_fn', statements=stmts)
        return ''

    def emit_any_requires_grad() -> List[str]:
        return [SETUP_ANY_REQUIRES_GRAD.substitute(
            args_with_derivatives=[arg.name for arg in args_with_derivatives]), ]

    def emit_check_inplace() -> List[str]:
        if not inplace:
            return []
        return [f'check_inplace({arg.name}, _any_requires_grad);' for arg in differentiable_outputs]

    def emit_fw_derivatives() -> List[str]:
        content: List[str] = []
        for derivative in fw_derivatives:
            res = derivative.var_name
            if f.func.name.name.inplace:
                # TODO update this when inplace namings are unified
                res = "self"

            assert derivative.required_inputs_fw_grad is not None
            requires_fw_grad = " || ".join([FW_DERIVATIVE_CHECK_TEMPLATE.substitute(req_inp=inp.name)
                                           for inp in differentiable_inputs if inp.name in derivative.required_inputs_fw_grad])
            if not requires_fw_grad:
                # Handle functions like stack
                # For these, we don't unpack anything and always call the user function
                if not (len(differentiable_inputs) == 1 and is_tensor_list_type(differentiable_inputs[0].type)):
                    raise RuntimeError(f'No differentiable input to "{name}" is a differentiable Tensor (as the provided'
                                       'forward AD formula does not use any input tangent) even though a forward gradient '
                                       'formula has been defined for it. This case should only happen for function that '
                                       'take a single TensorList as input. All other cases are not supported right now.')
                requires_fw_grad = "true"
            unpacked_arguments = ""
            for inp in differentiable_inputs:
                if inp.name in derivative.required_inputs_fw_grad:
                    unpacked_arguments += FW_DERIVATIVE_DEFINED_GRAD_TEMPLATE.substitute(inp=inp.name)
                if inp.name in (derivative.required_inputs_primal or []):
                    unpacked_arguments += FW_DERIVATIVE_DEFINED_PRIMAL_TEMPLATE.substitute(inp=inp.name)

            if inplace:
                is_inplace_str = "true"
            else:
                is_inplace_str = "false"

            if isinstance(derivative.var_type, BaseType) and derivative.var_type.is_tensor_like():
                fw_grad_setter = FW_DERIVATIVE_SETTER_TENSOR.substitute(out_arg=res, is_inplace=is_inplace_str)
            elif isinstance(derivative.var_type, ListType) and derivative.var_type.is_tensor_like():
                fw_grad_setter = FW_DERIVATIVE_SETTER_TENSOR_LIST.substitute(out_arg=res, is_inplace=is_inplace_str)
            else:
                raise RuntimeError("Unsupported output type for forward derivative")
            # View ops create fw_grad that already is a view of the base's fw_grad so just use that
            content.append(FW_DERIVATIVE_TEMPLATE.substitute(
                requires_fw_grad=requires_fw_grad, formula=derivative.formula, out_arg=res,
                unpacked_arguments=unpacked_arguments, fw_grad_setter=fw_grad_setter))
        return content

    def emit_forbid_fw_derivatives(is_inplace: bool = False) -> str:
        def get_msg() -> str:
            if is_inplace:
                msg = name + " (because it is inplace)"
            else:
                msg = name
            return msg
        res = ""
        to_check: List[str] = []
        for inp in differentiable_inputs:
            if is_tensor_type(inp.type):
                to_check.append(FW_DERIVATIVE_CHECK_TEMPLATE.substitute(req_inp=inp.name))
            elif is_tensor_list_type(inp.type):
                cond = FW_DERIVATIVE_CHECK_TEMPLATE.substitute(req_inp="_t")
                res += FW_DERIVATIVE_FORBID_LIST_TEMPLATE.substitute(arg=inp.name, cond=cond, msg=get_msg())
            else:
                raise RuntimeError(f'Unsupported input type for "{name}" when forbidding forward AD usage.')

        if len(to_check) > 0:
            cond = " || ".join(to_check)
            res += FW_DERIVATIVE_FORBID_TEMPLATE.substitute(cond=cond, msg=get_msg())
        return res

    body: List[str] = []
    unpack_args_stats, unpacked_bindings = unpack_args(f)

    body.extend(unpack_args_stats)
    if requires_derivative:
        body.extend(emit_any_requires_grad())
        body.extend(emit_check_inplace())
        body.extend(setup_derivative(differentiable_inputs))
    body.append(declare_returned_variables(f))

    body.append(emit_call(f, unpacked_bindings))
    if requires_derivative:
        # set_flags has to appear after version_counter, because rebase_history
        # requires that the counter is incremented before it is called
        body.append(emit_history())
        body.extend(emit_check_if_in_complex_autograd_allowlist())

    if is_out_fn:
        body.append(emit_forbid_fw_derivatives(is_inplace=True))
    else:
        if requires_fw_derivatives:
            body.extend(emit_fw_derivatives())
        else:
            body.append(emit_forbid_fw_derivatives())

    if requires_derivative:
        # Save only after the forward AD has been set up
        body.append(emit_save_outputs())

    if base_name in RESET_GRAD_ACCUMULATOR:
        # `inplace` implies that there is exactly one output named `self`,
        # so we can keep the generated code easy. If you need to
        # `reset_grad_accumulator` in an operator that's not `inplace`, you can
        # remove this assert but the code generation will get more elaborate
        assert inplace
        body.append('reset_grad_accumulator(self);')
    if not returns_void:
        body.append(f'return {get_return_value(f)};')
    return body<|MERGE_RESOLUTION|>--- conflicted
+++ resolved
@@ -91,9 +91,6 @@
     'bmm', 'diagonal', 'alias', 'atan', 'log', 'log10', 'log1p', 'log2', 'reciprocal',
     'tan', 'pow', 'rsqrt', 'tanh', 'tanh_backward', 'asinh', 'acosh', 'atanh', 'take', 'fill_',
     'exp', 'nonzero', 'mean', 'inverse', 'solve', 'linalg_cholesky', 'addcmul', 'addcdiv',
-<<<<<<< HEAD
-    'matrix_exp', 'linalg_eigh', 'sigmoid', 'sigmoid_backward'
-=======
     'matrix_exp', 'linalg_eigh', 'cholesky_solve', 'linalg_qr', '_svd_helper', '_fft_c2c', '_fft_r2c',
     'linalg_solve', 'sqrt', 'stack', 'gather', 'index_select', 'index_add_', 'linalg_inv', 'linalg_inv_ex',
     'l1_loss_backward', 'baddbmm', 'addbmm', 'addmm', 'addmv', 'addr', 'linalg_householder_product',
@@ -104,14 +101,13 @@
     'diag', 'masked_scatter', 'masked_select', 'index_fill', 'trace', 'polar', 'cumsum', 'rsub',
     'eig', 'lerp', 'linalg_vector_norm', 'cumprod', 'prod', 'index_copy', 'lu', 'unfold', 'unfold_backward',
     'index', 'masked_fill', 'cross', 'lu_unpack', 'renorm', '_view_as_real_physical', '_conj_physical',
-    'scatter', 'scatter_add',
+    'scatter', 'scatter_add', 'sigmoid',
     'conj_physical_'
 }
 
 GRADIENT_IMPLEMENTED_FOR_SPARSE_COMPLEX = {
     'to_dense', '_coalesce', 'coalesce', 'values', '_sparse_coo_tensor_with_dims_and_tensors',
     'sparse_mask_helper_cuda', '_sparse_addmm',
->>>>>>> 842a831f
 }
 
 GRADIENT_IMPLEMENTED_FOR_COMPLEX.update(GRADIENT_IMPLEMENTED_FOR_SPARSE_COMPLEX)
