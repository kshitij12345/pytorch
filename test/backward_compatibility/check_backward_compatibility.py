--- conflicted
+++ resolved
@@ -102,12 +102,9 @@
     ("prepacked::unpack_prepacked_sizes_linear", datetime.date(9999, 1, 1)),
     ("q::_FloatToBfloat16Quantized", datetime.date(2021, 12, 21)),
     ("q::_Bfloat16QuantizedToFloat", datetime.date(2021, 12, 21)),
-<<<<<<< HEAD
+    ("aten::_inverse_helper", datetime.date(2021, 12, 31)),
     ("aten::softplus_backward", datetime.date(2022, 1, 31)),
     ("aten::softplus_backward.grad_input", datetime.date(2022, 1, 31)),
-=======
-    ("aten::_inverse_helper", datetime.date(2021, 12, 31)),
->>>>>>> b15212c6
 ]
 
 ALLOW_LIST_COMPILED = [
