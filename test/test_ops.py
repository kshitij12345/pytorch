from functools import partial, wraps, reduce
import warnings

import torch

from torch.testing import \
    (FileCheck, floating_and_complex_types_and)
from torch.testing._internal.common_utils import \
    (TestCase, is_iterable_of_tensors, run_tests, IS_SANDCASTLE, clone_input_helper, make_tensor)
from torch.testing._internal.common_methods_invocations import \
    (op_db, method_tests)
from torch.testing._internal.common_device_type import \
    (instantiate_device_type_tests, ops, onlyCPU, onlyOnCPUAndCUDA, skipCUDAIfRocm, OpDTypes)
from torch.testing._internal.common_jit import JitCommonTestCase, check_against_reference
from torch.autograd.gradcheck import gradcheck, gradgradcheck

from torch.testing._internal.jit_metaprogramming_utils import create_script_fn, create_traced_fn, \
    check_alias_annotation
from torch.testing._internal.jit_utils import disable_autodiff_subgraph_inlining


# Get names of all the operators which have entry in `method_tests` (legacy testing infra)
method_tested_operators = set(map(lambda test_details: test_details[0], method_tests()))

# Tests that apply to all operators

class TestOpInfo(TestCase):
    exact_dtype = True

    # Verifies that ops have their unsupported dtypes
    #   registered correctly by testing that each claimed unsupported dtype
    #   throws a runtime error
    @skipCUDAIfRocm
    @onlyOnCPUAndCUDA
    @ops(op_db, dtypes=OpDTypes.unsupported)
    def test_unsupported_dtypes(self, device, dtype, op):
        # sample_inputs can have a function for generating the input that doesn't work for specified dtype
        # https://github.com/pytorch/pytorch/issues/49024
        with self.assertRaises(RuntimeError):
            samples = op.sample_inputs(device, dtype)
            if len(samples) == 0:
                self.skipTest("Skipped! No sample inputs!")

            # NOTE: only tests on first sample
            sample = samples[0]
            op(sample.input, *sample.args, **sample.kwargs)

    # Verifies that ops have their supported dtypes
    #   registered correctly by testing that each claimed supported dtype
    #   does NOT throw a runtime error
    @onlyOnCPUAndCUDA
    @ops(op_db, dtypes=OpDTypes.supported)
    def test_supported_dtypes(self, device, dtype, op):
        for sample in op.sample_inputs(device, dtype):
            op(sample.input, *sample.args, **sample.kwargs)

    # Verifies that backward for each supported floating or complex dtype
    #   does NOT throw a runtime error.
    # TODO: support multi-tensor outputs
    @onlyOnCPUAndCUDA
    @ops(op_db, allowed_dtypes=floating_and_complex_types_and(torch.float16, torch.bfloat16))
    def test_supported_backward(self, device, dtype, op):
        if not op.supports_autograd:
            self.skipTest("Skipped! Autograd not supported.")
        if not op.supports_complex_autograd and dtype.is_complex:
            self.skipTest("Skipped! Complex autograd not supported.")

        for sample in op.sample_inputs(device, dtype, requires_grad=True):
            result = op(sample.input, *sample.args, **sample.kwargs)
            if not isinstance(result, torch.Tensor):
                continue

            result.sum().backward()

    # Verifies that ops do not have an entry in
    # `method_tests` (legacy testing infra).
    @onlyCPU
    @ops(op_db, allowed_dtypes=[torch.float32])
    def test_duplicate_method_tests(self, device, dtype, op):
        self.assertFalse(op.name in method_tested_operators)

# gradcheck requires double precision
_gradcheck_ops = partial(ops, dtypes=OpDTypes.supported,
                         allowed_dtypes=[torch.double, torch.cdouble])


class TestGradients(TestCase):
    exact_dtype = True

    # Copies inputs to inplace operations to avoid inplace modifications
    #   to leaves requiring gradient
    def _get_safe_inplace(self, inplace_variant):
        @wraps(inplace_variant)
        def _fn(t, *args, **kwargs):
            return inplace_variant(t.clone(), *args, **kwargs)

        return _fn

    def _check_helper(self, device, dtype, op, variant, check):
        if variant is None:
            self.skipTest("Skipped! Variant not implemented.")
        if not op.supports_dtype(dtype, torch.device(device).type):
            self.skipTest(f"Skipped! {op.name} does not support dtype {str(dtype)}")

        def is_inplace(variant):
            if hasattr(variant, "__wrapped__"):
                return variant.__wrapped__ is op.get_inplace()
            return variant is op.get_inplace()

        samples = op.sample_inputs(device, dtype, requires_grad=True,
                                   for_inplace_variant=is_inplace(variant))
        for sample in samples:
            if sample.output_process_fn_grad is not None:
                out_fn = sample.output_process_fn_grad

                def variant_out_fn(*args, **kwargs):
                    return out_fn(variant(*args, **kwargs))
            else:
                variant_out_fn = variant

            def fn(*inputs):
                # Pack input back into TensorList since we splat it when passing to gradcheck
                if is_iterable_of_tensors(sample.input):
                    n = len(sample.input)
                    inputs = (inputs[:n], *inputs[n:])
                output = variant_out_fn(*inputs, **sample.kwargs)
                return op.output_func(output)

            # Gradcheck does not support TensorList so we splat it with the remaining args
            gradcheck_args = (sample.input,) if isinstance(sample.input, torch.Tensor) else tuple(sample.input)
            gradcheck_args += sample.args

            if check == 'gradcheck':
                self.assertTrue(gradcheck(fn, gradcheck_args,
                                          check_batched_grad=op.check_batched_grad,
                                          check_grad_dtypes=True))
            elif check == 'gradgradcheck':
                self.assertTrue(gradgradcheck(fn, gradcheck_args,
                                              gen_non_contig_grad_outputs=False,
                                              check_batched_grad=op.check_batched_gradgrad,
                                              check_grad_dtypes=True))
                self.assertTrue(gradgradcheck(fn, gradcheck_args,
                                              gen_non_contig_grad_outputs=True,
                                              check_batched_grad=op.check_batched_gradgrad,
                                              check_grad_dtypes=True))
            else:
                self.assertTrue(False, msg="Unknown check requested!")

    def _grad_test_helper(self, device, dtype, op, variant):
        return self._check_helper(device, dtype, op, variant, 'gradcheck')

    def _gradgrad_test_helper(self, device, dtype, op, variant):
        return self._check_helper(device, dtype, op, variant, 'gradgradcheck')

    def _skip_helper(self, op, dtype):
        if not op.supports_autograd:
            self.skipTest("Skipped! autograd not supported.")
        if not op.supports_complex_autograd and dtype.is_complex:
            self.skipTest("Skipped! Complex autograd not supported.")

    # Tests that gradients are computed correctly
    @_gradcheck_ops(op_db)
    def test_fn_grad(self, device, dtype, op):
        self._skip_helper(op, dtype)
        self._grad_test_helper(device, dtype, op, op.get_op())

    # Method grad (and gradgrad, see below) tests are disabled since they're
    #   costly and redundant with function grad (and gradgad) tests
    # @_gradcheck_ops(op_db)
    # def test_method_grad(self, device, dtype, op):
    #     self._skip_helper(op, dtype)
    #     self._grad_test_helper(device, dtype, op, op.get_method())

    @_gradcheck_ops(op_db)
    def test_inplace_grad(self, device, dtype, op):
        self._skip_helper(op, dtype)
        if not op.inplace_variant or not op.supports_inplace_autograd:
            self.skipTest("Skipped! Operation does not support inplace autograd.")
        self._grad_test_helper(device, dtype, op, self._get_safe_inplace(op.get_inplace()))

    # Test that gradients of gradients are computed correctly
    @_gradcheck_ops(op_db)
    def test_fn_gradgrad(self, device, dtype, op):
        self._skip_helper(op, dtype)
        self._gradgrad_test_helper(device, dtype, op, op.get_op())

    # Method gradgrad (and grad, see above) tests are disabled since they're
    #   costly and redundant with function gradgrad (and grad) tests
    # @_gradcheck_ops(op_db)
    # def test_method_gradgrad(self, device, dtype, op):
    #     self._skip_helper(op, dtype)
    #     self._gradgrad_test_helper(device, dtype, op, op.get_method())

    @_gradcheck_ops(op_db)
    def test_inplace_gradgrad(self, device, dtype, op):
        self._skip_helper(op, dtype)
        if not op.inplace_variant or not op.supports_inplace_autograd:
            self.skipTest("Skipped! Operation does not support inplace autograd.")
        self._gradgrad_test_helper(device, dtype, op, self._get_safe_inplace(op.get_inplace()))


# Tests operators for consistency between JIT and eager, also checks
#   correctness of JIT specific alias schemas and intended
#   autodifferentiation behavior.
# Inherits from JitCommonTestCase instead of TestCase directly to share
#   functionality with original test_jit.py method operator tests
class TestCommon(JitCommonTestCase):
    exact_dtype = True

    # variant testing is only done with torch.float and torch.cfloat to avoid
    #   excessive test times and maximize signal to noise ratio
    _variant_ops = partial(ops, dtypes=OpDTypes.supported,
                           allowed_dtypes=(torch.float, torch.cfloat))

    # alias testing is only done with troch.float for the same reason
    _alias_ops = partial(ops, dtypes=OpDTypes.supported,
                         allowed_dtypes=(torch.float,))

    # Tests that the forward and backward passes of operations produce the
    #   same values for the cross-product of op variants (method, inplace)
    #   against eager's gold standard op function variant
    @_variant_ops(op_db)
    def test_variant_consistency_eager(self, device, dtype, op):
        # Acquires variants (method variant, inplace variant, aliases)
        method = op.get_method()
        inplace = op.get_inplace()

        # list of all inplace ops: inplace variant + alias inplace variants if exist
        inplace_ops = [inplace, ]

        aliases = []
        for a_op in op.aliases:
            aliases.append(a_op.op)
            aliases.append(a_op.method_variant)
            aliases.append(a_op.inplace_variant)
            inplace_ops.append(a_op.inplace_variant)
        aliases = tuple(aliases)

        inplace_variants = tuple(v for v in inplace_ops if v is not None)
        variants = tuple(v for v in (method, inplace) + aliases if v is not None)
        outplace_variants = tuple(set(variants) - set(inplace_variants))

        _requires_grad = (op.supports_autograd and
                          (dtype.is_floating_point or op.supports_complex_autograd))
<<<<<<< HEAD

        samples = op.sample_inputs(device, dtype, requires_grad=_requires_grad,
                                   for_inplace_variant=False)

        def _test_consistency_helper(samples, variants):
            for sample in samples:
                # Computes function forward and backward values
                sample.input.grad = None
                expected_forward = op(sample.input, *sample.args, **sample.kwargs)
                expected_grad = None

                # Skips inplace variants if the output dtype is not the same as
                #   the input dtype
                skip_inplace = False
                if (isinstance(expected_forward, torch.Tensor) and
                        expected_forward.dtype is not sample.input.dtype):
                    skip_inplace = True

                # TODO: backward consistency only supported for single tensor outputs
                # TODO: backward consistency only checked on sample.input, not all
                #   tensor inputs
                # TODO: update to handle checking grads of all tensor inputs as
                #   derived from each tensor output
                if (op.supports_autograd and isinstance(expected_forward, torch.Tensor)
                        and (dtype.is_floating_point or op.supports_complex_autograd)):
                    expected_forward.sum().backward()
                    expected_grad = sample.input.grad

                # Test eager consistency
                for variant in variants:
                    # Skips inplace ops
                    if variant in inplace_ops and skip_inplace:
                        continue

                    # Compares variant's forward
                    # Note: copies the to-be-modified input when testing the inplace variant
                    sample.input.grad = None
                    cloned = clone_input_helper(sample.input) if variant in inplace_ops else sample.input
                    variant_forward = variant(cloned,
                                              *sample.args,
                                              **sample.kwargs)
                    self.assertEqual(expected_forward, variant_forward)

                    # Compares variant's backward
                    if expected_grad is not None and \
                            (variant not in inplace_ops or op.supports_inplace_autograd):
                        variant_forward.sum().backward()
                        self.assertEqual(expected_grad, sample.input.grad)

        _test_consistency_helper(samples, outplace_variants)

        if len(inplace_ops) > 0:
            inplace_samples = op.sample_inputs(device, dtype, requires_grad=_requires_grad,
                                               for_inplace_variant=True)
            _test_consistency_helper(inplace_samples, inplace_variants)
=======
        samples = op.sample_inputs(device, dtype, requires_grad=_requires_grad)
        for sample in samples:
            # TODO: Check grad for all Tensors requiring grad if sample.input is TensorList
            tensor = sample.input if isinstance(sample.input, torch.Tensor) else sample.input[0]

            # Computes function forward and backward values
            tensor.grad = None
            expected_forward = op(sample.input, *sample.args, **sample.kwargs)
            expected_grad = None

            # Skips inplace variants if the output dtype is not the same as
            #   the input dtype
            skip_inplace = False
            if (isinstance(expected_forward, torch.Tensor) and
                    expected_forward.dtype is not tensor.dtype):
                skip_inplace = True

            # TODO: backward consistency only supported for single tensor outputs
            # TODO: backward consistency only checked on first input Tensor
            # TODO: update to handle checking grads of all tensor inputs as
            #   derived from each tensor output
            if (op.supports_autograd and isinstance(expected_forward, torch.Tensor)
                    and (dtype.is_floating_point or op.supports_complex_autograd)):
                expected_forward.sum().backward()
                expected_grad = tensor.grad

            # Test eager consistency
            for variant in variants:
                # Skips inplace ops
                if variant in inplace_ops and skip_inplace:
                    continue

                # Compares variant's forward
                # Note: copies the to-be-modified input when testing the inplace variant
                tensor.grad = None
                cloned = clone_input_helper(sample.input) if variant in inplace_ops else sample.input
                variant_forward = variant(cloned,
                                          *sample.args,
                                          **sample.kwargs)
                self.assertEqual(expected_forward, variant_forward)

                # Compares variant's backward
                if expected_grad is not None and (variant not in inplace_ops or op.supports_inplace_autograd):
                    variant_forward.sum().backward()
                    self.assertEqual(expected_grad, tensor.grad)
>>>>>>> 6d87b366

    # Tests that the forward and backward passes of operations produce the
    #   same values for the cross-product of op variants (function, method, inplace)
    #   and runtimes (eager, traced, scripted).
    # TODO WARNING: inplace x {traced, scripted} not currently tested
    @_variant_ops(op_db)
    def test_variant_consistency_jit(self, device, dtype, op):
        _requires_grad = op.supports_autograd and (dtype.is_floating_point or op.supports_complex_autograd)
        samples = op.sample_inputs(device, dtype, requires_grad=_requires_grad)

        for sample in samples:
            # Acquires variants to test
            func = op.get_op()
            method = op.get_method()
            inplace = op.get_inplace()
            variants = {
                'function': func, 'method': method,
                # TODO: inplace tests currently fail
                # 'inplace': inplace,
            }

            # Test traced and scripted consistency
            for func_type, variant in variants.items():
                if variant is None:
                    continue

                # Create accessor for script function variant
                name = op.name + '_' if func_type == 'inplace' else op.name

                # run with disable_autodiff_subgraph_inlining(True) to test
                #   autodiff support. Context manager forces the graph to contain
                #   DifferentiableGraph nodes if they are present
                with disable_autodiff_subgraph_inlining():
                    # Check scripted forward, grad, and grad grad
                    script_fn = create_script_fn(self, name, func_type)

                    check_against_reference(self,
                                            script_fn,
                                            func,
                                            op.output_func,
                                            (sample.input,) + sample.args,
                                            sample.kwargs,
                                            no_grad=not _requires_grad)

                    # Check traced forward, grad, and grad grad
                    traced_fn = create_traced_fn(self, variant)
                    check_against_reference(self,
                                            traced_fn,
                                            func,
                                            op.output_func,
                                            (sample.input,) + sample.args,
                                            sample.kwargs,
                                            no_grad=not _requires_grad)

                    # Check alias annotation schema for correctness (make
                    #   sure inputs that aren't supposed to be modified aren't)
                    # Note: only runs in float32 and int64 because schema isn't affected by dtype,
                    #   so running it on all dtypes is would be excessive
                    if dtype in [torch.float32, torch.int32]:
                        check_alias_annotation(name, (sample.input,) + sample.args, sample.kwargs,
                                               func_type=func_type, aten_name=op.aten_name)

                    # Check autodifferentiation of nodes for traced and scripted graphs, only need to check once per sample
                    if dtype is torch.float32:
                        # Sandcastle doesn't fuse nodes
                        if IS_SANDCASTLE:
                            # fusible nodes are expected to be found in FusionGroups in the DifferentiableGraphs
                            nonfusible_nodes = op.autodiff_nonfusible_nodes + op.autodiff_fusible_nodes
                            fusible_nodes = []
                        else:
                            nonfusible_nodes = op.autodiff_nonfusible_nodes
                            fusible_nodes = op.autodiff_fusible_nodes

                        self.assertAutodiffNode(traced_fn.last_graph, op.assert_autodiffed, nonfusible_nodes, fusible_nodes)
                        self.assertAutodiffNode(script_fn.last_graph, op.assert_autodiffed, nonfusible_nodes, fusible_nodes)

    @_alias_ops((op for op in op_db if op.aliases))
    def test_jit_alias_remapping(self, device, dtype, op):
        samples = op.sample_inputs(device, dtype, requires_grad=True)
        if len(samples) == 0:
            self.skipTest("Skipped! No sample inputs!")

        # NOTE: only tests on first sample
        sample = samples[0]

        # [Scripting Data Preparation]
        # Prepare data for test scripting
        # Below we prepare strings of args/kwargs with and without type annotations.
        # These strings are inserted into function template strings which is then torch scripted.
        # - args string is ["t0"] corresponding to the "input" tensor required by the op
        # - args_annot_kw is the string for the template function signature, for example,
        # ["t0", "s0: float", "s1: bool", "max: float = 1.0", "min: float = 0.0"] ->
        #    def fn(t0, s0: float, s1: bool, max: float = 1.0, min: float = 0.0)
        # - args_kw is the string of args/kwargs used to call the op, same as args_annot_kw but
        # without type annotations
        args = ["t0"]
        args_annot_kw = args + \
            [f"s{i}: {type(v).__name__}" for i, v in enumerate(sample.args)] + \
            [f"{k}: {type(v).__name__} = {v}" for k, v in sample.kwargs.items()]
        args_kw = args + \
            [f"s{i}" for i in range(len(sample.args))] + \
            [f"{k}={v}" for k, v in sample.kwargs.items()]

        # Prepare data for test tracing
        sample_args_kwargs = ()
        if len(sample.args) > 0:
            sample_args_kwargs += (sample.args, )
        if len(sample.kwargs) > 0:
            sample_args_kwargs += (sample.kwargs, )

        original_name = op.aten_name
        original_name_inplace = original_name + "_"
        expected_dtype = op(sample.input, *sample.args, **sample.kwargs).dtype

        for a_op in op.aliases:
            inplace = a_op.inplace_variant
            method_or_inplace = [a_op.inplace_variant, a_op.method_variant]
            variants = (v for v in (a_op.op, a_op.method_variant, a_op.inplace_variant) if v is not None)

            # Test scripting:
            for variant in variants:
                variant_name = variant.__name__
                op_name = original_name_inplace if variant is inplace else original_name

                if variant in method_or_inplace:
                    fn_template = '''
                        def _fn(t0{c}{args_annot_kw}):
                            return t0.{alias_name}({args_kw})
                    '''
                    # remove the first input tensor
                    script = fn_template.format(
                        c=", " if len(args_kw[1:]) > 1 or len(args_annot_kw[1:]) >= 1 else "",
                        args_annot_kw=", ".join(args_annot_kw[1:]),
                        args_kw=", ".join(args_kw[1:]),
                        alias_name=variant_name,
                    )
                else:
                    fn_template = '''
                        def _fn({args_annot_kw}):
                            return variant({args_kw})
                    '''
                    script = fn_template.format(
                        args_annot_kw=", ".join(args_annot_kw),
                        args_kw=", ".join(args_kw),
                    )
                scripted = torch.jit.CompilationUnit(script)._fn

                if (variant is inplace and not torch.can_cast(expected_dtype, dtype)):
                    try:
                        inp = clone_input_helper(sample.input)
                        scripted(inp, *sample.args, **sample.kwargs)
                    except Exception as e:
                        continue
                    self.fail("Inplace operation on integer tensor that should be promoted to float didn't fail!")

                inp = clone_input_helper(sample.input)
                scripted(inp, *sample.args, **sample.kwargs)
                inp = clone_input_helper(sample.input)
                graph = scripted.graph_for(inp, *sample.args, **sample.kwargs)
                FileCheck().check(op.aten_name).check_not(variant_name).run(graph)

            # Test tracing:
            for variant in variants:
                variant_name = variant.__name__
                op_name = original_name_inplace if variant is inplace else original_name

                def _fn(*sample_args, **sample_kwargs):
                    return variant(*sample_args, **sample_kwargs)

                inp = (clone_input_helper(sample.input),) + sample_args_kwargs
                traced = torch.jit.trace(_fn, *inp)
                inp = (clone_input_helper(sample.input),) + sample_args_kwargs
                traced(*inp)
                inp = (clone_input_helper(sample.input),) + sample_args_kwargs
                graph = traced.graph_for(*inp)
                FileCheck().check(op_name).check_not(variant_name).run(graph)

    # Validates ops implement the correct out= behavior
    # See https://github.com/pytorch/pytorch/wiki/Developer-FAQ#how-does-out-work-in-pytorch
    #   for a description of the correct behavior
    # TODO: operations that support out= but don't support float
    #   are not covered by this test.
    @ops(op_db, allowed_dtypes=(torch.float,))
    def test_out(self, device, dtype, op):
        # TODO: verify the op doesn't support the out= kwarg
        if not op.supports_out:
            self.skipTest("Skipped! Op doesn't support out= kwarg.")

        # NOTE: only tests on first sample
        samples = op.sample_inputs(device, dtype)
        sample = samples[0]

        # calls it normally to get the expected result
        expected = op(sample.input, *sample.args, **sample.kwargs)
        op_out = partial(op, sample.input, *sample.args, **sample.kwargs)

        # Short-circuits if output is not a single tensor or an
        #   iterable of tensors

        if not isinstance(expected, torch.Tensor) and not is_iterable_of_tensors(expected, include_empty=True):
            self.skipTest("Skipped! Only supports single tensor or iterable of tensor outputs.")

        # A wrapper around map that works with single tensors and always
        #   instantiates the map. Used below to apply transforms to
        #   single tensor and iterable tensor outputs.
        def _apply_out_transform(fn, out):
            if isinstance(out, torch.Tensor):
                return fn(out)

            # assumes (see above) that out is an iterable of tensors
            return tuple(map(fn, out))

        # Case 0: out= with the correct shape, dtype, and device
        #   but NaN values for floating point and complex tensors, and
        #   maximum values for integer tensors.
        #   Expected behavior: out= values have no effect on the computation.
        def _case_zero_transform(t):
            try:
                info = torch.iinfo(t.dtype)
                return torch.full_like(t, info.max)
            except TypeError as te:
                # for non-integer types fills with NaN
                return torch.full_like(t, float('nan'))

        out = _apply_out_transform(_case_zero_transform, expected)
        result = op_out(out=out)
        self.assertEqual(expected, out)

        # Checks that the returned value shares storage with out
        # NOTE: only checks on the CPU and CUDA device types since some
        #   device types don't have storage
        if self.device_type == 'cpu' or self.device_type == 'cuda':
            if isinstance(out, torch.Tensor):
                self.assertEqual(out.storage().data_ptr(), result.storage().data_ptr())
            else:
                for out_t, result_t in zip(out, result):
                    self.assertEqual(out_t.storage().data_ptr(), result_t.storage().data_ptr())

        # Case 1: out= with the correct shape, dtype, and device,
        #   but noncontiguous.
        #   Expected behavior: strides are respected.
        def _case_one_transform(t):
            return make_tensor(t.shape,
                               dtype=t.dtype,
                               device=t.device,
                               discontiguous=True)

        # Extracts strides from a tensor or iterable of tensors into a tuple
        def _extract_strides(out):
            if isinstance(out, torch.Tensor):
                return (out.stride(),)

            # assumes (see above) that out is an iterable of tensors
            return tuple(map(lambda t: t.stride(), out))

        out = _apply_out_transform(_case_one_transform, expected)
        original_strides = _extract_strides(out)

        op_out(out=out)
        final_strides = _extract_strides(out)

        self.assertEqual(expected, out)
        self.assertEqual(original_strides, final_strides)

        # Case 2: out= with the correct dtype and device, but the wrong shape
        #   Expected behavior: resize with a warning.
        def _case_two_transform(t):
            wrong_shape = list(t.shape)

            if len(wrong_shape) == 0:
                # Handles scalar tensor case (empty list)
                wrong_shape = [2]
            else:
                wrong_shape[-1] = wrong_shape[-1] + 1
            return make_tensor(wrong_shape, dtype=t.dtype, device=t.device)

        out = _apply_out_transform(_case_two_transform, expected)
        with self.assertWarnsRegex(UserWarning, "An output with one or more elements"):
            op_out(out=out)
        self.assertEqual(expected, out)

        # Case 3: out= with the correct dtype and device, but an empty
        #   tensor.
        #   Expected behavior: resize without warning.
        def _case_three_transform(t):
            return make_tensor((0,),
                               dtype=t.dtype,
                               device=t.device)

        out = _apply_out_transform(_case_three_transform, expected)
        with warnings.catch_warnings(record=True) as caught:
            warnings.simplefilter("always")
            op_out(out=out)

        # Verifies no warning is a resize warning
        for w in caught:
            if "An output with one or more elements" in str(w.message):
                self.fail("Resizing an out= argument with no elements threw a resize warning!")

        self.assertEqual(expected, out)

        # Case 4: out= with correct shape and dtype, but wrong device.
        wrong_device = None
        if torch.device(device).type != 'cpu':
            wrong_device = 'cpu'
        elif torch.cuda.is_available():
            wrong_device = 'cuda'

        if wrong_device is not None:
            def _case_four_transform(t):
                return make_tensor(t.shape, dtype=t.dtype, device=wrong_device)

            out = _apply_out_transform(_case_four_transform, expected)
            with self.assertRaises(RuntimeError):
                op_out(out=out)

        # Case 5: out= with correct shape and device, but a dtype
        #   that output cannot be "safely" cast to (long).
        #   Expected behavior: error.
        # NOTE: this case is filtered by dtype since some ops produce
        #   bool tensors, for example, which can be safely cast to any
        #   dtype. It is applied when single tensors are floating point or complex
        #   dtypes, or if an op returns multiple tensors when at least one such
        #   tensor is a floating point or complex dtype.
        _dtypes = floating_and_complex_types_and(torch.float16, torch.bfloat16)
        if (isinstance(expected, torch.Tensor) and expected.dtype in _dtypes or
                (not isinstance(expected, torch.Tensor) and
                 reduce(lambda cur, t: cur or t.dtype in _dtypes, expected, False))):
            def _case_five_transform(t):
                return make_tensor(t.shape, dtype=torch.long, device=t.device)

            out = out = _apply_out_transform(_case_five_transform, expected)
            with self.assertRaises(RuntimeError):
                op_out(out=out)


instantiate_device_type_tests(TestOpInfo, globals())
instantiate_device_type_tests(TestGradients, globals())
instantiate_device_type_tests(TestCommon, globals())

if __name__ == '__main__':
    run_tests()<|MERGE_RESOLUTION|>--- conflicted
+++ resolved
@@ -242,15 +242,17 @@
 
         _requires_grad = (op.supports_autograd and
                           (dtype.is_floating_point or op.supports_complex_autograd))
-<<<<<<< HEAD
 
         samples = op.sample_inputs(device, dtype, requires_grad=_requires_grad,
                                    for_inplace_variant=False)
 
         def _test_consistency_helper(samples, variants):
             for sample in samples:
+                # TODO: Check grad for all Tensors requiring grad if sample.input is TensorList
+                tensor = sample.input if isinstance(sample.input, torch.Tensor) else sample.input[0]
+
                 # Computes function forward and backward values
-                sample.input.grad = None
+                tensor.grad = None
                 expected_forward = op(sample.input, *sample.args, **sample.kwargs)
                 expected_grad = None
 
@@ -258,7 +260,7 @@
                 #   the input dtype
                 skip_inplace = False
                 if (isinstance(expected_forward, torch.Tensor) and
-                        expected_forward.dtype is not sample.input.dtype):
+                        expected_forward.dtype is not tensor.dtype):
                     skip_inplace = True
 
                 # TODO: backward consistency only supported for single tensor outputs
@@ -269,7 +271,7 @@
                 if (op.supports_autograd and isinstance(expected_forward, torch.Tensor)
                         and (dtype.is_floating_point or op.supports_complex_autograd)):
                     expected_forward.sum().backward()
-                    expected_grad = sample.input.grad
+                    expected_grad = tensor.grad
 
                 # Test eager consistency
                 for variant in variants:
@@ -279,7 +281,7 @@
 
                     # Compares variant's forward
                     # Note: copies the to-be-modified input when testing the inplace variant
-                    sample.input.grad = None
+                    tensor.grad = None
                     cloned = clone_input_helper(sample.input) if variant in inplace_ops else sample.input
                     variant_forward = variant(cloned,
                                               *sample.args,
@@ -290,7 +292,7 @@
                     if expected_grad is not None and \
                             (variant not in inplace_ops or op.supports_inplace_autograd):
                         variant_forward.sum().backward()
-                        self.assertEqual(expected_grad, sample.input.grad)
+                        self.assertEqual(expected_grad, tensor.grad)
 
         _test_consistency_helper(samples, outplace_variants)
 
@@ -298,53 +300,6 @@
             inplace_samples = op.sample_inputs(device, dtype, requires_grad=_requires_grad,
                                                for_inplace_variant=True)
             _test_consistency_helper(inplace_samples, inplace_variants)
-=======
-        samples = op.sample_inputs(device, dtype, requires_grad=_requires_grad)
-        for sample in samples:
-            # TODO: Check grad for all Tensors requiring grad if sample.input is TensorList
-            tensor = sample.input if isinstance(sample.input, torch.Tensor) else sample.input[0]
-
-            # Computes function forward and backward values
-            tensor.grad = None
-            expected_forward = op(sample.input, *sample.args, **sample.kwargs)
-            expected_grad = None
-
-            # Skips inplace variants if the output dtype is not the same as
-            #   the input dtype
-            skip_inplace = False
-            if (isinstance(expected_forward, torch.Tensor) and
-                    expected_forward.dtype is not tensor.dtype):
-                skip_inplace = True
-
-            # TODO: backward consistency only supported for single tensor outputs
-            # TODO: backward consistency only checked on first input Tensor
-            # TODO: update to handle checking grads of all tensor inputs as
-            #   derived from each tensor output
-            if (op.supports_autograd and isinstance(expected_forward, torch.Tensor)
-                    and (dtype.is_floating_point or op.supports_complex_autograd)):
-                expected_forward.sum().backward()
-                expected_grad = tensor.grad
-
-            # Test eager consistency
-            for variant in variants:
-                # Skips inplace ops
-                if variant in inplace_ops and skip_inplace:
-                    continue
-
-                # Compares variant's forward
-                # Note: copies the to-be-modified input when testing the inplace variant
-                tensor.grad = None
-                cloned = clone_input_helper(sample.input) if variant in inplace_ops else sample.input
-                variant_forward = variant(cloned,
-                                          *sample.args,
-                                          **sample.kwargs)
-                self.assertEqual(expected_forward, variant_forward)
-
-                # Compares variant's backward
-                if expected_grad is not None and (variant not in inplace_ops or op.supports_inplace_autograd):
-                    variant_forward.sum().backward()
-                    self.assertEqual(expected_grad, tensor.grad)
->>>>>>> 6d87b366
 
     # Tests that the forward and backward passes of operations produce the
     #   same values for the cross-product of op variants (function, method, inplace)
