--- conflicted
+++ resolved
@@ -246,27 +246,6 @@
 
             # Test eager consistency
             for variant in variants:
-<<<<<<< HEAD
-                # Verifies that inplace operations that promote int->float fail
-                #   on tensors with integer dtypes.
-                if (variant in inplace_ops and not torch.can_cast(expected_forward.dtype, dtype)):
-                    try:
-                        variant_forward = variant(*(clone_input_helper(input) for input in sample.input),
-                                                  *sample.args,
-                                                  **sample.kwargs)
-                    except Exception as e:
-                        continue
-                    self.fail("Inplace operation on integer tensor that should be promoted to float didn't fail!")
-
-                if sample.broadcasts_self and variant in inplace_ops:
-                    with self.assertRaises(RuntimeError):
-                        variant(*(clone_input_helper(input) for input in sample.input),
-                                *sample.args,
-                                **sample.kwargs)
-                    continue
-
-=======
->>>>>>> afe339d7
                 # Compares variant's forward
                 # Note: copies the to-be-modified input when testing the inplace variant
                 sample.input.grad = None
