--- conflicted
+++ resolved
@@ -85,10 +85,10 @@
             assert torch.complex32 not in claimed_supported
             assert torch.complex32 not in claimed_backward_supported
 
-        backward_extra_dtypes = (torch.bfloat16, torch.float16) + \
-            ((torch.complex32,) if op.supports_complex32 else ())
+        include_complex32 = ((torch.complex32,) if op.supports_complex32 else ())
         # dtypes to try to backward in
-        allowed_backward_dtypes = floating_and_complex_types_and(*backward_extra_dtypes)
+        allowed_backward_dtypes = floating_and_complex_types_and(
+            *((torch.half, torch.bfloat16) + include_complex32))
 
         # lists for (un)supported dtypes
         supported_dtypes = []
@@ -101,11 +101,8 @@
             if dtype in allowed_backward_dtypes:
                 unsupported_backward_dtypes.append(dtype)
 
-<<<<<<< HEAD
-        for dtype in get_all_dtypes(include_complex32=op.supports_complex32):
-=======
-        for dtype in all_types_and_complex_and(torch.half, torch.bfloat16, torch.bool):
->>>>>>> 873ced7c
+        for dtype in all_types_and_complex_and(
+                *((torch.half, torch.bfloat16, torch.bool) + include_complex32)):
             # tries to acquire samples - failure indicates lack of support
             requires_grad = (dtype in allowed_backward_dtypes and op.supports_autograd)
             try:
