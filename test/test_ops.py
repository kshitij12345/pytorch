--- conflicted
+++ resolved
@@ -228,84 +228,59 @@
             inplace_ops.append(a_op.inplace_variant)
         aliases = tuple(aliases)
 
-<<<<<<< HEAD
-        inplace_variants = tuple(v for v in inplace_ops if v is not None)
+        inplace_ops = tuple(v for v in inplace_ops if v is not None)
         variants = tuple(v for v in (method, inplace) + aliases if v is not None)
         outplace_variants = tuple(set(variants) - set(inplace_ops))
 
-        samples = op.sample_inputs(device, dtype, requires_grad=op.supports_autograd,
+        _requires_grad = (op.supports_autograd and
+                          (dtype.is_floating_point or op.supports_complex_autograd))
+        samples = op.sample_inputs(device, dtype, requires_grad=_requires_grad,
                                    for_inplace_variant=False)
 
-        def _test_consistency_helper(samples, op_variants):
+        def _test_consistency_helper(samples, variants):
             for sample in samples:
                 # Computes function forward and backward values
-=======
-        inplace_ops = tuple(v for v in inplace_ops if v is not None)
-        variants = (v for v in (method, inplace) + aliases if v is not None)
-
-        _requires_grad = (op.supports_autograd and
-                          (dtype.is_floating_point or op.supports_complex_autograd))
-        samples = op.sample_inputs(device, dtype, requires_grad=_requires_grad)
-        for sample in samples:
-            # Computes function forward and backward values
-            sample.input.grad = None
-            expected_forward = op(sample.input, *sample.args, **sample.kwargs)
-            expected_grad = None
-
-            # Skips inplace variants if the output dtype is not the same as
-            #   the input dtype
-            skip_inplace = False
-            if (isinstance(expected_forward, torch.Tensor) and
-                    expected_forward.dtype is not sample.input.dtype):
-                skip_inplace = True
-
-            # TODO: backward consistency only supported for single tensor outputs
-            # TODO: backward consistency only checked on sample.input, not all
-            #   tensor inputs
-            # TODO: update to handle checking grads of all tensor inputs as
-            #   derived from each tensor output
-            if (op.supports_autograd and isinstance(expected_forward, torch.Tensor)
-                    and (dtype.is_floating_point or op.supports_complex_autograd)):
-                expected_forward.sum().backward()
-                expected_grad = sample.input.grad
-
-            # Test eager consistency
-            for variant in variants:
-                # Skips inplace ops
-                if variant in inplace_ops and skip_inplace:
-                    continue
-
-                # Compares variant's forward
-                # Note: copies the to-be-modified input when testing the inplace variant
->>>>>>> 444e5f0b
                 sample.input.grad = None
                 expected_forward = op(sample.input, *sample.args, **sample.kwargs)
                 expected_grad = None
+
+                # Skips inplace variants if the output dtype is not the same as
+                #   the input dtype
+                skip_inplace = False
+                if (isinstance(expected_forward, torch.Tensor) and
+                        expected_forward.dtype is not sample.input.dtype):
+                    skip_inplace = True
 
                 # TODO: backward consistency only supported for single tensor outputs
                 # TODO: backward consistency only checked on sample.input, not all
                 #   tensor inputs
                 # TODO: update to handle checking grads of all tensor inputs as
                 #   derived from each tensor output
-                if (op.supports_autograd and isinstance(expected_forward, torch.Tensor)):
+                if (op.supports_autograd and isinstance(expected_forward, torch.Tensor)
+                        and (dtype.is_floating_point or op.supports_complex_autograd)):
                     expected_forward.sum().backward()
                     expected_grad = sample.input.grad
 
                 # Test eager consistency
-                for variant in op_variants:
+                for variant in variants:
+                    # Skips inplace ops
+                    if variant in inplace_ops and skip_inplace:
+                        continue
+
                     # Compares variant's forward
                     # Note: copies the to-be-modified input when testing the inplace variant
                     sample.input.grad = None
-                    cloned = clone_input_helper(sample.input) if variant in inplace_variants else sample.input
-                    variant_forward = variant(cloned,
-                                              *sample.args,
-                                              **sample.kwargs)
-                    self.assertEqual(expected_forward, variant_forward)
-
-                    # Compares variant's backward
-                    if expected_grad is not None and (variant not in inplace_variants or op.supports_inplace_autograd):
-                        variant_forward.sum().backward()
-                        self.assertEqual(expected_grad, sample.input.grad)
+                    expected_forward = op(sample.input, *sample.args, **sample.kwargs)
+                    expected_grad = None
+
+                    # TODO: backward consistency only supported for single tensor outputs
+                    # TODO: backward consistency only checked on sample.input, not all
+                    #   tensor inputs
+                    # TODO: update to handle checking grads of all tensor inputs as
+                    #   derived from each tensor output
+                    if (op.supports_autograd and isinstance(expected_forward, torch.Tensor)):
+                        expected_forward.sum().backward()
+                        expected_grad = sample.input.grad
 
         _test_consistency_helper(samples, outplace_variants)
 
