import contextlib
import gc
import sys
import io
import math
import tempfile
import time
import threading
import unittest
import warnings
from copy import deepcopy
from collections import OrderedDict
from itertools import product
from operator import mul
from functools import reduce
import torch
import json

# TODO: remove this global setting
# Autograd tests use double as the default dtype
torch.set_default_dtype(torch.double)

from torch import nn
from torch._six import inf, nan, istuple
from torch.autograd.gradcheck import gradgradcheck, gradcheck
from torch.autograd.function import once_differentiable
from torch.autograd.profiler import (profile, format_time, EventList,
                                     FunctionEvent, FunctionEventAvg,
                                     record_function, emit_nvtx)
import torch.autograd.functional as autogradF
from torch.utils.checkpoint import checkpoint
from torch.testing._internal.common_utils import (TEST_WITH_ROCM, TestCase, run_tests, skipIfNoLapack,
                                                  suppress_warnings, slowTest,
                                                  load_tests, random_symmetric_matrix,
                                                  IS_WINDOWS, IS_MACOS, CudaMemoryLeakCheck)
from torch.autograd import Variable, Function, detect_anomaly, kineto_available
from torch.autograd.function import InplaceFunction
from torch.testing import randn_like
from torch.testing._internal.common_methods_invocations import (method_tests,
                                                                create_input, unpack_variables,
                                                                EXCLUDE_FUNCTIONAL, EXCLUDE_GRADCHECK,
                                                                EXCLUDE_GRADGRADCHECK,
                                                                EXCLUDE_GRADGRADCHECK_BY_TEST_NAME,
                                                                exclude_tensor_method,
                                                                mask_not_all_zeros,
                                                                S)
from torch.testing._internal.common_device_type import (instantiate_device_type_tests, skipCUDAIfRocm,
                                                        onlyCPU, onlyCUDA, dtypes, dtypesIfCUDA,
                                                        deviceCountAtLeast, skipCUDAIfCudnnVersionLessThan,
                                                        skipCUDAIf)

_END_SENTINEL = object()

def getattr_qualified(obj, qname, default=None):
    """ Like getattr but works with qualified names

    e.g. getattr(torch, 'fft.rfft')
    """
    path = qname.split('.')
    for name in path:
        obj = getattr(obj, name, _END_SENTINEL)
        if obj is _END_SENTINEL:
            return default
    return obj

# load_tests from common_utils is used to automatically filter tests for
# sharding on sandcastle. This line silences flake warnings
load_tests = load_tests

import pickle

PRECISION = 1e-4


@contextlib.contextmanager
def backward_engine(engine):
    _prev_engine = Variable._execution_engine
    Variable._execution_engine = engine()
    try:
        yield
    finally:
        Variable._execution_engine = _prev_engine


def graph_desc(fn):
    if fn is None:
        return 'None'
    result = type(fn).__name__ + '('
    next_functions = fn.next_functions
    for next_fn, _ in next_functions:
        result += graph_desc(next_fn)
        result += ', '
    if next_functions:
        result = result[:-2]
    return result + ')'


class TestAutograd(TestCase):

    def test_tensor_grad_warnings(self):
        dummy = torch.empty(1)

        with warnings.catch_warnings(record=True) as w:
            # Accessing .grad on leaf
            dummy.requires_grad_()
            foo = dummy.grad
            self.assertEqual(len(w), 0)

            # Accessing .grad on non-leaf
            dummy = dummy.clone()
            foo = dummy.grad
            self.assertEqual(len(w), 1)

            # Accessing .grad on non-leaf that retains gradients
            dummy.retain_grad()
            foo = dummy.grad
            self.assertEqual(len(w), 1)

    def _function_test(self, cls):
        x = torch.randn(5, 5, requires_grad=True)
        y = torch.randn(5, 5, requires_grad=True)
        result = cls.apply(x, 2, y)
        go = torch.ones((), requires_grad=True)
        result.sum().backward(go, create_graph=True)

        self.assertEqual(x.grad, y + torch.ones(5, 5))
        self.assertEqual(y.grad, x + torch.ones(5, 5) * 2)
        self.assertIsNotNone(x.grad.grad_fn)
        self.assertIsNotNone(y.grad.grad_fn)

        return x, y

    def test_function(self):
        class MyFunction(Function):

            @staticmethod
            def forward(ctx, tensor1, pyscalar, tensor2):
                ctx.pyscalar = pyscalar
                ctx.save_for_backward(tensor1, tensor2)
                return tensor1 + pyscalar * tensor2 + tensor1 * tensor2

            @staticmethod
            def backward(ctx, grad_output):
                var1, var2 = ctx.saved_tensors
                # NOTE: self is the test case here
                self.assertIsInstance(var1, torch.Tensor)
                self.assertIsInstance(var2, torch.Tensor)
                self.assertIsInstance(grad_output, torch.Tensor)
                return (grad_output + grad_output * var2, None,
                        grad_output * ctx.pyscalar + grad_output * var1)

        x, y = self._function_test(MyFunction)

        x_grad_desc = graph_desc(x.grad.grad_fn)
        y_grad_desc = graph_desc(y.grad.grad_fn)
        self.assertExpected(x_grad_desc, "x_grad_desc")
        self.assertExpected(y_grad_desc, "y_grad_desc")

    def test_once_differentiable(self):
        class MyFunction(Function):

            @staticmethod
            def forward(ctx, tensor1, pyscalar, tensor2):
                ctx.pyscalar = pyscalar
                ctx.save_for_backward(tensor1, tensor2)
                return tensor1 + pyscalar * tensor2 + tensor1 * tensor2

            @staticmethod
            @once_differentiable
            def backward(ctx, grad_output):
                self.assertFalse(torch.is_grad_enabled())
                t1, t2 = ctx.saved_tensors
                return (grad_output + grad_output * t2, None,
                        grad_output * ctx.pyscalar + grad_output * t1)

        x, y = self._function_test(MyFunction)
        self.assertEqual(graph_desc(x.grad.grad_fn),
                         'CopyBackwards(None, Error(AccumulateGrad(), None, AccumulateGrad()))')
        self.assertEqual(graph_desc(y.grad.grad_fn),
                         'CopyBackwards(None, Error(AccumulateGrad(), None, AccumulateGrad()))')

    def test_function_returns_input(self):
        class MyFunction(Function):
            @staticmethod
            def forward(ctx, x):
                return x

            @staticmethod
            def backward(ctx, grad):
                return grad * 2

        for shape in [(1,), ()]:
            v = torch.ones(shape, requires_grad=True)
            MyFunction.apply(v).backward()
            self.assertEqual(v.grad, torch.full(shape, 2.))

            with torch.no_grad():
                v.grad.zero_()
            MyFunction.apply(v.clone()).backward()
            self.assertEqual(v.grad, torch.full(shape, 2.))

    def test_function_returns_undefined_tensor(self):
        class MyFunction(Function):
            @staticmethod
            def forward(ctx, x):
                return x * 2

            @staticmethod
            def backward(ctx, grad):
                return None

        # Test that undefined tensors returned from custom backward function
        # are propagated as undefined and not tensor full of zeroes
        x = torch.ones(1, requires_grad=True)

        MyFunction.apply(x).backward()
        self.assertIsNone(x.grad)

        MyFunction.apply(x ** 2).backward()
        self.assertIsNone(x.grad)

        MyFunction.apply(x).sum().backward()
        self.assertIsNone(x.grad)

        self.assertIsNone(torch.autograd.grad(MyFunction.apply(x), x, allow_unused=True)[0])

    def test_materialize_grads(self):
        class MyFunction(Function):
            @staticmethod
            def forward(ctx, x):
                return x

            @staticmethod
            def backward(ctx, grad):
                self.assertEqual(grad, torch.zeros(1))
                return grad

        x = torch.ones(1, requires_grad=True)
        torch._C._functions.UndefinedGrad()(MyFunction.apply(x)).backward()

    def test_dont_materialize_grads(self):
        class MyFunction(Function):
            @staticmethod
            def forward(ctx, x):
                ctx.set_materialize_grads(False)
                return x

            @staticmethod
            def backward(ctx, grad):
                self.assertIsNone(grad)
                return grad

        x = torch.ones(1, requires_grad=True)
        torch._C._functions.UndefinedGrad()(MyFunction.apply(x)).backward()

    def test_legacy_function_deprecation_exception(self):
        # Trigger exception
        class MyFunction(Function):
            def forward(self, x):
                return x

            def backward(self, grad_output):
                return grad_output

        # Check exception occurs
        with self.assertRaisesRegex(
                RuntimeError,
                'Legacy autograd function with non-static forward method is deprecated'):
            MyFunction()(torch.randn(3, 4))

    class SimulateBackwardError(Function):

        @staticmethod
        def forward(ctx, input):
            return input.clone()

        @staticmethod
        @once_differentiable
        def backward(ctx, input):
            raise Exception("Simulate error on backward pass")

    def test_custom_function_exception(self):

        t1 = torch.rand((3, 3), requires_grad=True)
        t2 = torch.rand((3, 3), requires_grad=True)

        tmp = (t1 + t2) * (t1 + t2)
        t3 = TestAutograd.SimulateBackwardError.apply(tmp)
        with self.assertRaisesRegex(Exception, "Simulate error on backward pass"):
            t3.sum().backward()

    def test_invalid_gradients(self):
        class MyFunction(Function):
            @staticmethod
            def forward(ctx, x):
                return x * 2

            @staticmethod
            def backward(ctx, grad_output):
                return torch.randn(10, dtype=torch.float)

        with self.assertRaisesRegex(RuntimeError, 'expected shape'):
            input = torch.randn(5, 5, dtype=torch.float, requires_grad=True)
            MyFunction.apply(input).sum().backward()

    def test_accumulate_grad(self):
        grad_output = torch.ones(5, 5)

        def compute_grad(create_graph):
            x = torch.randn(5, 5, requires_grad=True)
            y = x + 2
            y.backward(grad_output, retain_graph=True)
            x_grad = x.grad
            x_grad_clone = x.grad.clone()
            y.backward(grad_output, create_graph=create_graph)
            return x_grad, x_grad_clone

        # Accumulate in-place when create_graph is False
        x_grad, x_grad_clone = compute_grad(create_graph=False)
        self.assertEqual(x_grad, x_grad_clone * 2)

        # Accumulate out-of-place when create_graph is False
        x_grad, x_grad_clone = compute_grad(create_graph=True)
        self.assertEqual(x_grad, x_grad_clone)

    def test_accumulate_grad_tensor_reference(self):
        def _test_grad_tensor(params_grad_tensor, backward_grad_tensor, should_preserve_reference, create_graph):
            params = torch.tensor([1.5, 1.5]).requires_grad_()
            params.grad = params_grad_tensor
            grad_saved = params.grad
            params.backward(backward_grad_tensor, create_graph=create_graph)
            self.assertEqual(id(grad_saved) == id(params.grad), should_preserve_reference)

        for create_graph in (False, True):
            # Accumulate dense gradient to sparse gradient will change the `params.grad` reference
            _test_grad_tensor(
                torch.sparse_coo_tensor(torch.tensor([[1, 1]]).long(), torch.tensor([1., 1.])),
                torch.tensor([1.5, 1.5]),
                False,  # never accumulates in-place
                create_graph)

            # Accumulate dense gradient to dense gradient will preserve the `params.grad` reference,
            # but only if create_graph=False.
            _test_grad_tensor(
                torch.tensor([1.5, 1.5]),
                torch.tensor([1.5, 1.5]),
                not create_graph,
                create_graph)

            # Accumulate sparse gradient to sparse gradient will preserve the `params.grad` reference,
            # but only if create_graph=False.
            _test_grad_tensor(
                torch.sparse_coo_tensor(torch.tensor([[1, 1]]).long(), torch.tensor([1., 1.])),
                torch.sparse_coo_tensor(torch.tensor([[1, 1]]).long(), torch.tensor([1., 1.])),
                not create_graph,
                create_graph)

    @skipIfNoLapack
    def test_slogdet_sign(self):
        a = torch.randn(3, 3, requires_grad=True)
        s, logdet = a.slogdet()

        # test that sign should not require grad
        self.assertFalse(s.requires_grad)

        # test that backward through computation involving sign works
        def sign_mul_logdet(mat):
            s, logdet = mat.slogdet()
            return s * logdet

        u, s, v = a.detach().svd()
        s.abs_().clamp_(0.0001)
        for sign in (-1, 1):
            s[-1] = sign
            mat = torch.chain_matmul(u, s.diag(), v.t()).requires_grad_()
            gradcheck(sign_mul_logdet, mat)
            gradgradcheck(sign_mul_logdet, mat)

    def test_sum_to_with_empty_dim_grad(self):
        a = torch.rand(4, 0, requires_grad=True)
        b = torch.rand(4, 1, requires_grad=True)
        c = a + b
        assert c.shape == (4, 0)
        c.sum().backward()

        self.assertEqual(b.grad, torch.zeros(4, 1))
        self.assertEqual(a.grad, torch.zeros(4, 0))

    def test_hessian_vector(self):
        x = torch.randn(2, 2, requires_grad=True)
        y = torch.randn(2, 2, requires_grad=True)

        z = x ** 2 + y * x + y ** 2
        z.backward(torch.ones(2, 2), create_graph=True)

        with torch.no_grad():
            x_grad = 2 * x + y
            y_grad = x + 2 * y
        self.assertEqual(x.grad, x_grad)
        self.assertEqual(y.grad, y_grad)

        grad_sum = 2 * x.grad + y.grad
        grad_sum.backward(torch.ones(2, 2))
        x_hv = torch.ones(2, 2) * 5
        y_hv = torch.ones(2, 2) * 4
        self.assertEqual(x.grad, x_grad + x_hv)
        self.assertEqual(y.grad, y_grad + y_hv)

    def test_grad(self):
        x = torch.randn(2, 2, requires_grad=True)
        y = torch.randn(2, 2, requires_grad=True)
        z = x ** 2 + y * x + y ** 2
        z.backward(torch.ones(2, 2), create_graph=True)

        x_grad = 2 * x + y
        y_grad = x + 2 * y
        self.assertEqual(x.grad, x_grad)
        self.assertEqual(y.grad, y_grad)

        grad_sum = 2 * x.grad + y.grad
        x_hv = torch.autograd.grad(
            outputs=[grad_sum], grad_outputs=[torch.ones(2, 2)],
            inputs=[x], create_graph=True)
        expected_x_hv = torch.ones(2, 2) * 5
        expected_y_hv = torch.ones(2, 2) * 4

        self.assertEqual(x_hv[0], expected_x_hv)
        self.assertEqual(x.grad, x_grad)
        self.assertEqual(y.grad, y_grad)

        # Test that grad_outputs and outputs have the same shape
        grad_out = torch.ones(2)
        try:
            torch.autograd.grad(
                outputs=[grad_sum], grad_outputs=[grad_out],
                inputs=[x], create_graph=True)
            self.assertFail()
        except RuntimeError as error:
            self.assertEqual(str(error), "Mismatch in shape: grad_output[0] has a shape of "
                             + str(grad_out.shape) + " and output[0] has a shape of "
                             + str(grad_sum.shape) + ".")

    def test_grad_nonleaf(self):
        x_init = torch.randn(2, 2, requires_grad=True)
        x = x_init
        y = torch.randn(2, 2, requires_grad=True)
        grad_output = torch.ones(2, 2)

        def fn(x):
            return x ** 2 + y * x + y ** 2

        for _ in range(5):
            grad_x, = torch.autograd.grad(
                fn(x), x, grad_outputs=grad_output, create_graph=True)

            grad_x_expected = 2 * x + y
            self.assertIsNone(y.grad)
            self.assertIsNone(x.grad)
            self.assertEqual(grad_x, grad_x_expected)

            x = x + 0.05 * grad_x

        val_init = fn(x_init).sum()
        val_final = fn(x).sum()
        self.assertGreater(val_final, val_init)

        x.backward(grad_output)
        self.assertIsNotNone(y.grad)
        self.assertIsNotNone(x_init.grad)

    def test_grad_nonleaf_many_outputs(self):
        # This checks an edge case for function callbacks
        # We want to capture two grads of a function, but can only
        # register a single callback.
        x = torch.randn(4, 2, requires_grad=True)
        a, b = x.chunk(2)

        def hook(*grads):
            hook_called[0] = True
        hook_called = [False]
        x.register_hook(hook)

        go = torch.randn(2, 2)
        grad_a, grad_b = torch.autograd.grad(
            (a + 2 * b), [a, b], grad_outputs=go, create_graph=True)

        self.assertEqual(grad_a, go)
        self.assertEqual(grad_b, go * 2)
        self.assertFalse(hook_called[0])
        self.assertIsNone(x.grad)

    def test_grad_nonleaf_register_hook(self):
        # This checks an edge case for register_hook.
        # We want to capture grad of a nonleaf tensor,
        # but avoid segfault during backward of other nonleaf tensors
        x = torch.randn(5, requires_grad=True)
        x_list = x.unbind()

        x0 = x_list[0]
        hook_results = [None]

        def hook(grad):
            hook_results[0] = grad
        x0.register_hook(hook)

        x_list[0].backward()
        self.assertEqual(hook_results[0], torch.tensor(1.))
        expected_grad = torch.tensor([1., 0, 0, 0, 0])
        self.assertEqual(x.grad, expected_grad)
        self.assertIsNone(x_list[0].grad)

        for i in range(1, 5, 1):
            x_list[i].backward()
            self.assertEqual(hook_results[0], None)
            expected_grad[i] = 1.0
            self.assertEqual(x.grad, expected_grad)
            self.assertIsNone(x_list[i].grad)

    def test_hook_with_no_name(self):
        # Create a hook that do not have a __name__ attribute
        class MyHookClass:
            def __call__(self, grad):
                return grad.clone()

        x = torch.randn(5, requires_grad=True).clone()
        x.register_hook(MyHookClass())
        x.sum().backward()
        # Should run fine

    def test_sharded_grad(self):
        leaves = [torch.zeros(5, 5, requires_grad=True) for _ in range(10)]
        intermediates = [l * i + l * l for i, l in enumerate(leaves)]
        loss = sum(v * i for i, v in enumerate(intermediates)).sum()

        # define a helper for dividing intermediates into groups
        def group(l, group_size):
            return (l[i:i + group_size] for i in range(0, len(l), group_size))

        # Compute the d loss / d intermediates in chunks of shard_size
        shard_size = 2
        d_intermediates = [d_i for intermediates_batch in group(intermediates, shard_size)
                           for d_i in torch.autograd.grad(loss, intermediates_batch)]
        # Compute rest of backward pass
        torch.autograd.backward(intermediates, d_intermediates)

        for i, l in enumerate(leaves):
            self.assertEqual(l.grad, i * i * (1 + l))

    def test_backward_badcalls(self):
        x = torch.ones(1)
        with self.assertRaisesRegex(RuntimeError, 'does not require grad'):
            x.backward()

    def test_grad_badcalls(self):
        x = torch.ones(1)
        y = x ** 2
        with self.assertRaisesRegex(RuntimeError, 'does not require grad'):
            torch.autograd.grad(x, y)
        with self.assertRaisesRegex(RuntimeError, 'does not require grad'):
            torch.autograd.grad(y, x)

        x = torch.ones(1, requires_grad=True)
        y = x ** 2
        torch.autograd.grad(y, x)  # this should succeed now

    def test_grad_fn_badcalls(self):
        error_regex = 'expected .* arguments, got .* instead'
        x = torch.ones(1, requires_grad=True)
        y = x ** 2
        with self.assertRaisesRegex(TypeError, error_regex):
            y.grad_fn(x.detach(), x.detach())  # too many
        with self.assertRaisesRegex(TypeError, error_regex):
            y.grad_fn()  # too few

        y.grad_fn(x.detach())  # this should succeed

    def test_grad_unreachable(self):
        x = torch.ones(1, requires_grad=True)
        y = torch.ones(1, requires_grad=True)
        # Make sure x and y have grad accumulators allocated
        z = x * 2
        w = y * 2

        grad_x, grad_y = torch.autograd.grad(x * 2, [x, y], allow_unused=True)
        self.assertEqual(grad_x, x * 2)
        self.assertIsNone(grad_y)

        # This is slightly different than the case above, because z doesn't even
        # have a grad accumulator allocated.
        z = torch.ones(1, requires_grad=True)
        grad_x, grad_z = torch.autograd.grad(x * 2, [x, z], allow_unused=True)
        self.assertEqual(grad_x, x * 2)
        self.assertIsNone(grad_z)

        # allow_unused=False, but grads contains None inside, should throw
        with self.assertRaisesRegex(RuntimeError,
                                    "Set allow_unused=True"):
            grad_x, grad_y = torch.autograd.grad(x * 2, [x, y], allow_unused=False)

    def test_hooks(self):
        x = torch.ones(5, 5, requires_grad=True)
        y = torch.ones(5, 5) * 4
        y.requires_grad_(True)

        counter = [0]

        def bw_hook(inc, grad):
            self.assertIsInstance(grad, torch.Tensor)
            counter[0] += inc

        z = x ** 2 + x * 2 + x * y + y
        x.register_hook(lambda *args: bw_hook(0, *args))
        test = z.register_hook(lambda *args: bw_hook(1, *args))
        z.backward(torch.ones(5, 5), retain_graph=True)
        self.assertEqual(counter[0], 1)

        test2 = z.register_hook(lambda *args: bw_hook(2, *args))
        z.backward(torch.ones(5, 5), retain_graph=True)
        self.assertEqual(counter[0], 4)

        test2.remove()
        z.backward(torch.ones(5, 5), retain_graph=True)
        self.assertEqual(counter[0], 5)

        def bw_hook_modify(grad):
            return grad.mul(2)

        test.remove()
        z.register_hook(bw_hook_modify)
        with torch.no_grad():
            y.grad.zero_()
        z.backward(torch.ones(5, 5), retain_graph=True)
        self.assertEqual(y.grad, (x + 1) * 2)

        y.register_hook(bw_hook_modify)
        with torch.no_grad():
            y.grad.zero_()
        z.backward(torch.ones(5, 5))
        self.assertEqual(y.grad, (x + 1) * 4)

    def test_hooks_cpp(self):
        # Tests hooks for autograd function implemented in C++
        bn = torch.nn.BatchNorm1d(5, affine=False)
        bn.eval()

        counter = [0]

        def bw_hook(grad):
            counter[0] += 1
            return grad * 2

        x = torch.ones(5, 5, requires_grad=True)
        z = bn(x)
        z.register_hook(bw_hook)
        z.sum().backward()

        self.assertEqual(counter[0], 1, msg='bw_hook not called')
        self.assertEqual(x.grad, torch.ones(5, 5) * 2, atol=1e-5, rtol=0)

    def test_hook_none(self):
        # WARNING: this is a test for autograd internals.
        # You should never have to use such things in your code.
        class NoneGradientFunction(Function):
            @staticmethod
            def forward(ctx, x, y):
                assert ctx.needs_input_grad[0]
                assert not ctx.needs_input_grad[1]
                return x, y

            @staticmethod
            def backward(ctx, grad_x, grad_y):
                return grad_x, None

        was_called = [False]

        def hook(grad):
            self.assertIsNotNone(grad)
            was_called[0] = True

        x = torch.randn(5, 5, requires_grad=True)
        y = torch.randn(5, 5)
        rx, ry = NoneGradientFunction.apply(x, y)
        rx.register_hook(hook)
        ry.register_hook(hook)
        sum(rx, ry).sum().backward()
        self.assertTrue(was_called[0])

    def test_retain_grad(self):
        input = torch.rand(1, 3, requires_grad=True)
        h1 = input * 3
        out = (h1 * h1).sum()

        # It should be possible to call retain_grad() multiple times
        h1.retain_grad()
        h1.retain_grad()

        # Gradient should be accumulated
        out.backward(retain_graph=True)
        self.assertEqual(h1 * 2, h1.grad)
        out.backward(retain_graph=True)
        self.assertEqual(h1 * 4, h1.grad)

        with torch.no_grad():
            input.grad.zero_()
        # It should be a no-op for leaves
        input.retain_grad()
        input.retain_grad()
        out.backward()
        self.assertEqual(input * 18, input.grad)

    def test_retain_grad_cycle(self):
        import gc
        import weakref
        counter = [0]
        refs = [None]

        x = torch.ones(5, 5, requires_grad=True)

        def run_test():
            y = x * 2
            y.retain_grad()

            def inc(*args):
                counter[0] += 1
            refs[0] = weakref.ref(y, inc)
            return y / 2

        z = run_test()
        gc.collect()
        self.assertIsNone(refs[0]())
        self.assertEqual(counter[0], 1)
        z.sum().backward()

    def test_backward(self):
        v = torch.randn(5, 5, requires_grad=True)
        x = torch.randn(5, 5, requires_grad=True)
        y = (torch.rand(5, 5) + 0.1).requires_grad_(True)
        z = torch.randn(5, 5, requires_grad=True)
        grad_output = torch.randn(5, 5)

        v.backward(grad_output)
        self.assertEqual(v.grad, grad_output)

        a = x + (y * z) + 4 * z ** 2 * x / y
        a.backward(grad_output)
        x_grad = 4 * z.pow(2) / y + 1
        y_grad = z - 4 * x * z.pow(2) / y.pow(2)
        z_grad = 8 * x * z / y + y
        self.assertEqual(x.grad, x_grad * grad_output)
        self.assertEqual(y.grad, y_grad * grad_output)
        self.assertEqual(z.grad, z_grad * grad_output)

    def test_sparse_backward(self):
        class FixedGradientFunction(Function):
            @staticmethod
            def forward(ctx, x, grad_x):
                ctx.save_for_backward(grad_x)
                return x

            @staticmethod
            def backward(ctx, grad_x):
                saved_grad_x, = ctx.saved_tensors
                return saved_grad_x, None

        size = torch.Size([6, 3, 2])
        i1 = torch.LongTensor([
            [0, 3, 4],
            [0, 2, 2],
        ])
        v1 = torch.DoubleTensor([[1, 2], [4, 5], [7, 8]])
        sparse_grad1 = torch.sparse.DoubleTensor(i1, v1, size)
        i2 = torch.LongTensor([
            [0, 1, 3, 4],
            [0, 1, 2, 2],
        ])
        v2 = torch.DoubleTensor([[1, 2], [4, 3], [4, 5], [7, 8]])
        sparse_grad2 = torch.sparse.DoubleTensor(i2, v2, size)
        dense_grad = torch.rand(size).double()
        fn = FixedGradientFunction

        # sparse first
        x = torch.randn(size, requires_grad=True)
        (fn.apply(x, sparse_grad1) + fn.apply(x, dense_grad) + fn.apply(x, sparse_grad2)).sum().backward()
        self.assertEqual(x.grad, dense_grad + sparse_grad1 + sparse_grad2)
        # dense first
        x = torch.randn(size, requires_grad=True)
        (fn.apply(x, dense_grad) + fn.apply(x, sparse_grad1) + fn.apply(x, sparse_grad2)).sum().backward()
        self.assertEqual(x.grad, dense_grad + sparse_grad1 + sparse_grad2)
        # sparse only
        x = torch.randn(size, requires_grad=True)
        (fn.apply(x, sparse_grad1) + fn.apply(x, sparse_grad2)).sum().backward()
        self.assertEqual(x.grad, sparse_grad1 + sparse_grad2)

    def test_sparse_mm_backward(self):
        size = (3, 3)
        sparse = torch.sparse_coo_tensor(size, requires_grad=True)
        dense = torch.randn(size, requires_grad=True)

        with self.assertRaisesRegex(
                RuntimeError,
                "The backward pass for this operation requires the 'mat1' tensor to be strided,"):
            z = dense.addmm(sparse, dense)

        mm_test_cases = [
            # a requires grad, a is sparse, b requires grad, b is sparse, error message
            (False, True, True, False, None),
            (False, False, True, True, "The backward pass for this operation requires the 'mat2'"),
            (False, True, True, True, "The backward pass for this operation requires the 'mat2'"),
            (True, False, True, True, "The backward pass for this operation requires the 'mat2'"),
            (True, True, False, False, "The backward pass for this operation requires the 'self'"),
            (True, True, True, False, "The backward pass for this operation requires the 'self'"),
            (True, True, True, True, "The backward pass for this operation requires the 'mat2'"),
        ]
        for a_req_grad, a_is_sparse, b_req_grad, b_is_sparse, err_msg in mm_test_cases:
            # We should only be testing cases with sparse inputs, and at least one
            # input needs to require grad so we can call a backward pass
            assert a_is_sparse or b_is_sparse
            assert a_req_grad or b_req_grad

            a = torch.randn(size, requires_grad=a_req_grad)
            if a_is_sparse:
                a = a.to_sparse()
            b = torch.randn(size, requires_grad=b_req_grad)
            if b_is_sparse:
                b = b.to_sparse()

            # If no error expected, check that sparse and dense cases match
            if err_msg is None:
                r = a.mm(b)
                r.sum().backward()
                a_grad = None if a.grad is None else a.grad.clone().detach()
                b_grad = None if b.grad is None else b.grad.clone().detach()

                # Redo with only dense tensors
                a = (a.to_dense() if a.is_sparse else a).clone().detach()
                a.requires_grad = a_req_grad
                b = (b.to_dense() if b.is_sparse else b).clone().detach()
                b.requires_grad = b_req_grad
                r = a.mm(b)
                r.sum().backward()

                self.assertEqual(a_grad, a.grad)
                self.assertEqual(b_grad, b.grad)

            else:
                with self.assertRaisesRegex(RuntimeError, err_msg):
                    a.mm(b)

    def test_multi_backward(self):
        x = torch.randn(5, 5, requires_grad=True)
        y = torch.randn(5, 5, requires_grad=True)

        q = torch.randn(5, 5, requires_grad=True)

        a = torch.randn(5, 5, requires_grad=True)
        b = torch.randn(5, 5, requires_grad=True)

        q2 = q * 2
        z = x + y + q2
        c = a * b + q2
        grad_z = torch.randn(5, 5)
        grad_c = torch.randn(5, 5)
        torch.autograd.backward([z, c], [grad_z, grad_c])

        self.assertEqual(x.grad, grad_z)
        self.assertEqual(y.grad, grad_z)
        self.assertEqual(a.grad, grad_c * b)
        self.assertEqual(b.grad, grad_c * a)
        self.assertEqual(q.grad, (grad_c + grad_z) * 2)

    def test_multi_backward_no_grad(self):
        x = torch.randn(5, 5, requires_grad=True)
        y = torch.randn(5, 5, requires_grad=False)

        z = x + y
        q = y * 2

        # NB: we currently raise an exception if any arguments to backwards
        # have requires_grad=False and don't have a grad_fn. We may want to
        # relax that check to a warning.
        def call_backwards():
            torch.autograd.backward([z, q], [torch.ones(5, 5), torch.ones(5, 5)])
        self.assertRaises(RuntimeError, call_backwards)

    def test_backward_with_inputs(self):
        x = torch.randn(2, 2, requires_grad=True)
        y = torch.randn(2, 2, requires_grad=True)

        def fn():
            return x ** 2 + y * x + y ** 2

        gradient = torch.ones(2, 2)
        x_grad_expected = 2 * x + y
        y_grad_expected = x + 2 * y

        @torch.no_grad()
        def reset_grad():
            x.grad.zero_()
            y.grad.zero_()

        torch.autograd.backward(fn(), gradient, inputs=[x, y])
        self.assertEqual(x.grad, x_grad_expected)
        self.assertEqual(y.grad, y_grad_expected)

        reset_grad()
        torch.autograd.backward(fn(), gradient, inputs=[x])
        self.assertEqual(x.grad, x_grad_expected)
        self.assertEqual(y.grad, torch.zeros(2, 2))

        reset_grad()
        torch.autograd.backward(fn(), gradient, inputs=[y])
        self.assertEqual(y.grad, y_grad_expected)
        self.assertEqual(x.grad, torch.zeros(2, 2))

        reset_grad()
        self.assertRaisesRegex(RuntimeError, 'cannot be empty',
                               lambda: torch.autograd.backward(fn(), gradient, inputs=[]))

    def test_backward_with_nonleaf_inputs(self):
        x = torch.randn(2, 2, requires_grad=True)
        x_nonleaf = x * 1
        y = torch.randn(2, 2, requires_grad=True)
        z = torch.randn(2, 2, requires_grad=True)

        out = x_nonleaf ** 2 + y * x_nonleaf + y ** 2

        out.backward(torch.ones(2, 2), create_graph=True, inputs=[x, y])
        x_grad_expected = 2 * x + y
        y_grad_expected = x + 2 * y

        self.assertEqual(y.grad, y_grad_expected)
        self.assertEqual(x.grad, x_grad_expected)

        self.assertRaisesRegex(RuntimeError, 'not a leaf Tensor',
                               lambda: out.backward(torch.ones(2, 2), create_graph=True, inputs=[x, y, x_nonleaf]))

        # backward doesn't have an allow_unused flag, so the behavior of backward
        # when variable is not part of the graph is as if allow_used were true
        # x.grad will simply be None.
        out.backward(torch.ones(2, 2), create_graph=True, inputs=[z])
        self.assertIsNone(z.grad)

    def test_dependent_backward(self):
        x = torch.randn(10, requires_grad=True)
        y = x ** 2
        z = y ** 3

        go_y = torch.randn(10)
        go_z = torch.randn(10)
        torch.autograd.backward([y, z], [go_y, go_z])

        xd = x
        self.assertEqual(x.grad, 2 * xd * go_y + 6 * xd.pow(5) * go_z)

    def test_save_output_nr(self):
        x = torch.randn(10, requires_grad=True)

        class MultiOutputFn(Function):
            @staticmethod
            def forward(ctx, x):
                return x[:5], x[5:]

            @staticmethod
            def backward(ctx, *grad):
                return torch.cat(grad)

        a, b = MultiOutputFn.apply(x)
        self.assertEqual(b.output_nr, 1)

        class TestFn(Function):
            @staticmethod
            def forward(ctx, b):
                ctx.save_for_backward(b)
                return b * 2

            @staticmethod
            def backward(ctx, grad_b):
                b, = ctx.saved_tensors
                self.assertEqual(b.output_nr, 1)

        TestFn.apply(b).sum().backward()

    def test_free_deep_graph(self):
        def scope():
            depth = 150000
            x = torch.randn(1, requires_grad=True)
            y = x.clone()

            # build a "chain" computation graph
            for _ in range(depth):
                y = y + y * 0.000001

            # graph deletion occurs when the above locals go out of scope.
            # In this case `del y` will trigger it but it's easier to leave
            # it to Python to delete the locals.

        # Should not stack overflow
        scope()

    def test_free_deep_graph_complicated(self):
        def scope():
            depth = 100000
            randchoice = torch.randint(2, [depth, 2])
            x = torch.randn(1, requires_grad=True)
            y = x.clone()

            # Hold the two previous values
            prev_values = [None, None]

            # Build a "chain with skip connections" graph
            for _ in range(depth):
                prev_tensors = [tensor for tensor in prev_values[:-1]
                                if tensor is not None]
                prev_values.append(y)
                prev_values.pop(0)

                # Definitely pick one tensor to add
                y += y * 0.000001

                # Possibly add other tensors
                nprev = len(prev_tensors)
                if nprev == 2:
                    y += randchoice[depth].mul(torch.cat(prev_tensors)).sum()

            # graph deletion occurs when the above locals go out of scope.

        # Should not stack overflow
        scope()

    def test_free_deep_graph_pyfunction(self):
        class MyOp(Function):
            @staticmethod
            def forward(ctx, tensor1, tensor2):
                return tensor1 + tensor2

            @staticmethod
            def backward(ctx, grad_output):
                return grad_output, grad_output

        def scope():
            depth = 150000
            x = torch.randn(1, requires_grad=True)
            y = x.clone()

            # build deeply nested computation graph
            for _ in range(depth):
                y = MyOp.apply(y, y)

            # graph deletion occurs when the above locals go out of scope.

        # Should not stack overflow
        scope()

    def test_no_unnecessary_save(self):
        # If we kept x in the derivative Function of x * 2 we would
        # get an error in the backward that would complain that we've
        # modified x, which was needed for gradient computation.
        # Since we should elide unnecessary saves, this test should pass.
        mu = torch.ones(1, requires_grad=True)
        x = torch.empty(1)
        loss = 0
        for i in range(3):
            x.detach_()
            x.copy_(mu + i)
            ft = torch.tensor([float(i)])
            multiplied = x * ft
            s = multiplied.sum()
            loss += s
        loss.backward()

    def test_no_grad(self):
        x = torch.ones(5, 5, requires_grad=True)
        y = torch.ones(5, 5) * 4
        with torch.no_grad():
            w = x + y

        @torch.no_grad()
        def adder(x, y):
            return x + y

        z = adder(x, y)

        self.assertFalse(w.requires_grad)
        self.assertRaises(RuntimeError, lambda: w.backward(torch.ones(5, 5)))
        self.assertIsNone(w.grad_fn)
        self.assertFalse(z.requires_grad)
        self.assertRaises(RuntimeError, lambda: z.backward(torch.ones(5, 5)))
        self.assertIsNone(z.grad_fn)

        # test nested decorator and with-statement on no_grad
        with torch.no_grad():
            self.assertFalse(torch.is_grad_enabled())
            w = adder(x, y)
            self.assertFalse(torch.is_grad_enabled())

    def test_set_grad_generator_functions(self):
        @torch.no_grad()
        def gen_no_grad():
            for i in range(10):
                self.assertEqual(torch.is_grad_enabled(), False)
                yield i

        with torch.enable_grad():
            for _ in gen_no_grad():
                self.assertEqual(torch.is_grad_enabled(), True)

        @torch.enable_grad()
        def gen_enable_grad():
            for i in range(10):
                self.assertEqual(torch.is_grad_enabled(), True)
                yield i

        with torch.no_grad():
            for _ in gen_enable_grad():
                self.assertEqual(torch.is_grad_enabled(), False)

    def test_set_grad_generator_functions_recursive(self):
        # enable_grad_decorator_recursive and no_grad_decorator_recursive call each other
        # recursively, to ensure that the decorators preserve the caller's setting
        @torch.enable_grad()
        def enable_grad_decorator_recursive(depth):
            self.assertTrue(torch.is_grad_enabled())
            if depth > 0:
                no_grad_decorator_recursive(depth - 1)
                self.assertTrue(torch.is_grad_enabled())

        @torch.no_grad()
        def no_grad_decorator_recursive(depth):
            self.assertFalse(torch.is_grad_enabled())
            if depth > 0:
                enable_grad_decorator_recursive(depth - 1)
                self.assertFalse(torch.is_grad_enabled())

        # enable_grad_context_manager_recursive and no_grad_context_manager_recursive call
        # each other recursively, to ensure that the decorators preserve the caller's setting
        def enable_grad_context_manager_recursive(depth):
            with torch.enable_grad():
                self.assertTrue(torch.is_grad_enabled())
                if depth > 0:
                    no_grad_context_manager_recursive(depth - 1)
                    self.assertTrue(torch.is_grad_enabled())

        def no_grad_context_manager_recursive(depth):
            with torch.no_grad():
                self.assertFalse(torch.is_grad_enabled())
                if depth > 0:
                    enable_grad_context_manager_recursive(depth - 1)
                    self.assertFalse(torch.is_grad_enabled())

        with torch.enable_grad():
            self.assertTrue(torch.is_grad_enabled())
            enable_grad_decorator_recursive(10)
            self.assertTrue(torch.is_grad_enabled())
            enable_grad_context_manager_recursive(10)
            self.assertTrue(torch.is_grad_enabled())

        with torch.no_grad():
            self.assertFalse(torch.is_grad_enabled())
            enable_grad_decorator_recursive(10)
            self.assertFalse(torch.is_grad_enabled())
            enable_grad_context_manager_recursive(10)
            self.assertFalse(torch.is_grad_enabled())

    def test_no_grad_python_function(self):
        """Python Functions should respect grad mode."""
        x = torch.ones(5, 5, requires_grad=True)

        class MyOp(Function):
            @staticmethod
            def forward(self, x):
                return x + 1

            @staticmethod
            def backward(self, dy):
                return dy

        with torch.no_grad():
            y = MyOp.apply(x)
        self.assertFalse(y.requires_grad)

    def test_indexing(self):
        x = torch.arange(1., 17).view(4, 4)
        y = Variable(x, requires_grad=True)

        def compare(x, y, idx, indexed_tensor, indexed_var):
            indexed_var_t = indexed_var.data
            if not isinstance(indexed_tensor, torch.Tensor):
                indexed_var_t = indexed_var_t[0]
            self.assertEqual(indexed_tensor, indexed_var_t)

            indexed_var.sum().backward()
            expected_grad = torch.Tensor(x.size()).fill_(0)
            expected_grad[idx] = 1
            self.assertEqual(y.grad, expected_grad)

        def check_index(x, y, idx):
            if y.grad is not None:
                with torch.no_grad():
                    y.grad.zero_()
            indexed_tensor = x[idx]
            indexed_var = y[idx]
            compare(x, y, idx, indexed_tensor, indexed_var)

        check_index(x, y, 1)
        check_index(x, y, (1, 1))
        check_index(x, y, slice(1, None))
        check_index(x, y, slice(None, 2))
        check_index(x, y, (slice(None, 2), 2))
        check_index(x, y, (slice(1, 2), 2))
        check_index(x, y, (1, slice(2, None)))
        check_index(x, y, (slice(None, None), slice(2, None)))
        check_index(x, y, torch.LongTensor([0, 2]))
        check_index(x, y, torch.rand(4, 4).bernoulli().bool())
        check_index(x, y, (Ellipsis, slice(2, None)))
        check_index(x, y, ([0], [0]))
        check_index(x, y, ([1, 2, 3], [0]))
        check_index(x, y, ([1, 2], [2, 1]))
        check_index(x, y, ([[1, 2], [3, 0]], [[0, 1], [2, 3]]))
        check_index(x, y, ([slice(None), [2, 3]]))
        check_index(x, y, ([[2, 3], slice(None)]))

        # advanced indexing, with less dim, or ellipsis
        check_index(x, y, ([0]))
        check_index(x, y, ([0], ))

        x = torch.arange(1., 49).view(4, 3, 4)
        y = Variable(x, requires_grad=True)

        check_index(x, y, (slice(None), [0], [0]))
        check_index(x, y, ([0], [0], slice(None)))
        check_index(x, y, (slice(None), [0, 1, 2], [0]))
        check_index(x, y, ([0, 1, 2], [0], slice(None)))
        check_index(x, y, (slice(None), [1, 2], [2, 1]))
        check_index(x, y, ([1, 2], [2, 1], slice(None)))
        check_index(x, y, (slice(None), [[1, 2], [2, 0]], [[0, 1], [2, 3]]))
        check_index(x, y, ([[1, 2], [3, 0]], [[0, 1], [2, 2]], slice(None)))
        check_index(x, y, (slice(None), slice(None), [2, 1]))
        check_index(x, y, (slice(None), [2, 1], slice(None)))
        check_index(x, y, ([2, 1], slice(None), slice(None)))

        # advanced indexing, with less dim, or ellipsis
        check_index(x, y, ([0], ))
        check_index(x, y, ([0], slice(None)))
        check_index(x, y, ([0], Ellipsis))
        check_index(x, y, ([1, 2], [0, 1]))
        check_index(x, y, ([1, 2], [0, 1], Ellipsis))
        check_index(x, y, (Ellipsis, [1, 2], [0, 1]))

        # advanced indexing, with a tensor wrapped in a variable
        z = torch.LongTensor([0, 1])
        zv = Variable(z, requires_grad=False)
        seq = [z, Ellipsis]
        seqv = [zv, Ellipsis]

        if y.grad is not None:
            with torch.no_grad():
                y.grad.zero_()
        indexed_tensor = x[seq]
        indexed_var = y[seqv]
        compare(x, y, seq, indexed_tensor, indexed_var)

    def test_indexing_duplicates(self):
        x = torch.arange(1., 17).view(4, 4)
        y = Variable(x, requires_grad=True)

        idx = torch.LongTensor([1, 1, 3, 2, 1, 2])
        y[idx].sum().backward()
        expected_grad = torch.zeros(4, 4)
        for i in idx:
            expected_grad[i] += 1
        self.assertEqual(y.grad, expected_grad)

        # with advanced indexing
        x = torch.arange(1., 17).view(4, 4)
        y = Variable(x, requires_grad=True)

        idx = [[1, 1, 3, 2, 1, 2], [0]]
        y[idx].sum().backward()
        expected_grad = torch.zeros(4, 4)
        for i in idx[0]:
            for j in idx[1]:
                expected_grad[i][j] += 1

        self.assertEqual(y.grad, expected_grad)

        x = torch.arange(1., 17).view(4, 4)
        y = Variable(x, requires_grad=True)
        idx = [[[1, 2], [0, 0]], [[0, 1], [1, 1]]]
        y[idx].sum().backward()
        expected_grad = torch.Tensor([[0, 2, 0, 0],
                                      [1, 0, 0, 0],
                                      [0, 1, 0, 0],
                                      [0, 0, 0, 0]])
        self.assertEqual(y.grad, expected_grad)

        x = torch.arange(1., 65).view(4, 4, 4)
        y = Variable(x, requires_grad=True)

        idx = [[1, 1, 1], slice(None), slice(None)]
        y[idx].sum().backward()
        expected_grad = torch.Tensor(4, 4, 4).zero_()
        expected_grad[1].fill_(3)
        self.assertEqual(y.grad, expected_grad)

    def test_index_backward_does_not_save_tensor(self):
        # Example from https://github.com/pytorch/pytorch/issues/24853.
        # if `index(tensor, indices)` saves `tensor` for backwards, then it will
        # trigger a version check on `tensor` during the backward pass, which
        # will cause the following code to error because `tensor` gets modified
        # by the indexing line.
        a = torch.tensor([1., 0, 0])
        b = torch.zeros(3, requires_grad=True)
        tensor = b + 0
        tensor[a != 0] = tensor[a != 0]
        tensor.backward(torch.zeros_like(tensor))

    def test_volatile_deprecated(self):
        v = torch.autograd.torch.randn(3, 3)
        with warnings.catch_warnings(record=True) as w:
            self.assertFalse(v.volatile)
        self.assertIn('volatile', str(w[0].message))

    def test_saved_variables_deprecated(self):
        class MyFunction(Function):
            @staticmethod
            def forward(ctx, tensor1, tensor2):
                ctx.save_for_backward(tensor1, tensor2)
                return tensor1 + tensor2

            @staticmethod
            def backward(ctx, grad_output):
                var1, var2 = ctx.saved_variables
                return (grad_output, grad_output)

        with warnings.catch_warnings(record=True) as warns:
            warnings.simplefilter("always")
            x = torch.randn((3, 3), requires_grad=True)
            y = torch.randn((3, 3), requires_grad=True)
            model = MyFunction()
            model.apply(x, y).sum().backward()

            has_deprecated = map(lambda warn:
                                 'deprecated' in str(warn) and
                                 'saved_variables' in str(warn),
                                 warns)
            has_deprecated = reduce(lambda x, y: x or y, has_deprecated)
            self.assertTrue(has_deprecated)

    def test_requires_grad(self):
        x = torch.randn(5, 5)
        y = torch.randn(5, 5)
        z = torch.randn(5, 5, requires_grad=True)
        a = x + y
        self.assertFalse(a.requires_grad)
        b = a + z
        self.assertTrue(b.requires_grad)

        def error():
            raise RuntimeError
        # Make sure backward isn't called on these
        a._backward_hooks = OrderedDict()
        x._backward_hooks = OrderedDict()
        y._backward_hooks = OrderedDict()
        a._backward_hooks['test'] = error
        x._backward_hooks['test'] = error
        y._backward_hooks['test'] = error
        b.backward(torch.ones(5, 5))

    def test_requires_grad_(self):
        x = torch.randn(5, 5)
        y = torch.randn(5, 5, requires_grad=True)
        self.assertIs(x, x.requires_grad_())
        self.assertTrue(x.requires_grad)
        self.assertIs(y, y.requires_grad_())
        self.assertTrue(y.requires_grad)
        self.assertIs(x, x.requires_grad_(True))
        self.assertTrue(x.requires_grad)
        self.assertIs(y, y.requires_grad_(True))
        self.assertTrue(y.requires_grad)
        z = x * y
        self.assertRaises(RuntimeError, lambda: z.requires_grad_(False))
        self.assertIs(z, z.requires_grad_())
        self.assertTrue(z.requires_grad)
        self.assertIs(z, z.requires_grad_(True))
        self.assertTrue(z.requires_grad)

        self.assertIs(x, x.requires_grad_(False))
        self.assertFalse(x.requires_grad)
        self.assertIs(y, y.requires_grad_(False))
        self.assertFalse(y.requires_grad)

    def test_requires_grad_inplace(self):
        a = torch.randn(5, 5)
        b = torch.randn(5, 5, requires_grad=True)
        a += b
        self.assertTrue(a.requires_grad)

        # non-leaf
        a = torch.randn(5, 5) + 0
        b = torch.randn(5, 5, requires_grad=True)
        a += b
        self.assertTrue(a.requires_grad)

    def test_no_requires_grad_inplace(self):
        # basic case, should be able to modify inplace while requires_grad is False
        a = torch.randn(2, 3)
        a.add_(5)
        a.requires_grad = True
        a.sum().backward()
        self.assertEqual(a.grad, torch.ones(2, 3))

        # same but with a view
        a = torch.randn(2, 3)
        b = a[:]
        b.add_(5)
        a.requires_grad = True
        a.sum().backward()
        self.assertEqual(a.grad, torch.ones(2, 3))

        # should fail if requires_grad = True when we modify inplace
        a = torch.randn(2, 3)
        b = a[:]
        a.requires_grad = True
        with self.assertRaises(RuntimeError):
            a.add_(5)
        with self.assertRaises(RuntimeError):
            b.add_(5)

    def test_attribute_deletion(self):
        x = torch.randn((5, 5), requires_grad=True)
        del x.grad
        self.assertIsNone(x.grad)
        with self.assertRaises(RuntimeError):
            del x.data
        with self.assertRaises(TypeError):
            x.data = None
        with self.assertRaises(RuntimeError):
            del x.requires_grad
        with self.assertRaises(RuntimeError):
            del x._grad_fn
        with self.assertRaises(RuntimeError):
            del x._backward_hooks

    def test_duplicate_backward_root(self):
        a = torch.randn(5, 5, requires_grad=True)
        b = torch.randn(5, 5, requires_grad=True)

        x = a * b
        grad_output = torch.randn_like(x)
        torch.autograd.backward([x, x], [grad_output, grad_output])

        self.assertEqual(a.grad, b * grad_output * 2)
        self.assertEqual(b.grad, a * grad_output * 2)

    def test_backward_no_grad(self):
        a = torch.randn(5, 5, requires_grad=True)
        b = a + 2
        with self.assertRaises(RuntimeError):
            torch.autograd.backward([b], [None])

    def test_backward_twice_with_saved_values(self):
        b = torch.randn(3, requires_grad=True, dtype=torch.double)
        c = torch.zeros(3, dtype=torch.double)
        c[[1, 2]] = b[[1, 1]]
        c.backward(torch.tensor([1, 1, 1], dtype=torch.double))
        self.assertRaisesRegex(RuntimeError, 'Specify retain_graph=True',
                               lambda: c.backward(torch.tensor([1, 1, 1], dtype=torch.double)))

    def test_backward_twice_retained_graph_with_saved_values(self):
        b = torch.randn(3, requires_grad=True, dtype=torch.double)
        c = torch.zeros(3, dtype=torch.double)
        c[[1, 2]] = b[[1, 1]]
        c.backward(torch.tensor([1, 1, 1], dtype=torch.double), retain_graph=True)
        c.backward(torch.tensor([1, 1, 1], dtype=torch.double))

    def test_backward_twice_without_saved_values(self):
        b = torch.randn(3, requires_grad=True, dtype=torch.double)
        c = b + 1
        c.backward(torch.tensor([1, 1, 1], dtype=torch.double))
        c.backward(torch.tensor([1, 1, 1], dtype=torch.double))

    def test_backward_twice_retained_graph_without_saved_values(self):
        b = torch.randn(3, requires_grad=True, dtype=torch.double)
        c = torch.zeros(3, dtype=torch.double)
        c[[1, 2]] = b[[1, 1]]
        c.backward(torch.tensor([1, 1, 1], dtype=torch.double), retain_graph=True)
        c.backward(torch.tensor([1, 1, 1], dtype=torch.double))

    def test_next_functions(self):
        x = torch.randn(5, 5, requires_grad=True)
        y = torch.randn(5, 5, requires_grad=True)

        a = x + y
        self.assertIsNotNone(a.grad_fn)
        next_functions = a.grad_fn.next_functions
        self.assertEqual(len(next_functions), 2)
        self.assertIsInstance(next_functions[0][0], torch._C._functions.AccumulateGrad)
        self.assertEqual(next_functions[0][1], 0)
        self.assertIsInstance(next_functions[1][0], torch._C._functions.AccumulateGrad)
        self.assertEqual(next_functions[1][1], 0)

        b = a + 5
        next_functions = b.grad_fn.next_functions
        self.assertEqual(len(next_functions), 2)
        self.assertIs(next_functions[0][0], a.grad_fn)
        self.assertIs(next_functions[1][0], None)

    def test_inplace(self):
        x = torch.ones(5, 5, requires_grad=True)
        y = Variable(torch.ones(5, 5) * 4, requires_grad=True)

        z = x * y
        q = z + y
        w = z * y
        z.add_(2)
        # Add doesn't need it's inputs to do backward, so it shouldn't raise
        q.backward(torch.ones(5, 5), retain_graph=True)
        # Mul saves both inputs in forward, so it should raise
        self.assertRaises(RuntimeError, lambda: w.backward(torch.ones(5, 5)))

        z = x * y
        q = z * y
        r = z + y
        w = z.add_(y)
        # w is a the last expression, so this should succeed
        w.backward(torch.ones(5, 5), retain_graph=True)
        # r doesn't use the modified value in backward, so it should succeed
        r.backward(torch.ones(5, 5), retain_graph=True)
        # q uses dirty z, so it should raise
        self.assertRaises(RuntimeError, lambda: q.backward(torch.ones(5, 5)))

        with torch.no_grad():
            x.grad.zero_()
        m = x / 2
        z = m + y / 8
        q = z * y
        r = z + y
        prev_version = z._version
        w = z.exp_()
        self.assertNotEqual(z._version, prev_version)
        r.backward(torch.ones(5, 5), retain_graph=True)
        self.assertEqual(x.grad, torch.ones(5, 5) / 2)
        w.backward(torch.ones(5, 5), retain_graph=True)
        self.assertEqual(x.grad, torch.Tensor(5, 5).fill_((1 + math.e) / 2))
        self.assertRaises(RuntimeError, lambda: q.backward(torch.ones(5, 5)))

        leaf = torch.ones(5, 5, requires_grad=True)
        x = leaf.clone()
        x.add_(10)
        self.assertEqual(x, torch.ones(5, 5) * 11)
        # x should be still usable
        y = x + 2
        y.backward(torch.ones(5, 5))
        self.assertEqual(leaf.grad, torch.ones(5, 5))
        z = x * y
        x.add_(2)
        self.assertRaises(RuntimeError, lambda: z.backward(torch.ones(5, 5)))

    def test_mark_non_differentiable(self):
        class MyFunction(Function):
            @staticmethod
            def forward(ctx, input):
                output = input > 0
                ctx.mark_non_differentiable(output)
                return output

            @staticmethod
            def backward(ctx, grad_output):
                return (grad_output * 0).to(torch.double)

        x = torch.randn(5, 5, requires_grad=True)
        mask = MyFunction.apply(x)
        self.assertFalse(mask.requires_grad)
        y = x.masked_fill(mask, 0)
        y.sum().backward()

    def test_mark_non_differentiable_mixed(self):
        class MyFunction(Function):
            @staticmethod
            def forward(ctx, input):
                a = input + 1
                b = input + 2
                ctx.mark_non_differentiable(a)
                return a, b

            @staticmethod
            def backward(ctx, grad_a, grad_b):
                self.assertTrue((grad_a == 0).all())
                self.assertTrue((grad_b == 1).all())
                return grad_b

        x = torch.randn(5, 5, requires_grad=True)
        a, b = MyFunction.apply(x)
        self.assertFalse(a.requires_grad)
        self.assertTrue(b.requires_grad)
        b.sum().backward()
        self.assertEqual(x.grad, torch.ones(5, 5))

    def test_mark_non_differentiable_none(self):
        # This used to segfault because MyFunction would send back null
        # gradients to MulBackward, which is implemented in C++. C++
        # implemented functions expect incoming  grad_ouptuts to be non-null.
        class MyFunction(Function):
            @staticmethod
            def forward(ctx, input):
                output = input.clone()
                ctx.mark_non_differentiable(output)
                return output

            @staticmethod
            def backward(ctx, grad_output):
                return None

        x = torch.randn(5, 5, requires_grad=True)
        r = MyFunction.apply(x * x)
        (r * x).sum().backward()

    def test_return_duplicate(self):
        class DoubleDuplicate(Function):
            @staticmethod
            def forward(ctx, x):
                output = x * 2
                return output, output

            @staticmethod
            def backward(ctx, grad1, grad2):
                return grad1 * 2 + grad2 * 2

        def fn(x):
            a, b = DoubleDuplicate.apply(x)
            self.assertIs(a, b)
            return a + b

        x = torch.randn(5, 5, requires_grad=True)
        gradcheck(fn, [x])
        gradgradcheck(fn, [x])

    def test_return_duplicate_inplace(self):
        class DoubleInplace(Function):
            @staticmethod
            def forward(ctx, x):
                x.mul_(2)
                ctx.mark_dirty(x)
                return x, x

            @staticmethod
            def backward(ctx, grad1, grad2):
                return grad1 * 2 + grad2 * 2

        def inplace_fn(x):
            a, b = DoubleInplace.apply(x.clone())
            self.assertIs(a, b)
            return a + b

        x = torch.randn(5, 5, requires_grad=True)
        gradcheck(inplace_fn, [x])
        gradgradcheck(inplace_fn, [x])

        # Can't modify leaf variables in-place
        self.assertRaises(RuntimeError, lambda: InplaceFunction.apply(x))
        # Functions which modify views in-place must return only one output
        self.assertRaises(RuntimeError, lambda: InplaceFunction.apply(x.clone()[0]))

    @suppress_warnings
    def test_resize(self):
        x = torch.ones(2, 3)
        self.assertTrue(x.resize(3, 2).size() == (3, 2))

    def _test_setitem(self, size, index):
        x = torch.ones(*size, requires_grad=True)
        y = x + 2
        y_version = y._version
        y[index] = 2
        self.assertNotEqual(y._version, y_version)
        y.backward(torch.ones(*size))
        expected_grad = torch.ones(*size)
        expected_grad[index] = 0
        self.assertEqual(x.grad, expected_grad)

    def _test_setitem_tensor(self, size, index):
        x = torch.ones(*size, requires_grad=True)
        y = x + 2
        y_version = y._version
        value = x.new(x[index].size()).fill_(7)
        value.requires_grad = True
        y[index] = value
        self.assertNotEqual(y._version, y_version)
        y.backward(torch.ones(*size))
        expected_grad_input = torch.ones(*size)
        expected_grad_input[index] = 0
        self.assertEqual(x.grad, expected_grad_input)
        self.assertEqual(value.grad, torch.ones_like(value))

        # case when x broadcasts to as y[1]
        x = torch.randn(4, requires_grad=True)
        y = torch.zeros(2, 3, 4)
        y[1] = x
        y.backward(torch.randn(2, 3, 4))
        self.assertEqual(x.size(), x.grad.size())

    def test_setitem(self):
        self._test_setitem((5, 5), 1)
        self._test_setitem((5,), 1)
        self._test_setitem((1,), 0)
        self._test_setitem((10,), [[0, 4, 2]])
        self._test_setitem((5, 5), [[0, 4], [2, 2]])
        self._test_setitem((5, 5, 5), [slice(None), slice(None), [1, 3]])
        self._test_setitem((5, 5, 5), [slice(None), [1, 3], slice(None)])
        self._test_setitem((5, 5, 5), [[1, 3], slice(None), slice(None)])
        self._test_setitem((5, 5, 5), [slice(None), [2, 4], [1, 3]])
        self._test_setitem((5, 5, 5), [[1, 3], [2, 4], slice(None)])
        self._test_setitem_tensor((5, 5), 3)
        self._test_setitem_tensor((5, 5), [[0, 1], [1, 0]])
        self._test_setitem_tensor((5,), 3)
        self._test_setitem_tensor((5,), Variable(torch.LongTensor([3]), requires_grad=False).sum())
        self._test_setitem_tensor((5,), [[0, 1, 2, 3]])
        self._test_setitem_tensor((5, 5, 5), [slice(None), slice(None), [1, 3]])
        self._test_setitem_tensor((5, 5, 5), [slice(None), [1, 3], slice(None)])
        self._test_setitem_tensor((5, 5, 5), [[1, 3], slice(None), slice(None)])
        self._test_setitem_tensor((5, 5, 5), [slice(None), [2, 4], [1, 3]])
        self._test_setitem_tensor((5, 5, 5), [[1, 3], [2, 4], slice(None)])
        self._test_setitem_tensor((5, 5, 5), [Variable(torch.LongTensor([1,
                                              3]), requires_grad=False), [2, 4], slice(None)])

    def test_setitem_mask(self):
        mask = torch.BoolTensor(5, 5).bernoulli_()
        self._test_setitem((5, 5), Variable(mask))
        self._test_setitem((5,), Variable(mask[0]))
        self._test_setitem((1,), Variable(mask[0, 0:1]))
        self._test_setitem_tensor((5, 5), Variable(mask))
        self._test_setitem_tensor((5,), Variable(mask[0]))

    def test_select_sum(self):
        # both select and sum return Scalars in ATen; ensure they work together.
        x = torch.randn(10, requires_grad=True)

        def func(x):
            return x.select(0, 1).sum()

        gradcheck(func, [x])
        gradgradcheck(func, [x])

    def test_diagonal_expanded_v(self):
        value = torch.rand([])
        v_expanded = torch.tensor(value).expand(10)
        a = torch.rand(10, 10, requires_grad=True)
        result, = torch.autograd.grad(a.diagonal(), a, v_expanded)
        self.assertEqual(result, torch.eye(10) * value)

    def test_select_expanded_v(self):
        v_expanded = torch.rand(10).expand(10, 10)
        a = torch.rand(10, 10, 10, requires_grad=True)
        result, = torch.autograd.grad(a[0], a, v_expanded)
        expected = torch.zeros(10, 10, 10)
        expected[0] = v_expanded
        self.assertEqual(result, expected)

    def test_slice_expanded_v(self):
        v_expanded = torch.rand(10, 1).expand(2, 10, 10)
        a = torch.rand(10, 10, 10, requires_grad=True)
        result, = torch.autograd.grad(a[3:5], a, v_expanded)
        expected = torch.zeros(10, 10, 10)
        expected[3:5] = v_expanded
        self.assertEqual(result, expected)

    def test_stack(self):
        x = torch.randn(10, 10, requires_grad=True)
        y = torch.randn(10, 10, requires_grad=True)
        z = torch.randn(10, 10, requires_grad=True)
        stacked = torch.stack([x, y, z], 0)
        grad = torch.randn(3, 10, 10)
        stacked.backward(grad)
        self.assertEqual(x.grad, grad[0])
        self.assertEqual(y.grad, grad[1])
        self.assertEqual(z.grad, grad[2])

    def test_hstack(self):
        x = torch.randn(10, 10, requires_grad=True)
        y = torch.randn(10, 10, requires_grad=True)
        z = torch.randn(10, 10, requires_grad=True)
        stacked = torch.hstack([x, y, z])
        grad = torch.randn(10, 30)
        stacked.backward(grad)
        self.assertEqual(x.grad, grad[:, 0:10])
        self.assertEqual(y.grad, grad[:, 10:20])
        self.assertEqual(z.grad, grad[:, 20:30])

        x = torch.randn(10, requires_grad=True)
        y = torch.randn(10, requires_grad=True)
        z = torch.randn(10, requires_grad=True)
        stacked = torch.hstack([x, y, z])
        grad = torch.randn(30)
        stacked.backward(grad)
        self.assertEqual(x.grad, grad[0:10])
        self.assertEqual(y.grad, grad[10:20])
        self.assertEqual(z.grad, grad[20:30])

    def test_vstack(self):
        x = torch.randn(10, 10, requires_grad=True)
        y = torch.randn(10, 10, requires_grad=True)
        z = torch.randn(10, 10, requires_grad=True)
        stacked = torch.vstack([x, y, z])
        grad = torch.randn(30, 10)
        stacked.backward(grad)
        self.assertEqual(x.grad, grad[0:10])
        self.assertEqual(y.grad, grad[10:20])
        self.assertEqual(z.grad, grad[20:30])

    def test_dstack(self):
        x = torch.randn(10, 10, requires_grad=True)
        y = torch.randn(10, 10, requires_grad=True)
        z = torch.randn(10, 10, requires_grad=True)
        stacked = torch.dstack([x, y, z])
        grad = torch.randn(10, 10, 3)
        stacked.backward(grad)
        self.assertEqual(x.grad, grad[:, :, 0])
        self.assertEqual(y.grad, grad[:, :, 1])
        self.assertEqual(z.grad, grad[:, :, 2])

    def test_unbind(self):
        stacked = torch.randn(3, 10, 10, requires_grad=True)
        x, y, z = stacked.unbind()
        grad = torch.randn(3, 10, 10)
        torch.autograd.backward([x, y, z], grad.unbind())
        self.assertEqual(stacked.grad, grad)
        # check that it works with only one gradient provided (#9977)
        for i in range(3):
            stacked = torch.randn(3, 10, 10, requires_grad=True)
            outs = stacked.unbind()
            gi = grad.unbind()[i]
            g, = torch.autograd.grad(outs[i], stacked, gi)
            g_expected = torch.stack([gi if j == i else torch.zeros_like(gi)
                                      for j in range(3)], dim=0)
            self.assertEqual(g, g_expected)

    def test_put(self):
        root = torch.randn(4, 5, requires_grad=True)
        values = torch.randn(6, requires_grad=True)
        idx = Variable(torch.LongTensor([1, 2, 3, -1, -2, -3]))

        def func(root, values):
            x = root.clone()
            x.put_(idx, values)
            return x

        gradcheck(func, [root, values])
        gradgradcheck(func, [root, values])

    def test_put_accumulate(self):
        root = torch.randn(4, 5, requires_grad=True)
        values = torch.randn(6, requires_grad=True)
        idx = Variable(torch.LongTensor([1, 2, 3, 1, 2, 3]))

        def func(root, values):
            x = root.clone()
            x.put_(idx, values, accumulate=True)
            return x

        gradcheck(func, [root, values])
        gradgradcheck(func, [root, values])

    def test_fill(self):
        root = torch.randn(4, 5, requires_grad=True)

        def func(root):
            x = root.clone()
            x.fill_(2)
            return x

        gradcheck(func, [root])
        gradgradcheck(func, [root])

    def test_unused_output(self):
        x = torch.randn(10, 10, requires_grad=True)
        outputs = x.chunk(5)
        o = outputs[2]
        o = o * 4 + 2
        o.sum().backward()
        expected_grad = torch.zeros(10, 10)
        expected_grad[4:6] = 4
        self.assertEqual(x.grad, expected_grad)

        with torch.no_grad():
            x.grad.zero_()
        grad_output = torch.randn(2, 10)
        outputs = x.chunk(5)
        outputs[0].backward(grad_output)
        expected_grad = torch.zeros(10, 10)
        expected_grad[:2] = grad_output
        self.assertEqual(x.grad, expected_grad)

    def _test_sparse_gather(self, size_x, size_ind, dim):
        x = torch.randn(size_x, requires_grad=True)
        if len(size_ind) > 0 and len(size_x) > 0:
            ind = torch.randint(x.size(dim), size_ind)
        else:
            ind = torch.zeros(size_ind, dtype=torch.int64)
        out = torch.gather(x, dim, ind, sparse_grad=False)
        grad = torch.rand_like(out)
        out.backward(grad)
        grad_dense = x.grad.clone()
        x.grad = None
        out = torch.gather(x, dim, ind, sparse_grad=True)
        out.backward(grad)
        self.assertEqual(grad_dense, x.grad.to_dense())

    def test_sparse_gather_dim0(self):
        self._test_sparse_gather((10, 10), (5, 10), 0)

    def test_sparse_gather_dim1(self):
        self._test_sparse_gather((10, 10, 5), (10, 5, 5), 1)

    def test_sparse_gather_dim_neg(self):
        self._test_sparse_gather((10, 10, 5), (10, 10, 2), -1)

    def test_sparse_gather_ind_scalar(self):
        self._test_sparse_gather((10,), (), 0)

    def test_sparse_gather_x_scalar(self):
        self._test_sparse_gather((), (2,), 0)

    def test_sparse_gather_both_scalar(self):
        self._test_sparse_gather((), (), 0)

    def test_gc_in_destructor(self):
        """
        Previously, if a Function destructor triggered a garbage collection,
        the Variable's tp_dealloc handler would get called twice leading to a
        segfault.
        """
        class CollectOnDelete(Function):
            def forward(self, x):
                return x

            def backward(self, grad_output):
                return grad_output

            def __del__(self):
                gc.collect()

        for _ in range(10):
            CollectOnDelete().forward(torch.randn(1, requires_grad=True)).backward()

    # Delete this test when legacy custom autograd functions are deleted.
    def test_naughty_legacy_variable_grad_fn(self):
        class Id(Function):
            def forward(self, x):
                return x

            def backward(self, grad_x):
                return grad_x

        self.assertRaises(RuntimeError, lambda: Variable(torch.zeros(1), _grad_fn=Id()))

    # Delete this test when legacy custom autograd functions are deleted.
    def test_naughty_legacy_function_backward_before_forward(self):
        class Id(Function):
            def forward(self, x):
                return x

            def backward(self, grad_x):
                return grad_x

        f = Id()
        self.assertRaises(RuntimeError, lambda: f._do_backward((torch.zeros(0), ), False))

    # Delete this test when legacy custom autograd functions are deleted.
    def test_naughty_legacy_function_early_access(self):
        class Id(Function):
            def forward(self, x):
                return x

            def backward(self, grad_x):
                return grad_x

        f = Id()
        # A legacy autograd function is not fully initialized until you actually
        # apply it.  That means a lot of accessors on them don't actually work.
        # Test that we properly error in this case.
        self.assertRaises(RuntimeError, lambda: f.register_hook(lambda x, y: None))
        self.assertRaises(RuntimeError, lambda: f.next_functions)
        self.assertRaises(RuntimeError, lambda: f.metadata)

    @unittest.expectedFailure
    def test_naughty_anomaly_access(self):
        class MyFunction(Function):
            @staticmethod
            def forward(ctx, x):
                return x

            @staticmethod
            def backward(ctx, g):
                return g

        x = torch.zeros(1, requires_grad=True)
        y = MyFunction.apply(x)
        y.backward()
        y.grad_fn.metadata
        g = y.grad_fn
        del y
        g.metadata  # this currently fails, but shouldn't

    def test_naughty_autograd_function_stashing_ctx(self):
        saved_ctx = []

        class Id(Function):
            @staticmethod
            def forward(ctx, x):
                ctx.save_for_backward(x)
                return x

            @staticmethod
            def backward(ctx, grad_x):
                saved_ctx.append(ctx)
                return ctx.saved_tensors

        p = torch.zeros(1, requires_grad=True)
        loss = Id.apply(p)
        loss.backward(retain_graph=True)
        del loss
        # At this point in time, it complains that the graph has been freed
        # (which indeed true, although a somewhat indirect way of stating the
        # problem).
        self.assertRaises(RuntimeError, lambda: saved_ctx[0].saved_tensors)

    def test_custom_autograd_repeated_grad_grad(self):
        # This test failed the equality check in PR #22983; it's an interesting
        # and different test case worth enshrining.  mult1 is not testing
        # anything that interesting, but mult2 is the interesting case.

        def mult1(x):
            return x.prod(dim=-1).prod(dim=-1)

        class Mult(torch.autograd.Function):
            @staticmethod
            def forward(ctx, x):
                y = mult1(x)
                ctx.save_for_backward(x, y)
                return y

            @staticmethod
            def backward(ctx, grad_output):
                x, y = ctx.saved_tensors
                return (grad_output * y)[:, None, None] / x

        mult2 = Mult.apply

        def check_gradgrad_repeated(x, y):
            gy, = torch.autograd.grad(y[0], x, create_graph=True)
            ggy_1, = torch.autograd.grad(gy[0, 0, 0], x, retain_graph=True)
            gy, = torch.autograd.grad(y[0], x, create_graph=True)
            ggy_2, = torch.autograd.grad(gy[0, 0, 0], x, retain_graph=True)
            self.assertEqual(ggy_1[0, 0, 1], ggy_2[0, 0, 1])

        x = torch.ones(2, 4, 4).requires_grad_()
        check_gradgrad_repeated(x, mult1(x))
        check_gradgrad_repeated(x, mult2(x))

    def test_custom_autograd_no_early_free(self):
        # This test failed complaining that buffers had already been freed
        # prior to #22983.  Also pretty interesting test case.
        class Double(torch.autograd.Function):
            @staticmethod
            def forward(ctx, x):
                y = x ** 2
                ctx.save_for_backward(x, y)
                return y

            @staticmethod
            def backward(ctx, grad_output):
                x, _ = ctx.saved_tensors
                return grad_output * 2 * x

        # this is equivalent, but uses the output of .forward() in .backward()
        class Double2(Double):
            @staticmethod
            def backward(ctx, grad_output):
                x, y = ctx.saved_tensors
                return grad_output * 2 * y / x

        double = Double.apply
        double2 = Double2.apply

        x = torch.tensor(2).double().requires_grad_()

        self.assertTrue(torch.autograd.gradcheck(double, x))
        self.assertTrue(torch.autograd.gradgradcheck(double, x))
        self.assertTrue(torch.autograd.gradcheck(double2, x))
        self.assertTrue(torch.autograd.gradgradcheck(double2, x))

        y = double(x)
        torch.autograd.grad(y, x, create_graph=True)
        torch.autograd.grad(y, x)

        y = double2(x)
        torch.autograd.grad(y, x, create_graph=True)
        torch.autograd.grad(y, x)  # should not error!

    def test_detach(self):
        x = torch.randn(10, 10, requires_grad=True)
        y = x + 2
        y = y.detach()
        z = y * 4 + 2
        self.assertFalse(y.requires_grad)
        self.assertFalse(z.requires_grad)

        x = torch.randn(10, 10, requires_grad=True)
        y = x * 2
        y = y.detach()
        self.assertFalse(y.requires_grad)
        self.assertIsNone(y.grad_fn)
        z = x + y
        z.sum().backward()
        # This is an incorrect gradient, but we assume that's what the user
        # wanted. detach() is an advanced option.
        self.assertEqual(x.grad, torch.ones(10, 10))

        # in-place detach
        x = torch.randn(10, 10, requires_grad=True)
        y = torch.randn(10, 10, requires_grad=True)
        a = x * 2
        (y + a).sum().backward(retain_graph=True)
        a.detach_()
        self.assertFalse(a.requires_grad)
        (y + a).sum().backward()  # this won't backprop to x
        self.assertEqual(x.grad, torch.ones(10, 10) * 2)
        self.assertEqual(y.grad, torch.ones(10, 10) * 2)

        # in-place deatch on a view raises an exception
        view = x.narrow(0, 1, 4)
        self.assertRaisesRegex(RuntimeError, 'view', lambda: view.detach_())

    def test_detach_base(self):
        "detaching base does not detach view"
        x = torch.randn(10, 10, requires_grad=True)
        view = x.narrow(0, 1, 4)
        x.detach_()
        self.assertFalse(x.requires_grad)
        self.assertTrue(view.requires_grad)
        self.assertIsNotNone(view.grad_fn)
        self.assertIs(view._base, x)

    def _test_type_conversion_backward(self, t, ):
        fvar = Variable(t(torch.randn(5, 5).float()), requires_grad=True)
        fvar.double().sum().backward()
        self.assertEqual(fvar.grad, torch.ones_like(fvar))
        self.assertEqual(type(fvar.grad), type(fvar))
        dvar = Variable(t(torch.randn(5, 5).double()), requires_grad=True)
        dvar.float().sum().backward()
        self.assertEqual(dvar.grad, torch.ones_like(dvar))
        self.assertEqual(type(dvar.grad), type(dvar))

    def test_type_conversions(self):
        x = torch.randn(5, 5)
        self.assertIsInstance(x.float(), torch.FloatTensor)
        self.assertIsInstance(x.int(), torch.IntTensor)
        if torch.cuda.is_available():
            self.assertIsInstance(x.float().cuda(), torch.cuda.FloatTensor)
            self.assertIsInstance(x.int().cuda(), torch.cuda.IntTensor)
            self.assertIsInstance(x.int().cuda().cpu(), torch.IntTensor)
            if torch.cuda.device_count() >= 2:
                x2 = x.float().cuda(1)
                self.assertIsInstance(x2, torch.cuda.FloatTensor)
                self.assertIs(x2.get_device(), 1)
                x2 = x.float().cuda()
                self.assertIsInstance(x2, torch.cuda.FloatTensor)
                self.assertIs(x2.get_device(), 0)
                x2 = x2.cuda(1)
                self.assertIsInstance(x2, torch.cuda.FloatTensor)
                self.assertIs(x2.get_device(), 1)
                y = Variable(torch.randn(5).cuda(1), requires_grad=True)
                y.cpu().sum().backward()
                self.assertIs(y.grad.get_device(), 1)
                self.assertIs(y.long().get_device(), 1)

        for t in [torch.DoubleTensor, torch.FloatTensor, torch.IntTensor, torch.ByteTensor]:
            for y_var in (True, False):
                y = torch.randint(5, (5, 5), dtype=t.dtype)
                y = Variable(y) if y_var else y
                self.assertIsInstance(x.type(t), t)
                self.assertIsInstance(x.type_as(y), t)
                # TODO: t.dtype should work
                t_dtype = t().dtype
                self.assertIsInstance(x.type(t_dtype), t)
                self.assertIs(t_dtype, x.type(t_dtype).dtype)
                self.assertEqual(y.data_ptr(), y.type(t).data_ptr())
                if torch.cuda.is_available():
                    for x_cuda in (True, False):
                        for y_cuda in (True, False):
                            x_c = x.cuda() if x_cuda else x
                            y_c = y.cuda() if y_cuda else y
                            _, y_type = y_c.type().rsplit('.', 1)
                            y_typestr = ('torch.cuda.' if y_cuda else 'torch.') + y_type
                            self.assertEqual(y_c.type(), x_c.type(y_typestr).type())
                            self.assertIs(y_c.dtype, x_c.type(y_c.dtype).dtype)
                            self.assertEqual(y_c.data_ptr(), y_c.cuda().data_ptr() if y_cuda else y_c.data_ptr())

        self._test_type_conversion_backward(lambda x: x)
        if torch.cuda.is_available():
            self._test_type_conversion_backward(lambda x: x.cuda())
            if torch.cuda.device_count() >= 2:
                # one of these has to be the non-default device
                self._test_type_conversion_backward(lambda x: x.cuda(0))
                self._test_type_conversion_backward(lambda x: x.cuda(1))

    def test_isolated_node(self):
        x = torch.randn(5, 5, requires_grad=True)
        y = torch.randn(5, 5, requires_grad=True)

        a = x + y
        b = torch.max(a, 1, True)[1].repeat(1, 5).double()
        o = (b + a).sum()
        o.backward()

    def test_shape(self):
        x = torch.randn(3, 4)
        self.assertEqual(2, len(x.shape))
        self.assertEqual(x.shape[0], 3)
        self.assertEqual(x.shape[1], 4)

    def test_numpy_requires_grad(self):
        x = torch.randn(2, 2, requires_grad=True)
        err_msg_outputs = r"Can't call numpy\(\) on Tensor that requires grad. Use tensor.detach\(\).numpy\(\) instead."
        with self.assertRaisesRegex(RuntimeError, err_msg_outputs):
            x.numpy()

        with torch.no_grad():
            x.numpy()

        x = torch.randn(2, 2)
        x.numpy()

        with torch.no_grad():
            x.numpy()

    def test_return_leaf(self):
        class Identity(Function):
            @staticmethod
            def forward(ctx, a, b):
                return a, a + b

            @staticmethod
            def backward(ctx, grad_a, grad_b):
                return grad_a + grad_b, grad_b

        hook_called = [False]
        x = torch.randn(5, 5, requires_grad=True)
        y = torch.randn(5, 5, requires_grad=True)

        q, p = Identity.apply(x, y)

        # Make sure hooks only receive grad from usage of q, not x.
        def hook(grad):
            hook_called[0] = True
            self.assertEqual(grad, torch.ones(5, 5))

        q.register_hook(hook)
        (q + p + x).sum().backward()
        self.assertEqual(x.grad, torch.ones(5, 5) * 3)
        self.assertEqual(y.grad, torch.ones(5, 5))
        self.assertTrue(hook_called[0])

    def test_return_leaf_inplace(self):
        class Inplace(InplaceFunction):
            @staticmethod
            def forward(ctx, a, b):
                ctx.mark_dirty(a)
                return a.add_(b), b + 2

            @staticmethod
            def backward(ctx, grad_a, grad_b):
                return grad_a, grad_a + grad_b

        x = torch.randn(5, 5)
        y = torch.randn(5, 5, requires_grad=True)

        fn = Inplace(True)
        q, p = fn.apply(x, y)
        self.assertIs(q, x)
        self.assertIs(q.grad_fn.__class__, fn._backward_cls)
        self.assertTrue(q.requires_grad)
        q.sum().backward()
        self.assertEqual(y.grad, torch.ones(5, 5))

    def test_leaf_assignment(self):
        x = torch.randn(5, 5)
        y = torch.randn(5, requires_grad=True)
        z = torch.randn(5, requires_grad=True)

        x[0] = y
        x[1] = 2 * z
        self.assertTrue(x.requires_grad)
        self.assertIsNot(x.grad_fn, None)
        x.sum().backward()
        self.assertEqual(y.grad, torch.ones(5))
        self.assertEqual(z.grad, torch.ones(5) * 2)

    def test_no_grad_assignment(self):
        x = torch.randn(5, 5, requires_grad=True)
        y = torch.randn(5)
        with torch.no_grad():
            x[0] = y

        self.assertTrue(x.requires_grad)
        self.assertIsNone(x.grad_fn)

    def test_no_grad_modifies_version(self):
        x = torch.randn(5, requires_grad=True)
        y = torch.randn(5, requires_grad=True)
        z = (x * y).sum()
        with torch.no_grad():
            x *= 2
        self.assertRaisesRegex(RuntimeError, 'modified by an inplace operation',
                               lambda: z.backward())

    def test_no_grad_input(self):
        class MyFunction(Function):
            @staticmethod
            def forward(self, x):
                return x

            @staticmethod
            def backward(self, grad_output):
                return grad_output

        x = torch.randn(5, requires_grad=True)
        with torch.no_grad():
            y = MyFunction.apply(x)

        self.assertTrue(x.requires_grad)
        self.assertIsNone(y.grad_fn)

    def test_backward_copy(self):
        # This tests checks backward engine for a very subtle bug that appreared
        # in one of the initial versions of autograd. Gradients tensors were
        # simply stored in lists while the function waited for all its gradients
        # to be computed. However, sometimes an output was used multiple times,
        # so the gradients needed to be summed. Engine used to keep a need_copy
        # set of tensors that will need a clone upon next addition and removed
        # them from the set as soon as the clone was performed. However, this
        # could lead to incorrect results if the same gradient tensor was
        # buffered in three places in the graph:
        # 1. When accumulating gradients in one of these places it was cloned
        #    and removed from need_copy set.
        # 2. When accumulating in second place, it wasn't in the need_copy set,
        #    so the gradients were simply accumulated in-place (which already
        #    modified the grad in 3rd place)
        # 3. When accumulating in the third place, it wasn't in the need_copy set
        #    as well, so the incoming gradient was summed in-place, yielding
        #    incorrect results in all functions, except the first one.
        x = torch.ones(5, 5, requires_grad=True)
        y = torch.ones(5, 5, requires_grad=True)
        # Simulate that we're in the middle of the graph
        a = x + 2
        b = y + 2
        c = x + 2
        # This op will just return grad_output two times in backward
        add1 = a + b
        add2 = add1 + c
        # Simulate a long branch, so grad_output will get buffered.
        for _ in range(4):
            a = a * 2
            b = b * 2
            c = c * 2
        branch = a + b + c
        out = add2 + branch
        # expected gradients are:
        # for x: 34 (16 from final a, 16 from final c, 2 from add2)
        # for y: 17 (16 from final b, 1 from add2)
        grad_output = torch.ones(5, 5)
        out.backward(grad_output)
        self.assertEqual(x.grad, torch.ones(5, 5) * 34)
        self.assertEqual(y.grad, torch.ones(5, 5) * 17)

    def test_save_none_for_backward(self):
        test_case = self

        class MyFn(Function):
            @staticmethod
            def forward(ctx, input):
                ctx.save_for_backward(None, input, None)
                return input * input

            @staticmethod
            def backward(ctx, grad_output):
                n1, input, n2 = ctx.saved_tensors
                test_case.assertIsNone(n1)
                test_case.assertIsNone(n2)
                return 2 * input * grad_output

        x = torch.randn(5, 5, requires_grad=True)
        y = MyFn.apply(x)
        y.sum().backward()
        self.assertEqual(x.grad, 2 * x)

    def test_too_many_grads(self):
        class MyFn(Function):
            @staticmethod
            def forward(ctx, input):
                return input

            @staticmethod
            def backward(ctx, grad_output):
                return grad_output, None, None

        x = torch.randn(5, 5, requires_grad=True)
        y = MyFn.apply(x)
        y.sum().backward()
        self.assertEqual(x.grad, torch.ones_like(x))

    def test_pickle(self):
        x = torch.randn(10, 10, requires_grad=True)
        y = torch.randn(10, 10, requires_grad=False)

        def assert_strict_equal(var1, var2):
            self.assertEqual(var1, var2)
            self.assertEqual(var1.requires_grad, var2.requires_grad)

        serialized = [pickle.dumps([x, y], protocol=p) for p in range(3)]
        for dump in serialized:
            xc, yc = pickle.loads(dump)
            assert_strict_equal(xc, x)
            assert_strict_equal(yc, y)

    def test_dep_nograd(self):
        class F1(Function):
            @staticmethod
            def forward(ctx, input):
                out = torch.randn(input.size())
                ctx.mark_non_differentiable(out)
                return input, out

            @staticmethod
            def backward(ctx, grad_output, ignored):
                return grad_output

        class F2(Function):
            @staticmethod
            def forward(ctx, input, ignored):
                return input

            @staticmethod
            def backward(ctx, grad_output):
                return grad_output, None

        x = torch.randn(5, requires_grad=True)
        a, b = F1.apply(x)
        b = b + 1  # separate F1 from F2 by another op
        self.assertTrue(a.requires_grad)
        self.assertFalse(b.requires_grad)
        c = F2.apply(a, b)
        c.backward(torch.ones(c.size()))
        self.assertEqual(x.grad, torch.ones(x.size()))

    def test_set_grad_enabled(self):
        x = torch.tensor([1.], requires_grad=True)
        with torch.set_grad_enabled(False):
            y = x * 2
        self.assertFalse(y.requires_grad)
        with torch.set_grad_enabled(True):
            y = x * 2
        self.assertTrue(y.requires_grad)
        with torch.set_grad_enabled(False):
            torch.set_grad_enabled(True)
            y = x * 2
        self.assertTrue(y.requires_grad)

    def test_simple_reentrant(self):
        y_data = torch.randn(2, 2)

        class Reenter(Function):
            @staticmethod
            def forward(ctx, x):
                with torch.enable_grad():
                    ctx.x = Variable(x, requires_grad=True)
                    ctx.y = Variable(y_data, requires_grad=True)
                    ctx.output_var = ctx.x * ctx.y
                return ctx.output_var.detach()

            @staticmethod
            def backward(ctx, grad_output):
                with torch.enable_grad():
                    ctx.output_var.sum().backward()
                return ctx.x.grad * grad_output

        # Reentrant starts on CPU thread, finishs on GPU thread
        x = torch.randn(2, 2, requires_grad=True)
        out = Reenter.apply(x)
        out.sum().backward()
        self.assertEqual(x.grad, y_data)

    def test_reentrant_child_error(self):
        # Parent graph.
        a = torch.rand(3, 3, requires_grad=True)
        c = a * a

        # Reentrant child graph.
        b = torch.rand(3, 3, requires_grad=True)
        e = b * b
        f = TestAutograd.SimulateBackwardError.apply(e)
        reentrant_root = f.sum()

        class ReentrantFunc(Function):

            @staticmethod
            def forward(ctx, inp):
                return inp.clone()

            @staticmethod
            def backward(ctx, grad):
                # Reentrant backward in child will throw an error.
                reentrant_root.backward()
                return grad

        d = ReentrantFunc.apply(c)
        with self.assertRaisesRegex(Exception, 'Simulate error'):
            d.sum().backward()

    def test_broadcast_tensors(self):
        f_args_variable = (torch.randn(3, requires_grad=True),
                           torch.randn(1, 2, 1, requires_grad=True),
                           torch.randn(1, 1, requires_grad=True),
                           torch.randn(5, 1, 1, requires_grad=True))
        f_args_tensor = deepcopy(unpack_variables(f_args_variable))
        run_functional_checks(self, "test_broadcast_tensors", "broadcast",
                              lambda a, b, c, d: torch.broadcast_tensors(a, b, c, d),
                              True, f_args_variable, f_args_tensor)

    def test_block_diag(self):
        f_args_variable = (torch.randn(1, S, requires_grad=True),
                           torch.randn(2, S, requires_grad=True),
                           torch.randn(3, S, requires_grad=True))
        f_args_tensor = deepcopy(unpack_variables(f_args_variable))
        run_functional_checks(self, "test_block_diag", "block_diag",
                              lambda a, b, c: torch.block_diag(a, b, c),
                              True, f_args_variable, f_args_tensor)

    def test_cat(self):
        f_args_variable = (torch.randn(1, S, S, requires_grad=True),
                           torch.randn(2, S, S, requires_grad=True),
                           torch.randn(3, S, S, requires_grad=True),
                           0)
        f_args_tensor = deepcopy(unpack_variables(f_args_variable))
        run_functional_checks(self, "test_cat", "cat",
                              lambda a, b, c, dim: torch.cat((a, b, c), dim),
                              True, f_args_variable, f_args_tensor)

    def test_cat_negdim_1(self):
        f_args_variable = (torch.randn(S, S, 1, requires_grad=True),
                           torch.randn(S, S, 2, requires_grad=True),
                           torch.randn(S, S, 3, requires_grad=True),
                           -1)
        f_args_tensor = deepcopy(unpack_variables(f_args_variable))
        run_functional_checks(self, "test_cat_negdim_1", "cat",
                              lambda a, b, c, dim: torch.cat((a, b, c), dim),
                              True, f_args_variable, f_args_tensor)

    def test_cat_negdim_2(self):
        f_args_variable = (torch.randn(S, 1, S, requires_grad=True),
                           torch.randn(S, 2, S, requires_grad=True),
                           torch.randn(S, 3, S, requires_grad=True),
                           -2)
        f_args_tensor = deepcopy(unpack_variables(f_args_variable))
        run_functional_checks(self, "test_cat_negdim_2", "cat",
                              lambda a, b, c, dim: torch.cat((a, b, c), dim),
                              True, f_args_variable, f_args_tensor)

    def test_cat_empty_legacy(self):
        f_args_variable = (torch.randn(0, requires_grad=True),
                           torch.randn(S, S, requires_grad=True))
        # gradgradcheck doesn't work, probably because legacy size tracking is wrong somewhere,
        # hence False passed below, but gradcheck checked explicitly.
        f_args_tensor = deepcopy(unpack_variables(f_args_variable))
        run_functional_checks(self, "test_cat_empty_legacy", "cat",
                              lambda a, b: torch.cat((a, b)),
                              False, f_args_variable, f_args_tensor)
        self.assertTrue(gradcheck(lambda a, b: torch.cat((a, b)), f_args_variable, eps=1e-6, atol=PRECISION))

    def test_cat_empty(self):
        f_args_variable = (torch.randn(0, S, requires_grad=True),
                           torch.randn(S, S, requires_grad=True))
        f_args_tensor = deepcopy(unpack_variables(f_args_variable))
        run_functional_checks(self, "test_cat_empty", "cat",
                              lambda a, b: torch.cat((a, b)),
                              True, f_args_variable, f_args_tensor)

    def test_trapz(self):
        f_args_variable = (torch.randn(2, 3, requires_grad=True),
                           torch.tensor([[1.0, 2.0, 5.5], [2.3, 0.5, 6.2]], requires_grad=True))
        f_args_tensor = deepcopy(unpack_variables(f_args_variable))
        run_functional_checks(self, "test_trapz", "trapz",
                              lambda y, x: torch.trapz(y, x),
                              True, f_args_variable, f_args_tensor)


    def test_var_mean_differentiable(self):
        dim = [2, 4]
        keepdim = False
        input1 = torch.randn(3, 4, 5, 6, 2, 3, requires_grad=True)
        input2 = deepcopy(input1)
        var1, mean1 = torch.var_mean(input1, dim=dim, keepdim=keepdim)
        var2 = input2.var(dim=dim, keepdim=keepdim)
        mean2 = input2.mean(dim=dim, keepdim=keepdim)
        grad = torch.randn(3, 4, 6, 3, requires_grad=True)

        r1 = var1 * var1 * mean1 * mean1
        r2 = var2 * var2 * mean2 * mean2
        self.assertTrue(torch.allclose(r1, r2, rtol=0.01, atol=0.0))

        torch.autograd.backward(r1, grad)
        torch.autograd.backward(r2, grad)
        self.assertTrue(torch.allclose(input1.grad, input2.grad, rtol=0.01, atol=0.0))

    @skipIfNoLapack
    def test_cholesky_solve(self):
        def _test_with_size(A_dims, B_dims, upper):
            root = torch.rand(*A_dims).requires_grad_()
            b = torch.rand(*B_dims).requires_grad_()

            def func(root, b, upper):
                if upper:
                    A = root.triu()
                else:
                    A = root.tril()
                return torch.cholesky_solve(b, A, upper)

            gradcheck(func, [root, b, upper])
            gradgradcheck(func, [root, b, upper])

        for (a_size, b_size), upper in product([((3, 3), (3, 4)), ((3, 3), (3, 2)),
                                                ((2, 3, 3), (2, 3, 4)), ((2, 3, 3), (2, 3, 2))],
                                               [True, False]):
            _test_with_size(a_size, b_size, upper)

    @skipIfNoLapack
    def test_eig(self):
        def func(B):
            return torch.eig(B, eigenvectors=True)

        def func_eigvals(B):
            return torch.eig(B, eigenvectors=True)[0]

        def func_eigvecs(B):
            return torch.eig(B, eigenvectors=True)[1]

        def run_test(dims):
            # The backward operation for eig only works for real eigenvalues,
            # so the matrix should be B = U^{-1}*A*U where A is a random
            # symmetric matrix and U is a random full-rank matrix.
            # Slight change to the matrix should not make the eigenvalues
            # complex, so we apply requires_grad_ to B, not A and U

            A = random_symmetric_matrix(dims[-1], *dims[:-2])
            U = torch.rand(*dims)
            Uinv = torch.inverse(U)
            B = torch.matmul(Uinv, torch.matmul(A, U)).requires_grad_()

            gradcheck(func, [B])
            gradgradcheck(func, [B])
            gradcheck(func_eigvals, [B])
            gradgradcheck(func_eigvals, [B])
            gradcheck(func_eigvecs, [B])
            gradgradcheck(func_eigvecs, [B])

        for dims in [(3, 3), (5, 5)]:
            run_test(dims)

    @skipIfNoLapack
    def test_symeig(self):
        def func(root, upper):
            x = 0.5 * (root + root.transpose(-2, -1))
            return torch.symeig(x, eigenvectors=True, upper=upper)

        def run_test(upper, dims):
            root = torch.rand(*dims, requires_grad=True)

            gradcheck(func, [root, upper])
            gradgradcheck(func, [root, upper])

            root = random_symmetric_matrix(dims[-1], *dims[:-2]).requires_grad_()
            w, v = root.symeig(eigenvectors=True)
            (w.sum() + v.sum()).backward()
            self.assertEqual(root.grad, root.grad.transpose(-1, -2))  # Check the gradient is symmetric

        for upper, dims in product([True, False], [(3, 3), (5, 3, 3), (4, 3, 2, 2)]):
            run_test(upper, dims)

    @slowTest
    @skipIfNoLapack
    def test_lobpcg(self):

        def func(k, A, largest=True, B=None):
            X_shape = list(A.shape)
            X_shape[-1] = k
            X = torch.eye(A.size(-2), k, dtype=A.dtype, device=A.device)
            if A.dim() > 2:
                X = X.expand(X_shape)

            D, U = torch.lobpcg(A=A, k=k, B=B, X=X)

            # LOBPCG uses a random initial eigenspace approximation
            # if parameter `X` is not provided.
            # This may cause a non-deterministic behavior
            # when it comes to the sign of an eigenvector
            # (note if v is an eigenvector, so is -v),
            # hence we eliminate this non-determinism
            # by making sure that each column of U
            # gets multiplied by the sign of its max (in absolute value) element.
            # Also, gradcheck changes the content of the input by +/- eps (default to 1e-06)
            # to compute the numerical gradient which can also cause the signs to flip.
            _, idx = U.abs().max(-2, keepdim=True)
            sign = U.gather(-2, idx).sign()
            U = U * sign
            return D, U

        def run_symeig_test(k, sizes, largest=True):
            A = torch.rand(*sizes).double()
            A = A.matmul(A.transpose(-1, -2)) / 10
            A.requires_grad_(True)

            gradcheck(lambda A: func(k, A, largest), A)

            # Custom gradient vectors for better stability due to some
            # non-determinism in the lobpcg's forward.
            # Note it is not required if symeig is in forward instead (tested).
            D_grad = torch.rand(*A.shape[:-2], k) / 100
            U_grad = torch.rand(*A.shape[:-1], k) / 100
            gradgradcheck(lambda A: func(k, A, largest), A, [D_grad, U_grad], atol=1e-4)

            # check whether A.grad is symmetric
            A = A.detach().requires_grad_(True)
            D, U = func(k, A, largest)
            (D.sum() + U.sum()).backward()
            self.assertEqual(A.grad, A.grad.transpose(-1, -2))

        # the tests below take about 1-2 minutes to finish,
        # but we want to be extra sure that the backward is correct.
        for largest in [True, False]:
            run_symeig_test(1, (6, 6), largest=largest)
            run_symeig_test(1, (2, 6, 6), largest=largest)
            run_symeig_test(1, (2, 2, 6, 6), largest=largest)
            run_symeig_test(2, (6, 6), largest=largest)
            run_symeig_test(2, (2, 6, 6), largest=largest)
            run_symeig_test(2, (2, 2, 6, 6), largest=largest)
            run_symeig_test(3, (9, 9), largest=largest)
            run_symeig_test(3, (2, 9, 9), largest=largest)
            run_symeig_test(3, (2, 2, 9, 9), largest=largest)

    @skipIfNoLapack
    def test_cholesky_inverse(self):
        def _test_with_size(upper, dims):
            # We require to create a Cholesky factor which requires that the diagonal elements are positive.
            # Initializing too small values for the diagonal elements could cause issues when being perturbed
            # to obtain the numerical Jacobian, thereby leading to inconsistent gradcheck
            A = torch.randn(*dims)
            A.diagonal().uniform_(0.1, 5.0)
            A.requires_grad_()

            def func(A, upper):
                if upper:
                    root = A.triu()
                else:
                    root = A.tril()
                return torch.cholesky_inverse(root, upper)

            gradcheck(func, [A, upper])
            gradgradcheck(func, [A, upper])

        for upper, dims in product([True, False], [(3, 3), (5, 5)]):
            _test_with_size(upper, dims)

    def test_gradcheck_fail_when_no_differentiable_outputs_and_num_grad_not_zero(self):
        def autograd_fn(input):
            output = torch.detach(input)
            self.assertFalse(output.requires_grad)
            return output

        f_args_variable = torch.ones(S, S, requires_grad=True)
        self.assertRaisesRegex(RuntimeError, 'Numerical gradient for function expected to be zero',
                               lambda: gradcheck(autograd_fn, f_args_variable, eps=1e-6, atol=PRECISION))

    def test_variable_traverse(self):
        def get_out_and_unrefed_cycle():
            inp = torch.randn(10, requires_grad=True)
            tmp = inp.view(10, 1)
            out = tmp.view(10)

            # Create a reference cycle that contains an
            # intermediary Variable in the graph
            my_list = []
            my_list.append(tmp)
            my_list.append(my_list)

            return out

        out = get_out_and_unrefed_cycle()
        gc.collect()
        # This will segfault if things have been erroneously released
        out.backward(torch.randn(out.size()))

    def test_norm_subgradient(self):
        def run_test(input_size, norm_deg):
            input = torch.zeros(*input_size, requires_grad=True)
            input.norm(norm_deg).backward()
            self.assertEqual(input.grad.abs().sum(), 0)

        run_test((10,), 2)
        run_test((10, 10), 2)
        run_test((10,), 3)
        run_test((10,), 1)
        run_test((10,), 1.5)

    def test_pow_zero_tensor_gradient(self):
        def run_test(input_size, exponent):
            input = torch.zeros(*input_size, requires_grad=True)
            input.pow(exponent).sum().backward()
            self.assertEqual(input.grad.abs().sum(), 0)

        run_test((10,), torch.zeros(10))
        run_test((10, 10), torch.zeros(10, 10))
        run_test((10,), 0)

    def test_pow_scalar_base(self):
        a = torch.arange(1, 13, dtype=torch.double).view(3, 4).requires_grad_()
        gradcheck(lambda a: torch.pow(2, a), (a,))

    def test_igamma(self):
        # 1e-3 offset to avoid zeros
        # NOTE: derivative for s is not implemented
        s = (torch.rand(100, dtype=torch.double) + 1e-3)
        x = (torch.rand(100, dtype=torch.double) + 1e-3).requires_grad_()
        gradcheck(torch.igamma, (s, x))
        gradgradcheck(torch.igamma, (s, x))

    def test_igammac(self):
        # 1e-3 offset to avoid zeros in s
        # NOTE: derivative for s is not implemented
        s = (torch.rand(100, dtype=torch.double) + 1e-3)
        x = (torch.rand(100, dtype=torch.double)).requires_grad_()
        gradcheck(torch.igamma, (s, x))
        gradgradcheck(torch.igamma, (s, x))

    @skipIfNoLapack
    def test_pinverse(self):
        # Why is pinverse tested this way, and not ordinarily as other linear algebra methods?
        # 1. Pseudo-inverses are not generally continuous, which means that they are not differentiable
        # 2. Derivatives for pseudo-inverses exist typically for constant rank (Golub et al, 1973)
        # 3. This method creates two orthogonal matrices, and a constructs a test case with large
        #    singular values (given by x to the function).
        # 4. This will ensure that small perturbations don't affect the rank of matrix, in which case
        #    a derivative exists.
        # 5. This test exists since pinverse is implemented using SVD, and is hence a backpropable method
        m, n = 5, 10
        U = torch.randn(n, m).qr()[0].t()  # Orthogonal with dimensions m x n
        V = torch.randn(n, m).qr()[0].t()  # Orthogonal with dimensions m x n

        def func(x):
            S = torch.cat([x, torch.zeros(n - m)], 0)
            M = U.mm(torch.diag(S)).mm(V.t())
            return M.pinverse()

        gradcheck(func, [torch.rand(m).add_(1).requires_grad_()])
        gradcheck(func, [torch.rand(m).add_(10).requires_grad_()])
        gradgradcheck(func, [torch.rand(m).add_(1).requires_grad_()])
        gradgradcheck(func, [torch.rand(m).add_(10).requires_grad_()])

    def test_chain_matmul(self):
        def gen_matrices(p):
            matrices = []
            for (pi, pi_1) in zip(p[:-1], p[1:]):
                matrices.append(torch.randn(pi, pi_1).requires_grad_())
            return matrices

        gradcheck(torch.chain_matmul, gen_matrices([5, 10, 15, 5]))
        gradcheck(torch.chain_matmul, gen_matrices([3, 5, 2, 6]))
        gradcheck(torch.chain_matmul, gen_matrices([6, 2, 4, 8, 10]))
        gradgradcheck(torch.chain_matmul, gen_matrices([5, 10, 15, 5]))
        gradgradcheck(torch.chain_matmul, gen_matrices([3, 5, 2, 6]))
        gradgradcheck(torch.chain_matmul, gen_matrices([6, 2, 4, 8, 10]))

    @unittest.skipIf(IS_WINDOWS, """File open permission error on Windows,
            https://github.com/pytorch/pytorch/issues/34086""")
    def test_profiler_tracing(self):
        t1, t2 = torch.ones(1), torch.ones(1)
        with torch.autograd.profiler.profile(use_kineto=kineto_available()) as prof:
            torch.add(t1, t2)

        with tempfile.NamedTemporaryFile(mode="w+") as f:
            prof.export_chrome_trace(f.name)
            # read the trace and expect valid json
            # if the JSON generated by export_chrome_trace is not valid, this will throw and fail the test.
            json.load(f)

        # Same test but for cuda.
        if not torch.cuda.is_available():
            return

        device = torch.device("cuda:0")
        t1, t2 = torch.ones(1, device=device), torch.ones(1, device=device)
        with torch.autograd.profiler.profile(use_cuda=True, use_kineto=kineto_available()) as prof:
            torch.add(t1, t2)

        with tempfile.NamedTemporaryFile(mode="w+") as f:
            prof.export_chrome_trace(f.name)
            # Now validate the json
            json.load(f)

    def test_profiler(self):
        x = torch.randn(10, 10)

        with profile(use_kineto=kineto_available()) as p:
            self.assertTrue(torch.autograd._profiler_enabled())
            y = x * 2 + 4

        self.assertFalse(torch.autograd._profiler_enabled())

        last_end = 0
        names = ['aten::mul', 'aten::to', 'aten::empty_strided', 'aten::copy_',
                 'aten::empty', 'aten::add', 'aten::to', 'aten::empty_strided',
                 'aten::copy_', 'aten::empty']
        top_level_names = ['aten::mul', 'aten::add']
        for evt in p.function_events:
            if evt.time_range.start > last_end:
                self.assertTrue(evt.name in top_level_names)
                last_end = evt.time_range.end
            self.assertTrue(evt.name in names)

    def test_profiler_seq_nr(self):
        with profile(use_kineto=kineto_available()) as p:
            x = torch.randn(10, 10, requires_grad=True)
            y = torch.randn(10, 10, requires_grad=True)
            z = x + y
            s = z.sum()
            s.backward()
        print(p.key_averages().table(
            sort_by="self_cpu_time_total", row_limit=-1))
        # expecting aten::add, aten::sum to have the sequence numbers,
        # expecting the corresponding backward nodes to have the same numbers
        # as the forward ops
        add_seq_nr = -1
        sum_seq_nr = -1
        found_add = found_sum = False
        found_bwd_add = found_bwd_sum = False
        found_empty = False
        for e in p.function_events:
            if e.name == "aten::add":
                add_seq_nr = e.sequence_nr
                self.assertFalse(found_add)
                found_add = True
            elif e.name == "aten::sum":
                sum_seq_nr = e.sequence_nr
                self.assertFalse(found_sum)
                found_sum = True
            elif "Add" in e.name and "Backward" in e.name:
                self.assertEqual(e.sequence_nr, add_seq_nr)
                self.assertFalse(found_bwd_add)
                found_bwd_add = True
            elif "Sum" in e.name and "Backward" in e.name:
                self.assertEqual(e.sequence_nr, sum_seq_nr)
                self.assertFalse(found_bwd_sum)
                found_bwd_sum = True
            # check that nested ops (e.g. empty) don't have
            # sequence number
            if e.name == "aten::empty":
                self.assertEqual(e.sequence_nr, -1)
                found_empty = True
        self.assertGreaterEqual(add_seq_nr, 0)
        self.assertGreaterEqual(sum_seq_nr, 0)
        self.assertNotEqual(add_seq_nr, sum_seq_nr)
        self.assertTrue(found_add)
        self.assertTrue(found_sum)
        self.assertTrue(found_bwd_add)
        self.assertTrue(found_bwd_sum)
        self.assertTrue(found_empty)

    def test_profiler_unboxed_only(self):
        x = torch.rand(3, 4)

        with torch.autograd.profiler.profile(use_kineto=kineto_available()) as prof:
            x.resize_([3, 2])

    def test_profiler_propagation(self):
        def foo(x):
            with record_function("in_foo") as rf:
                return x * 2

        x = torch.rand(3, 4)
        traced_foo = torch.jit.trace(foo, x)

        def bar(x):
            with record_function("in_bar") as rf:
                # we expect that profiler will be able
                # propagate across fork
                fut = torch.jit._fork(traced_foo, x)
                y = torch.jit._wait(fut)
                # note: continuation (and rf's end) can
                # be executed in a different thread
                with record_function("in_bar_after_wait") as rf2:
                    y = y * 2
                return y

        traced_bar = torch.jit.trace(bar, x)

        with profile(use_kineto=kineto_available()) as p:
            traced_bar(x)

        found_foo = False
        found_bar = False
        found_bar_after_wait = False
        for info in p.function_events:
            if info.name == "in_foo":
                self.assertFalse(found_foo)
                found_foo = True
            elif info.name == "in_bar":
                self.assertFalse(found_bar)
                found_bar = True
            elif info.name == "in_bar_after_wait":
                self.assertFalse(found_bar_after_wait)
                found_bar_after_wait = True
        self.assertTrue(found_foo)
        self.assertTrue(found_bar)
        self.assertTrue(found_bar_after_wait)

    def test_record_function_callbacks(self):
        x = torch.randn(10, 10)
        with profile(use_kineto=kineto_available()) as p:
            with record_function("foo"):
                y = x * 2 + 4

        function_events = p.function_events
        foo_event = [event for event in function_events if "foo" in event.name][0]
        self.assertEqual(foo_event.count, 1)

    def test_profiler_aggregation_fake(self):
        events = EventList()
        id = [0]

        def get_id():
            id[0] = id[0] + 1
            return id[0]

        # [[thread_id, [(start, end, id), ....]], ...]
        # Using list instead of a dict so order is guaranteed for any Python
        # version
        threads = [
            [1, [(0, 1, get_id()), (1, 2, get_id())]],
            [0, [(0, 2, get_id()), (1, 2, get_id()), (1, 3, get_id())]],
        ]
        for thread, ranges in threads:
            for range in ranges:
                assert(len(range) == 3)
                events.append(
                    FunctionEvent(
                        id=range[2],
                        node_id=0,
                        name="",
                        thread=thread,
                        start_us=range[0],
                        end_us=range[1],
                    )
                )

        events._populate_cpu_children()

        # Note that [1, 3] pushes out [0, 2] first. Then we record [1, 2]
        # as a child of [1, 3]
        res = [[], [], [], [], [4]]

        def get_children_ids(event):
            return [child.id for child in event.cpu_children]

        assert([get_children_ids(event) for event in events] == res)

    def test_profiler_aggregation_table(self):
        """
        Test if the profiling result is aggregated for `str(prof)`

        See: https://github.com/pytorch/pytorch/issues/37500
        """

        x = torch.randn(1024)
        with torch.autograd.profiler.profile(use_kineto=kineto_available()) as prof:
            torch.einsum("i->", x)

        prof_str = str(prof)
        prof_table = prof.table()

        self.assertEqual(prof_table, prof_str)

    def test_profiler_function_event_avg(self):
        avg = FunctionEventAvg()
        avg.add(FunctionEvent(id=0, node_id=0, name="foo", thread=0, start_us=10, end_us=15))
        avg.add(FunctionEvent(id=1, node_id=0, name="foo", thread=0, start_us=20, end_us=30))
        avg.add(avg)
        self.assertEqual(avg.key, "foo")

        # aggregate stats
        self.assertEqual(avg.count, 4)
        self.assertEqual(avg.cpu_time_total, 30)
        self.assertEqual(avg.self_cpu_time_total, 30)
        self.assertEqual(avg.cuda_time_total, 0)

        # average stats
        self.assertEqual(avg.cpu_time, 7.5)
        self.assertEqual(avg.cuda_time_total, 0)

    def test_profiler_shapes(self):
        print("")
        layer1 = torch.nn.Linear(20, 30)
        layer2 = torch.nn.Linear(30, 40)
        input = torch.randn(128, 20)
        with profile(record_shapes=True, use_kineto=kineto_available()) as prof:
            layer2(layer1(input))

        print(prof.function_events)

        top_level_expected_events_and_shapes = [
            (None, [[30, 20]]),
            ('aten::addmm', [[30], [128, 20], [20, 30], [], []]),
            (None, [[40, 30]]),
            ('aten::addmm', [[40], [128, 30], [30, 40], [], []])
        ]

        expected_iter = iter(top_level_expected_events_and_shapes)
        last_end = 0

        for event in prof.function_events:
            if event.time_range.start > last_end:
                name_expected, input_shape_expected = next(expected_iter)
                if name_expected is not None:
                    self.assertEqual(event.name, name_expected)
                self.assertEqual(event.input_shapes, input_shape_expected)
                last_end = event.time_range.end

    def test_profiler_no_cuda(self):
        print("")
        layer = torch.nn.Linear(20, 30)
        x = torch.randn(128, 20)
        with profile(use_cuda=False, use_kineto=kineto_available()) as prof:
            layer(x)

        prof_str = str(prof)
        print(prof_str)
        self.assertTrue('cpu' in prof_str.lower())
        self.assertTrue('cuda' not in prof_str.lower())

    def test_profiler_aggregation_lstm(self):
        print("")
        rnn = torch.nn.LSTM(10, 20, 2)
        total_time_s = 0
        with profile(record_shapes=True, use_kineto=kineto_available()) as prof:
            for i in range(20):
                input = torch.randn(5, 3, 10)
                h = torch.randn(2, 3, 20)
                c = torch.randn(2, 3, 20)
                start = time.time()
                rnn(input, (h, c))
                end = time.time()
                total_time_s += end - start

        print(prof.table(
            sort_by="self_cpu_time_total", row_limit=10, header="TEST"))
        print(prof.key_averages(group_by_input_shape=True).table(
            sort_by="self_cpu_time_total", row_limit=10))
        print(prof.table(
            sort_by="self_cpu_time_total", row_limit=10, max_src_column_width=300, header="TEST", top_level_events_only=True))
        print(prof.key_averages(group_by_input_shape=True).table(
            sort_by="self_cpu_time_total", row_limit=10, top_level_events_only=True))

        total_time_us = total_time_s * 1000.0 * 1000.0  # make it us which is profiler default
        print(
            "Total time based on python measurements: ",
            format_time(total_time_us)
        )
        print(
            "CPU time measurement python side overhead: {:.2f}%".format(
                (total_time_us / prof.self_cpu_time_total - 1.0) * 100.0
            )
        )

        if sys.platform != "win32":
            with tempfile.NamedTemporaryFile() as trace_file:
                prof.export_chrome_trace(trace_file.name)

    def test_memory_profiler(self):
        def run_profiler(tensor_creation_fn, metric):
            # collecting allocs / deallocs
            with profile(profile_memory=True, record_shapes=True, use_kineto=kineto_available()) as prof:
                x = None
                with record_function("test_user_scope_alloc"):
                    x = tensor_creation_fn()
                with record_function("test_user_scope_dealloc"):
                    del x
            stats = prof.key_averages(group_by_input_shape=True)
            print(stats.table(sort_by=metric))
            return stats

        def check_metrics(stats, metric, allocs=None, deallocs=None):
            stat_metrics = {}
            for stat in stats:
                stat_metrics[stat.key] = getattr(stat, metric)
            if allocs is not None:
                for alloc_fn in allocs:
                    self.assertTrue(alloc_fn in stat_metrics)
                    self.assertTrue(stat_metrics[alloc_fn] > 0)
            if deallocs is not None:
                for dealloc_fn in deallocs:
                    self.assertTrue(dealloc_fn in stat_metrics)
                    self.assertTrue(stat_metrics[dealloc_fn] < 0)

        def create_cpu_tensor():
            return torch.rand(10, 10)

        def create_cuda_tensor():
            return torch.rand(10, 10).cuda()

        def create_mkldnn_tensor():
            return torch.rand(10, 10, dtype=torch.float32).to_mkldnn()

        print("Running CPU test")
        stats = run_profiler(create_cpu_tensor, "cpu_memory_usage")
        check_metrics(
            stats,
            "cpu_memory_usage",
            allocs=[
                "aten::empty",
                "aten::rand",
                "test_user_scope_alloc",
            ],
            deallocs=[
                "test_user_scope_dealloc",
            ]
        )

        if torch.cuda.is_available():
            create_cuda_tensor()
            print("Running CUDA test")
            stats = run_profiler(create_cuda_tensor, "cuda_memory_usage")
            check_metrics(
                stats,
                "cuda_memory_usage",
                allocs=[
                    "test_user_scope_alloc",
                    "aten::to",
                    "aten::empty_strided",
                ],
                deallocs=[
                    "test_user_scope_dealloc",
                ]
            )
            check_metrics(
                stats,
                "cpu_memory_usage",
                allocs=[
                    "aten::rand",
                    "aten::empty",
                ]
            )

        if torch._C.has_mkldnn:
            create_mkldnn_tensor()
            print("Running MKLDNN test")
            stats = run_profiler(create_mkldnn_tensor, "cpu_memory_usage")
            check_metrics(
                stats,
                "cpu_memory_usage",
                allocs=[
                    "test_user_scope_alloc",
                    "aten::rand",
                    "aten::empty",
                    "aten::to_mkldnn",
                ],
                deallocs=[
                    "test_user_scope_dealloc",
                ]
            )

        # check partial overlap of tensor allocation with memory profiler
        x = torch.rand(10, 10)
        with profile(profile_memory=True, record_shapes=True, use_kineto=kineto_available()) as prof:
            del x
            x = torch.rand(10, 10)
        del x
        stats = prof.key_averages(group_by_input_shape=True)
        check_metrics(
            stats,
            "cpu_memory_usage",
            allocs=[
                "aten::rand",
                "aten::empty",
            ]
        )

    def test_record_function(self):
        x = torch.randn(10, 10)

        def forward(x):
            with record_function("outer"):
                y = x * 2 + 4
                with record_function("inner"):
                    y = y - 1
            y = y / 1

        forward(x)

        with profile(use_kineto=kineto_available()) as p:
            forward(x)

        events = p.function_events
        important_events = [
            'outer',
            'aten::mul',
            'aten::add',
            'inner',
            'aten::sub',
            'aten::div'
        ]
        idx = 0
        for info in events:
            if info.name == important_events[idx]:
                idx = idx + 1
            if idx == len(important_events):
                break
        self.assertEqual(idx, len(important_events))

        # We can also use record_function to decorate arbitrary function
        @record_function('my_func')
        def f(x, y):
            return x + y

        with profile(use_kineto=kineto_available()) as p:
            f(1, 2)

        self.assertTrue('my_func' in str(p))

    def test_record_function_multithreaded(self):
        rf = record_function("outer")
        rf.__enter__()
        with record_function("inner"):
            # test that exiting the record function after starting another one
            # doesn't throw.
            rf.__exit__(None, None, None)

        with record_function("inner"):
            rf.__enter__()
        # test that exiting the record function after ending another one
        # doesn't throw.
        rf.__exit__(None, None, None)


    def test_dir(self):
        x = torch.randn(10, 10)
        keys = dir(x)
        self.assertIn('shape', keys)

        # real and imag are only implemented for complex tensors.
        y = torch.randn(10, 10, dtype=torch.cfloat)
        for key in ['real', 'imag']:
            self.assertRaises(RuntimeError, lambda: hasattr(x, key))
            self.assertTrue(hasattr(y, key))
            keys.remove(key)

        for key in keys:
            self.assertTrue(hasattr(x, key))

    def test_as_strided(self):

        def test(x, prepro_fn, size, strides, offset=None):
            x = x.to(torch.double).detach().requires_grad_()

            # Check that forward will **not** resize storage because it may
            # cause NaN in output and fail numerical Jacobian check consequently
            with torch.no_grad():
                y = prepro_fn(x) if prepro_fn is not None else x
                max_offset = sum((si - 1) * st for si, st in zip(size, strides))
                max_offset += offset if offset is not None else y.storage_offset()
                assert max_offset < len(y.storage()), "test case resizes storage"

            def closure(x):
                if prepro_fn is not None:
                    x = prepro_fn(x)
                return x.as_strided(size, strides, offset)

            gradcheck(closure, [x])
            gradgradcheck(closure, [x])

        # test
        test(torch.arange(0, 25), lambda x: x.view(5, 5), [3, 3], [6, 2], 2)

        # test crazy stride at dim with size 1 case
        test(torch.randn(12), None, [1, 2, 1, 5], [0, 5, 100, 1], 2)

        # test expand case
        test(torch.randn(5), None, [3, 3, 3], [0, 1, 0], 2)
        test(torch.randn(5), None, [3, 3, 3], [0, 0, 0], 4)
        test(torch.randn(5), lambda x: x.expand(5, 5), [5, 5], [0, 1], 0)

        # test non-expand overlapping case
        test(torch.randn(35), None, [6, 6], [5, 1], 2)
        test(torch.randn(15), None, [3, 2], [3, 6], 2)

        # test transpose case
        test(torch.randn(3, 4), None, [4, 3], [1, 4])

        # test "getting things outside the input" case
        x = torch.randn(6, 2)
        test(x[3:], None, [3, 2], [2, 1], 0)  # should be all zeros
        self.assertEqual(x[3:].as_strided([3, 2], [2, 1], 0), x[:3])

        # test select on expanded input case
        test(torch.randn(2, 3), lambda x: x.expand(10, 2, 3), [2, 3], [3, 1], 0)

    def _test_lerp_tensor_weights(self, cast):
        def construct_inputs(*shapes):
            start = cast(torch.randn(shapes[0])).requires_grad_()
            end = cast(torch.randn(shapes[1])).requires_grad_()
            weight = cast(torch.randn(shapes[2])).requires_grad_()
            return [start, end, weight]

        all_test_shapes = [((3, 3, 3), (3, 3, 3), (3, 3, 3)),  # no broadcasting
                           ((3,), (3, 3, 3), (3, 3, 3)),  # start broadcasting - 1
                           ((3, 3, 3), (3,), (3, 3, 3)),  # end broadcasting - 1
                           ((3, 3, 3), (3, 3, 3), (3,)),  # weight broadcasting - 1
                           ((), (3, 3, 3), (3, 3, 3)),  # start broadcasting - 2
                           ((3, 3, 3), (), (3, 3, 3)),  # end broadcasting - 2
                           ((3, 3, 3), (3, 3, 3), ()),  # weight broadcasting - 2
                           ((3, 3), (3, 3, 3), (3,))]  # all broadcasting

        for shapes in all_test_shapes:
            cur_inputs = construct_inputs(*shapes)
            gradcheck(torch.lerp, cur_inputs)
            gradgradcheck(torch.lerp, cur_inputs)

    def test_lerp_tensor_weights(self):
        self._test_lerp_tensor_weights(lambda t: t)

    def test_reduce_dtype(self):
        def test_reduction(op, has_no_dim, takes_dtype=True):
            x = torch.randn(3, 3, dtype=torch.float, requires_grad=True)

            if has_no_dim:
                grad1, = torch.autograd.grad([op(x)], [x])
                grad2, = torch.autograd.grad([op(x, dtype=torch.double)], [x])
                self.assertEqual(grad1, grad2)
                self.assertEqual(grad2.dtype, torch.float)

            gi = torch.randn(op(x, dim=0).shape, dtype=torch.float)
            grad1, = torch.autograd.grad([op(x, dim=0)], [x], gi)
            if takes_dtype:
                grad2, = torch.autograd.grad([op(x, dim=0, dtype=torch.double)], [x], gi.double())
            else:
                grad2, = torch.autograd.grad([op(x.double(), dim=0)], [x], gi.double())
            self.assertEqual(grad1, grad2)
            self.assertEqual(grad2.dtype, torch.float)

        test_reduction(torch.sum, True)
        test_reduction(torch.prod, True)
        test_reduction(torch.cumsum, False)
        test_reduction(torch.cumprod, False)
        test_reduction(torch.logcumsumexp, False, takes_dtype=False)

    def test_inplace_view_saved_output(self):
        # Test an in-place operation on a view in which the in-place op saves
        # its output. Previously, this created a reference cycle.
        dealloc = [0]

        class IncrementOnDelete(object):
            def __del__(self):
                dealloc[0] += 1

        def test():
            root = torch.randn(3, 3, requires_grad=True)
            copy = root.clone()
            copy.grad_fn.register_hook(IncrementOnDelete())
            view = copy.view(9)
            torch.nn.functional.relu(view, inplace=True)

        test()
        self.assertEqual(dealloc[0], 1)

    def test_inplace_view_leaf_errors(self):
        # Issue #21875: Fail faster (when we try to modify the view vs. in backward())
        x = torch.zeros(1, requires_grad=True)
        y = x.view_as(x)
        with self.assertRaisesRegex(RuntimeError,
                                    "a view of a leaf Variable that "
                                    "requires grad is being used in "
                                    "an in-place operation."):
            y.add_(1)

    def test_inplace_view_backward(self):
        # Issue #10532: Make sure that this does not raise RuntimeError.
        net = nn.Sequential(
            nn.InstanceNorm2d(2),
            nn.ReLU(True)
        )

        x = torch.tensor([[[[1.0, 1.0]]]], requires_grad=True)
        g, = torch.autograd.grad(net(x).pow(2), [x], grad_outputs=x.new_ones(x.shape) , create_graph=True)
        torch.autograd.grad(g.sum(), [x])
        self.assertEqual(x, torch.tensor([[[[1.0, 1.0]]]]))

        # https://discuss.pytorch.org/t/freeing-buffer-strange-behavior/31955/8
        inputs = torch.ones((1, 3, 256, 256), requires_grad=True)

        tmp1 = (inputs + 1).view_as(inputs)
        tmp2 = torch.nn.functional.threshold(tmp1, 0., 0., True)
        prob_interpolated = torch.sigmoid(tmp2)

        gradients = torch.autograd.grad(outputs=prob_interpolated, inputs=inputs,
                                        grad_outputs=torch.ones(prob_interpolated.size()),
                                        create_graph=True, retain_graph=True)[0]

        gradient_penalty = gradients.sum()
        gradient_penalty.backward()

        fn = gradient_penalty.grad_fn.next_functions[0][0].next_functions[1][0]
        self.assertEqual(fn.name(), "ThresholdBackwardBackward")

    def test_inplace_view_weak_grad_fn(self):
        # Issue 23502: Test that b's grad_fn is preserved.
        a = torch.arange(10.0, requires_grad=True)

        b = a.narrow(0, 0, 2).clone().view(-1)
        b.relu_()

        c = b.clone()
        del b
        gc.collect()

        s = c.sum()
        s.backward()
        self.assertEqual(s, torch.tensor(1.0))

        # Issue #21875: Fail faster (when we try to modify the view vs. in backward())
        a = torch.rand(10, requires_grad=True).narrow(0, 0, 10)
        with self.assertRaises(RuntimeError):
            b = a.relu_()

    def test_mul_out(self):
        a = torch.randn(2, 2, requires_grad=True)
        b = torch.randn(2, 2, requires_grad=True)
        x = torch.zeros_like(a)

        # out=... functions don't support automatic differentiation currently
        self.assertRaisesRegex(RuntimeError, 'out=', lambda: torch.mul(a, b, out=x))

        # the inputs can require grad if we're in no_grad() mode
        with torch.no_grad():
            torch.mul(a, b, out=x)
            self.assertEqual(x, a * b)

    def test_mul_out_result_requires_grad(self):
        a = torch.randn(2, 2)
        b = torch.randn(2, 2)
        x = torch.zeros(2, 2, requires_grad=True)
        # we should throw an exception if the output requires grad
        self.assertRaisesRegex(RuntimeError, 'out=', lambda: torch.mul(a, b, out=x))

    def test_diagonal_derivative_requires_grad(self):
        # test that the backward requires grad
        # we do this is because diagonal_backward uses inplace
        # operations and gradgradcheck does not catch whether
        # they works as expected (it will succeed even if
        # the gradient has requires_grad == False
        a = torch.randn(5, 6, requires_grad=True)
        b = torch.diagonal(a)**2
        c = b.sum()
        d, = torch.autograd.grad(c, a, retain_graph=True, create_graph=True)
        self.assertTrue(d.requires_grad)

    def test_anomaly_detect_nan(self):
        size = 10

        class MyFunc(Function):
            @staticmethod
            def forward(ctx, inp1, inp2, fail_0th):
                ctx.fail_0th = fail_0th
                return inp1.sum(0, keepdim=True)

            @staticmethod
            def backward(ctx, gO):
                gI = gO.clone().expand(size)
                gI[0] = 0
                gI[0] /= 0  # Generate a nan
                if ctx.fail_0th:
                    return gI, None, None
                else:
                    return None, gI, None

        inp = torch.rand(size, requires_grad=True)
        out = MyFunc.apply(inp, inp, True)
        out.backward()  # Should not fail

        inp = torch.rand(size, requires_grad=True)
        out = MyFunc.apply(inp, inp, True)
        with self.assertRaisesRegex(RuntimeError, "Function 'MyFuncBackward' returned nan values in its 0th output."):
            with warnings.catch_warnings(record=True) as w:
                with detect_anomaly():
                    out.backward()
            self.assertIn('No forward pass information', str(w[0].message))

        inp = torch.rand(size, requires_grad=True)
        with self.assertRaisesRegex(RuntimeError, "Function 'MyFuncBackward' returned nan values in its 1th output."):
            with warnings.catch_warnings(record=True) as w:
                with detect_anomaly():
                    out = MyFunc.apply(inp, inp, False)
                    out.backward()
            self.assertIn('MyFunc.apply', str(w[0].message))

    def test_nested_anomaly_detect_nan(self):
        size = 10

        class MyFunc(Function):
            @staticmethod
            def forward(ctx, inp1, fail_0th):
                ctx.fail_0th = fail_0th
                ctx.save_for_backward(inp1)
                return inp1.sum(0, keepdim=True)

            @staticmethod
            def backward(ctx, gO):
                inp, = ctx.saved_tensors
                fail_0th = ctx.fail_0th
                g = gO.clone().expand(size)
                gI = MyFunc2.apply(g * inp, g + inp, fail_0th)
                return gI, None

        class MyFunc2(Function):
            @staticmethod
            def forward(ctx, inp1, inp2, fail_0th):
                ctx.fail_0th = fail_0th
                return inp1 * 2.0 + inp2

            @staticmethod
            def backward(ctx, gO):
                fail_0th = ctx.fail_0th
                g1 = gO.clone()
                g2 = gO.clone()
                g1[0] = 0
                g2[0] = 0
                # generate a nan
                if fail_0th:
                    g1[0] /= 0
                else:
                    g2[0] /= 0
                return g1, g2, None

        inp = torch.rand(size, requires_grad=True)
        out = MyFunc.apply(inp, True)
        ginp, = torch.autograd.grad(out, (inp,), create_graph=True)
        gsum = ginp.sum()
        gsum.backward()  # should not fail

        inp = torch.rand(size, requires_grad=True)
        out = MyFunc.apply(inp, True)
        ginp, = torch.autograd.grad(out, (inp,), create_graph=True)
        gsum = ginp.sum()
        with warnings.catch_warnings(record=True) as w:
            with self.assertRaisesRegex(RuntimeError, "Function 'MyFunc2Backward' returned nan values in its 0th output."):
                with detect_anomaly():
                    gsum.backward()
        self.assertIn('No forward pass information', str(w[1].message))

        inp = torch.rand(size, requires_grad=True)
        with warnings.catch_warnings(record=True) as w:
            with self.assertRaisesRegex(RuntimeError, "Function 'MyFunc2Backward' returned nan values in its 1th output."):
                with detect_anomaly():
                    out = MyFunc.apply(inp, False)
                    ginp, = torch.autograd.grad(out, (inp,), create_graph=True)
                    gsum = ginp.sum()
                    gsum.backward()
        self.assertIn('MyFunc2.apply', str(w[1].message))
        self.assertIn('MyFunc.apply', str(w[2].message))

    def test_anomaly_grad_warnings(self):
        # PyTorch won't throw warnings if there is an error
        # but we'd want to at least see them in stderr

        class StdErrDiverter:
            def __enter__(self):
                self.stderr_orig = sys.stderr
                self.stderr_new = io.StringIO()
                sys.stderr = self.stderr_new
                return self

            def __exit__(self, *args):
                self.captured = self.stderr_new.getvalue()
                sys.stderr = self.stderr_orig


        # if the warnings don't throw, they will be handled as regular warnings
        with self.assertRaisesRegex(RuntimeError,
                                    "one of the variables needed for gradient computation has been "
                                    "modified by an inplace operation"):
            with warnings.catch_warnings(record=True) as w:
                with detect_anomaly():
                    a = torch.randn(5, requires_grad=True)
                    d1 = a + 1
                    d2 = d1 ** 2
                    d1 += 1
                    torch.autograd.grad(d2.sum(), a)

        self.assertEqual(len(w), 2)
        self.assertIn('Anomaly Detection has been enabled', str(w[0].message))
        self.assertIn('Error detected in PowBackward0', str(w[1].message))

        # if the warning throws, it will be printed to sys.stderr
        with self.assertRaisesRegex(RuntimeError,
                                    "one of the variables needed for gradient computation has been "
                                    "modified by an inplace operation"):
            with warnings.catch_warnings(record=True) as w:
                with detect_anomaly():
                    warnings.simplefilter("error")
                    with StdErrDiverter() as s:
                        a = torch.randn(5, requires_grad=True)
                        d1 = a + 1
                        d2 = d1 ** 2
                        d1 += 1
                        torch.autograd.grad(d2.sum(), a)

        self.assertEqual(len(w), 1)
        self.assertIn('Anomaly Detection has been enabled', str(w[0].message))
        self.assertIn('Error detected in PowBackward0', s.captured)

    @skipIfNoLapack
    def test_eig_no_eigenvectors(self):
        A = torch.tensor([[1., 2.], [2., 4.]], dtype=torch.float32, requires_grad=True)
        w, v = torch.eig(A, eigenvectors=False)
        with self.assertRaisesRegex(RuntimeError, 'cannot compute backward'):
            torch.autograd.backward([w, v], [torch.ones_like(w), torch.ones_like(v)])

    @skipIfNoLapack
    def test_eig_complex_eigenvalues(self):
        A = torch.tensor([[0., -1.], [1., 0.]], dtype=torch.float32, requires_grad=True)
        w, v = torch.eig(A, eigenvectors=True)
        with self.assertRaisesRegex(RuntimeError, 'does not support complex eigenvalues'):
            torch.autograd.backward([w, v], [torch.ones_like(w), torch.ones_like(v)])

    @skipIfNoLapack
    def test_symeig_no_eigenvectors(self):
        A = torch.tensor([[1., 2.], [2., 4.]], dtype=torch.float32, requires_grad=True)
        w, v = torch.symeig(A, eigenvectors=False)
        with self.assertRaisesRegex(RuntimeError, 'cannot compute backward'):
            torch.autograd.backward([w, v], [torch.ones_like(w), torch.ones_like(v)])

    @skipIfNoLapack
    def test_svd_no_singularvectors(self):
        A = torch.randn(2, 2, dtype=torch.float32, requires_grad=True)
        u, s, v = torch.svd(A, compute_uv=False)
        with self.assertRaisesRegex(RuntimeError, 'cannot compute backward'):
            torch.autograd.backward([u, s, v], [torch.ones_like(u), torch.ones_like(s), torch.ones_like(v)])

    def test_no_grad_copy(self):
        # create autograd function that saves grad pointer as class static
        class MyFunc(Function):
            static_grad_ptr = None

            @staticmethod
            def forward(ctx, inp1, inp2):
                return inp1 + inp2

            @staticmethod
            def backward(ctx, grad):
                MyFunc.static_grad_ptr = grad.data_ptr()
                return grad, grad

        class NonContGradFunc(Function):
            @staticmethod
            def forward(ctx, inp1):
                ctx.size = inp1.size()
                return torch.tensor([1.])

            @staticmethod
            def backward(ctx, grad):
                return torch.ones(1).expand(ctx.size)

        a = torch.randn(5, 6, requires_grad=True)
        b = torch.randn(5, 6, requires_grad=True)
        # non-contiguous grad should be copied
        NonContGradFunc.apply(MyFunc.apply(a, b)).backward()
        self.assertFalse(a.grad.data_ptr() == MyFunc.static_grad_ptr)
        self.assertFalse(b.grad.data_ptr() == MyFunc.static_grad_ptr)
        # test case that should trigger no copy for one of a,b
        a.grad = b.grad = None
        MyFunc.apply(a, b)[1][0].backward()
        p_g = MyFunc.static_grad_ptr
        p_a = a.grad.data_ptr()
        p_b = b.grad.data_ptr()
        # check a,b uses different grad buffer
        self.assertFalse(p_a == p_b)
        # check one of them is using the computed buffer
        self.assertTrue(p_a == p_g or p_b == p_g)

    def test_no_grad_copy_sparse(self):
        # create autograd function that saves grad pointer as class static
        class MyFunc(Function):
            static_grad_ptr = None

            @staticmethod
            def forward(ctx, inp1, inp2):
                return inp1 + inp2

            @staticmethod
            def backward(ctx, grad):
                MyFunc.static_grad_ptr = grad._values().data_ptr()
                return grad, grad

        class NonContGradFunc(Function):
            static_grad_ptr = None

            @staticmethod
            def forward(ctx, inp1, inp2):
                return inp1 + inp2

            @staticmethod
            def backward(ctx, grad):
                # Create a sparse tensor with non-contigous indices and values
                # and return as grad.
                v = torch.rand(1, 3)
                i = torch.ones(1, 1, dtype=torch.long)
                nv = v.expand(8, 3)
                ni = i.expand(1, 8)
                ngrad = torch.sparse.FloatTensor(ni, nv, torch.Size([10, 3]))
                NonContGradFunc.static_grad_ptr = ngrad._values().data_ptr()
                return ngrad, ngrad

        a = torch.randn(10, 3, requires_grad=True)
        b = torch.randn(10, 3, requires_grad=True)
        input = torch.tensor([1, 2, 4, 5, 4, 3, 2, 9])
        offsets = torch.tensor([0, 4])
        import torch.nn.functional as F

        # test case that should trigger no copy for one of a,b
        emb_matrix = MyFunc.apply(a, b)
        loss = F.embedding_bag(emb_matrix, input, offsets, sparse=True).sum()
        loss.backward(retain_graph=True)
        p_g = MyFunc.static_grad_ptr
        p_a = a.grad._values().data_ptr()
        p_b = b.grad._values().data_ptr()
        # check a,b uses different grad buffer
        self.assertFalse(p_a == p_b)
        # check one of them is using the computed buffer
        self.assertTrue(p_a == p_g or p_b == p_g)

        # Run backwards multiple times to ensure accumulation works.
        for i in range(10):
            loss.backward(retain_graph=True)

        # non-contiguous indices and value, we should trigger a copy.
        a.grad = b.grad = None
        emb_matrix = NonContGradFunc.apply(a, b)
        loss = F.embedding_bag(emb_matrix, input, offsets, sparse=True).sum()
        loss.backward(retain_graph=True)
        p_g = NonContGradFunc.static_grad_ptr
        p_a = a.grad._values().data_ptr()
        p_b = b.grad._values().data_ptr()
        # check a,b uses different grad buffer
        self.assertFalse(p_a == p_b)
        # Verify we cloned both grads.
        self.assertFalse(p_a == p_g)
        self.assertFalse(p_b == p_g)

        # Run backwards multiple times to ensure accumulation works.
        for i in range(10):
            loss.backward(retain_graph=True)

    def test_gradcheck_single_input(self):
        def f(inp):
            return inp.mul(5)

        gradcheck(f, torch.rand(10, dtype=torch.float64, requires_grad=True))
        gradgradcheck(f, torch.rand(10, dtype=torch.float64, requires_grad=True))

    def test_gradcheck_sparse_input(self):
        def fn(sparse):
            return torch.sparse.sum(sparse)

        gradcheck(fn, torch.rand(10).to_sparse().requires_grad_(True), check_sparse_nnz=True)
        with self.assertRaisesRegex(RuntimeError, 'gradcheck expects all tensor inputs are dense'):
            gradcheck(fn, torch.rand(10).to_sparse().requires_grad_(True), check_sparse_nnz=False)

    def test_gradcheck_nondeterministic(self):
        class NonDetFunc(Function):
            @staticmethod
            def forward(ctx, x, jitter=0.0):
                ctx._jitter = jitter
                return x

            @staticmethod
            def backward(ctx, grad_out):
                return NonDetFunc.apply(grad_out, ctx._jitter) * (1 + torch.rand_like(grad_out) * ctx._jitter), None

        inp = torch.randn(5, 5, requires_grad=True)
        gradcheck(lambda x: NonDetFunc.apply(x, 0.0), inp)
        with self.assertRaisesRegex(RuntimeError, 'Backward is not reentrant'):
            gradcheck(lambda x: NonDetFunc.apply(x, 1e-6), inp)
        with self.assertRaisesRegex(RuntimeError, 'Backward is not reentrant'):
            gradgradcheck(lambda x: NonDetFunc.apply(x, 1e-12), inp)
        gradcheck(lambda x: NonDetFunc.apply(x, 0.0), inp, nondet_tol=1e-5)
        gradcheck(lambda x: NonDetFunc.apply(x, 1e-6), inp, nondet_tol=1e-5)
        gradgradcheck(lambda x: NonDetFunc.apply(x, 1e-12), inp, nondet_tol=1e-5)

    def test_version_counter(self):
        x = torch.randn(1, 2)

        # In-place op bumps version
        x_saved_version = x._version
        x.add_(1).add_(1)
        self.assertTrue(x._version > x_saved_version)

        # Differentiable view shares version counter
        xz = x[:]
        self.assertTrue(x._version == xz._version)
        xz.add_(1)
        self.assertTrue(x._version == xz._version)

        # `x.data = y` preserves version counter of `x`
        x_saved_version = x._version
        x.data = torch.randn(2, 3)
        self.assertTrue(x._version == x_saved_version)
        x.add_(1)
        self.assertTrue(x._version > x_saved_version)
        # Make sure `x` is still using the same version counter it shares with `xz`
        self.assertTrue(x._version == xz._version)

        # In-place op on `xz` also updates version of `x`,
        # because they share the version counter
        xz.add_(1)
        self.assertTrue(x._version == xz._version)

    def test_set_data_tensorimpl_type(self):
        # Dense tensor has impl of type `TensorImpl`, while sparse tensor has impl
        # of type `SparseTensorImpl`.
        x = torch.randn(1, 2)
        x_s = torch.sparse_coo_tensor(torch.zeros([1, 1]), torch.ones([1]))
        with self.assertRaisesRegex(RuntimeError, 'incompatible tensor type'):
            x.data = x_s

    def test_set_data_preserve_pyobj(self):
        a = torch.randn(1, 2)
        b = torch.randn(1, 2)
        b_id_saved = id(b)
        b.data = a
        self.assertTrue(b_id_saved == id(b))

    @unittest.skipIf(IS_WINDOWS, "Skipping because doesn't work for windows")
    def test_thread_shutdown(self):
        code = """import torch
from torch.autograd import Function
class MyFunction(Function):
    @staticmethod
    def forward(ctx, x):
        return x

    @staticmethod
    def backward(ctx, grad):
        return grad

for shape in [(1,), ()]:
    v = torch.ones(shape, requires_grad=True)
    MyFunction.apply(v).backward()
"""
        s = TestCase.runWithPytorchAPIUsageStderr(code)
        self.assertRegex(s, "PYTORCH_API_USAGE torch.autograd.thread_shutdown")

    @unittest.skipIf(IS_MACOS, "Fails with SIGBUS on macOS; https://github.com/pytorch/pytorch/issues/25941")
    def test_deep_reentrant(self):

        class DeepReentrant(Function):
            @staticmethod
            def forward(ctx, x):
                with torch.enable_grad():
                    ctx.x = Variable(x.detach(), requires_grad=True)
                    ctx.x = ctx.x - 1
                return ctx.x.detach()

            @staticmethod
            def backward(ctx, x):
                if ctx.x < 0:
                    return x
                with torch.enable_grad():
                    DeepReentrant.apply(ctx.x).sum().backward()
                return x

        # Test stack overflow escape mechanism
        v = torch.tensor(2000.0, requires_grad=True)
        # This will cause stack overflow if reentrant calls are handled
        # in the same thread recursively
        DeepReentrant.apply(v).sum().backward()

        # Test stack overflow escape mechanism multiple times
        # to ensure reusing workers in the pool works fine
        v2 = torch.tensor(200.0, requires_grad=True)
        DeepReentrant.apply(v2).sum().backward()

    def test_reentrant_priority(self):
        order = []

        class MyFunction(Function):
            @staticmethod
            def forward(ctx, x):
                return x

            @staticmethod
            def backward(ctx, x):
                order.append("MyFunction")
                return x

        class Reentrant(Function):
            @staticmethod
            def forward(ctx, x):
                with torch.enable_grad():
                    ctx.x = Variable(x.detach(), requires_grad=True)
                    ctx.x = ctx.x - 1
                return ctx.x.detach()

            @staticmethod
            def backward(ctx, x):
                order.append("Reentrant")
                if ctx.x < 0:
                    return x
                with torch.enable_grad():
                    Reentrant.apply(ctx.x).backward()
                return x

        a = MyFunction.apply(torch.tensor(6.0, requires_grad=True))
        b = Reentrant.apply(torch.tensor(9.0, requires_grad=True))
        v = a * b
        v.backward()
        # The tasks for the Reentrant and MyFunction backward() will be added
        # to the queue in the autograd engine at the same time. The backward
        # for Reentrant will be executed first, which will then add other
        # backward tasks to the queue. We want to ensure all the reentrant tasks
        # are prioritized over the MyFunction backward task regardless of their
        # sequence numbers
        self.assertEqual(len(order), 11)
        self.assertEqual(order.count("Reentrant"), 10)
        self.assertEqual(order[-1], "MyFunction")


    @slowTest
    def test_checkpointing(self):
        num_inp = 2000
        nz_inp = 10
        nz_out = 10
        nz_bottleneck = 1000

        # small proxy network for some complex reasoning we want to do per input
        module = nn.Sequential(
            nn.Linear(nz_inp, nz_bottleneck),
            nn.ReLU(),
            nn.Linear(nz_bottleneck, nz_inp)
        )

        feat_combined = []
        for r in range(num_inp):
            data_r = torch.Tensor(1, nz_inp)
            data_r.uniform_()
            data_r.requires_grad = True
            feat_r = checkpoint(module, data_r)
            feat_combined.append(feat_r)

        # compute mean as a proxy for some joint reasoning
        mean_combined = torch.stack(feat_combined).mean()
        mean_combined.backward()

    def _test_reentrant_with_callbacks(self, install_callbacks_in_depths):
        counter = {}
        counter["inner"] = 0
        counter["outer"] = 0

        def inc_inner_counter():
            counter["inner"] += 1

        def inc_outer_counter():
            counter["outer"] += 1

        class MyFunc(Function):
            @staticmethod
            def forward(ctx, input):
                return input

            @staticmethod
            @once_differentiable
            def backward(ctx, input):
                if 1 in install_callbacks_in_depths:
                    # Add a callback to execute.
                    Variable._execution_engine.queue_callback(inc_inner_counter)

                return input

        class MyReentrantFunc(Function):
            @staticmethod
            def forward(ctx, input):
                return input

            @staticmethod
            @once_differentiable
            def backward(ctx, input):
                if 0 in install_callbacks_in_depths:
                    # Add a callback to execute.
                    Variable._execution_engine.queue_callback(inc_outer_counter)
                # Reentrant backward call.
                tmp_inp = input.detach().requires_grad_()
                with torch.enable_grad():
                    tmp_out = (MyFunc.apply(tmp_inp)).sum()
                tmp_out.backward()
                return input

        t1 = torch.rand((3, 3), requires_grad=True)
        t2 = MyReentrantFunc.apply(t1)
        t3 = t2.sum()
        torch.autograd.backward([t3])

        return counter

    def test_reentrant_with_callbacks_depth_0(self):
        # Verify callback is called only once.
        ret = self._test_reentrant_with_callbacks([0])
        self.assertEqual(1, ret["outer"])
        self.assertEqual(0, ret["inner"])

    def test_reentrant_with_callbacks_depth_1(self):
        # Verify callback is called only once.
        ret = self._test_reentrant_with_callbacks([1])
        self.assertEqual(0, ret["outer"])
        self.assertEqual(1, ret["inner"])

    def test_reentrant_with_callbacks_both_depths(self):
        # Verify callback is called twice.
        ret = self._test_reentrant_with_callbacks([0, 1])
        self.assertEqual(1, ret["outer"])
        self.assertEqual(1, ret["inner"])

    def test_reentrant_with_leaf_variable_hook(self):
        handle = None
        param = torch.rand(10, requires_grad=True)

        def add_gradient_penalty_to_grad(grad):
            handle.remove()
            old_param_grad = grad
            param.grad = None
            # Add some sort of gradient penalty by directly updating the gradients
            with torch.enable_grad():
                g = grad.detach().requires_grad_()
                new_param = param.detach().requires_grad_()
                out = ((g * 2) + new_param).sum()
                out.backward()
            res = g.grad + grad
            param.grad = old_param_grad
            return res

        handle = param.register_hook(add_gradient_penalty_to_grad)
        # Forward pass
        tmp = (param * param)
        loss = tmp.sum()
        # Compute the gradients
        loss.backward()

    def test_reentrant_with_non_leaf_variable_hook(self):
        handle = None
        param = torch.rand(10, requires_grad=True)

        def manual_increase_gradient(grad):
            handle.remove()
            # Add some sort of gradient penalty by directly updating the gradients
            with torch.enable_grad():
                g = grad.detach().requires_grad_()
                out = ((g * 2) + 5).sum()
                out.backward()
            res = g.grad + grad
            return res

        # Forward pass
        tmp = (param * param)
        handle = tmp.register_hook(manual_increase_gradient)
        loss = tmp.sum()
        # Compute the gradients
        loss.backward()
        self.assertEqual(param.grad, 6 * param)

    def test_autograd_views_codegen(self):
        # This is not necessarily the absolute correct behavior, but this is the current
        # one. This test is here to make sure that any change to this behavior is detected
        # and not silent. The TODOs below mark the places with unexpected behavior.
        # Note that any change in these test will be BC-breaking and should be done carefully.

        # This test checks the behavior of two codegen functions (view_as and unbind)
        # with respect to view tracking and inplace operation on the output.

        def run_test(grad_mode, requires_grad, is_view, should_raise_tuple):
            def maybe_check_raise(fn, should_raise):
                self.assertTrue(should_raise is None or isinstance(should_raise, str))
                if should_raise is not None:
                    with self.assertRaisesRegex(RuntimeError, should_raise):
                        fn()
                else:
                    fn()

            inp = torch.rand(2, requires_grad=requires_grad).clone()
            with torch.set_grad_enabled(grad_mode):
                out = inp.view_as(inp)
            # Are they differentiable views?
            self.assertTrue(out._is_view() == is_view)
            # Are inplace allowed?
            maybe_check_raise(lambda: out.add_(1), should_raise_tuple[0])

            inp = torch.rand(2, requires_grad=requires_grad).clone()
            with torch.set_grad_enabled(grad_mode):
                out = inp.unbind()
            # Are they differentiable views?
            self.assertTrue(out[0]._is_view() == is_view)
            self.assertTrue(out[1]._is_view() == is_view)
            # Are inplace allowed?
            maybe_check_raise(lambda: out[0].add_(1), should_raise_tuple[1])
            maybe_check_raise(lambda: out[1].add_(1), should_raise_tuple[2])

        # should_raise contains None if it should not raise
        # should_raise contains a string of the error if it should raise
        # The 3 elements are for view_as, first output of unbind and second output of unbind
        run_test(grad_mode=True, requires_grad=False, is_view=True,
                 should_raise_tuple=(None, None, None))
        inp_change_err = "Output {} of UnbindBackward is a view and is being modified inplace."
        run_test(grad_mode=True, requires_grad=True, is_view=True,
                 should_raise_tuple=(None, inp_change_err.format("0"), inp_change_err.format("1")))
        leaf_grad_err = "A view was created in no_grad mode and is being modified inplace"
        run_test(grad_mode=False, requires_grad=True, is_view=True,
                 should_raise_tuple=(leaf_grad_err, leaf_grad_err, leaf_grad_err))
        run_test(grad_mode=False, requires_grad=False, is_view=True,
                 should_raise_tuple=(None, None, None))

    def test_inplace_not_requires_grad(self):
        class MyFn(torch.autograd.Function):
            @staticmethod
            def forward(ctx, inp):
                return inp.view_as(inp)

            @staticmethod
            def backward(ctx, grad):
                return grad

        # Original Tensor does not require grad
        a = torch.rand(1, 2)

        # Tensor being written does require grad
        b = torch.rand(1, requires_grad=True)

        # Take an invalid view on 'a' that should raise an error (warns during deprecation)
        view_a = MyFn.apply(a)

        with self.assertWarnsRegex(UserWarning, "This view was created inside a custom Function"):
            view_a += b

        # Extra test for copy_ that is a manual implementation and could be easily
        # forgotten when the codegen is updated (warns during deprecation)
        a = torch.rand(1, 2)
        b = torch.rand(1, requires_grad=True)
        view_a = MyFn.apply(a)

        with self.assertWarnsRegex(UserWarning, "This view was created inside a custom Function"):
            view_a.copy_(b)

        # Functions that should throw must properly throw
        a = torch.rand(1, 2)
        b = torch.rand(1, requires_grad=True)
        view_a = a.unbind()[0]
        with self.assertRaisesRegex(RuntimeError, "This view is the output of a function that returns "
                                                  "multiple views."):
            view_a.copy_(b)

        # Sanity check that views that should work still work
        a = torch.rand(1, 2)
        b = torch.rand(1, requires_grad=True)
        a.select(1, 0).copy_(b)

    def _do_test_autograd_simple_views_python(self, dtype):
        # This is not necessarily the absolute correct behavior, but this is the current
        # one. This test is here to make sure that any change to this behavior is detected
        # and not silent. The TODOs below mark the places with unexpected behavior.
        # Note that any change in these test will be BC-breaking and should be done carefully.

        # This checks the autograd.Function behavior when we return one or multiple outputs
        # while one of these is an input, a view of an input or of a temporary tensor.

        # This indicator is used to track how many times the backward function was called
        bw_called = [0]
        # This indicator is used to check if the argument `ga` contains non-zero values
        ga_nz = [False]

        class IdOneOutput(Function):
            @staticmethod
            def forward(ctx, a, b, make_view):
                if make_view:
                    a = a.narrow(0, 0, 2)
                else:
                    a = a.clone()
                return a

            @staticmethod
            def backward(ctx, ga):
                bw_called[0] += 1
                return ga, None, None

        class IdTwoOutput(Function):
            @staticmethod
            def forward(ctx, a, b, make_view):
                if make_view:
                    a = a.narrow(0, 0, 2)
                else:
                    a = a.clone()
                return a, a + b

            @staticmethod
            def backward(ctx, ga, gab):
                bw_called[0] += 1
                if ga.eq(0).all():
                    ga_nz[0] = False
                else:
                    ga_nz[0] = True
                return ga + gab, gab, None

        err_msg_two_outputs = "Output 0 of IdTwoOutputBackward is a view and is being modified inplace."
        err_msg_two_outputs += " This view is the output of a function that returns multiple views."

        class ViewOfTemp(Function):
            @staticmethod
            def forward(ctx, a, make_view):
                ctx.save_for_backward(a)
                if make_view:
                    a = a.narrow(0, 0, 2)
                else:
                    a = a.clone()
                b = a.clone()
                return b.select(0, 0)

            @staticmethod
            def backward(ctx, grad):
                bw_called[0] += 1
                a, = ctx.saved_tensors
                res = torch.zeros_like(a)
                res.select(0, 0).copy_(grad)
                return res, None

        for fn_id in ["one_output", "two_output", "view_of_temp"]:
            for inplace in [True, False]:
                for make_view in [True, False]:
                    # Used for special casing the tests below
                    output_is_a_view = (make_view or fn_id == "view_of_temp")

                    def fn(a, b):
                        # never modify a, b inplace for gracheck
                        a = a.clone()
                        b = b.clone()
                        if fn_id == "two_output":
                            tmp1, tmp2 = IdTwoOutput.apply(a, b, make_view)
                            if inplace:
                                tmp1 += 3
                                tmp2 += 3
                            else:
                                tmp1 = tmp1 + 3
                                tmp2 = tmp2 + 3
                            tmp = tmp1 * tmp2
                        else:
                            if fn_id == "one_output":
                                tmp = IdOneOutput.apply(a, b, make_view)
                            else:
                                tmp = ViewOfTemp.apply(a + b, make_view)
                            if inplace:
                                tmp += 3
                            else:
                                tmp = tmp + 3

                        return tmp.sum()

                    a = torch.ones(2, dtype=dtype, requires_grad=True)
                    b = torch.ones(2, dtype=dtype, requires_grad=True)


                    if fn_id == "two_output" and inplace and output_is_a_view:
                        with self.assertRaisesRegex(RuntimeError, err_msg_two_outputs):
                            fn(a, b)
                    else:
                        # Are the computed gradients correct ?
                        if inplace and output_is_a_view:
                            with warnings.catch_warnings(record=True) as w:
                                if fn_id == "view_of_temp":
                                    # This will be fixed after the deprecation cycle and the warning becomes
                                    # an error.
                                    with self.assertRaisesRegex(RuntimeError,
                                                                "a view of a leaf Variable that requires grad "
                                                                "is being used in an in-place operation."):
                                        gradcheck(fn, (a, b))
                                else:
                                    # This works but the custom backward is not called (or called with partial)
                                    # gradients as tested below
                                    gradcheck(fn, (a, b))
                            self.assertTrue(len(w) > 0)
                        else:
                            gradcheck(fn, (a, b))

                        # Was the custom backward called properly
                        bw_called[0] = 0
                        ga_nz[0] = True  # For the case where the backward is called
                        with warnings.catch_warnings(record=True) as w:
                            if inplace and output_is_a_view and fn_id != "one_output":
                                with self.assertRaisesRegex(RuntimeError,
                                                            "a view of a leaf Variable that requires grad "
                                                            "is being used in an in-place operation."):
                                    fn(a, b).backward()
                            else:
                                fn(a, b).backward()

                        expected_called = 1
                        expected_ga_nz = True
                        expected_warning = False

                        if output_is_a_view and inplace:
                            expected_called = 0
                            expected_warning = True

                        self.assertTrue(bw_called[0] == expected_called)
                        self.assertTrue(ga_nz[0] == expected_ga_nz)
                        self.assertTrue((len(w) == 1) == expected_warning)

    def test_autograd_simple_views_python(self):
        self._do_test_autograd_simple_views_python(torch.double)
        self._do_test_autograd_simple_views_python(torch.cdouble)

    def test_autograd_complex_views_python(self):
        # This is not necessarily the absolute correct behavior, but this is the current
        # one. This test is here to make sure that any change to this behavior is detected
        # and not silent. The TODOs below mark the places with unexpected behavior.
        # Note that any change in these test will be BC-breaking and should be done carefully.

        # This checks that multiples views in the forward are properly traced and how they
        # behave with respect to inplace operations.

        # This indicator is used to track how many times the backward function was called
        bw_called = [0]

        class ComplexView(Function):
            @staticmethod
            def forward(ctx, a, idx):
                res = a.narrow(0, idx, 1)
                res = a.select(0, idx)
                ctx.save_for_backward(a)
                ctx.idx = idx
                return res

            @staticmethod
            def backward(ctx, grad):
                bw_called[0] += 1
                a, = ctx.saved_tensors
                res = torch.zeros_like(a)
                res.select(0, ctx.idx).copy_(grad)
                return res, None

        a = torch.ones(2, requires_grad=True)
        idx = 1

        bw_called[0] = 0
        out = ComplexView.apply(a.clone(), idx)
        out.sum().backward()
        self.assertTrue(bw_called[0] == 1)

        out = ComplexView.apply(a.clone(), idx)
        with warnings.catch_warnings(record=True) as w:
            out += 1
        self.assertEqual(len(w), 1)

    def test_autograd_inplace_views_python(self):
        # This is not necessarily the absolute correct behavior, but this is the current
        # one. This test is here to make sure that any change to this behavior is detected
        # and not silent. The TODOs below mark the places with unexpected behavior.
        # Note that any change in these test will be BC-breaking and should be done carefully.

        # This test checks custom autograd.Function that perform inplace operations

        bw_called = [0]

        # I) Single output
        class MyAdder(Function):
            @staticmethod
            def forward(ctx, a, b):
                a.add_(b)
                ctx.mark_dirty(a)
                return a

            @staticmethod
            def backward(ctx, grad):
                bw_called[0] += 1
                return grad, grad


        a = torch.ones(2, requires_grad=True)
        b = torch.ones(2, requires_grad=True)

        # No extra inplace
        c = MyAdder.apply(a.clone(), b)
        c.sum().backward()
        self.assertTrue(bw_called[0] == 1)

        # With extra inplace on the output
        bw_called[0] = 0
        c = MyAdder.apply(a.clone(), b)
        c += 2
        c.sum().backward()
        self.assertTrue(bw_called[0] == 1)

        # The input is a view
        bw_called[0] = 0
        c = MyAdder.apply(a.clone().view_as(a), b)
        c.sum().backward()
        self.assertTrue(bw_called[0] == 1)

        # Should not give non-inputs to mark_dirty
        class MyAdderBad(Function):
            @staticmethod
            def forward(ctx, a, b):
                c = 3 * a
                c.add_(b)
                ctx.mark_dirty(c)
                return c

            @staticmethod
            def backward(ctx, grad):
                bw_called[0] += 1
                grad = 3 * grad
                return grad, grad

        a = torch.ones(2, requires_grad=True)
        b = torch.ones(2, requires_grad=True)

        with warnings.catch_warnings(record=True) as w:
            MyAdderBad.apply(a.clone(), b)
        self.assertEqual(len(w), 1)

        # II) Multiple outputs
        class MyBadAdder(Function):
            @staticmethod
            def forward(ctx, a, b):
                a.add_(b)
                ctx.mark_dirty(a)
                return a, a + b

            @staticmethod
            def backward(ctx, ga, gab):
                bw_called[0] += 1
                return ga + gab, ga + gab

        # No extra inplace
        bw_called[0] = 0
        c, d = MyBadAdder.apply(a.clone(), b)
        (c * d).sum().backward()
        self.assertTrue(bw_called[0] == 1)

        # With extra inplace on the output
        bw_called[0] = 0
        c, d = MyBadAdder.apply(a.clone(), b)
        c += 2
        (c * d).sum().backward()
        self.assertTrue(bw_called[0] == 1)

        # The input is a view
        inplace_on_view_err = "your Function modifies inplace an input that is a view of another Tensor"
        with self.assertRaisesRegex(RuntimeError, inplace_on_view_err):
            c, d = MyBadAdder.apply(a.clone().view_as(a), b)

        # III) Inplace + other op
        class MyOutPlaceAdder(Function):
            @staticmethod
            def forward(ctx, a, b):
                a.add_(b)
                ctx.mark_dirty(a)
                return a.clone(), a + b

            @staticmethod
            def backward(ctx, ga, gab):
                bw_called[0] += 1
                return ga + gab, ga + 2 * gab

        # We don't reuse the input
        def fn(a, b):
            orig_a = a.clone().view_as(a)
            c, d = MyOutPlaceAdder.apply(orig_a, b)
            return (c * d).sum()

        bad_mark_dirty_err = "Some elements marked as dirty during the forward method were not returned as output."
        with self.assertRaisesRegex(RuntimeError, bad_mark_dirty_err):
            fn(a, b)

    def test_named_tensor_for_complex_views(self):
        names = ["batch", "height", "width", "complex"]
        z = torch.ones((5, 12, 14, 2), requires_grad=True)
        z_named = z.refine_names(*names)
        z_complex = torch.view_as_complex(z_named.rename(None)).refine_names(*names[:-1])
        z_complex.sum().backward()
        self.assertEqual(z.grad, torch.view_as_real(torch.ones_like(z_complex).rename(None)))

    def test_custom_function_return_view_in_nograd(self):
        class Alias(Function):
            @staticmethod
            def forward(ctx, x):
                return x[:]

            @staticmethod
            def backward(ctx, gx):
                return gx

        inp = torch.rand(2, requires_grad=True)

        with torch.no_grad():
            output = Alias.apply(inp)

        with torch.no_grad():
            expected_output = inp[:]

        # Calling the custom function should operate as if we called an equivalent op
        self.assertEqual(output.requires_grad, expected_output.requires_grad)

        # Check that in-place modification on view throws
        leaf_grad_err = "A view was created in no_grad mode and is being modified inplace"
        with self.assertRaisesRegex(RuntimeError, leaf_grad_err):
            output.zero_()

    def test_grad_mode_restored_reentrant(self):
        class MyFunction(Function):
            @staticmethod
            def forward(ctx, inp):
                return inp.clone()

            @staticmethod
            def backward(ctx, go):
                original = torch._C.is_grad_enabled()
                with torch.enable_grad():
                    self.assertTrue(torch._C.is_grad_enabled())
                    foo = torch.rand(go.size(), requires_grad=True)
                    grad, = torch.autograd.grad(
                        foo ** 3, foo, grad_outputs=go
                    )
                    self.assertTrue(torch._C.is_grad_enabled())
                self.assertTrue(torch._C.is_grad_enabled() == original)
                return grad

        inp = torch.rand(3, requires_grad=True)

        # Case where original==False
        MyFunction.apply(inp).sum().backward()
        # Case where original==True
        MyFunction.apply(inp).sum().backward(create_graph=True)

    def test_power_function(self):
        a = torch.tensor([0., 0., 0.])
        b = torch.tensor([-1., 0., 1.], requires_grad=True)
        c = torch.sum(a**b)
        c.backward()
        self.assertEqual(b.grad, torch.tensor([-inf, 0., 0.]))

        s = 0
        b = torch.tensor([-1., 0., 1.], requires_grad=True)
        c = torch.sum(s**b)
        c.backward()
        self.assertEqual(b.grad, torch.tensor([-inf, 0., 0.]))

    def test_nansum_with_nans(self):
        a = torch.randn(2, 2, 2, 2)
        with torch.no_grad():
            a[a < 0.2] = float('nan')
        a.requires_grad = True

        # No args
        gradcheck(lambda x: x.nansum(), a)
        gradgradcheck(lambda x: x.nansum(), a)

        # Single dim
        gradcheck(lambda x: x.nansum((0)), a)
        gradgradcheck(lambda x: x.nansum((0)), a)

        # Multi dim
        gradcheck(lambda x: x.nansum((0, 2)), a)
        gradgradcheck(lambda x: x.nansum((0, 2)), a)

        gradcheck(lambda x: x.nansum((0, -1)), a)
        gradgradcheck(lambda x: x.nansum((0, -1)), a)

        # With keep-dim
        gradcheck(lambda x: x.nansum((0, -1), True), a)
        gradgradcheck(lambda x: x.nansum((0, -1), True), a)

    def test_nansum_dtype(self):
        inp = torch.randn(2, 2, 2, 2)
        with torch.no_grad():
            inp[inp < 0.2] = float('nan')

        def test(inp, inp_dtype, out_dtype):
            with torch.no_grad():
                a = inp.to(inp_dtype)
            a.requires_grad = True
            b = torch.sum(a, dtype=out_dtype)
            b.backward()
            self.assertEqual(a.dtype, a.grad.dtype)

        test(inp, torch.float, torch.double)
        test(inp, torch.double, torch.float)

    def test_nan_to_num(self):
        a = torch.randn(3, 3, 3, 3)
        with torch.no_grad():
            a[torch.rand_like(a) < 0.2] = float('nan')
            a[torch.rand_like(a) < 0.2] = float('inf')
            a[torch.rand_like(a) < 0.2] = -float('inf')

        a.requires_grad = True

        gradcheck(lambda x: x.nan_to_num(), a)
        gradgradcheck(lambda x: x.nan_to_num(), a)

        gradcheck(lambda x: x.nan_to_num(nan=1.2), a)
        gradgradcheck(lambda x: x.nan_to_num(nan=1.2), a)

        gradcheck(lambda x: x.nan_to_num(nan=1.2, posinf=2.0), a)
        gradgradcheck(lambda x: x.nan_to_num(nan=1.2, posinf=2.0), a)

        gradcheck(lambda x: x.nan_to_num(nan=1.2, posinf=2.0, neginf=-2.0), a)
        gradgradcheck(lambda x: x.nan_to_num(nan=1.2, posinf=2.0, neginf=-2.0), a)

        gradcheck(lambda x: x.nan_to_num(posinf=2.0, neginf=-2.0), a)
        gradgradcheck(lambda x: x.nan_to_num(posinf=2.0, neginf=-2.0), a)

        gradcheck(lambda x: x.nan_to_num(neginf=-2.0), a)
        gradgradcheck(lambda x: x.nan_to_num(neginf=-2.0), a)

    def test_custom_function_error(self):
        class BadFw(Function):
            @staticmethod
            def backward(ctx, foo):
                return foo

        class BadBw(Function):
            @staticmethod
            def forward(ctx, foo):
                return foo.clone()

        inp = torch.rand(1, requires_grad=True)
        with self.assertRaisesRegex(NotImplementedError, "must implement the forward"):
            BadFw.apply(inp)

        with self.assertRaisesRegex(RuntimeError, "must implement the backward"):
            BadBw.apply(inp).sum().backward()

    def test_custom_function_local_inplace(self):
        class MyFn(torch.autograd.Function):
            @staticmethod
            def forward(ctx, inp, inplace):
                view = inp.clone()[:3]
                if inplace:
                    view += 2
                return view

            @staticmethod
            def backward(ctx, grad):
                return grad, None

        base = torch.rand(10, requires_grad=True)

        foo = MyFn.apply(base, False)
        self.assertEqual(foo.grad_fn.__class__.__name__, "MyFnBackward")

        foo = MyFn.apply(base, True)
        self.assertEqual(foo.grad_fn.__class__.__name__, "MyFnBackward")

    def test_integer_outputs(self):
        inp = torch.rand(4, requires_grad=True)

        out = inp.argmax()
        self.assertFalse(out.dtype.is_floating_point)
        self.assertFalse(out.requires_grad)

        out = inp.argmin()
        self.assertFalse(out.dtype.is_floating_point)
        self.assertFalse(out.requires_grad)

        out = inp.argsort()
        self.assertFalse(out.dtype.is_floating_point)
        self.assertFalse(out.requires_grad)

        val = torch.rand((), requires_grad=True)

        out = torch.searchsorted(inp, val)
        self.assertFalse(out.dtype.is_floating_point)
        self.assertFalse(out.requires_grad)

        bins = torch.linspace(0, 1.0, steps=100, requires_grad=True)
        vals = torch.rand(5, 5, requires_grad=True)
        out = torch.bucketize(vals, bins)
        self.assertFalse(out.dtype.is_floating_point)
        self.assertFalse(out.requires_grad)

        def assert_only_first_requires_grad(res):
            if not isinstance(res, tuple):
                res = (res,)
            self.assertTrue(res[0].requires_grad)
            for out in res[1:]:
                if out is not None:
                    self.assertFalse(out.requires_grad)

        for sort in [True, False]:
            for return_inverse in [True, False]:
                for return_counts in [True, False]:
                    res = torch.unique(inp, sorted=sort, return_inverse=return_inverse,
                                       return_counts=return_counts)
                    assert_only_first_requires_grad(res)

                    res = torch.unique(inp, sorted=sort, return_inverse=return_inverse,
                                       return_counts=return_counts, dim=0)
                    assert_only_first_requires_grad(res)

                    res = torch.unique_consecutive(inp, return_inverse=return_inverse,
                                                   return_counts=return_counts)
                    assert_only_first_requires_grad(res)

                    res = torch.unique_consecutive(inp, return_inverse=return_inverse,
                                                   return_counts=return_counts, dim=0)
                    assert_only_first_requires_grad(res)

                    # Here we test the internal functions to make sure all of them are
                    # covered on top of the public API
                    res = torch._unique(inp, sorted=sort, return_inverse=return_inverse)
                    assert_only_first_requires_grad(res)

                    # This looks public but is actually manually deleted from the
                    # torch namespace in torch/functional.py
                    res = torch._VF.unique_dim(inp, dim=0, sorted=sort, return_inverse=return_inverse,
                                               return_counts=return_counts)
                    assert_only_first_requires_grad(res)

                    # We don't test `unique_dim_consecutive` here.
                    # It looks public but the python binding is actually manually disabled in
                    # tools/autograd/gen_python_functions.py

                    res = torch._unique2(inp, sorted=sort, return_inverse=return_inverse,
                                         return_counts=return_counts)
                    assert_only_first_requires_grad(res)



def index_variable(shape, max_indices):
    if not isinstance(shape, tuple):
        shape = (shape,)
    index = torch.rand(*shape).mul_(max_indices).floor_().long()
    return index


def index_perm_variable(shape, max_indices):
    if not isinstance(shape, tuple):
        shape = (shape,)

    index = torch.randperm(max_indices).narrow(0, 0, reduce(mul, shape)).view(shape)
    return index


def gather_variable(shape, index_dim, max_indices, duplicate=False):
    assert len(shape) == 2
    assert index_dim < 2
    batch_dim = 1 - index_dim
    index = torch.LongTensor(*shape)
    for i in range(shape[index_dim]):
        index.select(index_dim, i).copy_(
            torch.randperm(max_indices)[:shape[batch_dim]])
    if duplicate:
        index.select(batch_dim, 0).copy_(index.select(batch_dim, 1))
    return index


def bernoulli_scalar():
    return torch.tensor(0, dtype=torch.uint8).bernoulli_()


def gradgradcheck_method_precision_override(test_name):
    # these are just empirical observations, we should improve
    gradgradcheck_precision_override = {
        'test_norm': {'atol': 2e-2, 'rtol': 1e-2},
        'test_norm_1_5': {'atol': 1.5e-2, 'rtol': 1e-2},
        'test_norm_3': {'atol': 5e-2, 'rtol': 1e-2},
        'test_dist': {'atol': 5e-2, 'rtol': 1e-2},
        'test_dist_4': {'atol': 8e-2, 'rtol': 1e-2},
    }
    non_broadcasted_test_name = test_name.split("_broadcast")[0]
    override = gradgradcheck_precision_override.get(non_broadcasted_test_name)
    if override:
        if 'broadcast_lhs' in test_name or 'broadcast_rhs' in test_name:
            # errors accumulated across 1 dimension
            override = {'atol': override['atol'] * S, 'rtol': override['atol'] * S}
        elif 'broadcast_all' in test_name:
            # errors accumulated across multiple dimensions
            override = {'atol': override['atol'] * S * S, 'rtol': override['atol'] * S * S}
    return override

def run_grad_and_gradgrad_checks(test_case, name, test_name, apply_method, output_variable,
                                 input_variables, run_gradgradcheck=True):
    test_case.assertTrue(gradcheck(apply_method, input_variables, eps=1e-6, atol=PRECISION))
    if name in EXCLUDE_GRADGRADCHECK or test_name in EXCLUDE_GRADGRADCHECK_BY_TEST_NAME:
        return
    gradgradcheck_precision_override = gradgradcheck_method_precision_override(test_name)
    if gradgradcheck_precision_override is not None:
        atol = gradgradcheck_precision_override['atol']
        rtol = gradgradcheck_precision_override['rtol']
        test_case.assertTrue(gradgradcheck(apply_method, input_variables, None, atol=atol, rtol=rtol,
                                           gen_non_contig_grad_outputs=True))
    else:
        test_case.assertTrue(gradgradcheck(apply_method, input_variables, gen_non_contig_grad_outputs=True))


def run_functional_checks(test_case, test_name, name, apply_fn, run_grad_checks,
                          f_args_variable, f_args_tensor):
    output_variable = apply_fn(*f_args_variable)

    if run_grad_checks:
        run_grad_and_gradgrad_checks(test_case, name, test_name, apply_fn,
                                     output_variable, f_args_variable)

    self_variable = f_args_variable[0]
    if isinstance(output_variable, torch.Tensor) and output_variable.requires_grad and self_variable is not None:
        output_variable.backward(randn_like(output_variable))
        test_case.assertEqualTypeString(self_variable, self_variable.grad)
        test_case.assertEqual(self_variable.size(), self_variable.grad.size())

# this list corresponds to ops which have separate tests defined for complex dtypes in
# common_methods_invocations.py
# test for these ops with 'complex' in variant should only run for complex and
# the tests for these ops which do not have 'complex' in variant should not run for complex
# and only run for floating point

separate_complex_tests = ['view_as_real', 'real', 'imag', 'asin', 'acos', 'div', 'log',
                          'log10', 'log1p', 'log2', 'pow', 'tan', 'reciprocal', 'rsqrt',
                          '__rdiv__', 'add', 'sub']

# NOTE: Some non-holomorphic are separately tested in TestAutogradComplex until gradcheck works properly
# for non-holomorphic functions

# allow list for complex
complex_list = ['t', 'view', 'reshape', 'reshape_as', 'view_as', 'roll', 'clone',
                'repeat', 'expand', 'flip', 'fliplr', 'flipud', 'rot90', 'transpose',
                'permute', 'squeeze', 'unsqueeze', 'resize', 'resize_as', 'tril', 'triu',
                'chunk', 'split', 'split_with_sizes', 'repeat', 'expand', 'zero_',
                'eq_', 'ne_', 'add', '__radd__', 'sum', 'conj', 'sin', 'cos', 'mul', 'sinh',
                'cosh', '__rmul__', 'sgn', 'abs', 'dot', 'vdot', 'tensor_split', 'matmul',
                'bmm', 'mv', 'ger', 'diagonal', 'atan', 'angle', 'tanh', 'fill_', 'sub',
                'exp', 'mean', 'inverse', 'triangular_solve', 'solve', 'addcmul',
<<<<<<< HEAD
                'addcdiv', 'linalg.tensorinv', 'sigmoid'] + separate_complex_tests
=======
                'addcdiv', 'linalg.tensorinv', 'matrix_exp'] + separate_complex_tests
>>>>>>> 799b700a

def add_test(
        name,
        self_size,
        args,
        variant_name='',
        check_ad=(),  # only used in test_jit
        dim_args_idx=(),
        skipTestIf=(),
        output_process_fn=lambda x: x,
        kwargs=None):
    kwargs = kwargs if kwargs else {}
    basic_test_name = 'test_' + name
    if variant_name != '':
        basic_test_name += '_' + variant_name

    if name in separate_complex_tests and 'complex' in variant_name:
        run_only_complex = True
    else:
        run_only_complex = False

    for dtype in [torch.double, torch.cdouble]:
        for dim_perm in product([-1, 1], repeat=len(dim_args_idx)):
            test_name = basic_test_name
            new_args = [arg * dim_perm[dim_args_idx.index(i)] if i in dim_args_idx else arg for i, arg in enumerate(args)]
            test_name = basic_test_name + ''.join('_neg' + str(i) for i, idx in enumerate(dim_perm) if idx < 0)

            if dtype.is_complex:
                # TODO: remove this. this is temporary while we ramp up the complex support.
                if name in complex_list:
                    if name in separate_complex_tests and 'complex' not in variant_name:
                        continue
                    if not run_only_complex:
                        test_name = test_name + '_complex'
                else:
                    continue
            elif run_only_complex:
                continue

            new_args = tuple(new_args)

            # for-loop bodies don't define scopes, so we have to save the variables
            # we want to close over in some way
            def do_test(self, device, dtype=dtype, name=name, self_size=self_size, args=new_args, test_name=test_name,
                        output_process_fn=output_process_fn):
                def check(name):
                    is_magic_method = name[:2] == '__' and name[-2:] == '__'
                    is_inplace = name[-1] == "_" and not is_magic_method
                    self_variable = create_input((self_size,), dtype=dtype, device=device)[0][0]
                    # FixMe: run grad checks on inplace self
                    if is_inplace:
                        self_variable.requires_grad = False
                    # need to record this because methods can change the size (e.g. unsqueeze)
                    args_variable, kwargs_variable = create_input(args, requires_grad=not is_inplace,
                                                                  call_kwargs=kwargs, dtype=dtype, device=device)
                    self_tensor = deepcopy(self_variable)
                    args_tensor = deepcopy(unpack_variables(args_variable))
                    if not exclude_tensor_method(name, test_name):
                        output_variable = getattr(self_variable, name)(*args_variable, **kwargs_variable)
                        output_tensor = getattr(self_tensor, name)(*args_tensor, **kwargs_variable)
                        if not isinstance(output_tensor, torch.Tensor) and not istuple(output_tensor):
                            if dtype.is_complex:
                                output_tensor = torch.tensor((output_tensor, ), dtype=torch.cfloat, device=device)
                            else:
                                output_tensor = torch.tensor((output_tensor, ), dtype=torch.float, device=device)
                        self.assertEqual(unpack_variables(output_variable), output_tensor)
                        # TODO: check that both have changed after adding all inplace ops

                        def fn(*inputs):
                            output = getattr(inputs[0], name)(*inputs[1:], **kwargs)
                            return output_process_fn(output)

                        if not is_inplace and name not in EXCLUDE_GRADCHECK:
                            run_grad_and_gradgrad_checks(self, name, test_name, fn,
                                                         output_variable, (self_variable,) + args_variable)

                    # functional interface tests
                    torch_fn = getattr_qualified(torch, name)
                    if torch_fn is not None and name not in EXCLUDE_FUNCTIONAL:
                        def fn(*inputs):
                            output = torch_fn(*inputs, **kwargs)
                            return output_process_fn(output)

                        f_args_variable = (self_variable,) + args_variable
                        f_args_tensor = (self_tensor,) + args_tensor
                        # could run the gradchecks again, but skip since we did it for the methods above.
                        run_gradcheck = exclude_tensor_method(name, test_name) and not is_inplace and name not in EXCLUDE_GRADCHECK
                        run_functional_checks(self, test_name, name, fn,
                                              run_gradcheck, f_args_variable, f_args_tensor)

                    # check for correct type of input and input.grad
                    if not is_inplace:
                        self_variable = create_input((self_size,), requires_grad=True, dtype=dtype)[0][0]
                        args_variable, kwargs_variable = create_input(args, requires_grad=False, call_kwargs=kwargs, dtype=dtype)
                        if hasattr(self_variable, name):
                            attribute_result = getattr(self_variable, name)
                            if callable(attribute_result):
                                output_variable = attribute_result(*args_variable, **kwargs_variable)
                            else:
                                self.assertTrue(len(args_variable) == 0)
                                self.assertTrue(len(kwargs_variable) == 0)
                                output_variable = attribute_result
                        else:
                            self_and_args_variable = (self_variable,) + args_variable
                            output_variable = torch_fn(*self_and_args_variable, **kwargs_variable)
                        if isinstance(output_variable, torch.autograd.Variable):
                            if output_variable.is_sparse:
                                rand = randn_like(output_variable.to_dense()).to_sparse()
                            else:
                                rand = randn_like(output_variable)
                            output_variable.backward(rand)
                            self.assertTrue(type(self_variable) == type(self_variable.grad))
                            self.assertTrue(self_variable.size() == self_variable.grad.size())

                        # compare grads to inplace grads
                        inplace_name = name + '_'
                        # can't broadcast inplace to left hand side
                        skip_inplace = ('broadcast_lhs' in test_name or
                                        'broadcast_all' in test_name or
                                        'atanh' in test_name or
                                        'acosh' in test_name or
                                        'asinh' in test_name or
                                        'abs_complex' in test_name or
                                        'abs_scalar_complex' in test_name)
                        if hasattr(torch.ones(1), inplace_name) and not skip_inplace:
                            output_variable = getattr(self_variable, name)(*args_variable, **kwargs_variable)
                            if not isinstance(output_variable, tuple):
                                output_variable = (output_variable,)
                            inplace_self_variable = deepcopy(self_variable)
                            inplace_self_variable_copy = tuple(i.clone() if isinstance(i, torch.Tensor) else i
                                                               for i in (inplace_self_variable,))
                            inplace_args_variable = deepcopy(args_variable)
                            inplace_args_variable_copy = tuple(i.clone() if isinstance(i, torch.Tensor) else i
                                                               for i in inplace_args_variable)

                            inplace_output_variable = (
                                getattr(inplace_self_variable_copy[0], inplace_name)(*inplace_args_variable_copy,
                                                                                     **kwargs_variable))
                            if not isinstance(inplace_output_variable, tuple):
                                inplace_output_variable = (inplace_output_variable,)
                            self.assertEqual(inplace_output_variable, output_variable)
                            # Check that gradient is the same
                            for inp_i, i in zip((inplace_self_variable,) + inplace_args_variable,
                                                (self_variable,) + args_variable):
                                if not isinstance(inp_i, torch.Tensor):
                                    assert not isinstance(i, torch.Tensor)
                                    continue
                                if inp_i.grad is not None:
                                    with torch.no_grad():
                                        inp_i.grad.zero_()
                                if i.grad is not None:
                                    with torch.no_grad():
                                        i.grad.zero_()
                            for i_o, o in zip(inplace_output_variable, output_variable):
                                if dtype.is_complex:
                                    grad = randn_like(i_o).to(torch.cdouble)
                                else:
                                    grad = randn_like(i_o).double()
                                i_o.backward(grad)
                                o.backward(grad)
                            for inp_i, i in zip((inplace_self_variable,) + inplace_args_variable,
                                                (self_variable,) + args_variable):
                                if not isinstance(inp_i, torch.Tensor):
                                    continue
                                self.assertEqual(inp_i.grad, i.grad)

                check(name)
                inplace_name = name + '_'
                # can't broadcast inplace to left hand side
                broadcast_skip_inplace = 'broadcast_lhs' in test_name or 'broadcast_all' in test_name
                # skip C -> R inplace tests
                skip_c_to_r_inplace = 'abs_complex' in test_name or 'abs_scalar_complex' in test_name
                skip_inplace = broadcast_skip_inplace or skip_c_to_r_inplace
                if hasattr(torch.ones(1), inplace_name) and not skip_inplace:
                    check(inplace_name)

            assert not hasattr(TestAutograd, test_name), 'Two tests have the same name: ' + test_name

            for skip in skipTestIf:
                do_test = skip(do_test)

            setattr(TestAutogradDeviceType, test_name, do_test)

class TestAutogradComplex(TestCase):
    def test_view_func_for_complex_views(self):
        # case 1: both parent and child have view_func
        x = torch.randn(2, 2, 2, dtype=torch.double, requires_grad=True)
        y = x.detach().requires_grad_(True)

        x0 = x.clone()
        x1 = torch.view_as_complex(x0)
        x2 = torch.view_as_real(x1)
        x2.mul_(2)
        x2.sum().backward()

        y0 = y.clone()
        y0.mul_(2)
        y0.sum().backward()

        self.assertEqual(x.grad, y.grad)

        # case 2: parent has view_func but child does not
        x = torch.randn(2, 2, 2, dtype=torch.double, requires_grad=True)
        y = x.detach().requires_grad_(True)

        def fn(a):
            b = a.clone()
            b1 = torch.view_as_complex(b)
            b2 = b1.reshape(b1.numel())
            return b2

        x0 = fn(x)
        x0.mul_(2)
        x0.sum().backward()

        y0 = fn(y)
        y1 = y0.mul(2)
        y1.sum().backward()

        self.assertEqual(x.grad, y.grad)

        # case 3: parent does not have a view_func but child does
        x = torch.randn(10, dtype=torch.cdouble, requires_grad=True)
        y = x.detach().requires_grad_(True)

        def fn(a, dim0_size=5):
            b = a.clone()
            b1 = b.reshape(dim0_size, 2)
            b2 = torch.view_as_real(b1)
            return b2

        x0 = fn(x)
        x0.mul_(2)
        x0.sum().backward()

        y0 = fn(y)
        y1 = y0.mul(2)
        y1.sum().backward()

        self.assertEqual(x.grad, y.grad)

    def as_identity(self):
        # view_as_real and view_as_complex behavior should be like an identity
        def func(z):
            z_ = torch.view_as_complex(z)
            z_select = torch.select(z_, z_.dim() - 1, 0)
            z_select_real = torch.view_as_real(z_select)
            return z_select_real.sum()

        z = torch.randn(10, 2, 2, dtype=torch.double, requires_grad=True)
        gradcheck(func, [z])
        func(z).backward()

        z1 = z.clone().detach().requires_grad_(True)
        torch.select(z1, z1.dim() - 2, 0).sum().backward()

        self.assertEqual(z.grad, z1.grad)

class TestAutogradFunctional(TestCase):
    def _assert_same_struct(self, res, base):
        # base and res should be Tensors or tuple of Tensors with the same size
        if isinstance(base, torch.Tensor):
            self.assertTrue(isinstance(res, torch.Tensor))
            self.assertEqual(base.size(), res.size())
        elif isinstance(base, tuple):
            self.assertTrue(isinstance(res, tuple))
            self.assertEqual(len(base), len(res))
            for el_base, el_res in zip(base, res):
                self.assertTrue(isinstance(el_base, torch.Tensor))
                self.assertTrue(isinstance(el_res, torch.Tensor))
                self.assertEqual(el_base.size(), el_res.size())
        else:
            # Wrong base
            raise RuntimeError("The base given to `_assert_same_struct` doesn't have"
                               " the right structure.")

    def _assert_interleaved_struct(self, res, base1, base2):
        # base1 and base2 can be Tensors or tuples of Tensors.
        # If they are tuples, res should be a tuple as well.
        # The indexing works as follows for base1, base2 being
        # - tuple, tuple: res[i][j][k][l] = (base1[i][k], base2[j][l])
        # - tuple, Tensor: res[i][k][l] = (base1[i][k], base2[l])
        # - Tensor, tuple: res[i][j][l] = (base1[i], base2[j][l])
        # - Tensor, Tensor: res[k][l] = (base1[k], base2[l])
        if isinstance(base1, torch.Tensor) and isinstance(base2, torch.Tensor):
            self.assertTrue(isinstance(res, torch.Tensor))
            self.assertEqual(res.size(), base1.size() + base2.size())
        elif isinstance(base1, tuple) and isinstance(base2, torch.Tensor):
            self.assertTrue(isinstance(res, tuple))
            self.assertEqual(len(res), len(base1))
            for el_res, el_base1 in zip(res, base1):
                self.assertTrue(isinstance(el_res, torch.Tensor))
                self.assertTrue(isinstance(el_base1, torch.Tensor))
                self.assertEqual(el_res.size(), el_base1.size() + base2.size())
        elif isinstance(base1, torch.Tensor) and isinstance(base2, tuple):
            self.assertTrue(isinstance(res, tuple))
            self.assertEqual(len(res), len(base2))
            for el_res, el_base2 in zip(res, base2):
                self.assertTrue(isinstance(el_res, torch.Tensor))
                self.assertTrue(isinstance(el_base2, torch.Tensor))
                self.assertEqual(el_res.size(), base1.size() + el_base2.size())
        elif isinstance(base1, tuple) and isinstance(base2, tuple):
            self.assertTrue(isinstance(res, tuple))
            self.assertEqual(len(res), len(base1))
            for el_res, el_base1 in zip(res, base1):
                self.assertTrue(isinstance(el_res, tuple))
                self.assertEqual(len(res), len(base2))
                for el_el_res, el_base2 in zip(el_res, base2):
                    self.assertTrue(isinstance(el_el_res, torch.Tensor))
                    self.assertTrue(isinstance(el_base2, torch.Tensor))
                    self.assertEqual(el_el_res.size(), el_base1.size() + el_base2.size())
        else:
            # Wrong bases
            raise RuntimeError("The bases given to `_assert_interleaved_struct` don't have"
                               " the right structure.")

    def test_vjp_err_check(self):
        def foo(a):
            return 3 * a.narrow(0, 0, 3)

        def bar(a):
            return 3 * a.narrow(0, 0, 3), "bar"

        inp = torch.rand(4)
        v = torch.ones(3)
        with self.assertRaisesRegex(TypeError, "The inputs given to vjp must be either a Tensor"):
            res = autogradF.vjp(foo, (inp, 2), v)

        with self.assertRaisesRegex(TypeError, "The outputs of the user-provided function given to vjp must"):
            res = autogradF.vjp(bar, inp, v)

        with self.assertRaisesRegex(RuntimeError, "The vector v can only be None if the user-provided function returns"):
            res = autogradF.vjp(foo, inp)

        with self.assertRaisesRegex(RuntimeError, "The given v should contain a single Tensor."):
            res = autogradF.vjp(foo, inp, (torch.ones_like(inp), torch.ones_like(inp)))

        with self.assertRaisesRegex(RuntimeError, "v has invalid size: should be torch.Size"):
            res = autogradF.vjp(foo, inp, v[:2])

        res = autogradF.vjp(foo, inp, v)[1]
        self._assert_same_struct(res, inp)

    def test_vjp_err_check_strict(self):
        def foo(a):
            return a.detach()

        def bar(a):
            # Make a non-leaf Tensor that requires_grad but that is not connected to the input
            return a.long().float().requires_grad_().clone()

        inp = torch.rand(4)
        v = torch.rand(4)
        with self.assertRaisesRegex(RuntimeError, "Output 0 of the user-provided function does not require gradients."):
            res = autogradF.vjp(foo, inp, v, strict=True)
        res = autogradF.vjp(foo, inp, v, strict=False)
        self._assert_same_struct(res[1], inp)
        self.assertEqual(res[1].abs().sum(), 0.)

        with self.assertRaisesRegex(RuntimeError, "The output of the user-provided function is independent of input 0"):
            res = autogradF.vjp(bar, inp, v, strict=True)
        res = autogradF.vjp(bar, inp, v, strict=False)
        self._assert_same_struct(res[1], inp)
        self.assertEqual(res[1].abs().sum(), 0.)

        # The Jacobian does not depend on the input
        def foo(a):
            return a.clone()

        inp.requires_grad_()
        with self.assertRaisesRegex(RuntimeError, "jacobian of the user-provided function is independent of input 0."):
            res = autogradF.vjp(foo, inp, v, create_graph=True, strict=True)
        res = autogradF.vjp(foo, inp, v, create_graph=True, strict=False)
        self._assert_same_struct(res[1], inp)
        self.assertEqual(res[1], v)

    def test_vjp_output(self):
        def reducer(x):
            return x.sum(dim=1)
        inputs = torch.rand(4, 4)
        v = torch.ones(4)
        res = autogradF.vjp(reducer, inputs, v)
        self._assert_same_struct(res[1], inputs)
        self.assertIsNone(res[0].grad_fn)
        self.assertIsNone(res[1].grad_fn)

        def adder(x, y):
            return 2 * x + 3 * y

        inputs = (torch.rand(2), torch.rand(2))
        v = torch.ones(2)
        out, vjp_val = autogradF.vjp(adder, inputs, v)
        self._assert_same_struct(vjp_val, inputs)
        self.assertIsNone(out.grad_fn)
        self.assertIsNone(vjp_val[0].grad_fn)
        self.assertIsNone(vjp_val[1].grad_fn)

        def adder(x, y):
            return 2 * x + 3 * y, x + y

        inputs = (torch.rand(2), torch.rand(2))
        v = (torch.tensor([1., 0.]), torch.tensor([1., 0.]))
        out, vjp_val = autogradF.vjp(adder, inputs, v)
        self._assert_same_struct(vjp_val, inputs)
        self.assertIsNone(out[0].grad_fn)
        self.assertIsNone(out[1].grad_fn)
        self.assertIsNone(vjp_val[0].grad_fn)
        self.assertIsNone(vjp_val[1].grad_fn)

    def test_vjp_scalar(self):
        def reducer(x):
            return x.sum()
        inputs = torch.rand(4, 4)
        v = torch.ones([])
        res = autogradF.vjp(reducer, inputs, v)
        self._assert_same_struct(res[0], v)
        self._assert_same_struct(res[1], inputs)

        res = autogradF.vjp(reducer, inputs)
        self._assert_same_struct(res[0], v)
        self._assert_same_struct(res[1], inputs)

        def expander(x):
            return x.unsqueeze(0).repeat(4)
        inputs = torch.rand([])
        v = torch.ones(4)
        res = autogradF.vjp(expander, inputs, v)
        self._assert_same_struct(res[0], v)
        self._assert_same_struct(res[1], inputs)

    def test_vjp_create_graph(self):
        def reducer(x):
            return x.sum(dim=1)
        inputs = torch.rand(2, 2)
        v = torch.ones(2)

        inputs.requires_grad_()
        v.requires_grad_()
        res = autogradF.vjp(reducer, inputs, v, create_graph=True)
        self._assert_same_struct(res[1], inputs)
        self.assertIsNotNone(res[0].grad_fn)
        self.assertIsNotNone(res[1].grad_fn)

        gradcheck(lambda inp, v: autogradF.vjp(reducer, inputs, v, create_graph=True), (inputs, v))
        gradgradcheck(lambda inp, v: autogradF.vjp(reducer, inputs, v, create_graph=True), (inputs, v))

        def adder(x, y):
            return 2 * x + 3 * y, x * y

        inputs = (torch.rand(2, requires_grad=True), torch.rand(2, requires_grad=True))
        v = (torch.tensor([1., 0.], requires_grad=True), torch.tensor([1., 0.], requires_grad=True))

        gradcheck(lambda *args: autogradF.vjp(adder, args[:2], args[2:], create_graph=True)[1], inputs + v)
        gradgradcheck(lambda *args: autogradF.vjp(adder, args[:2], args[2:], create_graph=True)[1], inputs + v)

        def foo(*args):
            x, y = args[:2]
            v = args[2:]

            x = x.cos()
            val, grad = autogradF.vjp(adder, (x, y), v, create_graph=True)

            return val[0].exp() + val[1].exp() + grad[0].exp() + grad[1].exp() + x.exp() + y.exp()

        gradcheck(foo, inputs + v)
        gradgradcheck(foo, inputs + v)

    def test_jvp_err_check(self):
        def foo(a):
            return 3 * a.narrow(0, 0, 3)

        def bar(a):
            return 3 * a.narrow(0, 0, 3), "bar"

        inp = torch.rand(4)
        v = torch.rand(4)
        with self.assertRaisesRegex(TypeError, "The inputs given to jvp must be either a Tensor"):
            res = autogradF.jvp(foo, (inp, 2), v)

        with self.assertRaisesRegex(TypeError, "The outputs of the user-provided function given to jvp must"):
            res = autogradF.jvp(bar, inp, v)

        with self.assertRaisesRegex(RuntimeError, "The vector v can only be None if the input to the user-provided function"):
            res = autogradF.jvp(foo, inp)

        with self.assertRaisesRegex(RuntimeError, "The given v should contain a single Tensor."):
            res = autogradF.jvp(foo, inp, (v, v))

        with self.assertRaisesRegex(RuntimeError, "v has invalid size: should be torch.Size"):
            res = autogradF.jvp(foo, inp, v[:2])

        res = autogradF.jvp(foo, inp, v)[1]
        self._assert_same_struct(res, foo(inp))

    def test_jvp_err_check_strict(self):
        def foo(a):
            return a.detach()

        def bar(a):
            # Make a non-leaf Tensor that requires_grad but that is not connected to the input
            return a.long().float().requires_grad_().clone()

        inp = torch.rand(4)
        v = torch.rand(4)
        with self.assertRaisesRegex(RuntimeError, "Output 0 of the user-provided function does not require gradients."):
            res = autogradF.jvp(foo, inp, v, strict=True)
        res = autogradF.jvp(foo, inp, v, strict=False)
        self._assert_same_struct(res[1], res[0])
        self.assertEqual(res[1].abs().sum(), 0.)

        with self.assertRaisesRegex(RuntimeError, "The output of the user-provided function is independent of input 0"):
            res = autogradF.jvp(bar, inp, v, strict=True)
        res = autogradF.jvp(bar, inp, v, strict=False)
        self._assert_same_struct(res[1], res[0])
        self.assertEqual(res[1].abs().sum(), 0.)

        # The Jacobian does not depend on the input
        def foo(a):
            return a.clone()

        inp.requires_grad_()
        with self.assertRaisesRegex(RuntimeError, "jacobian of the user-provided function is independent of input 0."):
            res = autogradF.jvp(foo, inp, v, create_graph=True, strict=True)
        res = autogradF.jvp(foo, inp, v, create_graph=True, strict=False)
        self._assert_same_struct(res[1], inp)
        self.assertEqual(res[1], v)

    def test_jvp_output(self):
        def reducer(x):
            return x.sum(dim=1)
        inputs = torch.rand(4, 4)
        v = torch.ones(4, 4)
        res = autogradF.jvp(reducer, inputs, v)
        self._assert_same_struct(res[1], res[0])
        self.assertIsNone(res[0].grad_fn)
        self.assertIsNone(res[1].grad_fn)

        def adder(x, y):
            return 2 * x + 3 * y

        inputs = (torch.rand(2), torch.rand(2))
        v = (torch.ones(2), torch.ones(2))
        out, jvp_val = autogradF.jvp(adder, inputs, v)
        self._assert_same_struct(jvp_val, out)
        self.assertIsNone(out.grad_fn)
        self.assertIsNone(jvp_val[0].grad_fn)
        self.assertIsNone(jvp_val[1].grad_fn)

        def adder(x, y):
            return 2 * x + 3 * y, x + y

        inputs = (torch.rand(2), torch.rand(2))
        v = (torch.tensor([1., 0.]), torch.tensor([1., 0.]))
        out, jvp_val = autogradF.jvp(adder, inputs, v)
        self._assert_same_struct(jvp_val, out)
        self.assertIsNone(out[0].grad_fn)
        self.assertIsNone(out[1].grad_fn)
        self.assertIsNone(jvp_val[0].grad_fn)
        self.assertIsNone(jvp_val[1].grad_fn)

    def test_jvp_scalar(self):
        def reducer(x):
            return x.sum()
        inputs = torch.rand(4, 4)
        v = torch.ones(4, 4)
        res = autogradF.jvp(reducer, inputs, v)
        self._assert_same_struct(res[0], torch.zeros([]))
        self._assert_same_struct(res[1], res[0])

        def expander(x):
            return x.unsqueeze(0).repeat(4)
        inputs = torch.rand([])
        v = torch.ones([])
        res = autogradF.jvp(expander, inputs, v)
        self._assert_same_struct(res[0], torch.zeros(4))
        self._assert_same_struct(res[1], res[0])

        res = autogradF.jvp(expander, inputs)
        self._assert_same_struct(res[0], torch.zeros(4))
        self._assert_same_struct(res[1], res[0])

    def test_jvp_create_graph(self):
        def reducer(x):
            return x.sum(dim=1)
        inputs = torch.rand(2, 2)
        v = torch.ones(2, 2)

        inputs.requires_grad_()
        v.requires_grad_()
        res = autogradF.jvp(reducer, inputs, v, create_graph=True)
        self._assert_same_struct(res[1], res[0])
        self.assertIsNotNone(res[0].grad_fn)
        self.assertIsNotNone(res[1].grad_fn)

        gradcheck(lambda inp, v: autogradF.jvp(reducer, inp, v, create_graph=True), (inputs, v))
        gradgradcheck(lambda inp, v: autogradF.jvp(reducer, inp, v, create_graph=True), (inputs, v))

        def adder(x, y):
            return 2 * x + 3 * y, x * y

        inputs = (torch.rand(2, requires_grad=True), torch.rand(2, requires_grad=True))
        v = (torch.tensor([1., 0.], requires_grad=True), torch.tensor([1., 0.], requires_grad=True))

        gradcheck(lambda *args: autogradF.jvp(adder, args[:2], args[2:], create_graph=True)[1], inputs + v)
        gradgradcheck(lambda *args: autogradF.jvp(adder, args[:2], args[2:], create_graph=True)[1], inputs + v)

        def foo(*args):
            x, y = args[:2]
            v = args[2:]

            x = x.cos()
            val, grad = autogradF.jvp(adder, (x, y), v, create_graph=True)

            return val[0].exp() + val[1].exp() + grad[0].exp() + grad[1].exp() + x.exp() + y.exp()

        gradcheck(foo, inputs + v)
        gradgradcheck(foo, inputs + v)

    def test_jacobian_err_check(self):
        def foo(a):
            return 3 * a.narrow(0, 0, 3)

        def bar(a):
            return 3 * a.narrow(0, 0, 3), "bar"

        inp = torch.rand(4)
        with self.assertRaisesRegex(TypeError, "The inputs given to jacobian must be either a Tensor"):
            res = autogradF.jacobian(foo, (inp, 2))

        with self.assertRaisesRegex(TypeError, "The outputs of the user-provided function given to jacobian must"):
            res = autogradF.jacobian(bar, inp)

        res = autogradF.jacobian(foo, inp)
        self._assert_interleaved_struct(res, foo(inp), inp)

        def foo(a, b):
            return b, 3 * a.narrow(0, 0, 3)

        inp = (torch.rand(4), torch.rand(5))

        res = autogradF.jacobian(foo, inp)
        self._assert_interleaved_struct(res, foo(*inp), inp)

    def test_jacobian_err_check_strict(self):
        def foo(a):
            return a.detach()

        def bar(a):
            # Make a non-leaf Tensor that requires_grad but that is not connected to the input
            return a.long().float().requires_grad_().clone()

        inp = torch.rand(4)
        with self.assertRaisesRegex(RuntimeError, "Output 0 of the user-provided function does not require gradients."):
            res = autogradF.jacobian(foo, inp, strict=True)
        res = autogradF.jacobian(foo, inp, strict=False)
        self._assert_interleaved_struct(res, foo(inp), inp)
        self.assertEqual(res.abs().sum(), 0.)

        with self.assertRaisesRegex(RuntimeError, "Output 0 of the user-provided function is independent of input 0."):
            res = autogradF.jacobian(bar, inp, strict=True)
        res = autogradF.jacobian(bar, inp, strict=False)
        self._assert_interleaved_struct(res, foo(inp), inp)
        self.assertEqual(res.abs().sum(), 0.)

        # The Jacobian does not depend on the input
        def foo(a):
            return a.clone()

        inp.requires_grad_()
        with self.assertRaisesRegex(RuntimeError, "jacobian of the user-provided function is independent of input 0."):
            res = autogradF.jacobian(foo, inp, create_graph=True, strict=True)
        res = autogradF.jacobian(foo, inp, create_graph=True, strict=False)
        self._assert_interleaved_struct(res, inp, inp)
        self.assertEqual(res, torch.eye(4))

    def test_jacobian_output(self):
        def exp_reducer(x):
            return x.exp().sum(dim=1)

        inputs = torch.rand(4, 4)
        res = autogradF.jacobian(exp_reducer, inputs)
        self._assert_interleaved_struct(res, exp_reducer(inputs), inputs)
        self.assertIsNone(res.grad_fn)

        def identity(x):
            return x.clone()

        inputs = torch.rand(4)
        res = autogradF.jacobian(identity, inputs)
        self._assert_interleaved_struct(res, identity(inputs), inputs)
        self.assertIsNone(res.grad_fn)
        self.assertEqual(res, torch.eye(4))

        def add_exp_reducer(x, y):
            return (x + y.exp()).sum(dim=1)

        inputs = (torch.rand(4, 4), torch.rand(4, 4))
        res = autogradF.jacobian(add_exp_reducer, inputs)
        self._assert_interleaved_struct(res, add_exp_reducer(*inputs), inputs)
        self.assertIsNone(res[0].grad_fn)
        self.assertIsNone(res[1].grad_fn)

    def test_jacobian_scalar(self):
        def reducer(x):
            return x.sum()
        inputs = torch.rand(4, 4)
        res = autogradF.jacobian(reducer, inputs)
        self._assert_same_struct(res, inputs)

        def expander(x):
            return x.unsqueeze(0).repeat(4)
        inputs = torch.rand([])
        res = autogradF.jacobian(expander, inputs)
        self._assert_same_struct(res, torch.zeros(4))

    def test_jacobian_create_graph(self):
        def exp_reducer(x):
            return x.exp().sum(dim=1)

        inputs = torch.rand(4, 4, requires_grad=True)
        res = autogradF.jacobian(exp_reducer, inputs, create_graph=True)
        self._assert_interleaved_struct(res, exp_reducer(inputs), inputs)
        self.assertIsNotNone(res.grad_fn)

        gradcheck(lambda inp: autogradF.jacobian(exp_reducer, inp, create_graph=True), inputs)
        gradgradcheck(lambda inp: autogradF.jacobian(exp_reducer, inp, create_graph=True), inputs)

        def add_exp_reducer(x, y):
            return (x + y).exp().sum(dim=1)

        inputs = (torch.rand(4, 4, requires_grad=True), torch.rand(4, 4, requires_grad=True))
        res = autogradF.jacobian(add_exp_reducer, inputs, create_graph=True)
        self._assert_interleaved_struct(res, add_exp_reducer(*inputs), inputs)
        self.assertIsNotNone(res[0].grad_fn)
        self.assertIsNotNone(res[1].grad_fn)

        gradcheck(lambda *inp: autogradF.jacobian(add_exp_reducer, inp, create_graph=True), inputs)
        gradgradcheck(lambda *inp: autogradF.jacobian(add_exp_reducer, inp, create_graph=True), inputs)

        def foo(x, y):
            x = x.cos()
            val, jac = autogradF.jacobian(add_exp_reducer, (x, y), create_graph=True)

            res = val[0].exp().sum() + val[1].exp().sum() + jac[0].exp().sum()
            res = res + jac[1].exp().sum() + x.exp().sum() + y.exp().sum()
            return res

        gradcheck(foo, inputs)
        gradgradcheck(foo, inputs)

    def test_hessian_err_check(self):
        def foo(a):
            return 3 * a.narrow(0, 0, 3).exp().sum()

        def bar(a):
            return 3 * a.narrow(0, 0, 3), "bar"

        def bar2(a):
            return 3 * a.narrow(0, 0, 3)

        def bar3(a):
            return 3 * a.narrow(0, 0, 3), 3 * a.narrow(0, 0, 3)

        inp = torch.rand(4)
        with self.assertRaisesRegex(TypeError, "The inputs given to hessian must be either a Tensor"):
            res = autogradF.hessian(foo, (inp, 2))

        with self.assertRaisesRegex(TypeError, "The outputs of the user-provided function given to hessian must"):
            res = autogradF.hessian(bar, inp)

        err_msg_out = "The Tensor returned by the function given to hessian should contain a single element"
        with self.assertRaisesRegex(RuntimeError, err_msg_out):
            res = autogradF.hessian(bar2, inp)

        with self.assertRaisesRegex(RuntimeError, "The function given to hessian should return a single Tensor"):
            res = autogradF.hessian(bar3, inp)

        res = autogradF.hessian(foo, inp)
        self._assert_interleaved_struct(res, inp, inp)

        def foo(a, b):
            return (3 * b.narrow(0, 0, 3) * a.narrow(0, 0, 3)).sum()

        inp = (torch.rand(4), torch.rand(5))

        res = autogradF.hessian(foo, inp)
        self._assert_interleaved_struct(res, inp, inp)

    def test_hessian_err_check_strict(self):
        def foo(a):
            return a.detach().sum()

        def bar(a):
            # Make a non-leaf Tensor that requires_grad but that is not connected to the input
            return a.long().float().requires_grad_().clone().sum()

        def bar2(a):
            # A Linear function for which the jacobian is independent of the input
            return (3 * a).sum()

        inp = torch.rand(4)
        with self.assertRaisesRegex(RuntimeError, "Output 0 of the user-provided function does not require gradients."):
            res = autogradF.hessian(foo, inp, strict=True)
        res = autogradF.hessian(foo, inp, strict=False)
        self._assert_interleaved_struct(res, inp, inp)
        self.assertEqual(res.abs().sum(), 0.)

        with self.assertRaisesRegex(RuntimeError, "jacobian of the user-provided function with respect to input 0"):
            res = autogradF.hessian(bar, inp, strict=True)
        res = autogradF.hessian(bar, inp, strict=False)
        self._assert_interleaved_struct(res, inp, inp)
        self.assertEqual(res.abs().sum(), 0.)

        with self.assertRaisesRegex(RuntimeError, "jacobian of the user-provided function with respect to input 0 is"):
            res = autogradF.hessian(bar2, inp, strict=True)
        res = autogradF.hessian(bar2, inp, strict=False)
        self._assert_interleaved_struct(res, inp, inp)
        self.assertEqual(res.abs().sum(), 0.)

    def test_hessian_output(self):
        def pow_reducer(x):
            return x.pow(3).sum()

        inputs = torch.rand(2, 2)
        res = autogradF.hessian(pow_reducer, inputs)
        self._assert_interleaved_struct(res, inputs, inputs)
        self.assertIsNone(res.grad_fn)

        def add_pow_reducer(x, y):
            return (x + y).pow(3).sum()

        inputs = (torch.rand(2, 2), torch.rand(2, 2))
        res = autogradF.hessian(add_pow_reducer, inputs)
        self._assert_interleaved_struct(res, inputs, inputs)
        self.assertIsNone(res[0][0].grad_fn)
        self.assertIsNone(res[0][1].grad_fn)
        self.assertIsNone(res[1][0].grad_fn)
        self.assertIsNone(res[1][1].grad_fn)

    def test_hessian_scalar(self):
        def reducer(x):
            return x.sum()
        inputs = torch.rand(4, 4)
        res = autogradF.hessian(reducer, inputs)
        self._assert_interleaved_struct(res, inputs, inputs)

        inputs = torch.rand([])
        res = autogradF.hessian(reducer, inputs)
        self._assert_same_struct(res, inputs)

        def bad_reducer(x):
            return x.sum().view(1, 1, 1)
        inputs = torch.rand(4, 4)
        res = autogradF.hessian(bad_reducer, inputs)
        self._assert_interleaved_struct(res, inputs, inputs)

    def test_hessian_create_graph(self):
        def pow_reducer(x):
            return x.pow(3).sum()

        inputs = torch.rand(2, 2, requires_grad=True)
        res = autogradF.hessian(pow_reducer, inputs, create_graph=True)
        self._assert_interleaved_struct(res, inputs, inputs)
        self.assertIsNotNone(res.grad_fn)

        gradcheck(lambda inp: autogradF.hessian(pow_reducer, inp, create_graph=True), inputs)
        gradgradcheck(lambda inp: autogradF.hessian(pow_reducer, inp, create_graph=True), inputs)

        def add_pow_reducer(x, y):
            return (x + y).pow(3).sum()

        inputs = (torch.rand(2, 2, requires_grad=True), torch.rand(2, 2, requires_grad=True))
        res = autogradF.hessian(add_pow_reducer, inputs, create_graph=True)
        self._assert_interleaved_struct(res, inputs, inputs)
        self.assertIsNotNone(res[0][0].grad_fn)
        self.assertIsNotNone(res[0][1].grad_fn)
        self.assertIsNotNone(res[1][0].grad_fn)
        self.assertIsNotNone(res[1][1].grad_fn)

        def flatten(inp):
            return tuple(el_lvl2 for el_lvl1 in inp for el_lvl2 in el_lvl1)

        gradcheck(lambda *inp: flatten(autogradF.hessian(add_pow_reducer, inp, create_graph=True)), inputs)
        gradgradcheck(lambda *inp: flatten(autogradF.hessian(add_pow_reducer, inp, create_graph=True)), inputs)

        def foo(x, y):
            x = x.cos()
            val, hess = autogradF.hessian(add_pow_reducer, (x, y), create_graph=True)

            res = val[0].cos().sum() + val[1].cos().sum() + hess[0].cos().sum()
            res = res + hess[1].cos().sum() + x.cos().sum() + y.cos().sum()
            return res

        gradcheck(foo, inputs)
        gradgradcheck(foo, inputs)

    def test_vhp_err_check(self):
        def foo(a):
            return 3 * a.narrow(0, 0, 3).exp().sum()

        def bar(a):
            return 3 * a.narrow(0, 0, 3), "bar"

        def bar2(a):
            return 3 * a.narrow(0, 0, 3)

        inp = torch.rand(4)
        v = torch.rand(4)
        with self.assertRaisesRegex(TypeError, "The inputs given to vhp must be either a Tensor"):
            res = autogradF.vhp(foo, (inp, 2), v)

        with self.assertRaisesRegex(TypeError, "The outputs of the user-provided function given to vhp must"):
            res = autogradF.vhp(bar, inp, v)

        err_msg_out = "The Tensor returned by the function given to vhp should contain a single element"
        with self.assertRaisesRegex(RuntimeError, err_msg_out):
            res = autogradF.vhp(bar2, inp, v)

        with self.assertRaisesRegex(RuntimeError, "v has invalid size:"):
            res = autogradF.vhp(foo, inp, torch.rand(5))

        with self.assertRaisesRegex(TypeError, "The v given to vhp must be either a Tensor or a tuple of Tensors"):
            res = autogradF.vhp(foo, inp, (v, 2))

        res = autogradF.vhp(foo, inp, v)
        self._assert_same_struct(res[1], inp)

        def foo(a, b):
            return (3 * b.narrow(0, 0, 3) * a.narrow(0, 0, 3)).sum()

        inp = (torch.rand(4), torch.rand(5))
        v = (torch.rand(4), torch.rand(5))

        res = autogradF.vhp(foo, inp, v)
        self._assert_same_struct(res[1], inp)

    def test_vhp_err_check_strict(self):
        def foo(a):
            return a.detach().sum()

        def bar(a):
            # Make a non-leaf Tensor that requires_grad but that is not connected to the input
            return a.long().float().requires_grad_().clone().sum()

        def bar2(a):
            # A Linear function for which the jacobian is independent of the input
            return (3 * a).sum()

        inp = torch.rand(4)
        v = torch.rand(4)
        with self.assertRaisesRegex(RuntimeError, "Output 0 of the user-provided function does not require gradients."):
            res = autogradF.vhp(foo, inp, v, strict=True)
        res = autogradF.vhp(foo, inp, v, strict=False)
        self._assert_same_struct(res[1], inp)
        self.assertEqual(res[1].abs().sum(), 0.)

        with self.assertRaisesRegex(RuntimeError, "The output of the user-provided function is independent of input 0"):
            res = autogradF.vhp(bar, inp, v, strict=True)
        res = autogradF.vhp(bar, inp, v, strict=False)
        self._assert_same_struct(res[1], inp)
        self.assertEqual(res[1].abs().sum(), 0.)

        with self.assertRaisesRegex(RuntimeError, "jacobian of the user-provided function with respect to input 0 is"):
            res = autogradF.vhp(bar2, inp, v, strict=True)
        res = autogradF.vhp(bar2, inp, v, strict=False)
        self._assert_same_struct(res[1], inp)
        self.assertEqual(res[1].abs().sum(), 0.)

    def test_vhp_output(self):
        def foo(a):
            return 3 * a.narrow(0, 0, 3).exp().sum()

        inputs = torch.rand(4, 4)
        v = torch.ones(4, 4)
        res = autogradF.vhp(foo, inputs, v)
        self._assert_same_struct(res[1], inputs)
        self.assertIsNone(res[0].grad_fn)
        self.assertIsNone(res[1].grad_fn)

        def bar(a, b):
            return (a + 3 * b.narrow(0, 0, 3)).exp().sum()

        inputs = (torch.rand(3), torch.rand(4))
        v = (torch.ones(3), torch.ones(4))
        out, vhp_val = autogradF.vhp(bar, inputs, v)
        self._assert_same_struct(vhp_val, inputs)
        self.assertIsNone(out.grad_fn)
        self.assertIsNone(vhp_val[0].grad_fn)
        self.assertIsNone(vhp_val[1].grad_fn)

    def test_vhp_scalar(self):
        def reducer(x):
            return x.sum()
        inputs = torch.rand(4, 4)
        v = torch.ones(4, 4)
        res = autogradF.vhp(reducer, inputs, v)
        self._assert_same_struct(res[1], inputs)

        inputs = torch.rand([])
        v = torch.rand([])
        res = autogradF.vhp(reducer, inputs, v)
        self._assert_same_struct(res[1], inputs)

        res = autogradF.vhp(reducer, inputs)
        self._assert_same_struct(res[1], inputs)

        def bad_reducer(x):
            return x.sum().view(1, 1, 1)
        inputs = torch.rand(4, 4)
        v = torch.rand(4, 4)
        res = autogradF.vhp(bad_reducer, inputs, v)
        self._assert_same_struct(res[1], inputs)

    def test_vhp_create_graph(self):
        def foo(a):
            return 3 * a.narrow(0, 0, 3).exp().sum()

        inputs = torch.rand(4, 4, requires_grad=True)
        v = torch.ones(4, 4, requires_grad=True)
        res = autogradF.vhp(foo, inputs, v, create_graph=True)
        self._assert_same_struct(res[1], inputs)
        self.assertIsNotNone(res[0].grad_fn)
        self.assertIsNotNone(res[1].grad_fn)

        gradcheck(lambda inp, v: autogradF.vhp(foo, inp, v, create_graph=True), (inputs, v))
        gradgradcheck(lambda inp, v: autogradF.vhp(foo, inp, v, create_graph=True), (inputs, v))

        def bar(a, b):
            return (a + 3 * b.narrow(0, 0, 3)).exp().sum()

        inputs = (torch.rand(3, requires_grad=True), torch.rand(4, requires_grad=True))
        v = (torch.ones(3, requires_grad=True), torch.ones(4, requires_grad=True))
        out, vhp_val = autogradF.vhp(bar, inputs, v, create_graph=True)
        self._assert_same_struct(vhp_val, inputs)
        self.assertIsNotNone(out.grad_fn)
        self.assertIsNotNone(vhp_val[0].grad_fn)
        self.assertIsNotNone(vhp_val[1].grad_fn)

        gradcheck(lambda *args: autogradF.vhp(bar, args[:2], args[2:], create_graph=True)[1], inputs + v)
        gradgradcheck(lambda *args: autogradF.vhp(bar, args[:2], args[2:], create_graph=True)[1], inputs + v)

        def foo(*args):
            x, y = args[:2]
            v = args[2:]

            x = x.cos()
            val, grad = autogradF.vhp(bar, (x, y), v, create_graph=True)

            return val.cos() + grad[0].cos().sum() + grad[1].cos() + x.cos().sum() + y.cos()

        gradcheck(foo, inputs + v)
        gradgradcheck(foo, inputs + v)

    def test_hvp_err_check(self):
        def foo(a):
            return 3 * a.narrow(0, 0, 3).exp().sum()

        def bar(a):
            return 3 * a.narrow(0, 0, 3), "bar"

        def bar2(a):
            return 3 * a.narrow(0, 0, 3)

        inp = torch.rand(4)
        v = torch.rand(4)
        res = autogradF.hvp(foo, inp, v)
        with self.assertRaisesRegex(TypeError, "The inputs given to hvp must be either a Tensor"):
            res = autogradF.hvp(foo, (inp, 2), v)

        with self.assertRaisesRegex(TypeError, "The outputs of the user-provided function given to hvp must"):
            res = autogradF.hvp(bar, inp, v)

        err_msg_out = "The Tensor returned by the function given to hvp should contain a single element"
        with self.assertRaisesRegex(RuntimeError, err_msg_out):
            res = autogradF.hvp(bar2, inp, v)

        with self.assertRaisesRegex(RuntimeError, "v has invalid size:"):
            res = autogradF.hvp(foo, inp, torch.rand(5))

        with self.assertRaisesRegex(TypeError, "The v given to hvp must be either a Tensor or a tuple of Tensors"):
            res = autogradF.hvp(foo, inp, (v, 2))

        res = autogradF.hvp(foo, inp, v)
        self._assert_same_struct(res[1], inp)

        def foo(a, b):
            return (3 * b.narrow(0, 0, 3) * a.narrow(0, 0, 3)).sum()

        inp = (torch.rand(4), torch.rand(5))
        v = (torch.rand(4), torch.rand(5))

        res = autogradF.hvp(foo, inp, v)
        self._assert_same_struct(res[1], inp)

    def test_hvp_err_check_strict(self):
        def foo(a):
            return a.detach().sum()

        def bar(a):
            # Make a non-leaf Tensor that requires_grad but that is not connected to the input
            return a.long().float().requires_grad_().clone().sum()

        def bar2(a):
            # A Linear function for which the jacobian is independent of the input
            return (3 * a).sum()

        inp = torch.rand(4)
        v = torch.rand(4)
        with self.assertRaisesRegex(RuntimeError, "Output 0 of the user-provided function does not require gradients."):
            res = autogradF.hvp(foo, inp, v, strict=True)
        res = autogradF.hvp(foo, inp, v, strict=False)
        self._assert_same_struct(res[1], inp)
        self.assertEqual(res[1].abs().sum(), 0.)

        with self.assertRaisesRegex(RuntimeError, "The output of the user-provided function is independent of input 0"):
            res = autogradF.hvp(bar, inp, v, strict=True)
        res = autogradF.hvp(bar, inp, v, strict=False)
        self._assert_same_struct(res[1], inp)
        self.assertEqual(res[1].abs().sum(), 0.)

        with self.assertRaisesRegex(RuntimeError, "jacobian of the user-provided function with respect to input 0 is"):
            res = autogradF.hvp(bar2, inp, v, strict=True)
        res = autogradF.hvp(bar2, inp, v, strict=False)
        self._assert_same_struct(res[1], inp)
        self.assertEqual(res[1].abs().sum(), 0.)

    def test_hvp_output(self):
        def foo(a):
            return 3 * a.narrow(0, 0, 3).exp().sum()

        inputs = torch.rand(4, 4)
        v = torch.ones(4, 4)
        res = autogradF.hvp(foo, inputs, v)
        self._assert_same_struct(res[1], inputs)
        self.assertIsNone(res[0].grad_fn)
        self.assertIsNone(res[1].grad_fn)

        def bar(a, b):
            return (a + 3 * b.narrow(0, 0, 3)).exp().sum()

        inputs = (torch.rand(3), torch.rand(4))
        v = (torch.ones(3), torch.ones(4))
        out, hvp_val = autogradF.hvp(bar, inputs, v)
        self._assert_same_struct(hvp_val, inputs)
        self.assertIsNone(out.grad_fn)
        self.assertIsNone(hvp_val[0].grad_fn)
        self.assertIsNone(hvp_val[1].grad_fn)

    def test_hvp_scalar(self):
        def reducer(x):
            return x.exp().sum()
        inputs = torch.rand(4, 4)
        v = torch.ones(4, 4)
        res = autogradF.hvp(reducer, inputs, v)
        self._assert_same_struct(res[1], inputs)

        inputs = torch.rand([])
        v = torch.rand([])
        res = autogradF.hvp(reducer, inputs, v)
        self._assert_same_struct(res[1], inputs)

        res = autogradF.hvp(reducer, inputs)
        self._assert_same_struct(res[1], inputs)

        def bad_reducer(x):
            return x.exp().sum().view(1, 1, 1)
        inputs = torch.rand(4, 4)
        v = torch.rand(4, 4)
        res = autogradF.hvp(bad_reducer, inputs, v)
        self._assert_same_struct(res[1], inputs)

    def test_hvp_create_graph(self):
        def foo(a):
            return 3 * a.narrow(0, 0, 3).exp().sum()

        inputs = torch.rand(4, 4, requires_grad=True)
        v = torch.ones(4, 4, requires_grad=True)
        res = autogradF.hvp(foo, inputs, v, create_graph=True)
        self._assert_same_struct(res[1], inputs)
        self.assertIsNotNone(res[0].grad_fn)
        self.assertIsNotNone(res[1].grad_fn)

        gradcheck(lambda inp, v: autogradF.hvp(foo, inp, v, create_graph=True), (inputs, v))
        gradgradcheck(lambda inp, v: autogradF.hvp(foo, inp, v, create_graph=True), (inputs, v))

        def bar(a, b):
            return (a + 3 * b.narrow(0, 0, 3)).exp().sum()

        inputs = (torch.rand(3, requires_grad=True), torch.rand(4, requires_grad=True))
        v = (torch.ones(3, requires_grad=True), torch.ones(4, requires_grad=True))
        out, hvp_val = autogradF.hvp(bar, inputs, v, create_graph=True)
        self._assert_same_struct(hvp_val, inputs)
        self.assertIsNotNone(out.grad_fn)
        self.assertIsNotNone(hvp_val[0].grad_fn)
        self.assertIsNotNone(hvp_val[1].grad_fn)

        gradcheck(lambda *args: autogradF.hvp(bar, args[:2], args[2:], create_graph=True)[1], inputs + v)
        gradgradcheck(lambda *args: autogradF.hvp(bar, args[:2], args[2:], create_graph=True)[1], inputs + v)

        def foo(*args):
            x, y = args[:2]
            v = args[2:]

            x = x.cos()
            val, grad = autogradF.hvp(bar, (x, y), v, create_graph=True)

            return val.cos() + grad[0].cos().sum() + grad[1].cos() + x.cos().sum() + y.cos()

        gradcheck(foo, inputs + v)
        gradgradcheck(foo, inputs + v)

    def test_jacobian_match_vjp_jvp(self):
        def foo(x):
            return x ** 3 + x.sum()

        inputs = torch.rand(4)
        v = torch.rand(4)

        jac = autogradF.jacobian(foo, inputs)
        jvp = autogradF.jvp(foo, inputs, v)[1]
        vjp = autogradF.vjp(foo, inputs, v)[1]

        self.assertEqual(jvp, torch.mm(jac, v.unsqueeze(1)).squeeze(1))
        self.assertEqual(vjp, torch.mm(v.unsqueeze(0), jac).squeeze(0))

    def test_hessian_match_vhp_hvp(self):
        def foo(a):
            return 3 * a.narrow(0, 0, 3).exp().sum()

        inputs = torch.rand(4)
        v = torch.rand(4)

        hes = autogradF.hessian(foo, inputs)
        hvp = autogradF.hvp(foo, inputs, v)[1]
        vhp = autogradF.vhp(foo, inputs, v)[1]

        self.assertEqual(hvp, torch.mm(hes, v.unsqueeze(1)).squeeze(1))
        self.assertEqual(vhp, torch.mm(v.unsqueeze(0), hes).squeeze(0))


# Generic device type autograd tests.
class TestAutogradDeviceType(TestCase):

    def test_min_max_median_backprops_to_all_values(self, device):
        for f in [torch.min, torch.max, torch.median, torch.nanmedian]:
            x1 = torch.tensor([1., 0., 1., 0., 1., 0.], device=device, requires_grad=True)
            x2 = torch.tensor([float('nan'), float('nan'), float('nan')], requires_grad=True)
            for x in [x1, x2]:
                y = f(x)
                y.backward()
                self.assertEqual(x.grad.sum(), 1.)
                self.assertEqual((x.grad == 1 / 3).sum(), 3)

    # skip this test if running on rocm, because in cdist
    # we use __shfl_down_sync on CUDA for fast reduction
    # and it gives incorrect results on rocm platform
    @skipCUDAIfRocm
    def test_cdist(self, device):
        def _test_cdist_for_size(sizex, sizey=None):
            if sizey is None:
                sizey = sizex
            for p in [0, 1, 2, 3, 1.5, 2.5, float('inf')]:
                x = torch.randn(sizex, device=device, dtype=torch.double)
                y = torch.randn(sizey, device=device, dtype=torch.double)
                eps = 1e-6
                # to avoid extremum
                x = x - (((x - y) < eps).double() * 2 * eps)
                x.requires_grad = True
                y.requires_grad = True
                f_args_variable = (x, y)

                def f(a, b):
                    return torch.cdist(a, b, p)
                f_args_tensor = deepcopy(unpack_variables(f_args_variable))
                run_functional_checks(self, "test_cdist", "cdist", f,
                                      True, f_args_variable, f_args_tensor)

        def _test_euclidean_large_cdist(sizex, sizey=None):
            if sizey is None:
                sizey = sizex
            x = torch.randn(sizex, device=device, dtype=torch.float)
            y = torch.randn(sizey, device=device, dtype=torch.float)
            eps = 1e-6
            # to avoid extremum
            x = x - (((x - y) < eps).float() * 2 * eps)
            x.requires_grad = True
            y.requires_grad = True
            dist = torch.cdist(x, y, p=2)
            # Do a backward pass to check that it is valid for large
            # matrices
            loss = dist.sum()
            loss.backward()

        _test_cdist_for_size((S, S))
        _test_cdist_for_size((S, S, S))
        _test_cdist_for_size((3, 5))
        _test_cdist_for_size((2, 3, 5))
        _test_cdist_for_size((1, 2, 3))
        _test_cdist_for_size((1, 1), (S, 1))
        _test_euclidean_large_cdist((2000, 5))

    # Ensure that cdist backward with p<1 does not produce NaNs
    def test_cdist_grad_p_lt_1_no_nan(self, device):
        for p in [0.99, 0.7, 0.5, 0.1, 0.01]:
            x = torch.randn(1, 2, device=device)
            y = x.clone().detach() + torch.tensor([[1., 0.]], device=device)
            x.requires_grad = True
            y.requires_grad = True
            result = torch.cdist(x, y, p=p)
            result.backward(torch.ones_like(result))
            self.assertFalse(torch.isnan(x.grad).any())
            self.assertFalse(torch.isnan(y.grad).any())

    def test_cdist_same_inputs(self, device):
        # Test to detect issues in cdist gradient calculation
        # When the distances are 0
        sizex = (1, 27, 32)
        for p in [0, 1, 2, 3, 1.5, 2.5, float('inf')]:
            x = torch.randn(sizex, device=device, dtype=torch.float)
            dist_grad = torch.randn((1, 27, 27), device=device, dtype=torch.float)
            y = x.clone()
            eps = 1e-6
            x.requires_grad = True
            d = torch.cdist(x, y)
            d.backward(dist_grad)
            # Check that the backward passs does not contain invalid
            # values such as nan or inf
            assert torch.isfinite(x.grad).all()

    def test_parameter_resize(self, device):
        asd = torch.nn.Parameter(torch.ones(16, device=device))

        for i in range(2):
            with torch.no_grad():
                asd.set_(asd[1:])
                asd.grad = None

            m = torch.cat((asd, asd))
            m.sum().backward()

    # NOTE: flaky on ROCm CI
    @skipCUDAIfRocm
    def test_sparse_ctor_getter_backward(self, device):
        # See NOTE [ Sparse: autograd and API ] on the expected behavior of this test
        def _test(size, sparse_dim, nnz, device):
            v_size = [nnz] + list(size[sparse_dim:])
            i = torch.rand(sparse_dim, nnz)
            i.mul_(torch.tensor(size[:sparse_dim]).unsqueeze(1).to(i))
            i = i.to(torch.long)

            inp = torch.randn(v_size, requires_grad=True)
            other = self.genSparseTensor(size, sparse_dim, nnz, is_uncoalesced=True)[0]
            other = other.to(device)

            def fn(v):
                x = torch.sparse_coo_tensor(i, v, size, device=device)
                y = (x + other).coalesce()
                yv = y.values()
                new_v = yv.tanh()
                z = torch.sparse_coo_tensor(y.indices(), new_v, y.size())
                return z.coalesce().values()

            gradcheck(fn, (inp,))
            # FIXME: make gradgradcheck work.
            # gradgradcheck(fn, (inp,))

            # assert that _values is non-differentiable
            with self.assertRaisesRegex(RuntimeError, "does not have a grad_fn"):
                other.detach().requires_grad_()._values().backward(torch.ones_like(other._values()))

        for empty_i, empty_v, empty_nnz in product([True, False], repeat=3):
            sparse_size = [] if empty_i else [2, 1]
            dense_size = [1, 0, 2] if empty_v else [1, 2]
            nnz = 0 if empty_nnz else 5
            _test(sparse_size + dense_size, len(sparse_size), nnz, device)

    # autograd tests via common_method_invocations don't allow input tensors to
    # be sparse (RuntimeError: gradcheck expects all tensor inputs are dense when
    # check_sparse_nnz is set to False.)
    def test_sparse_mask_autograd(self, device):
        tensor = torch.randn(3, requires_grad=True, device=device)
        mask = torch.ones(3, device=device)
        mask[1] = 0
        mask = mask.to_sparse()
        converted = tensor.sparse_mask(mask).to_dense()
        converted.sum().backward()
        self.assertEqual(tensor.grad, mask.to_dense())

    def test_pyscalar_conversions(self, device):
        def _test_pyscalar_conversions(t, integral_conv):
            # integral -> integral
            l = t(torch.zeros(1, 1, 1, dtype=torch.long))
            pyscalar = -12345
            l[0] = pyscalar
            self.assertEqual(integral_conv(l), pyscalar)

            # floating point -> floating point
            f = Variable(t(torch.randn(1, 1)))
            pyscalar = -12345.1
            f[0] = pyscalar
            self.assertEqual(float(f), pyscalar)
            f[0] = nan
            self.assertTrue(math.isnan(float(f)))
            f[0] = inf
            self.assertEqual(float(f), inf)
            f[0] = -inf
            self.assertEqual(float(f), -inf)

            # integral -> floating point
            # check we can convert something that loses precision
            pyscalar = 1234567890123456789
            self.assertNotEqual(pyscalar, integral_conv(float(pyscalar)))
            l[0] = pyscalar
            self.assertEqual(float(l), float(pyscalar))

            # floating point -> integral
            f[0] = nan
            self.assertRaises(ValueError, lambda: integral_conv(f[0]))
            f[0] = inf
            self.assertRaises(OverflowError, lambda: integral_conv(f[0]))
            f[0] = -inf
            self.assertRaises(OverflowError, lambda: integral_conv(f[0]))
            f[0] = sys.float_info.max
            self.assertEqual(integral_conv(f), sys.float_info.max)

            # bool, nonzero
            def test_nonzero(tensor, value, expected):
                tensor[0] = value
                self.assertEqual(expected, bool(tensor))
                self.assertEqual(expected, True if tensor else False)

            test_nonzero(l, 0, False)
            test_nonzero(l, -2, True)
            test_nonzero(f, 0.0, False)
            test_nonzero(f, sys.float_info.min, True)
            test_nonzero(f, nan, bool(nan))
            test_nonzero(f, inf, bool(inf))
            test_nonzero(f, -inf, bool(-inf))


        _test_pyscalar_conversions(lambda x: x.to(device), lambda x: int(x))

    @dtypesIfCUDA(torch.half, torch.float, torch.double, torch.int8, torch.int16, torch.int32, torch.int64)
    @dtypes(torch.float, torch.double, torch.int8, torch.int16, torch.int32, torch.int64)
    def test_set_requires_grad_only_for_floats(self, device, dtype):
        def f1():
            a = torch.ones(1, dtype=dtype, device=device)
            a.requires_grad_()

        def f2():
            a = torch.ones(1, dtype=dtype, device=device)
            a.requires_grad = True

        def f3():
            torch.ones(1, dtype=dtype, device=device, requires_grad=True)

        a = torch.ones(1, dtype=dtype, device=device)
        a.requires_grad = False  # should always work
        a.requires_grad_(False)

        for f in [f1, f2, f3]:
            if dtype.is_floating_point:
                f()
            else:
                with self.assertRaisesRegex(RuntimeError, 'floating point', msg="dt: {} device: {}".format(a.dtype, a.device)):
                    f()

    @onlyCUDA
    def test_advanced_indexing_backwards_large(self, device):
        # See https://github.com/pytorch/pytorch/issues/22843
        n = (1 << 16)
        x = torch.rand(n, 1, device=device, requires_grad=True)
        a = x[:, [0]]
        a.sum().backward()
        self.assertEqual(x.grad, torch.ones(n, 1, device=device))

    def test_advanced_indexing_backwards_memory_format(self, device):
        # See https://github.com/pytorch/pytorch/issues/36956
        shape = (2, 8, 1, 2)
        i = torch.randint(1, shape, device=device).contiguous(memory_format=torch.channels_last)
        x = torch.randn(shape, requires_grad=True, device=device)
        x[i].sum().backward()

    def _test_reentrant_parent_error_on_cpu(self, device):
        t1 = torch.rand([3, 3], requires_grad=True)
        t2 = torch.rand([3, 3], device=device, requires_grad=True)
        t3 = torch.rand([3, 3], device=device, requires_grad=True)

        # Parent graph cpu graph.
        t4 = t1 * t1
        t5 = TestAutograd.SimulateBackwardError.apply(t4)

        # Child gpu graph (much longer than parent graph).
        prev = t2 * t2
        for i in range(10):
            prev = prev * t2
        reentrant_root = prev

        class ReentrantFunc(Function):
            @staticmethod
            def forward(ctx, inp):
                return inp.clone()

            @staticmethod
            def backward(ctx, grad):
                # Reentrant backward in child will take much longer.
                reentrant_root.backward()
                return grad

        # Parent gpu graph.
        t6 = ReentrantFunc.apply(t3)
        t7 = t6 * t6

        # Parent graph will error out first, while child graph will continue executing.
        with self.assertRaisesRegex(Exception, "Simulate error"):
            torch.autograd.backward([t5.sum(), t7.sum()])

        # No grads should be accumulated since child graph will stop execution
        # after parent receives error.
        self.assertIsNone(t2.grad)
        self.assertIsNone(t1.grad)
        self.assertIsNone(t3.grad)

    @onlyCUDA
    def test_reentrant_parent_error_on_cpu(self, device):
        before = CudaMemoryLeakCheck.get_cuda_memory_usage()

        # Run as separate function so that gc can clean up everything when we
        # check for memory usage.
        self._test_reentrant_parent_error_on_cpu(device)

        # Wait for autograd thread to cleanup failed tasks.
        after = CudaMemoryLeakCheck.get_cuda_memory_usage()
        start = time.time()
        while before != after and time.time() - start < 30:
            time.sleep(0.1)
            after = CudaMemoryLeakCheck.get_cuda_memory_usage()

        self.assertEqual(before, after)

    # test for backward in https://github.com/pytorch/pytorch/issues/15511
    def test_pdist_large(self, device):
        def func(x):
            return torch.pdist(x, p=2)

        # shape[0] should be able to be (roughly) arbitrarily large, but the kernel
        # is currently limited to smaller sizes (see issue above); this is just testing
        # a floor.
        shape = (1000, 1)
        x = torch.randn(shape, device=device).requires_grad_()
        output = torch.pdist(x, p=2)
        # just run a single backward, as gradcheck/gradgradcheck is expensive here
        output.sum().backward()

    def test_where_functional(self, device):
        x = torch.randn(5, 5, device=device, requires_grad=True)
        y = torch.randn(5, 5, device=device, requires_grad=True)
        cond = mask_not_all_zeros((5, 5)).to(device=device)

        def where(cond, x, y):
            return torch.where(cond, x, y)

        gradcheck(where, [cond, x, y], raise_exception=True)
        gradgradcheck(where, [cond, x, y], [torch.randn(5, 5, device=device)])

        x = torch.randn(5, 1, 5, device=device, requires_grad=True)
        y = torch.randn(5, 5, 1, device=device, requires_grad=True)
        gradcheck(where, [cond, x, y], raise_exception=True)
        gradgradcheck(where, [cond, x, y], [torch.randn(5, 5, 5, device=device)])

    def test_where_scalar(self, device):
        x = torch.randn(5, 5, device=device, requires_grad=True)
        scalar = 4.
        cond = mask_not_all_zeros((5, 5)).to(device=device)

        def where_scalar_first(cond, x):
            return torch.where(cond, scalar, x)

        def where_scalar_second(cond, x):
            return torch.where(cond, x, scalar)

        gradcheck(where_scalar_first, (cond, x))
        gradgradcheck(where_scalar_first, (cond, x))

        gradcheck(where_scalar_second, (cond, x))
        gradgradcheck(where_scalar_second, (cond, x))

    @skipCUDAIf(True, """Test is flaky on Linux and Windows, typical error message:
            https://github.com/pytorch/pytorch/issues/34870""")
    def test_ctc_loss(self, device):
        batch_size = 64
        num_labels = 101
        target_length = 15
        gradcheck_input_size = 10

        ZERO_NONE = 0
        ZERO_SOME = 1
        ZERO_ALL = 2

        # input_length, vary_lengths, zero_lengths
        tests = [(150, False, ZERO_NONE),
                 (150, True, ZERO_NONE),
                 (50, True, ZERO_SOME),
                 (50, True, ZERO_ALL)]

        if 'cuda' in device:
            tests += [(50, False, ZERO_NONE),
                      (50, True, ZERO_NONE),
                      (150, True, ZERO_SOME),
                      (150, True, ZERO_ALL)]

        for input_length, vary_lengths, zero_mode in tests:
            targets = torch.randint(1, num_labels, (batch_size, target_length),
                                    device=device, dtype=torch.long)
            x = torch.randn(gradcheck_input_size, device=device, requires_grad=True)
            tile_factors = torch.randn(input_length * batch_size * num_labels // gradcheck_input_size + 1,
                                       device=device)
            input_lengths = [(torch.randint(input_length // 2, input_length + 1, ()).item()
                              if vary_lengths or i == 0 else input_length) for i in range(batch_size)]
            if zero_mode == ZERO_ALL:
                target_lengths = [0 for _ in range(batch_size)]
            else:
                target_lengths = [(torch.randint(target_length // 2, target_length + 1, ()).item()
                                   if vary_lengths else target_length) for _ in range(batch_size)]
                if zero_mode == ZERO_SOME:
                    idxes = torch.randint(0, batch_size, (10,))
                    for i in idxes:
                        target_lengths[i] = 0

            def ctc_after_softmax(x):
                x_full = ((x[:, None] * tile_factors[None, :]).view(-1)[:input_length * batch_size * num_labels]
                          .view(input_length, batch_size, num_labels))
                log_probs = torch.log_softmax(x_full, 2)
                return torch.nn.functional.ctc_loss(log_probs, targets, input_lengths, target_lengths)

            gradcheck(ctc_after_softmax, [x])

    @onlyCUDA
    @skipCUDAIfRocm
    @skipCUDAIfCudnnVersionLessThan(7600)
    def test_ctc_loss_cudnn(self, device):
        batch_size = 16
        input_length = 30
        num_labels = 101
        target_length = 15
        targets = torch.randint(1, num_labels, (batch_size * target_length,),
                                device='cuda', dtype=torch.long)
        log_probs = torch.log_softmax(torch.randn(input_length, batch_size, num_labels, device='cuda', dtype=torch.float), 2)
        log_probs.requires_grad_()

        input_lengths = batch_size * [input_length]
        target_lengths = batch_size * [target_length]
        grad_out = torch.randn(batch_size, device='cuda', dtype=torch.float)
        with torch.backends.cudnn.flags(enabled=False):
            loss_native = torch.nn.functional.ctc_loss(log_probs, targets, input_lengths, target_lengths, reduction='none')
            grad_native, = torch.autograd.grad(loss_native, log_probs, grad_out)
        loss_cudnn = torch.nn.functional.ctc_loss(log_probs, targets.to('cpu', torch.int32),
                                                  input_lengths, target_lengths, reduction='none')
        self.assertTrue("Cudnn" in str(loss_cudnn.grad_fn))
        grad_cudnn, = torch.autograd.grad(loss_cudnn, log_probs, grad_out)
        self.assertEqual(grad_cudnn, grad_native, atol=1e-4, rtol=0)

    @skipCUDAIfRocm
    def test_leaky_relu_inplace_with_neg_slope(self, device):
        a = torch.tensor([-1., 1.], device=device, requires_grad=True)
        b = torch.nn.functional.leaky_relu_(a.clone(), -2)
        with self.assertRaisesRegex(RuntimeError, "call out-of-place version"):
            b.backward(torch.ones(2, device=device))

        a = torch.tensor([-1., 1.], device=device, requires_grad=True)
        b = torch.nn.functional.rrelu_(a.clone(), -5.0, 1.0)
        with self.assertRaisesRegex(RuntimeError, "call out-of-place version"):
            b.backward(torch.ones(2, device=device))

    @skipCUDAIfRocm
    def test_leaky_relu_inplace_with_zero_slope(self, device):
        a = torch.tensor([-2., 0., 2.], device=device, requires_grad=True)
        b = torch.nn.functional.leaky_relu_(a.clone(), 0.0)
        b.backward(torch.ones(3, device=device))
        expected = torch.tensor([0., 0., 1.], device=device)
        self.assertEqual(a.grad, expected)

    @onlyCUDA
    def test_free_unneeded_tensor(self, device):
        x = torch.randn(2, 3, 10, 10, device=device, requires_grad=True)
        m = torch.randn(1, 3, 1, 1, device=device)

        z = x.sum()
        base_mem = torch.cuda.memory_allocated()
        z = ((x + 2) * m).sum()
        end_mem = torch.cuda.memory_allocated()

        # In the end the memory usage should remain equal, because neither of
        # (x + 2) and ((x + 2) * m) should be kept alive for backward, while the
        # previous allocation of z had the same size as the current one.
        self.assertEqual(base_mem, end_mem)

    @onlyCUDA
    def test_pin_memory(self, device):
        x = torch.randn(2, 2, requires_grad=True)
        self.assertEqual(x, x.pin_memory())
        self.assertIsNot(x, x.pin_memory())
        self.assertTrue(x.pin_memory().requires_grad)
        gradcheck(lambda x: x.pin_memory(), [x])
        gradgradcheck(lambda x: x.pin_memory(), [x])

    @skipCUDAIfRocm
    @onlyCUDA
    def test_profiler_emit_nvtx(self, device):
        # This test is not intended to ensure correctness of nvtx ranges.
        # That would require something a great deal more complex (you'd have to create a
        # profile in a subprocess, open it, and parse the sql somehow).
        # This test is merely intended to catch if emit_nvtx breaks on construction.
        a = torch.tensor([1, 2, 3], dtype=torch.float32, device=device)
        with torch.cuda.profiler.profile():
            with emit_nvtx():
                a.add(1.0)

    @onlyCUDA
    def test_rnn_backward_to_input_but_not_parameters(self, device):
        # this checks whether it is possible to not require
        # weight parameters, but require inputs, see #7722
        l = torch.nn.LSTM(2, 3).to(device)
        for p in l.parameters():
            p.requires_grad = False
        s = torch.randn(1, 1, 2, requires_grad=True, device=device)
        out, _ = l(s)
        out.sum().backward()
        self.assertFalse(s.grad is None or s.grad.abs().sum().item() == 0)

    @onlyCUDA
    def test_lstmcell_backward_only_one_output_grad(self, device):
        # checks that undefined gradients doen't hamper the backward
        # see #11872
        l = torch.nn.LSTMCell(2, 3).to(device).double()
        s = torch.randn(1, 2, device=device, dtype=torch.double, requires_grad=True)
        for i in range(2):
            out = l(s)[i]
            out.sum().backward()
            self.assertFalse(s.grad is None or s.grad.abs().sum().item() == 0)

    def _test_rnn_mod(self, mod, inp):
        from functools import partial

        def flatten_out(mod, inp):
            out = mod(inp)
            return tuple([t if isinstance(t, torch.Tensor) else tt for t in out for tt in t])
        gradcheckfunc = partial(flatten_out, mod)
        with torch.backends.cudnn.flags(enabled=False):
            torch.autograd.gradcheck(gradcheckfunc, inp)
            torch.autograd.gradgradcheck(gradcheckfunc, inp)

    def test_LSTM_grad_and_gradgrad(self, device):
        hsize = 4
        inp = torch.rand(1, 3, hsize, device=device, dtype=torch.float64, requires_grad=True)
        for bias in [True, False]:
            mod = torch.nn.LSTM(hsize, hsize, bias=bias).to(device).to(torch.float64)
            self._test_rnn_mod(mod, inp)

    def test_GRU_grad_and_gradgrad(self, device):
        hsize = 4
        inp = torch.rand(1, 3, hsize, device=device, dtype=torch.float64, requires_grad=True)
        for bias in [True, False]:
            mod = torch.nn.GRU(hsize, hsize, bias=bias).to(device).to(torch.float64)
            self._test_rnn_mod(mod, inp)

    def test_copysign_subgradient(self, device):
        # Input is 0.0
        x = torch.tensor([0.0, 0.0, 0.0], dtype=torch.float, device=device, requires_grad=True)
        y = torch.tensor([-1.0, 0.0, 1.0], dtype=torch.float, device=device, requires_grad=True)
        out = torch.copysign(x, y)
        out.sum().backward()
        self.assertEqual(x.grad.tolist(), [0.0, 0.0, 0.0])
        self.assertEqual(y.grad.tolist(), [0.0] * 3)

        # Input is -0.0
        x = torch.tensor([-0.0, -0.0, -0.0], dtype=torch.float, device=device, requires_grad=True)
        y = torch.tensor([-1.0, 0.0, 1.0], dtype=torch.float, device=device, requires_grad=True)
        out = torch.copysign(x, y)
        out.sum().backward()
        self.assertEqual(x.grad.tolist(), [0.0, 0.0, 0.0])
        self.assertEqual(y.grad.tolist(), [0.0] * 3)

        # Other is 0.0
        x = torch.tensor([-1.0, 0.0, 1.0], dtype=torch.float, device=device, requires_grad=True)
        y = torch.tensor([0.0, 0.0, 0.0], dtype=torch.float, device=device, requires_grad=True)
        out = torch.copysign(x, y)
        out.sum().backward()
        self.assertEqual(x.grad.tolist(), [-1.0, 0.0, 1.0])
        self.assertEqual(y.grad.tolist(), [0.0] * 3)

        # Other is -0.0
        x = torch.tensor([-1.0, 0.0, 1.0], dtype=torch.float, device=device, requires_grad=True)
        y = torch.tensor([-0.0, -0.0, -0.0], dtype=torch.float, device=device, requires_grad=True)
        out = torch.copysign(x, y)
        out.sum().backward()
        self.assertEqual(x.grad.tolist(), [1.0, 0.0, -1.0])
        self.assertEqual(y.grad.tolist(), [0.0] * 3)

    @deviceCountAtLeast(1)
    def test_grad_assignment(self, devices):
        x = torch.randn(5, 5, device=devices[0])

        # Tests that the wrong shape raises
        with self.assertRaises(RuntimeError):
            x.grad = torch.randn(2, 2, device=devices[0])

        # Tests that the wrong dtype raises
        with self.assertRaises(RuntimeError):
            x.grad = torch.randn(5, 5, dtype=torch.long, device=devices[0])

        # Tests that self-assignment raises
        with self.assertRaises(RuntimeError):
            x.grad = x

        # Tests device -> cpu grad assignment raises
        if self.device_type != 'cpu':
            with self.assertRaises(RuntimeError):
                t_cpu = torch.rand(5, 5)
                t_cpu.grad = torch.randn(5, 5, device=devices[0])

        # Tests half type on CUDA
        if self.device_type == 'cuda':
            x = x.to(dtype=torch.half, device=devices[0])
            x.grad = torch.zeros_like(x)

        # Tests cross-device assignment raises
        if len(devices) > 1:
            x = torch.randn(5, 5, device=devices[0])
            with self.assertRaises(RuntimeError):
                x.grad = torch.randn(5, 5, device=devices[1])

    @deviceCountAtLeast(1)
    @dtypes(torch.float, torch.double)
    def test_requires_grad_factory(self, devices, dtype):
        fns = [torch.ones_like, torch.testing.randn_like]
        x = torch.randn(2, 3, dtype=dtype, device=devices[0])

        for fn in fns:
            for requires_grad in [True, False]:
                output = fn(x, dtype=dtype, device=devices[0], requires_grad=requires_grad)
                self.assertEqual(requires_grad, output.requires_grad)
                self.assertIs(dtype, output.dtype)
                self.assertEqual(devices[0], str(x.device))

    @deviceCountAtLeast(2)
    def test_unused_output_device(self, devices):
        from torch.nn.parallel._functions import Broadcast
        x = torch.randn(5, 5, dtype=torch.float, device=devices[0], requires_grad=True)
        outputs = Broadcast.apply(list(range(len(devices))), x)
        y = outputs[-1] * 2
        y.sum().backward()
        # TODO(#38095): Replace assertEqualIgnoreType. See issue #38095
        self.assertEqualIgnoreType(x.grad, torch.ones(5, 5) * 2)

    @deviceCountAtLeast(2)
    def test_backward_device(self, devices):
        # check that current device matches the variable's device
        device = [None]

        class Identity(torch.autograd.Function):
            @staticmethod
            def forward(ctx, x):
                return x.clone()

            @staticmethod
            def backward(ctx, grad_output):
                device[0] = grad_output.device
                return grad_output.clone()

        v = torch.randn(1, device=devices[1], requires_grad=True)
        Identity.apply(v).backward()
        self.assertEqual(str(device[0]), devices[1])

    @deviceCountAtLeast(2)
    def test_inputbuffer_add_multidevice(self, devices):
        input = torch.randn(1, device=devices[0], requires_grad=True)
        output = input.to(device=devices[1]) + input.to(device=devices[1])
        output.backward()

    @onlyCPU
    def test_copy_(self, device):
        # At the time of writing this test, copy_ is not generated from native_functions.yaml
        # there was a bug that bfloat16 was not recognized as floating.
        x = torch.randn(10, device=device, requires_grad=True)
        floating_dt = [dt for dt in torch.testing.get_all_dtypes() if dt.is_floating_point]
        for dt in floating_dt:
            y = torch.empty(10, device=device, dtype=dt)
            y.copy_(x)
            self.assertTrue(y.requires_grad)
            z = x.to(torch.bfloat16)
            self.assertTrue(z.requires_grad)

    @onlyCUDA
    def test_simple_reentrant_cross_device(self, device):
        class ReentrantFunc(Function):
            _cpu_mode = True

            @staticmethod
            def forward(ctx, x):
                return x * (x + 2)

            @staticmethod
            def backward(ctx, grad_output):
                with torch.enable_grad():
                    if ReentrantFunc._cpu_mode:
                        new_param = torch.randn(2, 2, requires_grad=True)
                        (new_param ** 2).sum().backward()
                    else:
                        new_param = torch.randn(2, 2, device=device, requires_grad=True)
                        (new_param ** 2).sum().backward()
                return grad_output

        # Reentrant starts on GPU thread, finishs on GPU thread
        x = torch.randn(2, 2, device=device, requires_grad=True)
        out = ReentrantFunc.apply(x)
        out.sum().backward()

        # Reentrant starts on CPU thread, finishs on GPU thread
        x = torch.randn(2, 2, requires_grad=True)
        # set ReentrantFunc node to GPU to emit tasks to GPU queue
        ReentrantFunc._cpu_mode = False
        out = ReentrantFunc.apply(x)
        out.sum().backward()

        # Reentrant starts on GPU thread, finishs on CPU thread
        x = torch.randn(2, 2, device=device, requires_grad=True)
        # set ReentrantFunc node to CPU to emit tasks to CPU queue
        ReentrantFunc._cpu_mode = True
        out = ReentrantFunc.apply(x)
        out.sum().backward()

    @onlyCUDA
    def test_cross_device_reentrant_autograd(self, device):
        # Output on gpu so that this task will be associated with the gpu thread
        def fn_on_gpu(inp):
            # Artificially increase the priority of the next op to make sure it runs
            # as soon as we reach it before the ops of branch1.
            dummy = inp * 2 * 2 * 2 * 2
            return inp.to(device=device)

        def parent_on_cpu(inp):
            # Slow branch of ops on gpu so that the work queue for the gpu thread
            # won't empty too quickly. They also have smaller priorities than the
            # ones created by fn_on_gpu
            branch1 = inp.to(device=device)
            branch1 = branch1 / branch1
            branch1 = branch1 / branch1
            branch1 = branch1 / branch1
            # Perform checkpoint on cpu tensors. So the last op performed in the reentrant
            # autograd is an AccumulateGrad that runs on the cpu thread for the gpu thread.
            # So the cpu thread will notify the gpu thread with an empty NodeTask.
            branch2 = checkpoint(fn_on_gpu, inp)
            out = branch2 + branch1
            return out

        inp = torch.rand(2, requires_grad=True)
        out = parent_on_cpu(inp)
        # This will segfault if the empty NodeTask is not handled properly in the
        # gpu thread ReadyQueue
        out.sum().backward()

    def test_inplace_view_backprop_base(self, device):
        # modify view and back-prop through base
        root = torch.randn(2, 2, device=device, requires_grad=True)
        x = root.clone()
        v1 = x.narrow(0, 0, 1)
        v1.mul_(2)
        x.sum().backward()
        self.assertEqual(root.grad.tolist(), [[2, 2], [1, 1]])

    def test_inplace_view_backprop_view_of_view(self, device):
        # modify view and backprop through view-of-view
        root = torch.randn(2, 2, device=device, requires_grad=True)
        x = root.clone()
        v1 = x.narrow(0, 0, 1)
        v2 = x.narrow(0, 0, 1)
        v1.mul_(2)
        v2.sum().backward()
        self.assertEqual(root.grad.tolist(), [[2, 2], [0, 0]])

    def test_inplace_view_of_view(self, device):
        # modify view-of-view and backprop through base
        root = torch.randn(2, 2, device=device, requires_grad=True)
        x = root.clone()
        v1 = x.narrow(0, 0, 1)
        v2 = v1.narrow(1, 1, 1)
        v2.mul_(2)
        x.sum().backward()
        self.assertEqual(root.grad.tolist(), [[1, 2], [1, 1]])

    def test_inplace_view_gradcheck(self, device):
        # gradcheck modifications to views
        a = torch.randn(4, 4, device=device, requires_grad=True)
        b = torch.randn(2, 2, device=device, requires_grad=True)

        def func(root, b):
            x = root.clone()
            x.narrow(1, 2, 2).narrow(0, 1, 2).mul_(b)
            x.narrow(1, 0, 2).narrow(0, 1, 2).mul_(b)
            return x

        gradcheck(func, [a, b], raise_exception=True)
        go = torch.randn(a.size(), device=device, requires_grad=True)
        gradgradcheck(func, (a, b), (go,))

    def test_inplace_view_multiple_outputs(self, device):
        root = torch.arange(9.).reshape(3, 3).requires_grad_()
        x = root.clone()
        v1 = x.unbind()
        with self.assertRaises(RuntimeError):
            v1[0].mul_(2)

    def test_inplace_view_makes_base_require_grad(self, device):
        # in-place modification to view makes base require grad
        a = torch.randn(4, 4, device=device, requires_grad=False)
        b = torch.randn(4, 2, device=device, requires_grad=True)

        def func(root, b):
            x = root.clone()
            self.assertFalse(x.requires_grad)
            x.narrow(1, 2, 2).mul_(b)
            self.assertTrue(x.requires_grad)
            return x

        gradcheck(func, [a, b], raise_exception=True)
        go = torch.randn(a.size(), device=device, requires_grad=True)
        gradgradcheck(func, (a, b), (go,))

    def test_inplace_view_backprop_view(self, device):
        # modify view and backprop through view
        a = torch.tensor([2., 5.], device=device, requires_grad=False)
        b = torch.tensor([3.], device=device, requires_grad=True)
        res = a.narrow(0, 1, 1).mul_(b)
        res.sum().backward()
        self.assertEqual(b.grad.tolist(), [5])
        self.assertIsNone(a.grad)

    def test_inplace_view_modify_base(self, device):
        # Test that an in-place operation on a base that forced it to require
        # grad also forces any previous views to require grad and backprop
        # correctly
        r = torch.ones(1, device=device, requires_grad=True)

        def fn(r):
            x = torch.ones(5, device=device)
            v = x.select(0, 1)
            self.assertFalse(v.requires_grad)
            self.assertIsNone(v.grad_fn)
            x.add_(r)  # v is now dependent on r due to the in-place op on x
            self.assertTrue(v.requires_grad)
            return v

        gradcheck(fn, [r])
        gradgradcheck(fn, [r])

    def test_inplace_view_python(self, device):
        # in-place modifications of Python-autograd created view
        a = torch.randn(4, 4, device=device, requires_grad=True)
        b = torch.randn(2, 2, device=device, requires_grad=True)

        class PyAdd(torch.autograd.Function):
            @staticmethod
            def forward(ctx, x, y):
                ctx.mark_dirty(x)
                x.add_(y)
                return x

            @staticmethod
            def backward(ctx, grad):
                return grad, grad

        def func(root, b):
            x = root.clone()
            PyAdd.apply(x.narrow(1, 2, 2).narrow(0, 1, 2), b)
            PyAdd.apply(x.narrow(1, 0, 2).narrow(0, 1, 2), b)
            return x

        gradcheck(func, [a, b], raise_exception=True)
        go = torch.randn(a.size(), device=device, requires_grad=True)
        gradgradcheck(func, (a, b), (go,))

    def test_inplace_view_non_contig(self, device):
        root = torch.ones(2, 3, 2, device=device).select(2, 1).t().requires_grad_(True)
        x = root.clone()
        v1 = x.narrow(0, 0, 1)
        v2 = v1.narrow(1, 1, 1)
        v2.mul_(2)
        x.sum().backward()
        self.assertEqual(root.grad.tolist(), [[1, 2], [1, 1], [1, 1]])

    def test_inplace_view_multi_output_unsafe(self, device):
        for f in [lambda t: t.unsafe_split(1),
                  lambda t: t.unsafe_split_with_sizes((1, 1, 1)),
                  lambda t: t.unsafe_chunk(3)]:
            a = torch.randn(3, 3, device=device, requires_grad=True)
            b = a + a
            s1, s2, s3 = f(b)
            s1.mul_(s2)
            s1.sum().backward()

    def test_inplace_view_multi_output_safe(self, device):
        for f in [lambda t: t.split(1),
                  lambda t: t.split_with_sizes((1, 1, 1)),
                  lambda t: t.chunk(3)]:
            a = torch.randn(3, 3, device=device, requires_grad=True)
            b = a + a
            s1, s2, s3 = f(b)
            with warnings.catch_warnings(record=True) as w:
                s1.mul_(s2)
            self.assertIn('Consider using `unsafe_` version', str(w[0].message))

    def test_mv_grad_stride_0(self, device):
        # Reference: https://github.com/pytorch/pytorch/issues/38315
        mat = torch.randn(2, 2, device=device)
        vec = torch.randn(1, device=device).requires_grad_(True)

        def fn(vec):
            # Expand inside the function to make sure the input to
            # gradcheck does not have overlapping memory
            vec = vec.expand(2)
            return (mat @ vec).sum()

        gradcheck(fn, (vec))
        gradgradcheck(fn, (vec))

    def test_logcumsumexp_large_value(self, device):
        a = torch.rand(4, 4, 4, dtype=torch.double, requires_grad=True)
        with torch.no_grad():
            # Large Number
            a[0] = 10000

        gradcheck(lambda x: x.logcumsumexp(0), a)
        gradgradcheck(lambda x: x.logcumsumexp(0), a)

        gradcheck(lambda x: x.logcumsumexp(1), a)
        gradgradcheck(lambda x: x.logcumsumexp(1), a)

        gradcheck(lambda x: x.logcumsumexp(2), a)
        gradgradcheck(lambda x: x.logcumsumexp(2), a)

    @slowTest
    def test_lu_backward(self, device):
        def run_test(*sizes):
            x = torch.rand(*sizes, device=device, dtype=torch.double).requires_grad_(True)

            gradcheck(lambda x: x.lu(get_infos=True), x)
            gradgradcheck(lambda x: x.lu(get_infos=True), x)

            gradcheck(lambda x: x.lu(get_infos=False), x)
            gradgradcheck(lambda x: x.lu(get_infos=False), x)

            # there is no pivot-less LU factorization on CPU
            if x.device.type == 'cuda':
                gradcheck(lambda x: x.lu(pivot=False, get_infos=True), x)
                gradgradcheck(lambda x: x.lu(pivot=False, get_infos=True), x)

                gradcheck(lambda x: x.lu(pivot=False, get_infos=False), x)
                gradgradcheck(lambda x: x.lu(pivot=False, get_infos=False), x)

        run_test(3, 3)
        run_test(3, 3, 3)
        run_test(3, 3, 3, 3)
        run_test(5, 5)
        run_test(3, 5, 5)
        run_test(3, 3, 5, 5)

    def test_strided_leaf_grad_layout(self, device):
        # (1) If leaf is non-overlapping and dense, grad's layout should match its leaf.
        for fmt_a in (torch.contiguous_format, torch.channels_last):
            for fmt_b in (torch.contiguous_format, torch.channels_last):
                a = torch.rand((2, 3, 4, 5), device=device).to(memory_format=fmt_a)
                b = torch.rand((2, 3, 4, 5), device=device).to(memory_format=fmt_b)
                a.requires_grad_()
                b.requires_grad_()
                # checks (1) for broadcasted gradients
                a.sum().backward()
                self.assertEqual(a.grad.stride(), a.stride())
                b.sum().backward()
                self.assertEqual(b.grad.stride(), b.stride())
                # checks (1) for non-broadcasted gradients
                a.grad = None
                b.grad = None
                (a * b).sum().backward()
                self.assertEqual(a.grad.stride(), a.stride())
                self.assertEqual(b.grad.stride(), b.stride())

        # (2) If leaf isn't dense, checks that grads are rowmajor contiguous.
        c = torch.empty_strided((2, 2), (4, 2), device=device).copy_(torch.rand((2, 2), device=device))
        c.requires_grad_()
        d = torch.rand((2, 2), device=device)
        # checks (2) for broadcasted gradients
        c.sum().backward()
        self.assertEqual(c.grad.stride(), (2, 1))
        # checks (2) for non-broadcasted gradients
        c.grad = None
        (c * d).sum().backward()
        self.assertEqual(c.grad.stride(), (2, 1))

    def test_movedim(self, device):
        for fn in [torch.movedim, torch.moveaxis]:
            x = torch.randn(4, 3, 2, 1, dtype=torch.double, device=device, requires_grad=True)

            # Positive axis
            gradcheck(lambda x: fn(x, (0, 1, 2, 3), (3, 2, 1, 0)), x)
            gradgradcheck(lambda x: fn(x, (0, 1, 2, 3), (3, 2, 1, 0)), x)

            # Negative axis
            gradcheck(lambda x: fn(x, (0, -1, -2, -3), (-3, -2, -1, -0)), x)
            gradgradcheck(lambda x: fn(x, (0, -1, -2, -3), (-3, -2, -1, -0)), x)

    def _test_atleast(self, device, torch_fn):
        # 0-dim
        s = torch.tensor(0.5, dtype=torch.double, requires_grad=True)

        gradcheck(lambda x: torch_fn(x), s)
        gradgradcheck(lambda x: torch_fn(x), s)

        # 1-dim
        a = torch.rand(4, dtype=torch.double, requires_grad=True)

        gradcheck(lambda x: torch_fn(x), a)
        gradgradcheck(lambda x: torch_fn(x), a)

        # 2,3,4-dim
        b = torch.rand(4, 3, dtype=torch.double, requires_grad=True)
        c = torch.rand(4, 3, 2, dtype=torch.double, requires_grad=True)
        d = torch.rand(4, 3, 2, 1, dtype=torch.double, requires_grad=True)

        input_tuple = (s, a, b, c, d)
        gradcheck(lambda s, w, x, y, z: torch_fn(s, w, x, y, z), input_tuple)
        gradgradcheck(lambda s, w, x, y, z: torch_fn(s, w, x, y, z), input_tuple)

    def test_atleast(self, device):
        self._test_atleast(device, torch.atleast_1d)
        self._test_atleast(device, torch.atleast_2d)
        self._test_atleast(device, torch.atleast_3d)

class TestMultithreadAutograd(TestCase):
    def _run_py_multithread_fn(self, fn, args=(), num_threads=10, kwargs=None):
        threads = []
        for _ in range(num_threads):
            p = threading.Thread(target=fn, args=(args))
            p.start()
            threads.append(p)

        for p in threads:
            p.join()

    def test_simple_backward(self):
        # simple multithreaded backward that create threads in the beginning of training
        # and everything else is training separately, i.e. inputs, operations, etc.
        def train_fn():
            x = torch.ones(5, 5, requires_grad=True)
            y = (x + 3) * (x + 4) * 0.5
            y.sum().backward()
            self.assertEqual(x.grad, x + 3.5)

        self._run_py_multithread_fn(train_fn)

    def test_simple_backward_same_input(self):
        # simple multithreaded backward with only shared inputs (i.e. This is common
        # for things like Hogwild multithreaded training with multiple CPU threads)
        def train_fn_backward(x):
            y = (x + 3) * (x + 4) * 0.5
            y.sum().backward()

        x = torch.ones(5, 5, requires_grad=True)
        self._run_py_multithread_fn(train_fn_backward, (x,))
        # Since we are calling backward from multiple threads
        # and all threads share the same input, when we do backward
        # concurrently, different backwards will all accumulate to
        # the same .grad for each input, and the gradients should
        # be equal to num_threads * gradient
        self.assertEqual(x.grad, 10 * (x + 3.5))

        def train_fn_grad(x):
            y = (x + 3) * (x + 4) * 0.5
            grads = torch.autograd.grad(y.sum(), x)
            self.assertEqual(len(grads), 1)
            self.assertEqual(grads[0], x + 3.5)

        # since we use functional grad() api, gradients will not
        # be accumulate to the same place and should be the same
        self._run_py_multithread_fn(train_fn_grad, (x,))

    def test_python_thread_in_middle(self):
        # User might write a network that starts on one CPU thread, then runs its second half
        # concurrently with other threads (either via python threading or fork/join calls),
        # then calls backward()/grad() on BOTH threads, like a Y pattern from input at the
        # bottom to output at the top. This way part of the GraphTask is being shared across
        # different threads and we need to ensure user specify retain_graph=True, otherwise
        # error out with the correct error message

        # Case 1: multiple backward with python threads, retain_graph=False
        # should throw error in some threads with no retain_graph.
        success_vs_raises = [0, 0]

        def train_fn_no_retain_graph(x):
            y = x + x ** 2
            try:
                y.sum().backward()
                success_vs_raises[0] += 1
            except RuntimeError as error:
                success_vs_raises[1] += 1
                self.assertRegex(str(error), "Specify retain_graph=True")

        x_no_retain = torch.ones(5, 5, requires_grad=True)
        y_no_retain = x_no_retain + x_no_retain ** 2
        self._run_py_multithread_fn(train_fn_no_retain_graph, (y_no_retain,), num_threads=5)
        # at least one thread will be success in this case, all other threads should raise
        # with the error that throw to user to recommend them specify retain_graph=True
        self.assertTrue(success_vs_raises[0] >= 1)

        # multiple backward with python threads, no error with retain_graph=True
        def train_fn_retain_graph(x):
            y = x + x ** 2
            y.sum().backward(retain_graph=True)

        x_retain = torch.ones(5, 5, requires_grad=True)
        y_retain = x_retain + x_retain ** 2
        self._run_py_multithread_fn(train_fn_retain_graph, (y_retain,), num_threads=5)
        # result should equal to num_thread * gradients
        self.assertEqual(x_retain.grad, 5 * (4 * x_retain ** 3 + 6 * (x_retain ** 2) + 4 * x_retain + 1))

    def test_fork_join_in_middle(self):
        # multiple backward with jit threads (fork/join primitive)
        # similar to test_python_thread_in_middle, we test with retain_graph=False/True

        # Case 1: multiple grad() calls with jit threads, retain_graph=False
        # should throw error in some threads with no retain_graph.
        @torch.jit.script
        def train_fn_jit_no_retain(middle, orig_x):
            y = middle + middle ** 2
            return torch.autograd.grad([y.sum()], [orig_x])

        @torch.jit.script
        def train_fn_fork_join_calls_no_retain(x):
            y_no_retain = (x + 3) * (x + 4) * 0.5

            fut = torch.jit._fork(train_fn_jit_no_retain, y_no_retain, x)
            grad_hat = train_fn_jit_no_retain(y_no_retain, x)
            grad = torch.jit._wait(fut)
            return grad, grad_hat

        try:
            train_fn_fork_join_calls_no_retain(torch.randn(5, 5, requires_grad=True))
        except RuntimeError as error:
            self.assertRegex(str(error), "Specify retain_graph=True")

        # Case 2: no error with retain_graph=True
        @torch.jit.script
        def train_fn_jit_retain(middle, orig_x):
            y = middle + middle ** 2
            return torch.autograd.grad([y.sum()], [orig_x], retain_graph=True)

        @torch.jit.script
        def train_fn_fork_join_calls_retain(x):
            y_retain = (x + 3) * (x + 4) * 0.5
            fut1 = torch.jit._fork(train_fn_jit_retain, y_retain, x)
            fut2 = torch.jit._fork(train_fn_jit_retain, y_retain, x)
            grad = train_fn_jit_retain(y_retain, x)
            grad1 = torch.jit._wait(fut1)
            grad2 = torch.jit._wait(fut2)
            return grad, grad1, grad2

        grad, grad1, grad2 = train_fn_fork_join_calls_retain(torch.randn(5, 5, requires_grad=True))
        self.assertEqual(grad, grad1)
        self.assertEqual(grad, grad2)

    def test_preserve_backtrace(self):
        class Foo(torch.autograd.Function):
            @staticmethod
            def forward(ctx, input):
                return input

            @staticmethod
            def backward(ctx, *grad):
                raise ValueError("something")

        t = torch.rand(10, requires_grad=True)
        try:
            Foo.apply(t).sum().backward()
        except Exception:
            import traceback
            tb = sys.exc_info()[2]
            tb_str = "\n".join(traceback.format_tb(tb))
            self.assertTrue('raise ValueError("something")' in tb_str)

for test in method_tests():
    add_test(*test)


# e.g., TestAutogradDeviceTypeCPU and TestAutogradDeviceTypeCUDA
instantiate_device_type_tests(
    TestAutogradDeviceType,
    globals(),
    # Exclude ROCM for now, there are a lot of failures.  See
    # https://github.com/pytorch/pytorch/issues/30845
    except_for='cuda' if TEST_WITH_ROCM else None
)

if __name__ == '__main__':
    run_tests()<|MERGE_RESOLUTION|>--- conflicted
+++ resolved
@@ -4948,11 +4948,7 @@
                 'cosh', '__rmul__', 'sgn', 'abs', 'dot', 'vdot', 'tensor_split', 'matmul',
                 'bmm', 'mv', 'ger', 'diagonal', 'atan', 'angle', 'tanh', 'fill_', 'sub',
                 'exp', 'mean', 'inverse', 'triangular_solve', 'solve', 'addcmul',
-<<<<<<< HEAD
-                'addcdiv', 'linalg.tensorinv', 'sigmoid'] + separate_complex_tests
-=======
-                'addcdiv', 'linalg.tensorinv', 'matrix_exp'] + separate_complex_tests
->>>>>>> 799b700a
+                'addcdiv', 'linalg.tensorinv', 'matrix_exp', 'sigmoid'] + separate_complex_tests
 
 def add_test(
         name,
