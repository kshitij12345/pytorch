--- conflicted
+++ resolved
@@ -9679,7 +9679,6 @@
         with self.assertWarnsRegex(UserWarning, "Warn from backward"):
             b.backward()
 
-<<<<<<< HEAD
     def test_complex_scalar_backward(self, device):
         a = torch.zeros(1, device=device, requires_grad=True)
         b = a * 0.5j
@@ -9691,7 +9690,6 @@
         with self.assertRaisesRegex(RuntimeError, msg):
             torch.autograd.grad(b, a)
 
-=======
     def test_pow_real_negative_base_complex_exponent(self, device):
         # OpInfo doesn't naturally support input of mixed types, hence this test here.
         base = -torch.ones(2, device=device, dtype=torch.double)
@@ -9706,7 +9704,6 @@
             return torch.pow(-1, exponent)
 
         torch.autograd.gradcheck(fn, (exponent,))
->>>>>>> bc438af6
 
 class TestAllowMutationOnSaved(TestCase):
     def assertClonedLenEqual(self, ctx, n):
