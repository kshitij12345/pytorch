import operator
import unittest
import contextlib
import torch
import torch.nn as nn
import torch.nn.functional as F
from torch.testing import FileCheck

# these needs to be set before `common_utils`
# infers `GRAPH_EXECUTOR`.
# this file **requires** these settings
# and setting them after `GRAPH_EXECUTOR` is
# inferred erroneously runs or skips
# some tests
torch._C._jit_set_profiling_executor(True)
torch._C._jit_set_profiling_mode(True)

from torch.testing._internal.common_utils import run_tests, IS_SANDCASTLE, ProfilingMode, GRAPH_EXECUTOR, \
    enable_profiling_mode_for_profiling_tests
from torch.testing._internal.jit_utils import JitTestCase, _inline_everything, \
    RUN_CUDA, RUN_CUDA_HALF, RUN_CUDA_MULTI_GPU, warmup_backward

from textwrap import dedent
from itertools import product, permutations

from test_jit import backward_graph, all_backward_graphs, get_lstm_inputs, get_milstm_inputs, \
    LSTMCellC, LSTMCellF, LSTMCellS, MiLSTMCell

from torch.testing._internal.te_utils import CudaCodeGenExecuted

FUSION_GROUP = 'prim::TensorExprGroup'

def strip_profiling_nodes(nodes):
    profiling_opcodes = set(['prim::BailoutTemplate', 'prim::BailOut'])
    return [n for n in nodes if n.kind() not in profiling_opcodes]

def warmup_forward(f, *args):
    profiling_count = 2
    for i in range(profiling_count):
        results = f(*args)

    return results

@contextlib.contextmanager
def texpr_reductions_enabled():
    old = torch._C._jit_set_texpr_reductions_enabled(True)
    try:
        yield
    finally:
        torch._C._jit_set_texpr_reductions_enabled(old)

class TestTEFuser(JitTestCase):
    def setUp(self):
        self.old_cpu_fuser_state = torch._C._jit_can_fuse_on_cpu()
        self.old_gpu_fuser_state = torch._C._jit_can_fuse_on_gpu()

        torch._C._jit_override_can_fuse_on_cpu(True)
        torch._C._jit_override_can_fuse_on_gpu(True)

        self.old_profiling_executor = torch._C._jit_set_profiling_executor(True)
        self.old_profiling_mode = torch._C._jit_set_profiling_mode(True)

        self.texpr_fuser_state = torch._C._jit_texpr_fuser_enabled()
        torch._C._jit_set_texpr_fuser_enabled(True)

    def tearDown(self):
        torch._C._jit_set_profiling_executor(self.old_profiling_executor)
        torch._C._jit_set_profiling_mode(self.old_profiling_mode)

        torch._C._jit_override_can_fuse_on_gpu(self.old_gpu_fuser_state)
        torch._C._jit_override_can_fuse_on_cpu(self.old_cpu_fuser_state)

        torch._C._jit_set_texpr_fuser_enabled(self.texpr_fuser_state)

    def findFusionGroups(self, graph):
        result = []
        for n in graph.nodes():
            if n.kind() == FUSION_GROUP:
                result.append(n.g('Subgraph'))
                continue
            for block in n.blocks():
                result += self.findFusionGroups(block)
        return result

    def _test_fused_abs(self, device='cpu'):
        def func(x):
            return x.abs() * 2

        a = torch.randn(5, device=device)
        scripted = self.checkScript(func, (a,))
        graph = scripted.graph_for(a)
        fusion_groups = self.findFusionGroups(graph)
        self.assertEqual(len(fusion_groups), 1)
        FileCheck().check("aten::abs").check("aten::mul").run(str(fusion_groups[0]))

    @unittest.skipIf(IS_SANDCASTLE, "NYI: fuser CPU support for Sandcastle")
    def test_sum_simple(self):
        def func(x):
            x2 = x * x
            return x2.sum()

        with texpr_reductions_enabled():
            a = torch.tensor(list(x for x in range(0, 15)), dtype=torch.float, device='cpu')
            a = a.reshape(5, 3)
            scripted = self.checkScript(func, (a,))
            graph = scripted.graph_for(a)
            fusion_groups = self.findFusionGroups(graph)
            self.assertEqual(len(fusion_groups), 1)
            self.assertEqual(scripted(a), func(a))

    @unittest.skipIf(IS_SANDCASTLE, "NYI: fuser CPU support for Sandcastle")
    def test_sum_dim(self):
        def func(x):
            return x.sum((0, )) * 2

        with texpr_reductions_enabled():
            a = torch.tensor(list(x for x in range(0, 15)), dtype=torch.float, device='cpu')
            a = a.reshape(5, 3)
            scripted = self.checkScript(func, (a,))
            graph = scripted.graph_for(a)
            fusion_groups = self.findFusionGroups(graph)
            self.assertEqual(len(fusion_groups), 1)
            self.assertEqual(scripted(a), func(a))

    @unittest.skipIf(IS_SANDCASTLE, "NYI: fuser CPU support for Sandcastle")
    def test_sum_keepdim_cast(self):
        def func(x):
            return x.sum((0, ), keepdim=True, dtype=torch.double) * 2

        with texpr_reductions_enabled():
            a = torch.tensor(list(x for x in range(0, 15)), dtype=torch.float, device='cpu')
            a = a.reshape(5, 3)
            scripted = self.checkScript(func, (a,))
            graph = scripted.graph_for(a)
            fusion_groups = self.findFusionGroups(graph)
            self.assertEqual(len(fusion_groups), 1)
            self.assertEqual(scripted(a), func(a))

    @unittest.skipIf(IS_SANDCASTLE, "NYI: fuser CPU support for Sandcastle")
    def test_abs_cpu(self):
        self._test_fused_abs()

    @unittest.skipIf(not RUN_CUDA, "requires CUDA")
    def test_abs_cuda(self):
        self._test_fused_abs(device="cuda")

    def _test_zero_element_tensors(self, device="cpu"):
        def decode(sin_t, cos_t):
            theta = torch.atan2(sin_t.float(), cos_t.float())
            return theta

        sin = torch.zeros(0, device=device)
        cos = torch.zeros(0, device=device)
        inputs = [sin, cos]
        ge = self.checkScript(decode, inputs)

    @unittest.skipIf(not RUN_CUDA, "requires CUDA")
    def test_zero_element_tensors_cuda(self):
        self._test_zero_element_tensors(device="cuda")

    @unittest.skipIf(IS_SANDCASTLE, "NYI: fuser CPU support for Sandcastle")
    def test_zero_element_tensors_cpu(self):
        self._test_zero_element_tensors(device="cpu")

    @unittest.skipIf(not RUN_CUDA, "fuser requires CUDA")
    def test_arg_configurations_smoke_cuda(self):
        # A smoke test to make sure we won't use the same kernel for contiguous
        # and non-contiguous arguments.
        # TODO: add optionally enabled debug counters to the fuser to verify
        #       that we really can tell the difference between configurations
        def f(x, y):
            z1, z2 = (x + y).chunk(2, dim=1)
            return z1 * z2

        x = torch.randn(4, 4, dtype=torch.float, device='cuda')
        y = torch.randn(4, 4, dtype=torch.float, device='cuda')
        traced_f = torch.jit.trace(f, (x, y,))
        self.assertEqual(traced_f(x.t().contiguous(), y), traced_f(x.t(), y))

    @unittest.skipIf(not RUN_CUDA, "fuser requires CUDA")
    def test_broadcast_cuda(self):
        def scaleshift(x, scale, shift):
            return x * scale + shift

        inputs = [
            torch.randn(4, 4, dtype=torch.float, device='cuda'),
            torch.randn(4, dtype=torch.float, device='cuda'),
            torch.randn(4, dtype=torch.float, device='cuda'),
        ]
        ge = self.checkTrace(scaleshift, inputs)
        graph = ge.graph_for(*inputs)
        fusion_groups = self.findFusionGroups(graph)
        self.assertEqual(len(fusion_groups), 1)
        FileCheck().check("aten::mul").check("aten::add").run(str(fusion_groups[0]))

    @unittest.skipIf(not RUN_CUDA, "fuser requires CUDA")
    @unittest.skipIf(not RUN_CUDA_HALF, "no half support")
    @unittest.skipIf(GRAPH_EXECUTOR != ProfilingMode.LEGACY, "no half support with profiling on")
    def test_cuda_half(self):
        x = torch.randn(4, 4, dtype=torch.half, device='cuda')
        y = torch.randn(4, 4, dtype=torch.half, device='cuda')

        funcs = [
            self.fn_test_comparison_gt_lt,
            self.fn_test_relu,
            self.fn_test_exp
        ]

        # Note: Non fused inputs must be float to prevent loss of precision
        inputs = (x.float(), y.float())
        fusion_inputs = (x, y)
        for fn in funcs:
            local_inputs = [t.clone().requires_grad_() for t in inputs]
            local_fusion_inputs = [t.clone().requires_grad_() for t in fusion_inputs]

            # Verifies outputs
            fusion = torch.jit.trace(fn, local_fusion_inputs, check_trace=False)
            outputs = fn(*local_inputs)
            fusion_outputs = fusion(*local_fusion_inputs)
            outputs_half = [t.half() for t in outputs]
            self.assertEqual(outputs_half, fusion_outputs)

            # Verifies gradients
            for output, fusion_output in zip(outputs_half, fusion_outputs):
                grads = torch.autograd.grad(
                    output.float().sum(), local_inputs, allow_unused=True, retain_graph=True)
                fusion_grads = torch.autograd.grad(
                    fusion_output.sum(), local_fusion_inputs, allow_unused=True, retain_graph=True)
                grads_half = [t.half() for t in grads]
                self.assertEqual(grads_half, fusion_grads)

    @unittest.skipIf(not RUN_CUDA, "fuser requires CUDA")
    def test_checks_cat_inputs(self):
        # We shouldn't treat cat nodes as broadcasting. All their inputs
        # need to be checked for having the same map size, before we can
        # run the kernel.
        def f(x, y):
            return torch.cat([x + 2 * x + x ** 2, y + 4 * y + y ** 3], dim=0)

        # NOTE: y is broadcastable to x, but output of f(x, y) should have
        # shape 3x4, and not 4x4.
        x = torch.randn(2, 4, dtype=torch.float, device='cuda')
        y = torch.randn(1, 4, dtype=torch.float, device='cuda')

        scripted = self.checkScript(f, (x, y))
        self.assertEqual(scripted(x, y).shape, (3, 4))
        self.assertAllFused(scripted.graph_for(x, y))

    @unittest.skipIf(not RUN_CUDA, "No CUDA")
    def test_chunk_cuda(self):
        def fn(x):
            a, b, c = x.chunk(3, 1)
            return a * b + c

        inputs = [torch.randn(10, 6, dtype=torch.float, device='cuda')]

        ge = self.checkScript(fn, inputs)
        graph = ge.graph_for(*inputs)
        self.assertAllFused(graph)
        FileCheck().check("prim::ConstantChunk[chunks=3, dim=1]").run(str(graph))

    @staticmethod
    def _test_chunk_correctness(self, device='cpu'):
        def chunk_4_0(x):
            x0, x1, x2, x3 = x.chunk(4, 0)
            return x0 + x1 + x2 + x3

        def chunk_4_1(x):
            x0, x1, x2, x3 = x.chunk(4, 1)
            return x0 + x1 + x2 + x3

        def chunk_4_last(x):
            x0, x1, x2, x3 = x.chunk(4, 2)
            return x0 + x1 + x2 + x3

        fns = [chunk_4_0, chunk_4_1, chunk_4_last]
        tensors = [
            # splitSize = 1
            torch.randn(4, 4, 4, dtype=torch.float, device=device),

            # contiguous case
            torch.randn(12, 8, 16, dtype=torch.float, device=device),

            # non-contiguous case
            torch.randn(12, 8, 16, dtype=torch.float, device=device).transpose(1, 2),
        ]

        for tensor in tensors:
            for fn in fns:
                self.checkScript(fn, [tensor])

    @unittest.skipIf(IS_SANDCASTLE, "NYI: fuser CPU support for Sandcastle")
    def test_chunk_correctness(self):
        return self._test_chunk_correctness(self, 'cpu')

    @unittest.skipIf(not RUN_CUDA, "No CUDA")
    def test_chunk_correctness_cuda(self):
        return self._test_chunk_correctness(self, 'cuda')

    @unittest.skipIf(not RUN_CUDA, "fuser requires CUDA")
    def test_chunk_distributes_cuda(self):
        def f(x, y):
            z1, z2 = (x + y).chunk(2, dim=1)
            return z1 * z2

        x = torch.randn(4, 4, dtype=torch.float, device='cuda')
        y = torch.randn(4, 4, dtype=torch.float, device='cuda')

        ge = self.checkTrace(f, (x, y))
        graph = ge.graph_for(x, y)
        # XXX: The old fuser does broadcast_tensors but the new fuser doesn't.
        # FileCheck().check("broadcast_tensors").check('with ' + FUSION_GROUP + '_') \
        #     .check_count('ConstantChunk', 2, exactly=True).run(str(graph))
        FileCheck().check("with " + FUSION_GROUP + "_").check_count(
            "ConstantChunk", 1, exactly=True
        ).run(str(graph))

    @unittest.skipIf(not RUN_CUDA, "fuser requires CUDA")
    def test_chunk_motion_deduplicates_inputs(self):
        def func1(x):
            z = x * x
            z0, z1 = z.chunk(2)
            return z0 * z1

        def func2(x):
            z = x * x * x
            z0, z1 = z.chunk(2)
            return z0 * z1

        inputs = [
            torch.tensor([1.1, 1.2], device='cuda', dtype=torch.float),
        ]
        for func in [func1, func2]:
            module = self.checkScript(func, inputs)
            forward_graph = module.graph_for(*inputs)
            self.assertGraphContainsExactly(forward_graph, FUSION_GROUP, 1)
            fusion_group = list(forward_graph.nodes())[-1]
            self.assertEqual(len(list(fusion_group.inputs())), 1)

    @unittest.skipIf(not RUN_CUDA, "No CUDA")
    def test_chunk_multiple_cuda(self):
        # The arguments are intentionally used out of order as a test to see
        # if the fusion compiler adds extra args in the correct order
        def fn(s, x, y, z):
            z1, z2 = z.chunk(2, 2)
            x1, x2, x3 = x.chunk(3, 1)
            y1, y2 = y.chunk(2, 0)
            return s + x1 + x2 + x3 + y1 + y2 + z1 + z2

        inputs = [
            torch.randn(5, 2, 3, dtype=torch.float, device='cuda'),
            torch.randn(5, 6, 3, dtype=torch.float, device='cuda'),
            torch.randn(10, 2, 3, dtype=torch.float, device='cuda'),
            torch.randn(5, 2, 6, dtype=torch.float, device='cuda'),
        ]

        ge = self.checkScript(fn, inputs)
        self.assertAllFused(ge.graph_for(*inputs))

    def test_minmax(self):
        def tmax(a, b):
            return torch.max(2 * a, b)

        def tmin(a, b):
            return torch.min(2 * a, b)

        a = torch.randn(4, 4, dtype=torch.float)
        b = torch.randn(4, 4, dtype=torch.float)
        nan = torch.tensor(float('nan'), dtype=torch.float)

        devices = ["cpu"]
        if torch.cuda.is_available():
            devices.append("cuda")
        for f, inputs, device in product(
                (tmax, tmin),
                ([a, b], [a, nan], [b, nan]),
                devices):
            inputs = [t.to(device) for t in inputs]
            s = self.checkScript(f, inputs)
            self.assertAllFused(s.graph_for(*inputs))

    # TODO: reenable the test after backwards passes start working in PE
    @unittest.skipIf(not RUN_CUDA, "fuser requires CUDA")
    def test_clamp(self):
        def func2(a, b):
            return torch.clamp(a + b, min=0, max=2)

        def funcInf(a, b):
            return torch.clamp(a + b, min=0, max=float('inf'))

        def funcNegInf(a, b):
            return torch.clamp(a + b, min=float('-inf'), max=0)

        def funcOptMin(a, b):
            return torch.clamp(a + b, max=2)

        def funcOptMax(a, b):
            return torch.clamp(a + b, min=0)

        a = torch.randn(4, 4, dtype=torch.float, device='cuda', requires_grad=True)
        b = torch.randn(4, 4, dtype=torch.float, device='cuda')
        nan = torch.tensor(float('nan'), dtype=torch.float, device='cuda')

        funcs = (func2, funcInf, funcNegInf, funcOptMin, funcOptMax)
        for f, inputs in product(funcs, [[a, b], [a, nan]]):
            inp1, inp2 = inputs
            s = self.checkScript(f, (inp1, inp2), profiling=ProfilingMode.PROFILING)
            self.assertAllFused(s.graph_for(inp1, inp2), except_for={'aten::size', 'aten::_size_if_not_equal'})
            c = s(inp1, inp2)
            with enable_profiling_mode_for_profiling_tests():
                warmup_backward(c.sum())
            graph = backward_graph(s)
            self.assertAllFused(graph, except_for={'aten::Float', 'aten::_grad_sum_to_size'})

    @unittest.skipIf(not RUN_CUDA, "fuser requires CUDA")
    @unittest.skipIf(GRAPH_EXECUTOR != ProfilingMode.LEGACY, "no half support with profiling on")
    def test_dropout(self):
        def func(x):
            x = torch.nn.functional.dropout(x)
            return torch.nn.functional.relu(x)

        a = torch.randn(4, 4, dtype=torch.float, device='cuda', requires_grad=True)
        s = torch.jit.script(func)
        c = s(a)
        c = s(a)
        warmup_backward(c.sum())
        # skip_check to skip extra bailout nodes in between
        graph = backward_graph(s, skip_check=True)
        self.assertAllFused(graph, except_for={'aten::div', 'prim::Constant'})

    @unittest.skipIf(not RUN_CUDA, "fuser requires CUDA")
    def test_add_bool(self):
        def f(x, y, z):
            return x + y + z

        x = torch.randint(0, 2, (4, 4), dtype=torch.bool, device='cuda')
        y = torch.randint(0, 2, (4, 4), dtype=torch.bool, device='cuda')
        z = torch.randint(0, 2, (4, 4), dtype=torch.bool, device='cuda')

        ge = self.checkTrace(f, (x, y, z), inputs_require_grads=False)
        self.assertAllFused(ge.graph_for(x, y, z))

    @unittest.skipIf(not RUN_CUDA, "fuser requires CUDA")
    def test_mul_bool(self):
        def f(x, y, z):
            return x * y * z

        x = torch.randint(0, 2, (4, 4), dtype=torch.bool, device='cuda')
        y = torch.randint(0, 2, (4, 4), dtype=torch.bool, device='cuda')
        z = torch.randint(0, 2, (4, 4), dtype=torch.bool, device='cuda')

        ge = self.checkTrace(f, (x, y, z), inputs_require_grads=False)
        self.assertAllFused(ge.graph_for(x, y, z))

    @unittest.skipIf(not RUN_CUDA, "fuser requires CUDA")
    def test_div_bool(self):
        def f(x, y, z):
            return (x + y) / z

        x = torch.randint(0, 2, (4, 4), dtype=torch.bool, device='cuda')
        y = torch.randint(0, 2, (4, 4), dtype=torch.bool, device='cuda')
        z = torch.ones_like(x, dtype=torch.bool, device='cuda')

        ge = self.checkTrace(f, (x, y, z), inputs_require_grads=False)
        self.assertAllFused(ge.graph_for(x, y, z))

    @unittest.skipIf(not RUN_CUDA, "fuser requires CUDA")
    def test_bitwise_ops(self):
        def apply(fn):
            return lambda x, y, z: fn(fn(x, y), z)

        dtypes = [
            torch.int8,
            torch.uint8,
            torch.int16,
            torch.int32,
            torch.int64,
            torch.bool,
        ]
        binary_ops = [
            operator.__and__,
            operator.__or__,
            operator.__xor__
        ]
        devices = ["cuda"]
        for dtype, op, device in product(dtypes, binary_ops, devices):
            try:
                x = self.data_for(dtype, device)
                y = self.data_for(dtype, device)
                z = self.data_for(dtype, device)
                fn = apply(op)
                ref = fn(x, y, z)
            except Exception:
                # If eager mode doesn't support a dtype/op/device combo,
                # neither does the fuser.  Catch everything to avoid needing to
                # guess what errors might be thrown by eager.
                continue
            try:
                t = torch.jit.trace(fn, (x, y, z))
                self.assertEqual(ref, t(x, y, z))
                self.assertAllFused(t.graph_for(x, y, z))
            except Exception as e:
                raise RuntimeError(
                    " ".join(["Failed:", str(dtype), op.__name__, device])
                )

    @unittest.skipIf(not RUN_CUDA, "fuser requires CUDA")
    def test_minmax_int_ops(self):
        def apply(fn):
            return lambda x, y, z: fn(fn(x, y), z)

        dtypes = [
            torch.int8,
            torch.uint8,
            torch.int16,
            torch.int32,
            torch.int64,
            torch.bool,
        ]
        binary_ops = [
            torch.min,
            torch.max
        ]
        devices = ["cuda"]
        for dtype, op, device in product(dtypes, binary_ops, devices):
            try:
                x = self.data_for(dtype, device)
                y = self.data_for(dtype, device)
                z = self.data_for(dtype, device)
                fn = apply(op)
                ref = fn(x, y, z)
            except Exception:
                # If eager mode doesn't support a dtype/op/device combo,
                # neither does the fuser.  Catch everything to avoid needing to
                # guess what errors might be thrown by eager.
                continue
            try:
                t = torch.jit.trace(fn, (x, y, z))
                self.assertEqual(ref, t(x, y, z))
                self.assertAllFused(t.graph_for(x, y, z))
            except Exception as e:
                raise RuntimeError(
                    " ".join(["Failed:", str(dtype), op.__name__, device])
                )

    @unittest.skipIf(not RUN_CUDA, "fuser requires CUDA")
    def test_comparison_eq_ne(self):
        def f(x, y):
            mask = (x == 0).type_as(x)
            z = x * mask + y
            mask = (x != 0).type_as(x)
            z = z * mask + y
            return z

        x = torch.randn(4, 4, dtype=torch.float, device='cuda')
        y = torch.randn(4, 4, dtype=torch.float, device='cuda')

        ge = self.checkTrace(f, (x, y))
        self.assertAllFused(ge.graph_for(x, y))

    @staticmethod
    def fn_test_comparison_gt_lt(x, y):
        mask = (x > 0).type_as(x)
        z = x * mask + y
        mask = (x < 0).type_as(x)
        z = z * mask + y
        return z

    @unittest.skipIf(not RUN_CUDA, "fuser requires CUDA")
    def test_comparison_gt_lt_cuda(self):
        x = torch.randn(4, 4, dtype=torch.float, device='cuda')
        y = torch.randn(4, 4, dtype=torch.float, device='cuda')

        ge = self.checkTrace(self.fn_test_comparison_gt_lt, (x, y))
        self.assertAllFused(ge.graph_for(x, y))

    @unittest.skipIf(not RUN_CUDA, "fuser requires CUDA")
    def test_comparison_ge_le_cuda(self):
        def f(x, y):
            mask = (x >= 0).type_as(x)
            z = x * mask + y
            mask = (x <= 0).type_as(x)
            z = z * mask + y
            return z

        x = torch.randn(4, 4, dtype=torch.float, device='cuda')
        y = torch.randn(4, 4, dtype=torch.float, device='cuda')

        ge = self.checkTrace(f, (x, y))
        self.assertAllFused(ge.graph_for(x, y))
        x.requires_grad_(True)
        y.requires_grad_(True)
        self.assertAllFused(ge.graph_for(x, y), except_for=("aten::size", "prim::BroadcastSizes",
                                                            "aten::_size_if_not_equal"))

    @unittest.skipIf(not RUN_CUDA, "fuser requires CUDA")
    def test_addcmul_cuda(self):
        t = torch.randn(1, 4, dtype=torch.float, device='cuda')
        t1 = torch.randn(4, 1, dtype=torch.float, device='cuda')
        t2 = torch.randn(1, 4, dtype=torch.float, device='cuda')

        def foo(t, t1, t2):
            return t.addcmul(t + 1, t2, value=0.1)

        ge = self.checkTrace(foo, (t, t1, t2), allow_unused=True)
        graph = ge.graph_for(t, t1, t2)
        fusion_groups = self.findFusionGroups(graph)
        self.assertEqual(len(fusion_groups), 1)
        FileCheck().check("aten::add(").check("aten::addcmul(").run(str(fusion_groups[0]))

    # TODO: We leak CUDA memory here because the traced graph holds onto a
    # constant-ified tensor. Since the Python-global CompilationUnit is alive
    # until the end of the process, the memory is effectively leaked.
    # Removed `_cuda` suffix from this test which disables leak-checking.
    # If this is a real problem, we'll need to revisit Torchscript Function
    # lifetimes in Python.
    @unittest.skipIf(not RUN_CUDA, "fuser requires CUDA")
    def test_lerp(self):
        start = torch.randn(4, 1, dtype=torch.float, device='cuda')
        end = torch.randn(1, 4, dtype=torch.float, device='cuda')
        weight = torch.tensor(0.5, dtype=torch.float, device='cuda')

        # scalar weight overload
        def foo_weight_scalar(start, end):
            return torch.lerp(start + 1, end, 0.5)

        # tensor weight overload
        def foo_weight_tensor(start, end):
            return torch.lerp(start + 1, end, weight)

        ge_weight_scalar = self.checkTrace(foo_weight_scalar, (start, end))
        graph = ge_weight_scalar.graph_for(start, end)
        self.assertAllFused(graph)

        # TODO: uncomment when TE enables support for scalar tensors
        # ge_weight_tensor = self.checkTrace(foo_weight_tensor, (start, end))
        # graph = ge_weight_tensor.graph_for(start, end)
        # self.assertAllFused(graph)

    @unittest.skipIf(not RUN_CUDA, "fuser requires CUDA")
    def test_concat_cuda(self):
        hx = torch.randn(3, 20, dtype=torch.float, device='cuda')
        cx = torch.randn(3, 20, dtype=torch.float, device='cuda')

        def foo(hx, cx):
            return torch.cat((hx + cx, hx * cx))

        ge = self.checkTrace(foo, (hx, cx))
        graph = ge.graph_for(hx, cx)
        self.assertAllFused(graph)
        # XXX: TE fuser can handle concats in a fusion group.
        # FileCheck().check("FusedConcat").check_next("return").run(str(graph))

    @unittest.skipIf(not RUN_CUDA, "fuser requires CUDA")
    def test_remove_output_used_only_in_size(self):
        def test_fuse(a, b):
            c = a + b
            d = c + b
            return d

        scripted_f = torch.jit.script(test_fuse)
        x = torch.ones(1, requires_grad=True, device='cuda')
        y = torch.ones(1, requires_grad=True, device='cuda')
        warmup_forward(scripted_f, x, y)
        g = torch.jit.last_executed_optimized_graph()
        diff_nodes = [n for n in g.nodes() if n.kind() == 'prim::DifferentiableGraph']
        self.assertEqual(len(diff_nodes), 1)
        g = diff_nodes[0].g('Subgraph')
        if_nodes = [n for n in g.nodes() if n.kind() == 'prim::If']
        self.assertEqual(len(if_nodes), 1)
        # the if node and the fusion group inside it should only have one output
        self.assertEqual(len(list(if_nodes[0].outputs())), 1)

    @unittest.skipIf(not RUN_CUDA, "fuser requires CUDA")
    def test_concat_invariant_cuda(self):
        # Invariant: the output of prim::FusedConcat may
        # not be an input to any node inside the FusionGroup.
        def fn(x, y, z):
            x1 = x + y
            y1 = x - y
            w = torch.cat([x1, y1])
            return w + z

        x = torch.randn(2, 2, dtype=torch.float, device='cuda')
        y = torch.randn(2, 2, dtype=torch.float, device='cuda')
        z = torch.randn(4, 2, dtype=torch.float, device='cuda')
        ge = self.checkTrace(fn, (x, y, z))
        graph = ge.graph_for(x, y, z)
        self.assertAllFused(graph, except_for={'aten::add'})
        # XXX: TE fuser can handle concats inside a fusion group.
        # FileCheck().check("FusedConcat").check_next("return").run(str(graph))

    @staticmethod
    def fn_test_exp(x, y):
        return (x + .5 * y).exp()

    @unittest.skipIf(not RUN_CUDA, "fuser requires CUDA")
    def test_exp_cuda(self):
        x = torch.randn(4, 4, dtype=torch.float, device='cuda')
        y = torch.randn(4, 4, dtype=torch.float, device='cuda')

        ge = self.checkTrace(self.fn_test_exp, (x, y))
        self.assertAllFused(ge.graph_for(x, y))

    @unittest.skipIf(not RUN_CUDA, "fuser requires CUDA")
    @unittest.skipIf(GRAPH_EXECUTOR != ProfilingMode.LEGACY, "broken with profiling on")
    @torch._jit_internal._disable_emit_hooks_decorator
    @_inline_everything
    def test_fuse_decompose_normalization(self):
        class ResLike(torch.jit.ScriptModule):
            def __init__(self, norm_module):
                super(ResLike, self).__init__()
                self.nm = norm_module

            @torch.jit.script_method
            def forward(self, x, y):
                return y + torch.relu(self.nm(x))

        def test_norm_decompose(nm, in_opt_graph, not_in_opt_graph, in_fusegraph):
            model = ResLike(nm).cuda()
            model_noopt = ResLike(nm).cuda()
            model_noopt.load_state_dict(model.state_dict())
            x = torch.randn(2, 16, 8, 8, device='cuda')
            y = torch.randn(2, 16, 8, 8, device='cuda')

            # FIXME: We need differentiation for CNNs for this optimization to trigger
            with torch.no_grad():
                out = model(x, y)
                graph = model.graph_for(x, y)
                rep = str(graph)

                with torch.jit.optimized_execution(False):
                    out_noopt = model_noopt(x, y)
                    rep_noopt = str(model_noopt.graph_for(x, y))
                self.assertEqual(out, out_noopt, prec=3e-5)

            # Check that normalization op has really been decomposed
            for node_in_graph in in_opt_graph:
                self.assertIn(node_in_graph, rep)

            for node_not_in_graph in not_in_opt_graph:
                self.assertNotIn(node_not_in_graph, rep)
                self.assertIn(node_not_in_graph, rep_noopt)

            fusion_groups = [node for node in graph.nodes() if node.kind() == FUSION_GROUP]
            self.assertEqual(len(fusion_groups), 1)
            fused_graph = str(fusion_groups[0].g('Subgraph'))
            for node_in_fusegraph in in_fusegraph:
                self.assertIn(node_in_fusegraph, fused_graph)

        # test for batchnorm decompose
        bm = nn.BatchNorm2d(16)
        test_norm_decompose(bm, ['aten::batch_norm_update_stats'],
                            ['aten::batch_norm('], ['aten::sqrt'])

        # test for layernorm decompose
        lm = nn.LayerNorm(8)
        test_norm_decompose(lm, ['aten::batch_norm_stats'],
                            ['aten::layer_norm('], ['aten::sub', 'aten::mul', 'aten::add'])

    @unittest.skipIf(not RUN_CUDA, "fuser requires CUDA")
    def test_threshold(self):
        def f(x):
            return torch.threshold(x, 0, -10) + x + x + x

        x = torch.tensor([-1, -0.5, 0, 1, 2, 3], device='cuda')
        scripted = self.checkScript(f, (x,))
        self.assertAllFused(scripted.graph_for(x))

    @unittest.skipIf(not RUN_CUDA, "fuser requires CUDA")
    def test_scalar_arg_cuda(self):
        def fn_test_scalar_arg(x, p):
            # type: (Tensor, float) -> Tensor
            return p * (x * x + x)

        x = torch.randn(4, 4, dtype=torch.float, device='cuda')
        p = 3
        scripted = self.checkScript(fn_test_scalar_arg, (x, p))
        self.assertAllFused(scripted.graph_for(x, p))

        x.requires_grad_(True)

        # use another function otherwise we will bailout
        # and won't be able to do fused checks
        def fn_test_scalar_arg_requires_grad(x, p):
            # type: (Tensor, float) -> Tensor
            return p * (x * x + x)

        scripted = torch.jit.script(fn_test_scalar_arg_requires_grad)
        out = scripted(x, p)
        self.assertAllFused(scripted.graph_for(x, p), except_for=("aten::size", "prim::BroadcastSizes",
                                                                  "aten::_size_if_not_equal"))

    @unittest.skipIf(IS_SANDCASTLE, "NYI: fuser CPU support for Sandcastle")
    @unittest.skip("deduplicating introduces aliasing in backward graph's outputs")
    def test_fuser_deduplication(self):
        # See that fusion kernel outputs are deduplicated when removing  _grad_sum_to_size in the fuser's compilation
        # see the discussion in PR #14957.
        def f(x, y):
            return torch.sigmoid(x + y)

        b = torch.randn(5, 5, requires_grad=True)
        a = torch.randn(5, 5, requires_grad=True)
        s = self.checkScript(f, (a, b))
        self.assertAllFused(s.graph_for(a, b), except_for={
                            'aten::size', 'aten::_size_if_not_equal', 'prim::BroadcastSizes'})

        c = s(a, b)
        results = warmup_backward(c.sum(), [a, b])
        ga2, gb2 = results.pop()
        graph = backward_graph(s)
        self.assertAllFused(graph)
        # check that a, b share storage, i.e. were generated as a single output in the fuser
        self.assertEqual(ga2.data_ptr(), gb2.data_ptr())

    @unittest.skipIf(IS_SANDCASTLE, "NYI: fuser CPU support for Sandcastle")
    @unittest.skip("temporarily disabled because fusion was restricted in fixing #22833")
    def test_fuser_iou(self):
        # This checks if most of Intersection over Union is fused.
        # In particular, the backward contains many _grad_sum_to_size.
        def iou(b1x1, b1y1, b1x2, b1y2, b2x1, b2y1, b2x2, b2y2):
            ltx = torch.max(b1x1, b2x1)  # [N,M]
            lty = torch.max(b1y1, b2y1)
            rbx = torch.min(b1x2, b2x2)
            rby = torch.min(b1y2, b2y2)

            w = (rbx - ltx).clamp(min=0, max=float('inf'))  # [N,M]
            h = (rby - lty).clamp(min=0, max=float('inf'))  # [N,M]
            inter = w * h  # [N,M]

            area1 = (b1x2 - b1x1) * (b1y2 - b1y2)  # [N,1]
            area2 = (b2x2 - b2x1) * (b2y2 - b2y2)  # [1,M]
            iou = inter / (area1 + area2 - inter)
            return iou

        box1 = torch.randn(5, 4, requires_grad=True)
        box2 = torch.randn(5, 4, requires_grad=True)
        # unsqueezing can currently not be fused
        b1x1 = box1[:, 0].unsqueeze(1)  # [N,1]
        b1y1 = box1[:, 1].unsqueeze(1)
        b1x2 = box1[:, 2].unsqueeze(1)
        b1y2 = box1[:, 3].unsqueeze(1)
        b2x1 = box2[:, 0].unsqueeze(0)  # [1,N]
        b2y1 = box2[:, 1].unsqueeze(0)
        b2x2 = box2[:, 2].unsqueeze(0)
        b2y2 = box2[:, 3].unsqueeze(0)

        s = self.checkScript(iou, (b1x1, b1y1, b1x2, b1y2, b2x1, b2y1, b2x2, b2y2))
        self.assertAllFused(s.graph_for(b1x1, b1y1, b1x2, b1y2, b2x1, b2y1, b2x2, b2y2),
                            except_for={'aten::size', 'prim::BroadcastSizes', 'aten::_size_if_not_equal'})

        with enable_profiling_mode_for_profiling_tests(True):
            c = s(b1x1, b1y1, b1x2, b1y2, b2x1, b2y1, b2x2, b2y2)
            warmup_backward(c.sum(), [b1x1, b1y1, b1x2, b1y2, b2x1, b2y1, b2x2, b2y2])
            graph = backward_graph(s)
            self.assertAllFused(graph, except_for={'aten::size', 'prim::BroadcastSizes', 'aten::_size_if_not_equal'})

    @unittest.skipIf(not RUN_CUDA, "fuser requires CUDA")
    @unittest.skipIf(not RUN_CUDA_MULTI_GPU, "needs non-zero device")
    def test_fusion_reuse_multi_gpu(self):
        def fn(x, y):
            return x * y * x * y

        inputs_cpu = [
            torch.randn(4, 4, dtype=torch.float),
            torch.randn(4, 4, dtype=torch.float),
        ]
        inputs_cuda0 = [x.cuda(0) for x in inputs_cpu]
        inputs_cuda1 = [y.cuda(1) for y in inputs_cpu]

        # Should not crash; these should compile different kernels.
        ge = self.checkScript(fn, inputs_cpu)
        self.assertAllFused(ge.graph_for(*inputs_cpu))
        ge(*inputs_cuda0)
        ge(*inputs_cuda1)

    # TODO: we're currently not checking 'device' in the type info when pulling
    # nodes into a fusion group. We should fix that and re-enable this test.
    @unittest.skipIf(not RUN_CUDA, "fuser requires CUDA")
    @unittest.skipIf(not RUN_CUDA_MULTI_GPU, "needs non-zero device")
    def test_kernel_cache_multi_gpu(self):
        def not_fusible(x):
            return x

        def fn(x, y, z):
            x_out = x * x * x * x * x  # fusion: lambda x. x * x * x * x * x
            y_out = y * y * y * y * y
            z_out = z * z * z * z * z
            return not_fusible(x_out), not_fusible(y_out), not_fusible(z_out)

        inputs = [
            torch.randn(4, 4, dtype=torch.float),
            torch.randn(4, 4, dtype=torch.float, device='cuda:0'),
            torch.randn(4, 4, dtype=torch.float, device='cuda:1'),
        ]

        prev_cache_size = torch._C._jit_debug_fuser_num_cached_kernel_specs()

        # There are 3 FusionGroups. Because they have the same graph, they
        # should reuse the same KernelSpec in the KernelSpec cache.
        ge = self.checkScript(fn, inputs)
        self.assertGraphContainsExactly(
            ge.graph_for(*inputs), FUSION_GROUP, 3, True)
        new_cache_size = torch._C._jit_debug_fuser_num_cached_kernel_specs()
        # XXX: This assumes that the same kernel isn't already used by another test
        # FIXME: Use the TE fuser's way of querying the cache.
        # self.assertEqual(new_cache_size - prev_cache_size, 1)

    @unittest.skipIf(not RUN_CUDA_MULTI_GPU, "needs non-zero device")
    def test_nonzero_device_cuda(self):
        device = 'cuda:' + str(1)
        x = torch.tensor([0.4], dtype=torch.float, device=device)
        y = torch.tensor([0.7], dtype=torch.float, device=device)

        def doit(x, y):
            return torch.sigmoid(torch.tanh(x * (x + y) + x))

        ge = self.checkTrace(doit, (x, y))
        self.assertAllFused(ge.graph_for(x, y))

    @unittest.skipIf(not RUN_CUDA, "fuser requires CUDA")
    def test_lstm_cuda(self):
        inputs = get_lstm_inputs('cuda', training=True)
        module = self.checkScript(LSTMCellS, inputs)
        return
        forward_graph = module.graph_for(*inputs)
        self.assertGraphContainsExactly(
            forward_graph, FUSION_GROUP, 1, consider_subgraphs=True)
        self.assertTrue(len(strip_profiling_nodes(forward_graph.nodes())) == 2)
        # Everything is differentiable but TupleConstruct return
        FileCheck().check("DifferentiableGraph").check_next("TupleConstruct") \
            .check_next("return").run(str(forward_graph))

        with enable_profiling_mode_for_profiling_tests(True):
            hy, cy = module(*inputs)
            warmup_backward((hy + cy).sum())
            backward = backward_graph(module)
        self.assertAllFused(backward, except_for=("aten::t", "aten::mm",
                                                  "aten::_grad_sum_to_size"))

    @unittest.skipIf(not RUN_CUDA, "fuser requires CUDA")
    def test_lstm_concat_cuda(self):
        inputs = get_lstm_inputs('cuda')
        ge = self.checkTrace(LSTMCellC, inputs)
        graph = ge.graph_for(*inputs)
        # XXX: TE fuser can handle concats inside a fusion group.
        # FileCheck().check("FusedConcat").check_next("return").run(str(graph))

    @unittest.skipIf(not RUN_CUDA, "fuser requires CUDA")
    def test_lstm_gates_permutations_cuda(self):
        # lstm has gates = x.mm(w_ih.t()) + hx.mm(w_hh.t()) + b_ih + b_hh.
        # Test that any permutation of this will still result in one FusionGroup.
        choices = ['x.mm(w_ih.t())', 'hx.mm(w_hh.t())', 'b_ih', 'b_hh']
        template = dedent('''
        def cell(x, hx, cx, w_ih, w_hh, b_ih, b_hh):
            gates = {} + {} + {} + {}
            ingate, forgetgate, cellgate, outgate = gates.chunk(4, 1)
            return ingate * forgetgate * cellgate * outgate
        ''')
        for permutation in permutations(choices, len(choices)):
            code = template.format(*permutation)
            scope = {}
            exec(code, globals(), scope)
            cu = torch.jit.CompilationUnit(code)

            inputs = get_lstm_inputs('cuda', training=False)
            self.assertEqual(cu.cell(*inputs), scope['cell'](*inputs))
            forward_graph = cu.cell.graph_for(*inputs)
            self.assertGraphContainsExactly(forward_graph, FUSION_GROUP, 1)

    # TODO: Fuser doesn't work at all when inputs require grad. Fix that
    @unittest.skipIf(not RUN_CUDA, "fuser requires CUDA")
    def test_lstm_traced_cuda(self):
        inputs = get_lstm_inputs('cuda')
        ge = self.checkTrace(LSTMCellF, inputs)
        graph = ge.graph_for(*inputs)
        fusion_groups = self.findFusionGroups(graph)
        self.assertEqual(len(fusion_groups), 1)
        FileCheck().check("Chunk").check("aten::sigmoid").check("aten::tanh").run(str(fusion_groups[0]))

    @unittest.skipIf(IS_SANDCASTLE, "NYI: fuser CPU support for Sandcastle")
    @unittest.skip("Test is flaky, see https://github.com/pytorch/pytorch/issues/8746")
    def test_lstm_traced_cpu(self):
        inputs = get_lstm_inputs('cpu')
        try:
            ge = self.checkTrace(LSTMCellF, inputs)
            graph = ge.graph_for(*inputs)
            FileCheck.check("FusionGroup").run(str(graph))
        except RuntimeError as e:
            if 'Failed to compile' in e.args[0]:
                warnings.warn('CPU fuser test has failed! This is not a hard failure, '
                              'because the kernels sometimes trigger bugs in compilers '
                              '(most notably GCC 7.2).')
                raise unittest.SkipTest('Failed to compile') from e
            else:
                raise

    @unittest.skipIf(not RUN_CUDA, "fuser requires CUDA")
    def test_milstm_cuda(self):
        inputs = get_milstm_inputs('cuda', training=True)
        module = self.checkScript(MiLSTMCell, inputs)
        forward_graph = module.graph_for(*inputs)
        self.assertGraphContainsExactly(
            forward_graph, FUSION_GROUP, 1, consider_subgraphs=True)
        FileCheck().check("DifferentiableGraph").check_next("TupleConstruct") \
            .check_next("return").check(FUSION_GROUP).run(str(forward_graph))
        hy, cy = module(*inputs)
        warmup_backward((hy + cy).sum())

    @unittest.skipIf(not RUN_CUDA, "fuser requires CUDA")
    @unittest.skip("rand_like is not supported yet")
    def test_rand_cuda(self):
        class M(torch.jit.ScriptModule):
            __constants__ = ['d']

            def __init__(self):
                super(M, self).__init__()
                self.d = torch.device('cuda')

            @torch.jit.script_method
            def create(self, x):
                return x * x + x + torch.rand_like(x)

        x = torch.zeros([3, 4, 5], dtype=torch.float, device='cuda')
        m = M()
        out1 = m.create(x)
        cx = CudaCodeGenExecuted()
        out2 = m.create(x)
        assert cx.elapsed_value() == 1
        self.assertNotEqual(out1, out2)
        self.assertTrue(torch.all(out1 >= 0))
        self.assertTrue(torch.all(out1 < 1))
        self.assertTrue(torch.all(out2 >= 0))
        self.assertTrue(torch.all(out2 < 1))
        self.assertAllFused(m.create.graph_for(x))

    @staticmethod
    def fn_test_relu(x, y):
        return F.relu(x + .5 * y)

    @unittest.skipIf(not RUN_CUDA, "fuser requires CUDA")
    def test_relu_cuda(self):
        x = torch.randn(4, 4, dtype=torch.float, device='cuda')
        y = torch.randn(4, 4, dtype=torch.float, device='cuda')

        ge = self.checkTrace(self.fn_test_relu, (x, y))
        self.assertAllFused(ge.graph_for(x, y))

    @unittest.skipIf(not RUN_CUDA, "fuser requires CUDA")
    def test_erf_cuda(self):
        def fn_test_erf(x):
            return F.relu(torch.erf(x) - torch.erfc(x))

        x = torch.randn(4, 4, dtype=torch.float, device='cuda')
        ge = self.checkTrace(fn_test_erf, (x,))
        self.assertAllFused(ge.graph_for(x))
        x.requires_grad_(True)
        ge = self.checkTrace(fn_test_erf, (x,))
        self.assertAllFused(ge.graph_for(x), except_for=("aten::size", "prim::BroadcastSizes",
                                                         "aten::_size_if_not_equal"))

    @unittest.skipIf(not RUN_CUDA, "fuser requires CUDA")
    @unittest.skip("rand_like is not supported yet")
    def test_rand_broadcast_cuda(self):
        def fn_test_rand(x, y):
            r = torch.rand_like(y)
            return r * x + x

        # If using profiling, a different function is needed to test different
        # shapes, or we'll use a cached script.
        def fn_test_rand2(x, y):
            r = torch.rand_like(y)
            return r * x * x

        x = torch.randn(4, 4, dtype=torch.float, device='cuda')
        y = torch.randn(4, 4, dtype=torch.float, device='cuda')
        script_f = torch.jit.script(fn_test_rand)
        warmup_forward(script_f, x, y)
        out = script_f(x, y)
        self.assertAllFused(script_f.graph_for(x, y))
        x.requires_grad_(True)
        out = script_f(x, y)
        self.assertAllFused(script_f.graph_for(x, y), except_for=("aten::size", "prim::BroadcastSizes",
                                                                  "aten::_size_if_not_equal"))

        # test that broadcasting random produces correct results
        x = torch.ones(4, 4, dtype=torch.float, device='cuda')
        y = torch.ones(4, dtype=torch.float, device='cuda')
        script_f = torch.jit.script(fn_test_rand2)
        warmup_forward(script_f, x, y)
        out = script_f(x, y)
        # TODO(#38095): Replace assertEqualIgnoreType. See issue #38095
        self.assertEqualIgnoreType(out[0, :] + torch.zeros(4, 4, device='cuda'), out)

    @unittest.skipIf(not RUN_CUDA, "fuser requires CUDA")
    @unittest.skip("rand_like is not supported yet")
    def test_rand_diamond(self):
        def fn_test_diamond(x, y):
            r = torch.rand_like(y)
            a = x + r
            b = y - r
            return a + b

        x = torch.randn(4, 4, dtype=torch.float, device='cuda')
        y = torch.randn(4, 4, dtype=torch.float, device='cuda')
        script_f = torch.jit.script(fn_test_diamond)
        warmup_forward(script_f, x, y)
        cx = CudaCodeGenExecuted()
        out = script_f(x, y)
        assert cx.elapsed_value() == 1
        self.assertEqual(out, x + y)

    @unittest.skip("Reenable when TE will add support for 0-dim tensors")
    def test_scalar(self):
        def fn(x, y):
            return 2 * x + y

        x = torch.tensor(0.1, dtype=torch.float, device='cpu')
        y = torch.tensor(1, dtype=torch.float, device='cpu')
        ge = self.checkScript(fn, (x, y))
        self.assertAllFused(ge.graph_for(x, y))

    @unittest.skipIf(not RUN_CUDA, "fuser requires CUDA")
    def test_small_constant_cuda(self):
        def fn_test_small_constant(x, y):
            return (1e-8 * x + 5e-9 * y) * 1e8
        x = torch.randn(4, 4, dtype=torch.float, device='cuda')
        y = torch.randn(4, 4, dtype=torch.float, device='cuda')

        ge = self.checkTrace(fn_test_small_constant, (x, y))
        self.assertAllFused(ge.graph_for(x, y))

    @unittest.skipIf(not RUN_CUDA, "fuser requires CUDA")
    # Currently we don't pull constants into fusion groups, because in some
    # cases it could remove the constant from the original graph and now our
    # fusion group needs to return that constant for its other users.
    # Instead of never pulling constants into the fusion group, we should just
    # be more careful at how we rewrite its users.
    # TODO: fix that and reenable the test.
    def test_tensor_scalar_ops_cuda(self):
        def should_fuse(x):
            z = 3.
            y = x + z
            return x * y

        def should_fuse_scalar(x, z):
            y = x + int(z)
            return x * y

        inputs = [torch.randn(2, 2, dtype=torch.float, device='cuda')]
        ge = self.checkScript(should_fuse, inputs)
        graph = ge.graph_for(*inputs)
        fusion_groups = self.findFusionGroups(graph)
        self.assertEqual(len(fusion_groups), 1)
        FileCheck().check("aten::add").check("aten::mul").run(str(fusion_groups[0]))

        inputs = [
            torch.randn(2, 2, dtype=torch.float, device='cuda'),
            torch.tensor(3., dtype=torch.float, device='cuda'),
        ]
        ge = self.checkScript(should_fuse_scalar, inputs)
        # Check that the fused graph computes correct results when the scalar
        # input changes.
        inputs = [
            torch.randn(2, 2, dtype=torch.float, device='cuda'),
            torch.tensor(7., dtype=torch.float, device='cuda'),
        ]
        self.assertEqual(ge(*inputs), should_fuse_scalar(*inputs))
        # The TE fuser supports fusion of non-constant scalars
        self.assertGraphContainsExactly(
            ge.graph_for(*inputs), FUSION_GROUP, 1, consider_subgraphs=True)

    @unittest.skipIf(IS_SANDCASTLE, "NYI: fuser CPU support for Sandcastle")
    def test_where_and_typing(self):
        def f(x, y):
            mask = x > y
            res = torch.where(mask, x, y)
            return mask, res

        x = torch.randn(4, 4, dtype=torch.double)
        y = torch.randn(4, 4, dtype=torch.double)

        script_f = self.checkScript(f, (x, y))
        self.assertAllFused(script_f.graph_for(x, y), except_for={'prim::TupleConstruct'})

    @unittest.skipIf(not RUN_CUDA, "fuser requires CUDA")
    @unittest.skipIf(GRAPH_EXECUTOR != ProfilingMode.LEGACY, "no half support with profiling on")
    def test_grad_sum_to_size_elimination(self):

        def my_broadcasted_cell(a, b, c):
            return (a + b) + c

        s1 = torch.randn(5, 1, requires_grad=True, device='cuda')
        s2 = torch.randn(5, 5, requires_grad=True, device='cuda')

        module = self.checkScript(my_broadcasted_cell, (s1, s1, s1), profiling=ProfilingMode.PROFILING)
        forward_graph = module.graph_for(s1, s1, s1)
        self.assertAllFused(forward_graph, except_for=("aten::size", "prim::BroadcastSizes",
                                                       "aten::_size_if_not_equal"))

        old_plans = set()
        for i in range(3):
            # if we have s2, then the s1 are _grad_sum_to_size'd

            args = s2 if i < 1 else s1, s2 if i < 2 else s1, s2
            args = [a.detach_().requires_grad_() for a in args]
            # recompile, so we don't trigger bailouts
            module = self.checkScript(my_broadcasted_cell, args, profiling=ProfilingMode.PROFILING)
            res = module(s2 if i < 1 else s1, s2 if i < 2 else s1, s2)
            warmup_backward(res.sum(), args)
            grads = torch.autograd.grad(res.sum(), args)
            for inp, gr in zip(args, grads):
                self.assertEqual(inp.shape, gr.shape)
            backward = None
            # this is a workaround for the backward graphs not being
            # in order for Python 2
            for g in all_backward_graphs(module):
                if str(g) not in old_plans:
                    assert backward is None
                    backward = g
                    old_plans.add(str(backward))
            num_grads = 1 if i > 0 else 0
            self.assertEqual(len([n for n in backward.nodes() if n.kind() == 'aten::_grad_sum_to_size']), num_grads)

    def test_disabled(self):
        old_cpu_fuser_state = torch._C._jit_can_fuse_on_cpu()
        torch._C._jit_override_can_fuse_on_cpu(False)

        def fn(a):
            return a ** 2 + a

        x = torch.randn(4, dtype=torch.float, device="cpu")
        s = self.checkScript(fn, (x,))
        g = s.graph_for(x)
        self.assertEqual(len(self.findFusionGroups(g)), 0)

        torch._C._jit_override_can_fuse_on_cpu(old_cpu_fuser_state)

    def data_for(self, dtype, device="cuda"):
        v = torch.arange(1, 3, dtype=torch.float, device=device)
        if dtype == torch.bool:
            return v > 2
        elif dtype in [torch.qint8, torch.quint8, torch.qint32]:
            return torch.quantize_per_tensor(v, 0.1, 1, dtype=dtype)
        else:
            return v.to(dtype)

    @unittest.skipIf(not RUN_CUDA, "fuser requires CUDA")
    def test_unary_ops(self):
        def apply(fn):
            return lambda x: fn(2 * x)

        dtypes = [
            torch.int8,
            torch.uint8,
            torch.int16,
            torch.int32,
            torch.int64,
            torch.float16,
            torch.float32,
            torch.float64,
            torch.bool,
        ]
        unary_ops = [
            torch.sigmoid,
            torch.reciprocal,
            torch.neg,
            torch.relu,
            torch.log,
            torch.log10,
            torch.log2,
            torch.exp,
            torch.expm1,
            torch.erf,
            torch.erfc,
<<<<<<< HEAD
            # torch.cos, Note: Reference https://github.com/pytorch/pytorch/issues/46458
            # torch.sin, Note: Reference https://github.com/pytorch/pytorch/issues/46458
            # torch.tan, Note: Reference https://github.com/pytorch/pytorch/issues/46458
=======
            torch.cos,
            torch.sin,
            torch.tan,
>>>>>>> 37dbc611
            torch.acos,
            torch.asin,
            torch.cosh,
            torch.sinh,
            torch.atan,
            torch.tanh,
            torch.sqrt,
            torch.rsqrt,
            torch.abs,
            torch.ceil,
            torch.floor,
            torch.round,
            torch.trunc,
            torch.frac,
        ]
        devices = ["cuda"]
        for dtype, op, device in product(dtypes, unary_ops, devices):
            try:
                x = self.data_for(dtype, device)
                fn = apply(op)
                ref = fn(x)
            except Exception:
                # If eager mode doesn't support a dtype/op/device combo,
                # neither does the fuser.  Catch everything to avoid needing to
                # guess what errors might be thrown by eager.
                continue
            try:
                t = torch.jit.trace(fn, (x,))
                torch.testing.assert_allclose(ref, t(x))
                self.assertAllFused(t.graph_for(x))
            except Exception as e:
                raise RuntimeError(
                    " ".join(["Failed:", str(dtype), op.__name__, device])
                )

    @unittest.skipIf(not RUN_CUDA, "fuser requires CUDA")
    def test_unsupported_dtypes(self):
        def fn(x):
            return x * x + x

        unsupported_dtypes = [
            torch.bfloat16,
            torch.complex32,
            torch.complex64,
            torch.complex128,
            torch.qint8,
            torch.quint8,
            torch.qint32,
        ]
        for dtype in unsupported_dtypes:
            try:
                x = self.data_for(dtype, "cuda")
                ref = fn(x)
            except Exception:
                # If eager mode doesn't support a dtype/op/device combo,
                # neither does the fuser.  Catch everything to avoid needing to
                # guess what errors might be thrown by eager.
                continue
            t = torch.jit.trace(fn, (x,))
            self.assertEqual(ref, t(x))
            self.assertEqual(len(self.findFusionGroups(t.graph_for(x))), 0)

    @unittest.skipIf(not RUN_CUDA, "fuser requires CUDA")
    def test_superslomo(self):
        # Test extracted from Super-SloMo: https://github.com/avinashpaliwal/Super-SloMo
        # A few interesting things happen here: strided inputs of mixed size,
        # plus outputs of mixed shapes.  The latter characteristic happened to
        # expose a memory corruption bug due to not properly guarding the
        # outputs.
        def eager(t0, t1, t2, t3, t4):
            t5 = torch.mul(t0, t4)
            t6 = torch.mul(t2, t3)
            t7 = torch.mul(t6, t1)
            t9 = torch.add(t5, t7)
            t11 = torch.add(t0, t6)
            ft_p = torch.div(t9, t11)
            return (ft_p, t11, t9, t6)

        t0 = torch.rand(1, 6, 352, 352, device="cuda").transpose(0, 1)
        t1 = torch.rand(6, 3, 352, 352, device="cuda")
        t2 = torch.rand(6, device="cuda")[None, None, None, :].permute(3, 0, 1, 2)
        t3 = torch.rand(6, 1, 352, 352, device="cuda")
        t4 = torch.rand(6, 3, 352, 352, device="cuda")
        inputs = [t0, t1, t2, t3, t4]

        script = torch.jit.script(eager)
        for _ in range(4):
            for pair in zip(script(*inputs), eager(*inputs)):
                test, ref = pair
                torch.testing.assert_allclose(test, ref)
        self.assertAllFused(script.graph_for(*inputs))


if __name__ == '__main__':
    run_tests()<|MERGE_RESOLUTION|>--- conflicted
+++ resolved
@@ -1273,15 +1273,9 @@
             torch.expm1,
             torch.erf,
             torch.erfc,
-<<<<<<< HEAD
-            # torch.cos, Note: Reference https://github.com/pytorch/pytorch/issues/46458
-            # torch.sin, Note: Reference https://github.com/pytorch/pytorch/issues/46458
-            # torch.tan, Note: Reference https://github.com/pytorch/pytorch/issues/46458
-=======
             torch.cos,
             torch.sin,
             torch.tan,
->>>>>>> 37dbc611
             torch.acos,
             torch.asin,
             torch.cosh,
