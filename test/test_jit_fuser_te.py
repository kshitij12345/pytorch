import operator
import unittest
import contextlib
import math
import torch
import torch.nn.functional as F
from torch.testing import FileCheck
from typing import List

# these needs to be set before `common_utils`
# infers `GRAPH_EXECUTOR`.
# this file **requires** these settings
# and setting them after `GRAPH_EXECUTOR` is
# inferred erroneously runs or skips
# some tests
torch._C._jit_set_profiling_executor(True)
torch._C._jit_set_profiling_mode(True)

from torch.testing._internal.common_utils import run_tests, ProfilingMode, GRAPH_EXECUTOR, \
    enable_profiling_mode_for_profiling_tests, TestCase
from torch.testing._internal.jit_utils import JitTestCase, \
    RUN_CUDA, RUN_CUDA_HALF, RUN_CUDA_MULTI_GPU, warmup_backward, set_fusion_group_inlining

from torch.testing._internal.common_methods_invocations import op_db
from torch.testing._internal.common_device_type import ops, onlyCPU, instantiate_device_type_tests

from textwrap import dedent
from itertools import product, permutations

from test_jit import backward_graph, get_lstm_inputs, get_milstm_inputs, \
    LSTMCellC, LSTMCellF, LSTMCellS, MiLSTMCell

from torch.testing._internal.te_utils import CudaCodeGenExecuted

from jit.test_fuser_common import TestFuserCommon  # noqa: F401

FUSION_GROUP = 'prim::TensorExprGroup'
LLVM_ENABLED = torch._C._llvm_enabled()

def strip_profiling_nodes(nodes):
    profiling_opcodes = set(['prim::BailoutTemplate', 'prim::BailOut'])
    return [n for n in nodes if n.kind() not in profiling_opcodes]

def warmup_forward(f, *args, profiling_count=2):
    for i in range(profiling_count):
        results = f(*args)

    return results

@contextlib.contextmanager
def texpr_reductions_enabled():
    old = torch._C._jit_set_texpr_reductions_enabled(True)
    try:
        yield
    finally:
        torch._C._jit_set_texpr_reductions_enabled(old)

@contextlib.contextmanager
def inline_fusion_groups():
    old_inlining = torch._C._debug_get_fusion_group_inlining()
    torch._C._debug_set_fusion_group_inlining(True)
    try:
        yield
    finally:
        torch._C._debug_set_fusion_group_inlining(old_inlining)

class TestTEFuser(JitTestCase):
    def setUp(self):
        self.old_cpu_fuser_state = torch._C._jit_can_fuse_on_cpu()
        self.old_must_use_cpu_state = torch._C._jit_get_te_must_use_llvm_cpu()
        self.old_gpu_fuser_state = torch._C._jit_can_fuse_on_gpu()

        torch._C._jit_override_can_fuse_on_cpu(True)
        # TODO: force LLVM. need to add it to asan, mac, windows builds + sandcastle
        # torch._C._jit_set_te_must_use_llvm_cpu(True)
        torch._C._jit_override_can_fuse_on_gpu(True)

        self.old_profiling_executor = torch._C._jit_set_profiling_executor(True)
        self.old_profiling_mode = torch._C._jit_set_profiling_mode(True)

        self.old_fusion_inlining = torch._C._debug_get_fusion_group_inlining()
        torch._C._debug_set_fusion_group_inlining(False)

        self.texpr_fuser_state = torch._C._jit_texpr_fuser_enabled()
        torch._C._jit_set_texpr_fuser_enabled(True)

        self.old_te_must_use_llvm_cpu = torch._C._jit_get_te_must_use_llvm_cpu()
        torch._C._jit_set_te_must_use_llvm_cpu(False)

        # TODO: CPU fuser currently is disabled when multithreading.
        self.old_fuse_parallel = torch._C._jit_texpr_parallel_cpu_enabled()
        torch._C._jit_set_texpr_parallel_cpu_enabled(True)

        self.devices = ['cpu'] if not torch.cuda.is_available() else ['cpu', 'cuda']
        self.int_dtypes = [
            torch.int8,
            torch.int16,
            torch.int32,
            torch.int64,
            torch.bool,
        ]
        self.fp_dtypes = [
            # TODO: Add back when https://github.com/pytorch/pytorch/issues/55905 is closed
            # torch.float16,
            torch.float32,
            torch.float64,
        ]
        self.dtypes = self.int_dtypes + self.fp_dtypes

    def tearDown(self):
        torch._C._jit_set_profiling_executor(self.old_profiling_executor)
        torch._C._jit_set_profiling_mode(self.old_profiling_mode)

        torch._C._jit_override_can_fuse_on_gpu(self.old_gpu_fuser_state)
        torch._C._jit_override_can_fuse_on_cpu(self.old_cpu_fuser_state)
        torch._C._jit_set_te_must_use_llvm_cpu(self.old_must_use_cpu_state)
        torch._C._debug_set_fusion_group_inlining(self.old_fusion_inlining)

        torch._C._jit_set_texpr_fuser_enabled(self.texpr_fuser_state)
        torch._C._jit_set_te_must_use_llvm_cpu(self.old_te_must_use_llvm_cpu)
        torch._C._jit_set_texpr_parallel_cpu_enabled(self.old_fuse_parallel)

    def assertLastGraphAllFused(self):
        self.assertAllFused(torch.jit.last_executed_optimized_graph())

    def findFusionGroups(self, graph):
        result = []
        for n in graph.nodes():
            if n.kind() == FUSION_GROUP:
                result.append(n.g('Subgraph'))
                continue
            for block in n.blocks():
                result += self.findFusionGroups(block)
        return result

    def test_typecheck(self):
        a = torch.ones(1)

        def fused_kernel(a, b):
            return (a + b) * 2.

        scripted = self.checkScript(fused_kernel, (a, a))
        graph = scripted.graph_for(a, a)
        # double check we fused
        fusion_groups = self.findFusionGroups(graph)
        self.assertEqual(len(fusion_groups), 1)
        # we use a bigger tensor now (size 2)
        # if we won't trigger a recompilation
        # we will still create a tensor up to (size 1)
        # if the type check fails
        a = torch.ones(2)
        # shape changed if we don't trigger recompilation
        # we would compute the wrong result silently
        self.assertEqual(scripted(a, a), fused_kernel(a, a))

    def test_sum_simple(self):
        def func(x):
            x2 = x * x
            return x2.sum()

        with texpr_reductions_enabled():
            a = torch.tensor(list(x for x in range(0, 15)), dtype=torch.float, device='cpu')
            a = a.reshape(5, 3)
            scripted = self.checkScript(func, (a,))
            self.assertLastGraphAllFused()

    def test_nop(self):
        pass

    def test_sum_dim(self):
        def func(x):
            return x.sum((0, )) * 2

        def func_neg(x):
            return x.sum((-2, )) * 2

        with texpr_reductions_enabled():
            a = torch.tensor(list(x for x in range(0, 15)), dtype=torch.float, device='cpu')
            a = a.reshape(5, 3)
            scripted = self.checkScript(func, (a,))
            self.assertLastGraphAllFused()
            scripted = self.checkScript(func_neg, (a,))
            self.assertLastGraphAllFused()

    def test_sum_keepdim_cast(self):
        def func(x):
            return x.sum((0, ), keepdim=True, dtype=torch.double) * 2

        with texpr_reductions_enabled():
            a = torch.tensor(list(x for x in range(0, 15)), dtype=torch.float, device='cpu')
            a = a.reshape(5, 3)

            self.checkScript(func, (a,))
            self.assertLastGraphAllFused()

    def test_abs(self):
        for device in self.devices:
            def func(x):
                return x.abs() * 2

            a = torch.randn(5, device=device)
            scripted = self.checkScript(func, (a,))
            self.assertLastGraphAllFused()

    def test_unsqueeze_size_calculation(self):
        for device in self.devices:
            def foo(b, d):
                x = d.unsqueeze(1)
                y = x * 42.
                z = b + y
                r = z / 42.
                return r

            inputs = (torch.rand(20, 28, device=device, requires_grad=True), torch.rand(20, device=device))
            scripted = self.checkScript(foo, inputs)
            self.assertAllFused(scripted.graph_for(*inputs))

    def test_zero_element_tensors(self):
        for device in self.devices:
            def decode(sin_t, cos_t):
                theta = torch.atan2(sin_t.float(), cos_t.float())
                return theta

            sin = torch.zeros(0, device=device)
            cos = torch.zeros(0, device=device)
            inputs = [sin, cos]
            ge = self.checkScript(decode, inputs)

    def test_arg_configurations_smoke(self):
        # A smoke test to make sure we won't use the same kernel for contiguous
        # and non-contiguous arguments.
        # TODO: add optionally enabled debug counters to the fuser to verify
        #       that we really can tell the difference between configurations
        for device in self.devices:
            def f(x, y):
                z1, z2 = (x + y).chunk(2, dim=1)
                return z1 * z2

            x = torch.randn(4, 4, dtype=torch.float, device=device)
            y = torch.randn(4, 4, dtype=torch.float, device=device)
            traced_f = torch.jit.trace(f, (x, y,))
            self.assertEqual(traced_f(x.t().contiguous(), y), traced_f(x.t(), y))

    def test_broadcast(self):
        for device in self.devices:
            def scaleshift(x, scale, shift):
                return x * scale + shift

            inputs = [
                torch.randn(4, 4, dtype=torch.float, device=device),
                torch.randn(4, dtype=torch.float, device=device),
                torch.randn(4, dtype=torch.float, device=device),
            ]
            self.checkScript(scaleshift, inputs)

    @unittest.skipIf(not RUN_CUDA, "fuser requires CUDA")
    @unittest.skipIf(not RUN_CUDA_HALF, "no half support")
    @unittest.skipIf(GRAPH_EXECUTOR != ProfilingMode.LEGACY, "no half support with profiling on")
    def test_cuda_half(self):
        x = torch.randn(4, 4, dtype=torch.half, device='cuda')
        y = torch.randn(4, 4, dtype=torch.half, device='cuda')

        funcs = [
            self.fn_test_comparison_gt_lt,
            self.fn_test_relu,
            self.fn_test_exp
        ]

        # Note: Non fused inputs must be float to prevent loss of precision
        inputs = (x.float(), y.float())
        fusion_inputs = (x, y)
        for fn in funcs:
            local_inputs = [t.clone().requires_grad_() for t in inputs]
            local_fusion_inputs = [t.clone().requires_grad_() for t in fusion_inputs]

            # Verifies outputs
            fusion = torch.jit.trace(fn, local_fusion_inputs, check_trace=False)
            outputs = fn(*local_inputs)
            fusion_outputs = fusion(*local_fusion_inputs)
            outputs_half = [t.half() for t in outputs]
            self.assertEqual(outputs_half, fusion_outputs)

            # Verifies gradients
            for output, fusion_output in zip(outputs_half, fusion_outputs):
                grads = torch.autograd.grad(
                    output.float().sum(), local_inputs, allow_unused=True, retain_graph=True)
                fusion_grads = torch.autograd.grad(
                    fusion_output.sum(), local_fusion_inputs, allow_unused=True, retain_graph=True)
                grads_half = [t.half() for t in grads]
                self.assertEqual(grads_half, fusion_grads)

    def test_checks_cat_inputs(self):
        # single fusion node causes error
        with set_fusion_group_inlining(True):
            for device in self.devices:
                # We shouldn't treat cat nodes as broadcasting. All their inputs
                # need to be checked for having the same map size, before we can
                # run the kernel.
                def f(x, y):
                    return torch.cat([x + 2 * x + x ** 2, y + 4 * y + y ** 3], dim=0)

                # NOTE: y is broadcastable to x, but output of f(x, y) should have
                # shape 3x4, and not 4x4.
                x = torch.randn(2, 4, dtype=torch.float, device=device)
                y = torch.randn(1, 4, dtype=torch.float, device=device)

                scripted = self.checkScript(f, (x, y))
                self.assertEqual(scripted(x, y).shape, (3, 4))
                self.assertAllFused(scripted.graph_for(x, y))

    def test_chunk(self):
        for device in self.devices:
            def fn(x):
                a, b, c = x.chunk(3, 1)
                return a * b + c

            inputs = [torch.randn(10, 6, dtype=torch.float, device=device)]

            self.checkScript(fn, inputs)
            self.assertLastGraphAllFused()

    def test_chunk_correctness(self):
        for device in self.devices:
            def chunk_4_0(x):
                x0, x1, x2, x3 = x.chunk(4, 0)
                return x0 + x1 + x2 + x3

            def chunk_4_1(x):
                x0, x1, x2, x3 = x.chunk(4, 1)
                return x0 + x1 + x2 + x3

            def chunk_4_last(x):
                x0, x1, x2, x3 = x.chunk(4, 2)
                return x0 + x1 + x2 + x3

            fns = [chunk_4_0, chunk_4_1, chunk_4_last]
            tensors = [
                # splitSize = 1
                torch.randn(4, 4, 4, dtype=torch.float, device=device),

                # contiguous case
                torch.randn(12, 8, 16, dtype=torch.float, device=device),

                # non-contiguous case
                torch.randn(12, 8, 16, dtype=torch.float, device=device).transpose(1, 2),
            ]

            for tensor in tensors:
                for fn in fns:
                    self.checkScript(fn, [tensor])
                    self.assertLastGraphAllFused()

    def test_chunk_distributes(self):
        for device in self.devices:
            def f(x, y):
                z1, z2 = (x + y).chunk(2, dim=1)
                return z1 * z2

            x = torch.randn(4, 4, dtype=torch.float, device=device)
            y = torch.randn(4, 4, dtype=torch.float, device=device)

            ge = self.checkTrace(f, (x, y))
            graph = ge.graph_for(x, y)
            # XXX: The old fuser does broadcast_tensors but the new fuser doesn't.
            # FileCheck().check("broadcast_tensors").check('with ' + FUSION_GROUP + '_') \
            #     .check_count('ConstantChunk', 2, exactly=True).run(str(graph))
            FileCheck().check("with " + FUSION_GROUP + "_").check_count(
                "ConstantChunk", 1, exactly=True
            ).run(str(graph))

    def test_chunk_motion_deduplicates_inputs(self):
        for device in self.devices:
            def func1(x):
                z = x * x
                z0, z1 = z.chunk(2)
                return z0 * z1

            def func2(x):
                z = x * x * x
                z0, z1 = z.chunk(2)
                return z0 * z1

            inputs = [
                torch.tensor([1.1, 1.2], device=device, dtype=torch.float),
            ]
            for func in [func1, func2]:
                self.checkScript(func, inputs)
                self.assertLastGraphAllFused()

    def test_chunk_multiple(self):
        for device in self.devices:
            # The arguments are intentionally used out of order as a test to see
            # if the fusion compiler adds extra args in the correct order
            def fn(s, x, y, z):
                z1, z2 = z.chunk(2, 2)
                x1, x2, x3 = x.chunk(3, 1)
                y1, y2 = y.chunk(2, 0)
                return s + x1 + x2 + x3 + y1 + y2 + z1 + z2

            inputs = [
                torch.randn(5, 2, 3, dtype=torch.float, device=device),
                torch.randn(5, 6, 3, dtype=torch.float, device=device),
                torch.randn(10, 2, 3, dtype=torch.float, device=device),
                torch.randn(5, 2, 6, dtype=torch.float, device=device),
            ]

            ge = self.checkScript(fn, inputs)
            self.assertAllFused(ge.graph_for(*inputs))

    def test_minmax(self):
        for device in self.devices:
            def tmax(a, b):
                return torch.max(2 * a, b)

            def tmin(a, b):
                return torch.min(2 * a, b)

            a = torch.randn(4, 4, dtype=torch.float)
            b = torch.randn(4, 4, dtype=torch.float)
            nan = torch.tensor(float('nan'), dtype=torch.float)

            for f, inputs, device in product(
                    (tmax, tmin),
                    ([a, b], [a, nan], [b, nan]),
                    self.devices):
                inputs = [t.to(device) for t in inputs]
                s = self.checkScript(f, inputs)
                self.assertAllFused(s.graph_for(*inputs))

    def test_clamp(self):
        for device in self.devices:
            def func2(a, b):
                return torch.clamp(a + b, min=0, max=2)

            def funcInf(a, b):
                return torch.clamp(a + b, min=0, max=float('inf'))

            def funcNegInf(a, b):
                return torch.clamp(a + b, min=float('-inf'), max=0)

            def funcOptMin(a, b):
                return torch.clamp(a + b, max=2)

            def funcOptMax(a, b):
                return torch.clamp(a + b, min=0)

            a = torch.randn(4, 4, dtype=torch.float, device=device, requires_grad=True)
            b = torch.randn(4, 4, dtype=torch.float, device=device)
            nan = torch.tensor(float('nan'), dtype=torch.float, device=device)

            funcs = (func2, funcInf, funcNegInf, funcOptMin, funcOptMax)
            for f, inputs in product(funcs, [[a, b], [a, nan]]):
                inp1, inp2 = inputs
                s = self.checkScript(f, (inp1, inp2), profiling=ProfilingMode.PROFILING)
                self.assertAllFused(s.graph_for(inp1, inp2), except_for={'aten::size', 'aten::_size_if_not_equal'})
                c = s(inp1, inp2)
                with enable_profiling_mode_for_profiling_tests():
                    warmup_backward(c.sum())
                graph = backward_graph(s)
                self.assertAllFused(graph, except_for={'aten::Float', 'aten::_grad_sum_to_size'})

    def test_clamp_double(self):
        for device in self.devices:
            def clamp_double(x, eta: float):
                return 1 - x.clamp(eta, 1 - eta)

            x = torch.tensor([1.0, 1.0], dtype=torch.double, device=device)
            eta = 1e-9
            s = self.checkScript(clamp_double, (x, eta), profiling=ProfilingMode.PROFILING, atol=1e-10, rtol=1e-5)
            self.assertAllFused(s.graph_for(x, eta))

    def test_clamp_int(self):
        for device in self.devices:
            def clamp_int(x, eta: int):
                return x.clamp(0, eta)

            x = torch.tensor([1, 1], device=device)
            eta = 1 << 32
            s = self.checkScript(clamp_int, (x, eta), profiling=ProfilingMode.PROFILING)
            self.assertAllFused(s.graph_for(x, eta))

    def test_add_bool(self):
        sizes = [(1,), (2,), (4, 4)]
        for device, size in product(self.devices, sizes):
            def f(x, y, z):
                return x + y + z

            x = torch.randint(0, 2, size, dtype=torch.bool, device=device)
            y = torch.randint(0, 2, size, dtype=torch.bool, device=device)
            z = torch.randint(0, 2, size, dtype=torch.bool, device=device)
            ge = self.checkTrace(f, (x, y, z), inputs_require_grads=False)
            self.assertAllFused(ge.graph_for(x, y, z))

    def test_mul_bool(self):
        for device in self.devices:
            def f(x, y, z):
                return x * y * z

            x = torch.randint(0, 2, (4, 4), dtype=torch.bool, device=device)
            y = torch.randint(0, 2, (4, 4), dtype=torch.bool, device=device)
            z = torch.randint(0, 2, (4, 4), dtype=torch.bool, device=device)

            ge = self.checkTrace(f, (x, y, z), inputs_require_grads=False)
            self.assertAllFused(ge.graph_for(x, y, z))

    def test_div_bool(self):
        for device in self.devices:
            def f(x, y, z):
                return (x + y) / z

            x = torch.randint(0, 2, (4, 4), dtype=torch.bool, device=device)
            y = torch.randint(0, 2, (4, 4), dtype=torch.bool, device=device)
            z = torch.ones_like(x, dtype=torch.bool, device=device)

            ge = self.checkTrace(f, (x, y, z), inputs_require_grads=False)
            self.assertAllFused(ge.graph_for(x, y, z))

    def test_bitwise_ops(self):
        def apply(fn):
            return lambda x, y, z: fn(fn(x, y), z)

        binary_ops = [
            operator.__and__,
            operator.__or__,
            operator.__xor__,
            operator.__lshift__,
            operator.__rshift__,
        ]
        devices = self.devices
        for dtype, op, device in product(self.int_dtypes, binary_ops, devices):
            try:
                x = self.data_for(dtype, device)
                y = self.data_for(dtype, device)
                z = self.data_for(dtype, device)
                fn = apply(op)
                ref = fn(x, y, z)
            except Exception:
                # If eager mode doesn't support a dtype/op/device combo,
                # neither does the fuser.  Catch everything to avoid needing to
                # guess what errors might be thrown by eager.
                continue
            try:
                t = torch.jit.trace(fn, (x, y, z))
                self.assertEqual(ref, t(x, y, z))
                self.assertAllFused(t.graph_for(x, y, z))
            except Exception as e:
                raise RuntimeError(
                    " ".join(["Failed:", str(dtype), op.__name__, device])
                )

    def test_minmax_int_ops(self):
        def apply(fn):
            return lambda x, y, z: fn(fn(x, y), z)

        binary_ops = [
            torch.min,
            torch.max
        ]
        devices = self.devices
        for dtype, op, device in product(self.int_dtypes, binary_ops, devices):
            try:
                x = self.data_for(dtype, device)
                y = self.data_for(dtype, device)
                z = self.data_for(dtype, device)
                fn = apply(op)
                ref = fn(x, y, z)
            except Exception:
                # If eager mode doesn't support a dtype/op/device combo,
                # neither does the fuser.  Catch everything to avoid needing to
                # guess what errors might be thrown by eager.
                continue
            try:
                t = torch.jit.trace(fn, (x, y, z))
                self.assertEqual(ref, t(x, y, z))
                self.assertAllFused(t.graph_for(x, y, z))
            except Exception as e:
                raise RuntimeError(
                    " ".join(["Failed:", str(dtype), op.__name__, device])
                )

    def test_comparison_eq_ne(self):
        for device in self.devices:
            def f(x, y):
                mask = (x == 0).type_as(x)
                z = x * mask + y
                mask = (x != 0).type_as(x)
                z = z * mask + y
                return z

            x = torch.randn(4, 4, dtype=torch.float, device=device)
            y = torch.randn(4, 4, dtype=torch.float, device=device)

            ge = self.checkTrace(f, (x, y))
            self.assertAllFused(ge.graph_for(x, y))

    @staticmethod
    def fn_test_comparison_gt_lt(x, y):
        mask = (x > 0).type_as(x)
        z = x * mask + y
        mask = (x < 0).type_as(x)
        z = z * mask + y
        return z

    def test_comparison_gt_lt(self):
        for device in self.devices:
            x = torch.randn(4, 4, dtype=torch.float, device=device)
            y = torch.randn(4, 4, dtype=torch.float, device=device)

            ge = self.checkTrace(self.fn_test_comparison_gt_lt, (x, y))
            self.assertAllFused(ge.graph_for(x, y))

    def test_comparison_ge_le(self):
        for device in self.devices:
            def f(x, y):
                mask = (x >= 0).type_as(x)
                z = x * mask + y
                mask = (x <= 0).type_as(x)
                z = z * mask + y
                return z

            x = torch.randn(4, 4, dtype=torch.float, device=device)
            y = torch.randn(4, 4, dtype=torch.float, device=device)

            ge = self.checkTrace(f, (x, y))
            self.assertAllFused(ge.graph_for(x, y))
            x.requires_grad_(True)
            y.requires_grad_(True)
            self.assertAllFused(ge.graph_for(x, y), except_for=("aten::size", "prim::BroadcastSizes",
                                                                "aten::_size_if_not_equal"))

    def test_addcmul(self):
        for device in self.devices:
            t = torch.randn(1, 4, dtype=torch.float, device=device)
            t1 = torch.randn(4, 1, dtype=torch.float, device=device)
            t2 = torch.randn(1, 4, dtype=torch.float, device=device)

            def foo(t, t1, t2):
                return t.addcmul(t + 1, t2, value=0.1)

            ge = self.checkTrace(foo, (t, t1, t2), allow_unused=True)
            graph = ge.graph_for(t, t1, t2)
            fusion_groups = self.findFusionGroups(graph)
            self.assertEqual(len(fusion_groups), 1)
            FileCheck().check("aten::add(").check("aten::addcmul(").run(str(fusion_groups[0]))

    # TODO: We leak CUDA memory here because the traced graph holds onto a
    # constant-ified tensor. Since the Python-global CompilationUnit is alive
    # until the end of the process, the memory is effectively leaked.
    # Removed `_cuda` suffix from this test which disables leak-checking.
    # If this is a real problem, we'll need to revisit Torchscript Function
    # lifetimes in Python.
    def test_lerp(self):
        for device in self.devices:
            start = torch.randn(4, 1, dtype=torch.float, device=device)
            end = torch.randn(1, 4, dtype=torch.float, device=device)
            weight = torch.tensor(0.5, dtype=torch.float, device=device)

            # scalar weight overload
            def foo_weight_scalar(start, end):
                return torch.lerp(start + 1, end, 0.5)

            # tensor weight overload
            def foo_weight_tensor(start, end):
                return torch.lerp(start + 1, end, weight)

            ge_weight_scalar = self.checkTrace(foo_weight_scalar, (start, end))
            graph = ge_weight_scalar.graph_for(start, end)
            self.assertAllFused(graph)

            # TODO: uncomment when TE enables support for scalar tensors
            # ge_weight_tensor = self.checkTrace(foo_weight_tensor, (start, end))
            # graph = ge_weight_tensor.graph_for(start, end)
            # self.assertAllFused(graph)

    def test_concat(self):
        # disabling concat causes error with single concat node
        with set_fusion_group_inlining(True):
            for device in self.devices:
                hx = torch.randn(3, 20, dtype=torch.float, device=device)
                cx = torch.randn(3, 20, dtype=torch.float, device=device)

                def foo(hx, cx):
                    return torch.cat((hx + cx, hx * cx))

                ge = self.checkTrace(foo, (hx, cx))
                graph = ge.graph_for(hx, cx)
                self.assertAllFused(graph)
                # XXX: TE fuser can handle concats in a fusion group.
                # FileCheck().check("FusedConcat").check_next("return").run(str(graph))

    def test_remove_output_used_only_in_size(self):
        for device in self.devices:
            def test_fuse(a, b):
                c = a + b
                d = c + b
                return d

            scripted_f = torch.jit.script(test_fuse)
            x = torch.ones(1, requires_grad=True, device=device)
            y = torch.ones(1, requires_grad=True, device=device)
            warmup_forward(scripted_f, x, y, profiling_count=3)
            g = scripted_f.graph_for(x, y)
            diff_nodes = g.findAllNodes('prim::DifferentiableGraph')
            self.assertEqual(len(diff_nodes), 1)
            g = diff_nodes[0].g('Subgraph')
            if_nodes = [n for n in g.nodes() if n.kind() == 'prim::If']
            self.assertEqual(len(if_nodes), 1)
            # the if node and the fusion group inside it should only have one output
            self.assertEqual(len(list(if_nodes[0].outputs())), 1)

    def test_concat_invariant(self):
        for device in self.devices:
            # Invariant: the output of prim::FusedConcat may
            # not be an input to any node inside the FusionGroup.
            def fn(x, y, z):
                x1 = x + y
                y1 = x - y
                w = torch.cat([x1, y1])
                return w + z

            x = torch.randn(2, 2, dtype=torch.float, device=device)
            y = torch.randn(2, 2, dtype=torch.float, device=device)
            z = torch.randn(4, 2, dtype=torch.float, device=device)
            ge = self.checkTrace(fn, (x, y, z))
            graph = ge.graph_for(x, y, z)
            self.assertAllFused(graph, except_for={'aten::add'})
            # XXX: TE fuser can handle concats inside a fusion group.
            # FileCheck().check("FusedConcat").check_next("return").run(str(graph))

    @staticmethod
    def fn_test_exp(x, y):
        return (x + .5 * y).exp()

    def test_exp(self):
        for device in self.devices:
            x = torch.randn(4, 4, dtype=torch.float, device=device)
            y = torch.randn(4, 4, dtype=torch.float, device=device)

            ge = self.checkTrace(self.fn_test_exp, (x, y))
            self.assertAllFused(ge.graph_for(x, y))

    def test_threshold(self):
        for device in self.devices:
            def f(x):
                return torch.threshold(x, 0, -10) + x + x + x

            x = torch.tensor([-1, -0.5, 0, 1, 2, 3], device=device)
            scripted = self.checkScript(f, (x,))
            self.assertAllFused(scripted.graph_for(x))

    def test_scalar_arg(self):
        for device in self.devices:
            def fn_test_scalar_arg(x: torch.Tensor, p: float) -> torch.Tensor:
                return p * (x * x + x)

            x = torch.randn(4, 4, dtype=torch.float, device=device)
            p = 3
            scripted = self.checkScript(fn_test_scalar_arg, (x, p))
            self.assertAllFused(scripted.graph_for(x, p))

            x.requires_grad_(True)

            # use another function otherwise we will bailout
            # and won't be able to do fused checks
            def fn_test_scalar_arg_requires_grad(x: torch.Tensor, p: float) -> torch.Tensor:
                return p * (x * x + x)

            scripted = torch.jit.script(fn_test_scalar_arg_requires_grad)
            out = scripted(x, p)
            out = scripted(x, p)
            out = scripted(x, p)
            self.assertAllFused(scripted.graph_for(x, p), except_for=("aten::size", "prim::BroadcastSizes",
                                                                      "aten::_size_if_not_equal"))

    @unittest.skipIf(not RUN_CUDA, "fuser requires CUDA")
    @unittest.skipIf(not RUN_CUDA_MULTI_GPU, "needs non-zero device")
    def test_fusion_reuse_multi_gpu(self):
        def fn(x, y):
            return x * y * x * y

        inputs_cpu = [
            torch.randn(4, 4, dtype=torch.float),
            torch.randn(4, 4, dtype=torch.float),
        ]
        inputs_cuda0 = [x.cuda(0) for x in inputs_cpu]
        inputs_cuda1 = [y.cuda(1) for y in inputs_cpu]

        # Should not crash; these should compile different kernels.
        ge = self.checkScript(fn, inputs_cpu)
        self.assertAllFused(ge.graph_for(*inputs_cpu))
        ge(*inputs_cuda0)
        ge(*inputs_cuda1)

    # TODO: we're currently not checking 'device' in the type info when pulling
    # nodes into a fusion group. We should fix that and re-enable this test.
    @unittest.skipIf(not RUN_CUDA, "fuser requires CUDA")
    @unittest.skipIf(not RUN_CUDA_MULTI_GPU, "needs non-zero device")
    def test_kernel_cache_multi_gpu(self):
        def not_fusible(x):
            return x

        def fn(x, y, z):
            x_out = x * x * x * x * x  # fusion: lambda x. x * x * x * x * x
            y_out = y * y * y * y * y
            z_out = z * z * z * z * z
            return not_fusible(x_out), not_fusible(y_out), not_fusible(z_out)

        inputs = [
            torch.randn(4, 4, dtype=torch.float),
            torch.randn(4, 4, dtype=torch.float, device='cuda:0'),
            torch.randn(4, 4, dtype=torch.float, device='cuda:1'),
        ]

        prev_cache_size = torch._C._jit_debug_fuser_num_cached_kernel_specs()

        # There are 3 FusionGroups. Because they have the same graph, they
        # should reuse the same KernelSpec in the KernelSpec cache.
        ge = self.checkScript(fn, inputs)
        self.assertGraphContainsExactly(
            ge.graph_for(*inputs), FUSION_GROUP, 3, True)
        new_cache_size = torch._C._jit_debug_fuser_num_cached_kernel_specs()
        # XXX: This assumes that the same kernel isn't already used by another test
        # FIXME: Use the TE fuser's way of querying the cache.
        # self.assertEqual(new_cache_size - prev_cache_size, 1)

    @unittest.skipIf(not RUN_CUDA_MULTI_GPU, "needs non-zero device")
    def test_nonzero_device_cuda(self):
        device = 'cuda:' + str(1)
        x = torch.tensor([0.4], dtype=torch.float, device=device)
        y = torch.tensor([0.7], dtype=torch.float, device=device)

        def doit(x, y):
            return torch.sigmoid(torch.tanh(x * (x + y) + x))

        ge = self.checkTrace(doit, (x, y))
        self.assertAllFused(ge.graph_for(x, y))

    def test_lstm(self):
        for device in self.devices:
            inputs = get_lstm_inputs(device, training=True)
            module = self.checkScript(LSTMCellS, inputs)
            self.assertAllFused(module.graph_for(inputs))

    def test_lstm_concat(self):
        # single fusion node causes error
        with set_fusion_group_inlining(True):
            for device in self.devices:
                inputs = get_lstm_inputs(device)
                ge = self.checkTrace(LSTMCellC, inputs)
                graph = ge.graph_for(*inputs)
                self.assertLastGraphAllFused()
                # XXX: TE fuser can handle concats inside a fusion group.
                # FileCheck().check("FusedConcat").check_next("return").run(str(graph))

    def test_lstm_gates_permutations(self):
        for device in self.devices:
            # lstm has gates = x.mm(w_ih.t()) + hx.mm(w_hh.t()) + b_ih + b_hh.
            # Test that any permutation of this will still result in one FusionGroup.
            choices = ['x.mm(w_ih.t())', 'hx.mm(w_hh.t())', 'b_ih', 'b_hh']
            template = dedent('''
            def cell(x, hx, cx, w_ih, w_hh, b_ih, b_hh):
                gates = {} + {} + {} + {}
                ingate, forgetgate, cellgate, outgate = gates.chunk(4, 1)
                return ingate * forgetgate * cellgate * outgate
            ''')
            for permutation in permutations(choices, len(choices)):
                code = template.format(*permutation)
                scope = {}
                exec(code, globals(), scope)
                cu = torch.jit.CompilationUnit(code)

                inputs = get_lstm_inputs(device, training=False)
                self.assertEqual(cu.cell(*inputs), scope['cell'](*inputs))
                forward_graph = cu.cell.graph_for(*inputs)
                self.assertGraphContainsExactly(forward_graph, FUSION_GROUP, 1)

    # TODO: Fuser doesn't work at all when inputs require grad. Fix that
    def test_lstm_traced(self):
        for device in self.devices:
            inputs = get_lstm_inputs(device)
            ge = self.checkTrace(LSTMCellF, inputs)
            graph = ge.graph_for(*inputs)
            fusion_groups = self.findFusionGroups(graph)
            self.assertEqual(len(fusion_groups), 1)
            FileCheck().check("Chunk").check("aten::sigmoid").check("aten::tanh").run(str(fusion_groups[0]))

    def test_milstm(self):
        for device in self.devices:
            inputs = get_milstm_inputs(device, training=True)
            module = self.checkScript(MiLSTMCell, inputs)
            forward_graph = module.graph_for(*inputs)
            self.assertGraphContainsExactly(
                forward_graph, FUSION_GROUP, 1, consider_subgraphs=True)
            FileCheck().check("DifferentiableGraph").check("TupleConstruct") \
                .check_next("return").check(FUSION_GROUP).run(str(forward_graph))
            hy, cy = module(*inputs)
            warmup_backward((hy + cy).sum())

    @unittest.skipIf(not RUN_CUDA, "fuser requires CUDA")
    @unittest.skip("rand_like is not supported yet")
    def test_rand_cuda(self):
        class M(torch.jit.ScriptModule):
            __constants__ = ['d']

            def __init__(self):
                super(M, self).__init__()
                self.d = torch.device('cuda')

            @torch.jit.script_method
            def create(self, x):
                return x * x + x + torch.rand_like(x)

        x = torch.zeros([3, 4, 5], dtype=torch.float, device='cuda')
        m = M()
        out1 = m.create(x)
        cx = CudaCodeGenExecuted()
        out2 = m.create(x)
        assert cx.elapsed_value() == 1
        self.assertNotEqual(out1, out2)
        self.assertTrue(torch.all(out1 >= 0))
        self.assertTrue(torch.all(out1 < 1))
        self.assertTrue(torch.all(out2 >= 0))
        self.assertTrue(torch.all(out2 < 1))
        self.assertAllFused(m.create.graph_for(x))

    @staticmethod
    def fn_test_relu(x, y):
        return F.relu(x + .5 * y)

    def test_relu(self):
        for device in self.devices:
            x = torch.randn(4, 4, dtype=torch.float, device=device)
            y = torch.randn(4, 4, dtype=torch.float, device=device)

            ge = self.checkTrace(self.fn_test_relu, (x, y))
            self.assertAllFused(ge.graph_for(x, y))

    def test_erf(self):
        for device in self.devices:
            def fn_test_erf(x):
                return F.relu(torch.erf(x) - torch.erfc(x))

            x = torch.randn(4, 4, dtype=torch.float, device=device)
            ge = self.checkScript(fn_test_erf, (x,), profiling=ProfilingMode.PROFILING)
            self.assertAllFused(ge.graph_for(x))
            x.requires_grad_(True)
            ge = self.checkScript(fn_test_erf, (x,), profiling=ProfilingMode.PROFILING)
            self.assertAllFused(ge.graph_for(x), except_for=("aten::size", "prim::BroadcastSizes",
                                                             "aten::_size_if_not_equal"))

    @unittest.skipIf(not RUN_CUDA, "fuser requires CUDA")
    @unittest.skip("rand_like is not supported yet")
    def test_rand_broadcast_cuda(self):
        def fn_test_rand(x, y):
            r = torch.rand_like(y)
            return r * x + x

        # If using profiling, a different function is needed to test different
        # shapes, or we'll use a cached script.
        def fn_test_rand2(x, y):
            r = torch.rand_like(y)
            return r * x * x

        x = torch.randn(4, 4, dtype=torch.float, device='cuda')
        y = torch.randn(4, 4, dtype=torch.float, device='cuda')
        script_f = torch.jit.script(fn_test_rand)
        warmup_forward(script_f, x, y)
        out = script_f(x, y)
        self.assertAllFused(script_f.graph_for(x, y))
        x.requires_grad_(True)
        out = script_f(x, y)
        self.assertAllFused(script_f.graph_for(x, y), except_for=("aten::size", "prim::BroadcastSizes",
                                                                  "aten::_size_if_not_equal"))

        # test that broadcasting random produces correct results
        x = torch.ones(4, 4, dtype=torch.float, device='cuda')
        y = torch.ones(4, dtype=torch.float, device='cuda')
        script_f = torch.jit.script(fn_test_rand2)
        warmup_forward(script_f, x, y)
        out = script_f(x, y)
        # TODO(#38095): Replace assertEqualIgnoreType. See issue #38095
        self.assertEqualIgnoreType(out[0, :] + torch.zeros(4, 4, device='cuda'), out)

    @unittest.skipIf(not RUN_CUDA, "fuser requires CUDA")
    @unittest.skip("rand_like is not supported yet")
    def test_rand_diamond(self):
        def fn_test_diamond(x, y):
            r = torch.rand_like(y)
            a = x + r
            b = y - r
            return a + b

        x = torch.randn(4, 4, dtype=torch.float, device='cuda')
        y = torch.randn(4, 4, dtype=torch.float, device='cuda')
        script_f = torch.jit.script(fn_test_diamond)
        warmup_forward(script_f, x, y)
        cx = CudaCodeGenExecuted()
        out = script_f(x, y)
        assert cx.elapsed_value() == 1
        self.assertEqual(out, x + y)

    @unittest.skip("Reenable when TE will add support for 0-dim tensors")
    def test_scalar(self):
        def fn(x, y):
            return 2 * x + y

        x = torch.tensor(0.1, dtype=torch.float, device='cpu')
        y = torch.tensor(1, dtype=torch.float, device='cpu')
        ge = self.checkScript(fn, (x, y))
        self.assertAllFused(ge.graph_for(x, y))

    def test_small_constant(self):
        for device in self.devices:
            def fn_test_small_constant(x, y):
                return (1e-8 * x + 5e-9 * y) * 1e8
            x = torch.randn(4, 4, dtype=torch.float, device=device)
            y = torch.randn(4, 4, dtype=torch.float, device=device)

            ge = self.checkTrace(fn_test_small_constant, (x, y))
            self.assertAllFused(ge.graph_for(x, y))

    # Currently we don't pull constants into fusion groups, because in some
    # cases it could remove the constant from the original graph and now our
    # fusion group needs to return that constant for its other users.
    # Instead of never pulling constants into the fusion group, we should just
    # be more careful at how we rewrite its users.
    # TODO: fix that and reenable the test.
    def test_tensor_scalar_ops(self):
        for device in self.devices:
            def should_fuse(x):
                z = 3.
                y = x + z
                return x * y

            def should_fuse_scalar(x, z):
                y = x + int(z)
                return x * y

            inputs = [torch.randn(2, 2, dtype=torch.float, device=device)]
            ge = self.checkScript(should_fuse, inputs)
            graph = ge.graph_for(*inputs)
            fusion_groups = self.findFusionGroups(graph)
            self.assertEqual(len(fusion_groups), 1)
            FileCheck().check("aten::add").check("aten::mul").run(str(fusion_groups[0]))

            inputs = [
                torch.randn(2, 2, dtype=torch.float, device=device),
                torch.tensor(3., dtype=torch.float, device=device),
            ]
            ge = self.checkScript(should_fuse_scalar, inputs)
            # Check that the fused graph computes correct results when the scalar
            # input changes.
            inputs = [
                torch.randn(2, 2, dtype=torch.float, device=device),
                torch.tensor(7., dtype=torch.float, device=device),
            ]
            self.assertEqual(ge(*inputs), should_fuse_scalar(*inputs))
            # The TE fuser supports fusion of non-constant scalars
            self.assertGraphContainsExactly(
                ge.graph_for(*inputs), FUSION_GROUP, 1, consider_subgraphs=True)

    def test_where_and_typing(self):
        for device in self.devices:
            def f(x, y):
                mask = x > y
                res = torch.where(mask, x, y)
                return mask, res

            x = torch.randn(4, 4, dtype=torch.double, device=device)
            y = torch.randn(4, 4, dtype=torch.double, device=device)

            script_f = self.checkScript(f, (x, y))
            self.assertAllFused(script_f.graph_for(x, y), except_for={'prim::TupleConstruct'})

    def test_disabled(self):
        old_cpu_fuser_state = torch._C._jit_can_fuse_on_cpu()
        torch._C._jit_override_can_fuse_on_cpu(False)

        def fn(a):
            return a ** 2 + a

        x = torch.randn(4, dtype=torch.float, device="cpu")
        s = self.checkScript(fn, (x,))
        g = s.graph_for(x)
        self.assertEqual(len(self.findFusionGroups(g)), 0)

        torch._C._jit_override_can_fuse_on_cpu(old_cpu_fuser_state)

    def data_for(self, dtype, device="cuda", size=None):
        if size is None:
            v = torch.arange(1, 3, dtype=torch.float, device=device)
        else:
            v = torch.rand(*size, device=device)
        if dtype == torch.bool:
            return v > 2
        elif dtype in [torch.qint8, torch.quint8, torch.qint32]:
            return torch.quantize_per_tensor(v, 0.1, 1, dtype=dtype)
        else:
            return v.to(dtype)

    def test_torch_to(self):
        # test no op
        @torch.jit.script
        def foo(x):
            return x.to(torch.float)

        foo(torch.tensor([3.], dtype=torch.float))
        foo(torch.tensor([3.], dtype=torch.float))
        FileCheck().check_not("TensorExpr").run(torch.jit.last_executed_optimized_graph())

        # test not fusing non-const inputs
        @torch.jit.script
        def foo(x, dtype: int):
            return x.to(dtype)

        foo(torch.tensor([3.], dtype=torch.float), torch.int)
        foo(torch.tensor([3.], dtype=torch.float), torch.int)
        FileCheck().check_not("TensorExpr").run(torch.jit.last_executed_optimized_graph())

        # test not fusing to_pinned inputs
        @torch.jit.script
        def foo(x, dtype: int):
            return x.to(pin_memory=True)

        foo(torch.tensor([3.], dtype=torch.float), torch.int)
        foo(torch.tensor([3.], dtype=torch.float), torch.int)
        FileCheck().check_not("TensorExpr").run(torch.jit.last_executed_optimized_graph())


        # test across-device not supported
        if torch.cuda.is_available():
            @torch.jit.script
            def foo(x):
                return x.to(device="cuda")

            foo(torch.tensor([3.], dtype=torch.float))
            foo(torch.tensor([3.], dtype=torch.float))
            FileCheck().check_not("TensorExpr").run(torch.jit.last_executed_optimized_graph())

        sizes = [(1, 4), (4, 4)]
        # reuses cast impl, smaller dtype set for faster test
        dtypes = [
            torch.bool,
            torch.int,
            # TODO: Add back when https://github.com/pytorch/pytorch/issues/55905 is closed
            # torch.float16,
            torch.float32,
            torch.float64,
        ]

        class MyMod(torch.nn.Module):
            def __init__(self, dtype):
                super(MyMod, self).__init__()
                self.dtype = dtype

            def forward(self, x):
                return x.to(self.dtype)

        bad_dtypes = []
        for dtype, output_dtype, device, size in product(dtypes, dtypes, self.devices, sizes):
            if dtype == output_dtype:
                continue

            x = self.data_for(dtype, device, size=size)
            mod = MyMod(output_dtype)
            ref = mod.forward(x)
            # use freezing to make non-Tensor args to `to` constant
            mod = torch.jit.freeze(torch.jit.script(mod.eval()))
            warmup_forward(mod.forward, x)
            self.assertEqual(ref, mod.forward(x))
            self.assertLastGraphAllFused()

    @unittest.skip("Temporarily disabled")
    def test_masked_fill(self):
        dtypes = [
            torch.int8,
            torch.int16,
            torch.int32,
            torch.int64,
            # TODO: Add back when https://github.com/pytorch/pytorch/issues/55905 is closed
            # torch.float16,
            torch.float32,
            torch.float64,
            torch.bool,
        ]
        sizes = [(2,), (4, 4)]
        for self_dtype, device, scalar_val, size in product(dtypes, self.devices, [0.4, 3], sizes):
            input_v = self.data_for(self_dtype, device, size=size)
            mask = self.data_for(torch.bool, device, size=size)

            def fn(input_v, mask):
                return torch.masked_fill(input_v, mask, scalar_val)
            ref = fn(input_v, mask)
            try:
                t = torch.jit.trace(fn, (input_v, mask))
                torch.testing.assert_allclose(ref, t(input_v, mask))
                print(torch.jit.last_executed_optimized_graph())
                self.assertLastGraphAllFused()
            except Exception as e:
                raise RuntimeError(
                    " ".join(["Failed:", str(self_dtype), op.__name__, device, str(size)])
                )

    def test_isnan(self):
        x = torch.rand([4])
        x[0] = float('nan')
        inputs = [
            x,
            torch.tensor([float('nan'), .5])
        ]
        dtypes = [
            torch.int8,
            torch.int16,
            torch.int32,
            torch.int64,
            # TODO: Add back when https://github.com/pytorch/pytorch/issues/55905 is closed
            # torch.float16,
            torch.float32,
            torch.float64,
            torch.bool,
        ]

        for inp, device, dtype in product(inputs, self.devices, dtypes):
            # TODO
            if dtype == torch.float16 and not LLVM_ENABLED:
                continue

            inp = inp.to(device=device, dtype=dtype)
            try:
                f = torch.jit.trace(lambda x: x.isnan(), (inp,))
                warmup_forward(f, inp)
                self.assertEqual(f(inp), inp.isnan())
                self.assertLastGraphAllFused()
            except Exception as e:
                raise RuntimeError(
                    " ".join(["Failed:", str(dtype), 'isnan', device])
                )

    def test_unary_ops(self):
        def apply(fn):
            return lambda x: fn(x)

        unary_ops = [
            torch.lgamma,
            torch.sigmoid,
            torch.reciprocal,
            torch.neg,
            torch.relu,
            F.relu6,
            torch.log,
            torch.log10,
            torch.log1p,
            torch.log2,
            torch.exp,
            torch.expm1,
            torch.erf,
            torch.erfc,
            torch.cos,
            torch.sin,
            torch.tan,
            torch.acos,
            torch.asin,
            torch.cosh,
            torch.sinh,
            torch.atan,
            torch.tanh,
            F.hardtanh,
            F.hardsigmoid,
            F.hardswish,
            torch.sqrt,
            torch.rsqrt,
            F.gelu,
            torch.abs,
            torch.ceil,
            torch.floor,
            torch.round,
            torch.trunc,
            torch.frac,
            F.hardshrink,
            F.leaky_relu,
            lambda x: torch.threshold(x, 0, -10),
            lambda x: torch.clamp(x, -10, 10),
        ]
        sizes = [(1,), (2,), (4, 4)]
        for dtype, op, device, size in product(self.dtypes, unary_ops, self.devices, sizes):
            try:
                x = self.data_for(dtype, device, size=size)
                fn = apply(op)
                ref = fn(x)
            except Exception:
                # If eager mode doesn't support a dtype/op/device combo,
                # neither does the fuser.  Catch everything to avoid needing to
                # guess what errors might be thrown by eager.
                continue
            try:
                t = torch.jit.trace(fn, (x,))
                torch.testing.assert_allclose(ref, t(x))
                self.assertAllFused(t.graph_for(x))
            except Exception as e:
                raise RuntimeError(
                    " ".join(["Failed:", str(dtype), op.__name__, device, str(size)])
                )

    def test_binary_ops(self):
        def apply(fn):
            return lambda x, y: fn(x, y)

        binary_ops = [
            operator.__and__,
            operator.__or__,
            operator.__xor__,
            torch.add,
            torch.sub,
            torch.mul,
            torch.min,
            torch.max,
            lambda x, y: torch.lerp(x, y, 0.5),
            torch.atan2,
            torch.div,
            torch.eq,
            torch.ne,
            torch.ge,
            torch.gt,
            torch.lt,
            torch.fmod,
            torch.remainder,
            lambda x, y: y.type_as(x),
        ]
        fp_only = [
            torch.fmod,
            torch.remainder,
        ]
        devices = self.devices
        for dtype, op, device in product(self.dtypes, binary_ops, devices):
            try:
                x = self.data_for(dtype, device)
                y = self.data_for(dtype, device)
                fn = apply(op)
                ref = fn(x, y)
            except Exception:
                # If eager mode doesn't support a dtype/op/device combo,
                # neither does the fuser.  Catch everything to avoid needing to
                # guess what errors might be thrown by eager.
                continue
            try:
                t = torch.jit.trace(fn, (x, y))
                self.assertEqual(ref, t(x, y))
                if op not in fp_only or dtype.is_floating_point:
                    self.assertAllFused(t.graph_for(x, y))
            except Exception as e:
                raise RuntimeError(
                    " ".join(["Failed:", str(dtype), op.__name__, device])
                )

    def test_matmul(self):
        def fn(x, y):
            return torch.matmul(x, y)

        devices = ['cpu']  # No cuda support for ext calls yet
        sizes = [[[128, 128], [128, 128]],
                 [[10, 10], [10, 10]],
                 [[1, 16], [16, 128]],
                 [[128], [128]],
                 [[128], [128, 128]],
                 [[3], [3]],
                 [[3, 4], [4]],
                 [[10, 3, 4], [4]],
                 [[10, 3, 4], [10, 4, 5]],
                 [[10, 3, 4], [4, 5]],
                 ]

        # Only 2D x 2D matrix multiply is supported. For non-supported sizes we
        # still want to run results verification to test that we didn't
        # accidentally fuse it, but we skip the 'is-fused' check.
        # TODO: add support for other shape combinations and make this set empty:
        skip_is_fused_check_sizes = ["[[128], [128]]",
                                     "[[128], [128, 128]]",
                                     "[[3], [3]]",
                                     "[[3, 4], [4]]",
                                     "[[10, 3, 4], [4]]",
                                     "[[10, 3, 4], [10, 4, 5]]",
                                     "[[10, 3, 4], [4, 5]]",
                                     ]
        for dtype, size, device in product(self.dtypes, sizes, devices):
            try:
                size_x, size_y = size
                x = self.data_for(dtype, device, size=size_x)
                y = self.data_for(dtype, device, size=size_y)
                ref = fn(x, y)
            except Exception as e:
                # If eager mode doesn't support a dtype/op/device combo,
                # neither does the fuser.  Catch everything to avoid needing to
                # guess what errors might be thrown by eager.
                continue
            try:
                t = torch.jit.trace(fn, (x, y))
                t(x, y)
                self.assertEqual(ref, t(x, y))
                if not str(size) in skip_is_fused_check_sizes:
                    self.assertAllFused(t.graph_for(x, y))
            except Exception as e:
                raise RuntimeError(
                    " ".join(["Failed:", str(dtype), device])
                )

    def test_binary_tensor_scalar_ops(self):
        def apply_with_scalar(fn, scalar):
            return lambda x: fn(x, scalar)

        # FIXME: Fails in IR Eval: torch.int64 and_ cpu
        binary_ops = [
            operator.__and__,
            operator.__or__,
            operator.__xor__,
            torch.add,
            torch.sub,
            torch.mul,
            torch.eq,
            torch.ne,
            torch.ge,
            torch.lt,
            torch.gt,
        ]
        devices = self.devices
        # Maybe we should split this into separate tests to speed it up by
        # only using  scalar values relevant to particular ops
        scalars = [1.5, 3, 0, -2.0, -1]
        for dtype, op, device, scalar in product(self.dtypes, binary_ops, devices, scalars):
            try:
                x = self.data_for(dtype, device)
                fn = apply_with_scalar(op, scalar)
                ref = fn(x)
            except Exception:
                # If eager mode doesn't support a dtype/op/device combo,
                # neither does the fuser.  Catch everything to avoid needing to
                # guess what errors might be thrown by eager.
                continue
            try:
                t = torch.jit.trace(fn, (x))
                self.assertEqual(ref, t(x))
                self.assertAllFused(t.graph_for(x))
            except Exception as e:
                raise RuntimeError(
                    " ".join(["Failed:", str(dtype), op.__name__, device])
                )

    def test_binary_div_ops(self):
        def apply_with_scalar(fn, scalar):
            return lambda x: fn(x, scalar)

        binary_ops = [
            torch.div,
            torch.remainder,
            torch.fmod,
        ]
        devices = self.devices
        # Maybe we should split this into separate tests to speed it up by
        # only using  scalar values relevant to particular ops
        scalars = [1.5, 3, -2.0, -1]  # skip 0
        for dtype, op, device, scalar in product(self.dtypes, binary_ops, devices, scalars):
            try:
                x = self.data_for(dtype, device)
                fn = apply_with_scalar(op, scalar)
                ref = fn(x)
            except Exception:
                # If eager mode doesn't support a dtype/op/device combo,
                # neither does the fuser.  Catch everything to avoid needing to
                # guess what errors might be thrown by eager.
                continue
            try:
                t = torch.jit.trace(fn, (x))
                self.assertEqual(ref, t(x))
            except Exception as e:
                raise RuntimeError(
                    "Failed: {} {} {} {}".format(dtype, op.__name__, device, scalar)
                )

    def test_binary_pow(self):
        def apply_with_scalar(fn, scalar):
            return lambda x: fn(x, scalar)

        dtypes = [
            # FIXME: 'pow' fails with dtype=torch.float16/device=cuda/scalar=0
            # torch.float16,
            torch.float32,
            torch.float64,
            # torch.bool intentionally not included
        ]
        binary_ops = [
            torch.pow,
        ]
        # Maybe we should split this into separate tests to speed it up by
        # only using  scalar values relevant to particular ops
        scalars = [1.5, 3, 0, -2.0, -1]
        for dtype, op, device, scalar in product(dtypes, binary_ops, self.devices, scalars):
            try:
                x = self.data_for(dtype, device)
                fn = apply_with_scalar(op, scalar)
                ref = fn(x)
            except Exception:
                # If eager mode doesn't support a dtype/op/device combo,
                # neither does the fuser.  Catch everything to avoid needing to
                # guess what errors might be thrown by eager.
                continue
            try:
                t = torch.jit.trace(fn, (x))
                self.assertEqual(ref, t(x))
                self.assertAllFused(t.graph_for(x))
            except Exception as e:
                raise RuntimeError(
                    " ".join(["Failed:", str(dtype), op.__name__, device])
                )

    def test_ternary_ops(self):
        def apply(fn):
            return lambda x, y, z: fn(x, y, z)

        ternary_ops = [
            torch.lerp,
            torch.addcmul,
        ]
        devices = self.devices
        for dtype, op, device in product(self.dtypes, ternary_ops, devices):
            try:
                x = self.data_for(dtype, device)
                y = self.data_for(dtype, device)
                z = self.data_for(dtype, device)
                fn = apply(op)
                ref = fn(x, y, z)
            except Exception:
                # If eager mode doesn't support a dtype/op/device combo,
                # neither does the fuser.  Catch everything to avoid needing to
                # guess what errors might be thrown by eager.
                continue
            try:
                t = torch.jit.trace(fn, (x, y, z))
                self.assertEqual(ref, t(x, y, z))
                self.assertAllFused(t.graph_for(x, y, z))
            except Exception as e:
                raise RuntimeError(
                    " ".join(["Failed:", str(dtype), op.__name__, device])
                )

    def test_ternary_norm_ops(self):
        def apply(fn):
            return lambda x, y, z: fn(x, y, z)

        ternary_ops = [
            F.batch_norm,
        ]
        devices = self.devices
        for dtype, op, device in product(self.dtypes, ternary_ops, devices):
            try:
                x = self.data_for(dtype, device, size=[5, 3, 128, 128])
                y = self.data_for(dtype, device, size=[3])
                z = self.data_for(dtype, device, size=[3])
                fn = apply(op)
                ref = fn(x, y, z)
            except Exception:
                # If eager mode doesn't support a dtype/op/device combo,
                # neither does the fuser.  Catch everything to avoid needing to
                # guess what errors might be thrown by eager.
                continue
            try:
                t = torch.jit.trace(fn, (x, y, z))
                self.assertEqual(ref, t(x, y, z))
                self.assertAllFused(t.graph_for(x, y, z))
            except Exception as e:
                raise RuntimeError(
                    " ".join(["Failed:", str(dtype), op.__name__, device])
                )


    @unittest.skip("FIXME: fuser doesn't include ListConstruct nodes to the group causing a failure")
    def test_list_ops(self):
        def apply(fn):
            return lambda x, y, z: fn([x * x, y * y, z * z])

        devices = self.devices
        list_ops = [
            torch.cat,
        ]
        for dtype, op, device in product(self.dtypes, list_ops, devices):
            try:
                x = self.data_for(dtype, device, size=[5, 4, 1, 7])
                y = self.data_for(dtype, device, size=[5, 4, 1, 7])
                z = self.data_for(dtype, device, size=[5, 4, 1, 7])
                fn = apply(op)
                ref = fn(x, y, z)
            except Exception:
                # If eager mode doesn't support a dtype/op/device combo,
                # neither does the fuser.  Catch everything to avoid needing to
                # guess what errors might be thrown by eager.
                continue
            try:
                t = torch.jit.trace(fn, (x, y, z))
                self.assertEqual(ref, t(x, y, z))
                self.assertAllFused(t.graph_for(x, y, z))
            except Exception as e:
                raise RuntimeError(
                    " ".join(["Failed:", str(dtype), op.__name__, device])
                )

    def test_where_ops(self):
        def apply(fn):
            return lambda cond, x, y: fn(cond, x, y)

        ops = [
            torch.where,
            lambda cond, x, y: torch.where(cond, x, 3.1415),
            lambda cond, x, y: torch.where(cond, 42, y),
        ]
        devices = self.devices
        for dtype, op, device in product(self.dtypes, ops, devices):
            try:
                cond = self.data_for(torch.bool, device)
                x = self.data_for(dtype, device)
                y = self.data_for(dtype, device)
                fn = apply(op)
                ref = fn(cond, x, y)
            except Exception:
                # If eager mode doesn't support a dtype/op/device combo,
                # neither does the fuser.  Catch everything to avoid needing to
                # guess what errors might be thrown by eager.
                continue
            try:
                t = torch.jit.trace(fn, (cond, x, y))
                self.assertEqual(ref, t(cond, x, y))
                self.assertAllFused(t.graph_for(cond, x, y))
            except Exception as e:
                raise RuntimeError(
                    " ".join(["Failed:", str(dtype), op.__name__, device])
                )

    def test_unsupported_dtypes(self):
        for device in self.devices:
            def fn(x):
                return x * x + x

            unsupported_dtypes = [
                torch.uint8,
                torch.bfloat16,
                torch.complex32,
                torch.complex64,
                torch.complex128,
                torch.qint8,
                torch.quint8,
                torch.qint32,
            ]
            for dtype in unsupported_dtypes:
                try:
                    x = self.data_for(dtype, device)
                    ref = fn(x)
                except Exception:
                    # If eager mode doesn't support a dtype/op/device combo,
                    # neither does the fuser.  Catch everything to avoid needing to
                    # guess what errors might be thrown by eager.
                    continue
                t = torch.jit.trace(fn, (x,))
                self.assertEqual(ref, t(x))
                self.assertEqual(len(self.findFusionGroups(t.graph_for(x))), 0)

    def test_superslomo(self):
        devices = self.devices.copy()
        if not LLVM_ENABLED:
            devices.remove("cpu")
        for device in devices:
            # Test extracted from Super-SloMo: https://github.com/avinashpaliwal/Super-SloMo
            # A few interesting things happen here: strided inputs of mixed size,
            # plus outputs of mixed shapes.  The latter characteristic happened to
            # expose a memory corruption bug due to not properly guarding the
            # outputs.
            def eager(t0, t1, t2, t3, t4):
                t5 = torch.mul(t0, t4)
                t6 = torch.mul(t2, t3)
                t7 = torch.mul(t6, t1)
                t9 = torch.add(t5, t7)
                t11 = torch.add(t0, t6)
                ft_p = torch.div(t9, t11)
                return (ft_p, t11, t9, t6)

            t0 = torch.rand(1, 6, 352, 352, device=device).transpose(0, 1)
            t1 = torch.rand(6, 3, 352, 352, device=device)
            t2 = torch.rand(6, device=device)[None, None, None, :].permute(3, 0, 1, 2)
            t3 = torch.rand(6, 1, 352, 352, device=device)
            t4 = torch.rand(6, 3, 352, 352, device=device)
            inputs = [t0, t1, t2, t3, t4]

            script = torch.jit.script(eager)
            for _ in range(4):
                for pair in zip(script(*inputs), eager(*inputs)):
                    test, ref = pair
                    torch.testing.assert_allclose(test, ref)
                    self.assertAllFused(script.graph_for(*inputs))

    def test_sub_gt_and(self):
        for device in self.devices:
            def eager(t1, t2, t3, t4, t: float):
                w = t1 - t2
                h = t3 - t4
                k = (w > t) & (h > t)
                assert k.dtype == torch.bool
                if t > 0.5:
                    # Putting a use of k in a never-executed conditional prevents
                    # profiling its type, which leaves it as "Tensor".  If we
                    # propagate Tensor back to the definition of k, we have to be
                    # careful not to create a fusion group containing it.
                    return k + 1
                return w
            t = torch.rand(8, dtype=torch.float, device=device)
            scripted = self.checkScript(eager, (t, t, t, t, 0.1))

    def test_chunk_mul_one(self):
        for device in self.devices:
            def eager(x):
                z, y, w = torch.chunk(x, 3, -1)
                return z * 3, y, w
            x = torch.rand(64, 1, 3072, dtype=torch.float, device=device)
            z, y, w = eager(x)
            script = self.checkScript(eager, (x,))

    def test_eq_unsqueeze_type_as(self):
        for device in self.devices:
            def eager(a, b):
                mask = b == 1
                mask = torch.unsqueeze(mask, -1)
                x = mask.type_as(a)
                return x, mask
            a = torch.rand(1, 64, 1024, device=device, dtype=torch.float)
            b = torch.randint(-2, 2, (1, 64), device=device, dtype=torch.long)
            script = self.checkScript(eager, (a, b))

    def test_neg_pow(self):
        def eager_tt(a: torch.Tensor, b: torch.Tensor):
            return torch.neg(torch.pow(a, b))

        def eager_ts(a: torch.Tensor, b: float):
            return torch.neg(torch.pow(a, b))

        def eager_st(a: float, b: torch.Tensor):
            return torch.neg(torch.pow(a, b))

        a = torch.rand(1, dtype=torch.float)
        b = torch.rand(1, dtype=torch.float)
        s = b.item()
        script = self.checkScript(eager_tt, (a, b))
        self.assertAllFused(script.graph_for(a, b))
        script = self.checkScript(eager_ts, (a, s))
        self.assertAllFused(script.graph_for(a, s))
        script = self.checkScript(eager_st, (s, b))
        self.assertAllFused(script.graph_for(s, b))

    @unittest.skipIf(not LLVM_ENABLED, "Too slow to run with the TE interpreter")
    def test_conv2d_depthwise(self):
        def eager(input, weight, bias):
            return torch.conv2d(input, weight, bias, stride=1, padding=1, groups=72)

        input = torch.rand((1, 72, 56, 56), dtype=torch.float)
        weight = torch.rand((72, 1, 3, 3), dtype=torch.float)
        bias = torch.rand((72), dtype=torch.float)

        script = self.checkScript(eager, (input, weight, bias))
        self.assertAllFused(script.graph_for(input, weight, bias))

    def test_conv2d(self):
        def eager(input, weight, bias):
            return torch.conv2d(input, weight, bias, stride=1, padding=1, groups=1)

        input = torch.rand((1, 64, 56, 56), dtype=torch.float)
        weight = torch.rand((64, 64, 3, 3), dtype=torch.float)
        bias = torch.rand((64), dtype=torch.float)

        script = self.checkScript(eager, (input, weight, bias))
        FileCheck().check_not("TensorExpr").run(torch.jit.last_executed_optimized_graph())

    def test_type_as_cat(self):
        with inline_fusion_groups():
            def eager(x, y):
                return torch.cat((x, y.type_as(x)), dim=1)
            for dtype1, dtype2 in product(self.dtypes, self.dtypes):
                x = torch.randint(2, (1, 13,)).to(dtype1)
                zero = torch.tensor([[0]]).to(dtype2)
                one = torch.tensor([[1]]).to(dtype2)
                script = torch.jit.trace(eager, (x, zero))
                for _ in range(3):
                    torch.testing.assert_allclose(
                        script(x, zero),
                        eager(x, zero))
                    torch.testing.assert_allclose(
                        script(x, one),
                        eager(x, one))
                self.assertAllFused(script.graph_for(x, one))

    def test_to_device(self):
        def eager(x):
            return x.to(device="cpu").relu()
        x = torch.rand(8)
        script = self.checkScript(eager, (x,))
        self.assertAllFused(script.graph_for(x))

    def test_dims(self):
        def eager(x, y):
            return x / (y + 0.0001)
        x = torch.linspace(-1, 1, 768, dtype=torch.float32).as_strided((1, 1, 768), (768, 1, 1))
        y = torch.tensor([[[2.0]]], dtype=torch.float32)
        script = self.checkScript(eager, (x, y))
        self.assertAllFused(script.graph_for(x, y))

    def test_unsqueeze_var_dim(self):
        def eager(x, y, z: int):
            return x * torch.unsqueeze(y, dim=z)
        x = torch.rand(4, 4, 64).permute(1, 0, 2)
        y = torch.rand(4, 4)
        z = 2
        script = self.checkScript(eager, (x, y, z))

    def _test_fwd_bwd(self, fn):
        x = torch.arange(-10, 10, dtype=torch.float32, requires_grad=True)
        xs = torch.arange(-10, 10, dtype=torch.float32, requires_grad=True)
        script = torch.jit.script(fn)
        for i in range(11):
            y = fn(x)
            g0 = torch.rand_like(y)
            y.backward(g0)

            ys = script(xs)
            ys.backward(g0)

            with torch.no_grad():
                x -= 0.1 * x.grad
                xs -= 0.1 * xs.grad
                x.grad = None
                xs.grad = None
        torch.testing.assert_allclose(y, ys)

    def test_relu_fwd_bwd(self):
        def eager(x):
            return torch.relu(x * 1.01)
        self._test_fwd_bwd(eager)

    def test_hardswish_fwd_bwd(self):
        def eager(x):
            return F.hardswish(x) * 1.01
        self._test_fwd_bwd(eager)

    def test_hardsigmoid_fwd_bwd(self):
        def eager(x):
            return F.hardsigmoid(x) * 1.01
        self._test_fwd_bwd(eager)

    def test_dynamic_cat(self):
        with inline_fusion_groups():
            @torch.jit.script
            def repro(xs: List[torch.Tensor], ys: List[torch.Tensor], zs: List[torch.Tensor]):
                return [
                    torch.cat([x, torch.cat([y, z], dim=-1)], dim=-1)
                    for x, y, z in zip(xs, ys, zs)
                ]
            for _ in range(3):
                N = 3
                xs = [torch.ones(21) for _ in range(N)]
                # Note: concat of ys and zs will have the same size for each
                # pair, even though the individual ys and zs do not.
                ys = [torch.ones(N - i) for i in range(N)]
                zs = [torch.ones(i) for i in range(N)]
                repro(xs, ys, zs)

    def test_scalar_only_inputs(self):
        def eager(b: float):
            a = torch.ones(1)
            return a * b

        script = self.checkScript(eager, (1.0,))


works_list = [
    '__radd__',
    '__rdiv__',
    '__rmul__',
    'abs',
    'acos',
    'add',
    'addcmul',
    'asin',
    'atan',
    'atan2',
    'ceil',
    'clamp',
    'clamp.scalar',
    'cos',
    'cosh',
    'div.no_rounding_mode',
    'div.true_rounding',
    'eq',
    'erf',
    'erfc',
    'exp',
    'expand',
    'expand_as',
    'expm1',
    'floor',
    'fmod',
    'fmod.autodiffed',
    'ge',
    'gt',
    'le',
    'lerp',
    'lgamma',
    'log',
    'log10',
    'log1p',
    'log2',
    'lt',
    'masked_fill',
    'max.binary',
    'min.binary',
    'mm',
    'mul',
    'ne',
    'neg',
    'nn.functional.gelu',
    'nn.functional.hardshrink',
    'nn.functional.hardsigmoid',
    'nn.functional.hardswish',
    'nn.functional.hardtanh',
    'nn.functional.leaky_relu',
    'nn.functional.relu6',
    'permute',
    'pow',
    'reciprocal',
    'remainder',
    'remainder.autodiffed',
    'reshape',
    'round',
    'rsqrt',
    'sigmoid',
    'sin',
    'sinh',
    'sqrt',
    'sub',
    'sum',
    'tan',
    'tanh',
    'transpose',
    'true_divide',
    'trunc',
    'unsqueeze',
    'view',
    'where',
]

known_failures = [
    'matmul',
    'frac',
    '__rmatmul__'
]

# If your OpInfo test causes this test to fail, add it here
skip_ops = [
<<<<<<< HEAD
    # Causing SIGSEGV
    # Reference: https://github.com/pytorch/pytorch/pull/59442/checks?check_run_id=2746156896
    't'
=======
    'conj'
>>>>>>> 1dcc034f
]

def get_name(op):
    l = [op.name]
    if op.variant_test_name != '':
        l.append(op.variant_test_name)
    return '.'.join(l)

class TestNNCOpInfo(TestCase):
    def te_compile(self, device, dtype, op):
        # If adding new OpInfo tests cause this test to fail, add it into here
        skip_ops = []
        if op.name in skip_ops:
            return
        sample_inputs_itr = op.sample_inputs(device, dtype, requires_grad=False)
        is_compiling = False
        for sample_input in sample_inputs_itr:
            arg_values = [sample_input.input] + list(sample_input.args)
            kwarg_values = sample_input.kwargs
            param_names = []
            param_values = []
            fx_args = []
            for idx, v in enumerate(arg_values):
                if isinstance(v, torch.Tensor):
                    param_names.append(f"arg_{idx}")
                    param_values.append(v)
                    fx_args.append(param_names[-1])
                else:
                    fx_args.append(f'{repr(v)}')

            for k, v in kwarg_values.items():
                if isinstance(v, torch.Tensor):
                    param_names.append(k)
                    param_values.append(v)
                    fx_args.append(f'{k} = {k}')
                else:
                    fx_args.append(f'{k} = {repr(v)}')

            code = f"""
def f({', '.join(param_names)}):
    return op.op({', '.join(fx_args)})"""
            g = {'torch': torch, 'inf' : math.inf, 'op': op}
            exec(code, g)
            f = g['f']
            f.__module__ = 'test'
            out = f(*param_values)

            # NNC currently oftens segfault when asked to lower ops with 0-dim tensor outputs
            if isinstance(out, torch.Tensor) and out.dim() == 0:
                continue
            else:
                is_compiling = True

            ts_g = torch.jit.trace(f, param_values)
            kernel = torch._C._te.TensorExprKernel(ts_g.graph)
            correct_val = f(*param_values)
            self.assertEqual(kernel.run(tuple(param_values)), correct_val)
            self.assertEqual(kernel.fallback(tuple(param_values)), correct_val)

        # If all sample inputs have scalar output, we won't have tested it and
        # we consider the op to be not working
        if not is_compiling:
            raise RuntimeError("Skipped all inputs")

    @onlyCPU
    @unittest.skipIf(not LLVM_ENABLED, "Compiles with TensorExprKernel")
    @ops([op for op in op_db if get_name(op) in works_list], allowed_dtypes=(torch.float,))
    def test_working(self, device, dtype, op):
        self.te_compile(device, dtype, op)

    @onlyCPU
    @unittest.skipIf(not LLVM_ENABLED, "Compiles with TensorExprKernel")
    @ops([op for op in op_db if get_name(op) in known_failures], allowed_dtypes=(torch.float,))
    def test_failures(self, device, dtype, op):
        try:
            self.te_compile(device, dtype, op)
        except Exception as e:
            pass
        else:
            raise RuntimeError("Expected test to fail. If it now works, move op into works_list")

    @onlyCPU
    @unittest.skipIf(not LLVM_ENABLED, "Compiles with TensorExprKernel")
    @ops([op for op in op_db if get_name(op) not in works_list + known_failures], allowed_dtypes=(torch.float,))
    def test_unsupported(self, device, dtype, op):
        if get_name(op) in skip_ops:
            return
        try:
            self.te_compile(device, dtype, op)
        except Exception as e:
            pass
        else:
            raise RuntimeError("Expected test to fail. If it now works, move op into works_list")


only_for = ("cpu", "cuda")
instantiate_device_type_tests(TestNNCOpInfo, globals(), only_for=only_for)

if __name__ == '__main__':
    run_tests()<|MERGE_RESOLUTION|>--- conflicted
+++ resolved
@@ -1957,13 +1957,10 @@
 
 # If your OpInfo test causes this test to fail, add it here
 skip_ops = [
-<<<<<<< HEAD
     # Causing SIGSEGV
     # Reference: https://github.com/pytorch/pytorch/pull/59442/checks?check_run_id=2746156896
-    't'
-=======
+    't',
     'conj'
->>>>>>> 1dcc034f
 ]
 
 def get_name(op):
