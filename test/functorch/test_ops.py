# Owner(s): ["module: functorch"]

# Copyright (c) Facebook, Inc. and its affiliates.
# All rights reserved.
#
# This source code is licensed under the BSD-style license found in the
# LICENSE file in the root directory of this source tree.

import itertools
import unittest

from torch.testing._internal.common_utils import TestCase, run_tests, is_iterable_of_tensors, IS_MACOS, \
    IS_X86, parametrize, TEST_WITH_ASAN, noncontiguous_like
from torch.testing._internal.common_utils import skipIfRocm
import torch
from torch import Tensor
import functools
from torch.testing._internal.common_cuda import with_tf32_off
from torch.testing._internal.common_device_type import instantiate_device_type_tests
from torch.testing._internal.common_device_type import ops
from torch.testing._internal.common_device_type import \
    toleranceOverride, tol
from functorch_additional_op_db import additional_op_db
from torch.testing._internal.common_methods_invocations import op_db
from common_utils import (
    get_fallback_and_vmap_exhaustive,
    generate_vmap_inputs,
    decorate,
    xfail,
    skip,
    skipOps,
    tol1,
    tol2,
    opsToleranceOverride,
    check_vmap_fallback,
    is_batch_norm_training,
    is_valid_inplace_sample_input,
    loop,
    loop2,
    expectedFailureIf,
)
from torch.testing._internal.autograd_function_db import (
    autograd_function_db
)

from torch.testing._internal.opinfo.core import SampleInput
from torch.utils._pytree import tree_flatten, tree_unflatten, tree_map
from functorch import grad, vjp, vmap, jacrev, jacfwd
import torch.autograd.forward_ad as fwAD
from torch._functorch.eager_transforms import _as_tuple, jvp

aten = torch.ops.aten


# Version of autograd.grad with some differences:
#   - pytree inputs is allowed (but leaves of the pytree have to all
#     be tensors)
#   - if an input is not used as part of derivatives, we will return a
#     zero-filled tensor for the result
def _autograd_grad(
    outputs, inputs, grad_outputs=None, retain_graph=False, create_graph=True
):
    inputs, inputs_spec = tree_flatten(inputs)
    diff_inputs = tuple(inp for inp in inputs if inp.requires_grad)
    if grad_outputs is None:
        diff_outputs = tuple(out for out in outputs if out.requires_grad)
    else:
        diff_grad_outputs = [
            (out, go) for out, go in zip(outputs, grad_outputs) if out.requires_grad
        ]
        if len(diff_grad_outputs) == 0:
            diff_outputs, grad_outputs = (), ()
        else:
            diff_outputs, grad_outputs = zip(*diff_grad_outputs)
    grad_inputs = torch.autograd.grad(
        diff_outputs,
        diff_inputs,
        grad_outputs,
        retain_graph=retain_graph,
        create_graph=create_graph,
        allow_unused=True,
    )
    result = []
    grad_inputs_iter = iter(grad_inputs)
    for inp in inputs:
        if inp.requires_grad:
            grad_input = next(grad_inputs_iter)
            if grad_input is None:
                result.append(torch.zeros_like(inp))
            else:
                result.append(grad_input)
        else:
            result.append(torch.zeros_like(inp))
    return tree_unflatten(result, inputs_spec)


def diff_arg(arg, requires_grad=True):
    def is_differentiable_arg(arg):
        if requires_grad:
            return arg.requires_grad
        else:
            return arg.is_floating_point() or arg.is_complex()
    if is_iterable_of_tensors(arg):
        if all([is_differentiable_arg(a) for a in arg]):
            return True
        if all([not is_differentiable_arg(a) for a in arg]):
            return False
        raise RuntimeError("NYI: The test runner can't handle this")
    return isinstance(arg, Tensor) and is_differentiable_arg(arg)


# Given f, returns an f' such that:
# - f' takes only positional arguments
# - All arguments to f' are floating-point Tensors
# - All outputs of f' are floating-point Tensors
def normalize_op_input_output2(f, args, kwargs, output_process_fn_grad=None, requires_grad=True):
    flat_args, args_spec = tree_flatten(args)
    diff_argnums = tuple(i for i, arg in enumerate(flat_args) if diff_arg(arg, requires_grad=requires_grad))
    assert len(diff_argnums) > 0
    primals = tuple(flat_args[i] for i in diff_argnums)

    @functools.wraps(f)
    def wrapped(*primals):
        _args = list(flat_args)
        for num, arg in zip(diff_argnums, primals):
            _args[num] = arg
        _args = tree_unflatten(_args, args_spec)
        result = f(*_args, **kwargs)
        if output_process_fn_grad is not None:
            result = output_process_fn_grad(result)
        if isinstance(result, tuple):
            result = tuple(r for r in result if torch.is_floating_point(r))
            assert len(result) > 0
        return result
    return wrapped, primals


# TODO: consolidate with normalize_op_input_output2
def normalize_op_input_output3(f, args, kwargs, sample_args, output_process_fn_grad=None):
    flat_args, args_spec = tree_flatten(args)
    flat_sample_args, _ = tree_flatten(sample_args)
    diff_argnums = tuple(i for i, (arg, sample) in enumerate(zip(flat_args, flat_sample_args))
                         if diff_arg(sample, requires_grad=True))
    assert len(diff_argnums) > 0
    primals = tuple(flat_args[i] for i in diff_argnums)

    @functools.wraps(f)
    def wrapped(*primals):
        _args = list(flat_args)
        for num, arg in zip(diff_argnums, primals):
            _args[num] = arg
        _args = tree_unflatten(_args, args_spec)
        result = f(*_args, **kwargs)
        if output_process_fn_grad is not None:
            result = output_process_fn_grad(result)
        if isinstance(result, tuple):
            result = tuple(r for r in result if torch.is_floating_point(r))
            assert len(result) > 0
        return result
    return wrapped, primals


def normalize_op_input_output(f, sample, requires_grad=True):
    args = tuple([sample.input] + list(sample.args))
    return normalize_op_input_output2(
        f, args, sample.kwargs, sample.output_process_fn_grad, requires_grad=requires_grad
    )


def ref_vjp(f, *primals):
    result = f(*primals)

    def wrapped(cotangents):
        return _autograd_grad(_as_tuple(result), primals, _as_tuple(cotangents))

    return result, wrapped


def simulate_jvp(f, primals, tangents):
    primals_out, tangents_out = torch.autograd.functional.jvp(f, primals, tangents)
    return primals_out, tangents_out


def ref_jvp(f, primals, tangents):
    with fwAD.dual_level():
        duals = tuple(fwAD.make_dual(p, t) for p, t in zip(primals, tangents))
        result_duals = f(*duals)
        result_duals, spec = tree_flatten(result_duals)
        primals_out, tangents_out = zip(*(fwAD.unpack_dual(d) for d in result_duals))
        return tree_unflatten(primals_out, spec), tree_unflatten(tangents_out, spec)


def get_sample_cotangents(f, sample):
    fn, primals = normalize_op_input_output(f, sample)
    output = fn(*primals)
    return tree_map(torch.randn_like, output)


# returns a new function g(*args, *cotangents)
# that computes vjps and (*args, cotangents)
def get_vjp_fn_and_args_with_cotangents(f, sample, cotangents):
    args = tuple([sample.input] + list(sample.args))
    kwargs = sample.kwargs
    flat_args, args_spec = tree_flatten(args)
    flat_cotangents, cotangents_spec = tree_flatten(cotangents)

    @functools.wraps(f)
    def wrapped(*args):
        assert len(args) == len(flat_args) + len(flat_cotangents)
        actual_args = args[:len(flat_args)]
        cotangents = args[len(flat_args):]
        actual_args = tree_unflatten(actual_args, args_spec)
        cotangents = tree_unflatten(cotangents, cotangents_spec)

        fn, primals = normalize_op_input_output3(f, actual_args, kwargs,
                                                 flat_args,
                                                 sample.output_process_fn_grad)
        _, vjp_fn = vjp(fn, *primals)
        return vjp_fn(cotangents)

    return wrapped, tuple(flat_args + flat_cotangents)


# Returns a new function g(*args, *cotangents) that computes vjps and
# sample (*args, *cotangents)
def get_vjpfull_variant(f, sample):
    fn, primals = normalize_op_input_output(f, sample)
    return _get_vjpfull_variant(fn, primals)


def get_vjpfull_variant2(f, args, kwargs):
    fn, primals = normalize_op_input_output2(f, args, kwargs)
    return _get_vjpfull_variant(fn, primals)


def _get_vjpfull_variant(fn, primals):
    result = fn(*primals)
    cotangents = _as_tuple(
        tree_map(lambda x: torch.randn_like(x, requires_grad=True), result))
    num_primals = len(primals)
    args = (*primals, *cotangents)

    @functools.wraps(fn)
    def wrapped(*args):
        primals = args[:num_primals]
        cotangents = args[num_primals:]
        result, vjp_fn = vjp(fn, *primals)
        if isinstance(result, torch.Tensor):
            assert len(cotangents) == 1
            cotangents = cotangents[0]
        return vjp_fn(cotangents)

    return wrapped, args



def get_jvp_variant(f, sample):
    # We want this higher-order variant of jvp, so that it can
    # be used to wrap vmap
    fn, primals = normalize_op_input_output(f, sample, requires_grad=False)
    tangents = _as_tuple(
        tree_map(lambda x: torch.randn_like(x), primals))

    @functools.wraps(f)
    def wrapped(*args):
        tangents = args
        primals_out, tangents_out = jvp(fn, primals, tangents)

        if isinstance(primals_out, torch.Tensor):
            return (primals_out, tangents_out)
        else:
            flat_primals_out, _ = tree_flatten(primals_out)
            flat_tangents_out, _ = tree_flatten(tangents_out)
            return tuple(flat_primals_out + flat_tangents_out)

    return wrapped, tangents


def get_jvp_variant_primals_tangents2(f, args, kwargs, output_process_fn_grad=None,
                                      requires_grad=False):
    fn, primals = normalize_op_input_output2(f, args, kwargs, output_process_fn_grad,
                                             requires_grad)
    tangents = _as_tuple(
        tree_map(lambda x: torch.randn_like(x), primals))
    return _get_jvp_variant(fn, primals, tangents)


def get_jvp_variant_primals_tangents(f, sample):
    # We want this higher-order variant of jvp, so that it can
    # be used to wrap vmap
    fn, primals = normalize_op_input_output(f, sample, requires_grad=False)
    tangents = _as_tuple(
        tree_map(lambda x: torch.randn_like(x), primals))
    return _get_jvp_variant(fn, primals, tangents)


def _get_jvp_variant(fn, primals, tangents):
    @functools.wraps(fn)
    def wrapped(*args):
        primals_in = args[:len(primals)]
        tangents_in = args[len(primals):]
        primals_out, tangents_out = jvp(fn, primals_in, tangents_in)

        if isinstance(primals_out, torch.Tensor):
            return (primals_out, tangents_out)
        else:
            flat_primals_out, _ = tree_flatten(primals_out)
            flat_tangents_out, _ = tree_flatten(tangents_out)
            return tuple(flat_primals_out + flat_tangents_out)

    return wrapped, primals + tangents


def is_inplace(op, variant):
    if hasattr(variant, "__wrapped__"):
        return variant.__wrapped__ is op.get_inplace()
    return variant is op.get_inplace()


vjp_fail = {
    xfail('tensor_split'),  # data_ptr composite compliance
    # https://github.com/pytorch/pytorch/issues/96560
    decorate('nn.functional.batch_norm', decorator=skipIfRocm),
    # https://github.com/pytorch/pytorch/issues/96560
    decorate('nn.functional.instance_norm', decorator=skipIfRocm),
    # https://github.com/pytorch/pytorch/issues/96560
    decorate('nn.functional.layer_norm', decorator=skipIfRocm),
    # https://github.com/pytorch/pytorch/issues/96560
    decorate('nn.functional.scaled_dot_product_attention', decorator=skipIfRocm),
}

aliasing_ops = {
    'T',
    'broadcast_to',
    'conj',
    'contiguous',
    'diagonal',  # linalg.diagonal is an alias
    'expand',
    'flatten',
    'imag',
    'mH',  # adjoint is an alias
    'mT',
    'movedim',  # moveaxis is an alias
    'narrow',
    'permute',
    'positive',
    # 'ravel', is composite implict autograd and may call clone
    'real',
    'reshape',
    'resolve_conj',
    'resolve_neg',
    'select',
    'squeeze',
    'transpose',  # swapdims and swapaxes are aliases
    'unflatten',
    'unfold',
    'unsqueeze',
    'view',
    'view_as',
    'view_as_complex',
    'view_as_real',
}

aliasing_ops_list_return = {
    'chunks',
    'dsplit',
    'hsplit',
    'split',
    'unbind',
    'vsplit',
    # 'tensor_split' not composite compliant, see vjp_fail
}


@unittest.skipIf(TEST_WITH_ASAN, "tests time out with asan, are probably redundant")
class TestOperators(TestCase):
    @with_tf32_off  # https://github.com/pytorch/pytorch/issues/86798
    @ops(op_db + additional_op_db + autograd_function_db, allowed_dtypes=(torch.float,))
    @skipOps('TestOperators', 'test_grad', vjp_fail.union({
        xfail('chalf', '', device_type='cpu'),  # RuntimeError: "sum_cpu" not implemented for 'ComplexHalf'
        xfail('sparse.sampled_addmm', ''),  # RuntimeError: Sparse CSR tensors do not have strides
        xfail('sparse.mm', 'reduce'),  # RuntimeError: Sparse CSR tensors do not have strides

        # Non-contiguous Bugs
        #
        # AssertionError: Tensor-likes are not close!
        xfail('_softmax_backward_data', device_type='cpu'),
        xfail('as_strided'),
        xfail('as_strided', 'partial_views'),

        # RuntimeError: !self.requires_grad() || self.is_contiguous()
        xfail('as_strided_scatter'),

        # RuntimeError: Tensor must have a last dimension with stride 1
        xfail('view_as_complex'),
        # query: last dimension must be contiguous
        # Fused attention kernels require last dim to be contiguous
        xfail('nn.functional.scaled_dot_product_attention', device_type='cuda'),
    }))
    @opsToleranceOverride('TestOperators', 'test_grad', (
        tol1('nn.functional.binary_cross_entropy_with_logits',
             {torch.float32: tol(atol=1e-04, rtol=1e-04)}),
        tol1('masked.cumprod',
             {torch.float32: tol(atol=1e-05, rtol=1e-05)}),
        tol1('svd_lowrank',
             {torch.float32: tol(atol=3e-05, rtol=3e-04)}, device_type='cuda'),
        tol1('linalg.tensorsolve',
             {torch.float32: tol(atol=3e-04, rtol=3e-04)}, device_type='cuda'),
    ))
    def test_grad(self, device, dtype, op):
        if op.name in vjp_fail:
            self.skipTest("Skipped; Expected failures")
            return

        if not op.supports_autograd:
            self.skipTest("Skipped! Autograd not supported.")
            return

        samples = op.sample_inputs(device, dtype, requires_grad=True)

        if is_inplace(op, op.get_op()):
            self.skipTest("Skipped for redundancy. test_vjp handles in-place testing.")
            return

        for sample in samples:
            args = [sample.input] + list(sample.args)
            kwargs = sample.kwargs

            noncontig_sample = sample.noncontiguous()
            noncontig_args = [noncontig_sample.input] + list(noncontig_sample.args)
            noncontig_kwargs = noncontig_sample.kwargs

            diff_argnums = tuple(i for i, arg in enumerate(args) if diff_arg(arg))
            assert len(diff_argnums) > 0
            diff_args = tuple(args[i] for i in diff_argnums)

            def wrapped_fn(*args, **kwargs):
                result = op(*args, **kwargs)
                if sample.output_process_fn_grad is not None:
                    result = sample.output_process_fn_grad(result)

                def abs_if_complex(t):
                    if t.dtype.is_complex:
                        return t.abs()
                    return t

                # Reduce into single value for grad
                if isinstance(result, torch.Tensor):
                    return abs_if_complex(result.sum())
                result = sum([abs_if_complex(res.sum()) for res in result])
                return result

            result = grad(wrapped_fn, diff_argnums)(*args, **kwargs)
            result_noncontig = grad(wrapped_fn, diff_argnums)(*noncontig_args, **noncontig_kwargs)
            expected = _autograd_grad(_as_tuple(wrapped_fn(*args, **kwargs)), diff_args)

            self.assertEqual(result, expected)
            self.assertEqual(result_noncontig, expected)

    @ops(op_db + additional_op_db + autograd_function_db, allowed_dtypes=(torch.float,))
    @skipOps('TestOperators', 'test_jvp', set({
        # Composite ops that do bad things. Need to be fixed in PyTorch core.
        # RuntimeError: Cannot access data pointer of Tensor that doesn't have storage
        xfail('tensor_split'),

        # BUG: silent incorrectness: runs and produces numerical differences
        skip('nn.functional.max_unpool1d'),  # fails everywhere except on mac
        skip('nn.functional.max_unpool2d'),  # fails everywhere except on windows
        skip('nn.functional.max_unpool3d'),  # fails everywhere except on mac
        xfail("native_batch_norm"),          # TODO: fails comparing None to tensor of 0s for saved_mean/var tangents
        xfail("_native_batch_norm_legit"),    # TODO: fails comparing None to tensor of 0s for saved_mean/var tangents

        xfail('nn.functional.scaled_dot_product_attention', device_type='cuda'),

        xfail('nn.functional.rrelu'),  # in-place test errors out with no formula implemented
        xfail('NumpyExpMarkDirtyAutogradFunction'),  # TODO: https://github.com/pytorch/pytorch/issues/91280

        # https://github.com/pytorch/pytorch/issues/96560
        decorate('nn.functional.batch_norm', decorator=skipIfRocm),
        # https://github.com/pytorch/pytorch/issues/96560
        decorate('nn.functional.instance_norm', decorator=skipIfRocm),
        # https://github.com/pytorch/pytorch/issues/96560
        decorate('nn.functional.layer_norm', decorator=skipIfRocm),

        # --- Non-Contiguous Failures! ---
        # This is expected to fail as the operator
        # expects last dim to have stride=1
        xfail('view_as_complex'),
        # BUG
        # AssertionError: Tensor-likes are not close!
        xfail('as_strided'),
        xfail('as_strided', 'partial_views'),
        xfail('as_strided_scatter'),
        decorate('linalg.det', 'singular',
                 decorator=expectedFailureIf(IS_MACOS and IS_X86)),
    }))
    @opsToleranceOverride('TestOperators', 'test_jvp', (
        tol1('nn.functional.conv_transpose3d',
             {torch.float32: tol(atol=1e-04, rtol=1.3e-06)}, device_type='cuda'),
        tol1('linalg.tensorsolve',
             {torch.float32: tol(atol=1e-04, rtol=1.3e-05)}, device_type='cuda'),
        tol1('nn.functional.binary_cross_entropy_with_logits',
             {torch.float32: tol(atol=4e-04, rtol=4e-04)}),
        tol1('nn.functional.batch_norm',
             {torch.float32: tol(atol=4e-05, rtol=5e-05)}),
        tol1('nn.functional.conv2d',
             {torch.float32: tol(atol=4e-05, rtol=5e-05)}),
        tol1('pca_lowrank',
             {torch.float32: tol(atol=5e-05, rtol=5e-05)}),
    ))
    def test_jvp(self, device, dtype, op):
        # TODO: get rid of vjp_decomp when we add decomposition support to
        # PyTorch's forward-mode ad. Currently the decomposition support only
        # works for functorch.jvp
        VJP_DECOMP = {
            'nn.functional.logsigmoid',
        }
        if op.name in VJP_DECOMP:
            fixme_ref_jvp_local = simulate_jvp
        else:
            fixme_ref_jvp_local = ref_jvp

        if not op.supports_forward_ad and op.name not in VJP_DECOMP:
            self.skipTest("Skipped! Forward AD not supported.")
            return

        samples = op.sample_inputs(device, dtype, requires_grad=True)

        outplace_variant = op if not is_inplace(op, op.get_op()) else None
        inplace_variant = op.inplace_variant if op.supports_inplace_autograd else None

        for sample in samples:
            if outplace_variant:
                self.jvp_opinfo_test(outplace_variant, sample,
                                     sample.output_process_fn_grad,
                                     clone_inputs=False,
                                     fixme_ref_jvp_local=fixme_ref_jvp_local)
            if is_valid_inplace_sample_input(sample, op, inplace_variant):
                self.jvp_opinfo_test(inplace_variant, sample,
                                     sample.output_process_fn_grad,
                                     clone_inputs=True,
                                     fixme_ref_jvp_local=fixme_ref_jvp_local)


    def jvp_opinfo_test(self, fn, sample, output_process_fn,
                        clone_inputs, fixme_ref_jvp_local):
        # NB: we used requires_grad=True to determine where the primals are,
        # but don't need that information otherwise
        args = (sample.input,) + sample.args
        kwargs = sample.kwargs
        contig_fn, primals = normalize_op_input_output2(
            fn, args, kwargs, output_process_fn, requires_grad=True)
        orig_primals = tree_map(lambda x: x.detach(), primals)
        orig_tangents = tree_map(lambda x: torch.randn_like(x), primals)

        noncontig_sample = sample.noncontiguous()
        noncontig_args = (noncontig_sample.input,) + noncontig_sample.args
        noncontig_kwargs = sample.kwargs
        noncontig_fn, primals = normalize_op_input_output2(
            fn, noncontig_args, noncontig_kwargs,
            output_process_fn, requires_grad=True)
        noncontig_primals = tree_map(lambda x: x.detach(), primals)
        noncontig_tangents = tree_map(lambda x: noncontiguous_like(x), orig_tangents)

        def maybe_clone_inputs():
            if clone_inputs:
                primals = tree_map(torch.clone, orig_primals)
                tangents = tree_map(torch.clone, orig_tangents)
                return primals, tangents
            return orig_primals, orig_tangents

        primals, tangents = maybe_clone_inputs()
        expected_primal_outs, expected_tangent_outs = \
            fixme_ref_jvp_local(contig_fn, primals, tangents)

        primals, tangents = maybe_clone_inputs()
        primal_outs, tangent_outs = jvp(contig_fn, primals, tangents)

        noncontig_primal_outs, noncontig_tangent_outs = jvp(noncontig_fn,
                                                            noncontig_primals,
                                                            noncontig_tangents)

        self.assertEqual(primal_outs, expected_primal_outs)
        self.assertEqual(tangent_outs, expected_tangent_outs)

        self.assertEqual(noncontig_primal_outs, expected_primal_outs)
        self.assertEqual(noncontig_tangent_outs, expected_tangent_outs)

    @ops(op_db + additional_op_db + autograd_function_db, allowed_dtypes=(torch.float,))
    @skipOps('TestOperators', 'test_vjp', vjp_fail.union({
        xfail('sparse.sampled_addmm', ''),
        xfail('sparse.mm', 'reduce'),

        # ---- Non-Contiguous Failures ----
        # This is expected to fail as the operator
        # expects last dim to have stride=1
        xfail('view_as_complex'),
        # RuntimeError: query: last dimension must be contiguous
        # The fused attention kernels require the last dim to be contiguous
        xfail('nn.functional.scaled_dot_product_attention', device_type="cuda"),
        # BUG
        # AssertionError: Tensor-likes are not close!
        xfail('as_strided'),
        xfail('as_strided_scatter'),
        xfail('_softmax_backward_data', device_type='cpu'),
        xfail('as_strided', 'partial_views'),
    }))
    @opsToleranceOverride('TestOperators', 'test_vjp', (
        tol1('nn.functional.conv_transpose3d',
             {torch.float32: tol(atol=5e-05, rtol=9e-05)}, device_type='cuda'),
        tol1('nn.functional.binary_cross_entropy_with_logits',
             {torch.float32: tol(atol=1e-04, rtol=1e-04)}),
        tol1('__rmatmul__',
             {torch.float32: tol(atol=1e-05, rtol=1e-05)}),
        tol1('matmul',
             {torch.float32: tol(atol=1e-05, rtol=1e-05)}),
        tol2('linalg.pinv', 'hermitian',
             {torch.float32: tol(atol=1e-05, rtol=1e-05)}),
        tol1('linalg.tensorsolve',
             {torch.float32: tol(atol=1e-05, rtol=1e-05)}),
        tol1('svd_lowrank',
             {torch.float32: tol(atol=1e-04, rtol=1e-04)}),
    ))
    def test_vjp(self, device, dtype, op):
        if not op.supports_autograd:
            self.skipTest("Skipped! Autograd not supported.")
            return

        samples = op.sample_inputs(device, dtype, requires_grad=True)

        def _test(_op, inplace=False):
            for sample in samples:
                if inplace and not is_valid_inplace_sample_input(sample, op, op.inplace_variant):
                    continue
                fn, primals = normalize_op_input_output(_op, sample)
                result = fn(*primals)
                cotangents = tree_map(lambda x: torch.randn_like(x), result)

                noncontig_fn, noncontig_primals = normalize_op_input_output(_op, sample.noncontiguous())
                noncontig_cotangents = tree_map(lambda x: noncontiguous_like(x), cotangents)

                out, vjp_fn = vjp(fn, *primals)
                self.assertEqual(out, result)
                result_vjps = vjp_fn(cotangents)

                out_noncontig, vjp_fn = vjp(noncontig_fn, *noncontig_primals)
                self.assertEqual(out_noncontig, result)
                noncontig_result_vjps = vjp_fn(noncontig_cotangents)

                _, vjp_fn = ref_vjp(fn, *primals)
                expected_vjps = vjp_fn(cotangents)

                self.assertEqual(result_vjps, expected_vjps)
                self.assertEqual(noncontig_result_vjps, expected_vjps)

        _test(op)
        for a_op in op.aliases:
            _test(a_op)
        if op.inplace_variant:
            def f(inp, *args, **kwargs):
                return op.inplace_variant(inp.clone(), *args, **kwargs)
            _test(f, inplace=True)

    @ops(op_db + additional_op_db + autograd_function_db, allowed_dtypes=(torch.float,))
    @skipOps('TestOperators', 'test_vjpvjp', vjp_fail.union({
        skip('nn.functional.max_unpool1d'),  # silent incorrectness; Flaky
        skip('nn.functional.max_unpool2d'),  # silent incorrectness; Flaky
        xfail('nn.functional.ctc_loss'),  # Not Implemented
        xfail('native_layer_norm', ''),  # Expected a proper Tensor but got None for argument #1 'other'
        xfail('sparse.sampled_addmm', ''),  # sparse tensors have no strides
        xfail('sparse.mm', 'reduce'),  # sparse tensors have no strides
        skip('nn.functional.scaled_dot_product_attention', device_type='cuda'),
        # AssertionError: Tensor-likes are not close!
        # Mismatched elements: 1 / 15 (6.7%)
        # Greatest absolute difference: 24.0 at index (2, 4) (up to 1e-05 allowed)
        # Greatest relative difference: 1.7933241714393998e-06 at index (2, 4) (up to 1.3e-06 allowed)
        # The failure occurred for item [0]
        xfail('masked.prod')
    }))
    @opsToleranceOverride('TestOperators', 'test_vjpvjp', (
        tol1('nn.functional.conv_transpose3d',
             {torch.float32: tol(atol=5e-05, rtol=9e-05)}, device_type='cuda'),
        tol1('prod',
             {torch.float32: tol(atol=2e-05, rtol=1e-04)}),
        tol1('masked.cumprod',
             {torch.float32: tol(atol=5e-04, rtol=5e-04)}),
        tol1('cumprod',
             {torch.float32: tol(atol=5e-04, rtol=5e-04)}),
        tol1('linalg.vander',
             {torch.float32: tol(atol=5e-04, rtol=5e-04)}),
        tol2('linalg.det', 'singular',
             {torch.float32: tol(atol=2e-05, rtol=2e-05)}),
    ))
    def test_vjpvjp(self, device, dtype, op):
        if not op.supports_autograd:
            self.skipTest("Skipped! Autograd not supported.")
            return
        if not op.supports_gradgrad:
            self.skipTest("Skipped! Operation does not support gradgrad")
            return

        samples = op.sample_inputs(device, dtype, requires_grad=True)

        def test(_op, inplace=False):
            for sample in samples:
                if inplace and not is_valid_inplace_sample_input(sample, op, op.inplace_variant):
                    continue
                fn, args = get_vjpfull_variant(_op, sample)
                result = fn(*args)
                cotangents = tree_map(lambda x: torch.randn_like(x), result)

                # Compute vjp of vjp
                _, vjp_fn = vjp(fn, *args)
                result_vjps = vjp_fn(cotangents)

                # Compute ref_vjp of vjp. We could have done ref_vjp of ref_vjp,
                # but since we're confident that vjp works by itself, this is
                # an equivalent way to test that.
                _, vjp_fn = ref_vjp(fn, *args)
                expected_vjps = vjp_fn(cotangents)

                self.assertEqual(result_vjps, expected_vjps)

        test(op)
        if op.inplace_variant:
            def fn(inp, *args, **kwargs):
                return op.inplace_variant(inp.clone(), *args, **kwargs)
            test(fn, inplace=True)

    @with_tf32_off  # https://github.com/pytorch/pytorch/issues/86798
    @skipOps('TestOperators', 'test_vmapvjpvjp', vjp_fail.union({
        skip("atleast_1d"),  # Takes too long
        skip("atleast_2d"),  # Takes too long
        skip("atleast_3d"),  # Takes too long
        skip("ormqr"),  # Takes too long
        xfail("as_strided"),  # incorrect output
        xfail("as_strided", "partial_views"),  # incorrect output
        xfail("as_strided_scatter"),  # incorrect output
        skip("bernoulli"),  # calls random op
        xfail("bfloat16"),  # rank 4 tensor for channels_last
        xfail("cdouble"),  # rank 4 tensor for channels_last
        xfail("cfloat"),  # rank 4 tensor for channels_last
        xfail("chalf"),  # rank 4 tensor for channels_last
        xfail("double"),  # rank 4 tensor for channels_last
        xfail("float"),  # rank 4 tensor for channels_last
        xfail("half"),  # rank 4 tensor for channels_last
        xfail("NumpyCubeNotComposableAutogradFunction"),  # Not composable autograd.Function
        # It looks like you're either (1) calling .item() on a Tensor or
        # (2) attempting to use a Tensor in some data-dependent control flow or
        # (3) encountering this error in PyTorch internals.
        xfail("index_reduce"),
        xfail("linalg.householder_product"),  # vmap: inplace into a regular tensor
        xfail("nanquantile", device_type='cpu'),  # vmap not implemented for at::equal.
        xfail("native_layer_norm"),  # vmap: inplace into a regular tensor
        # got a batched tensor as input while the running_mean or running_var,
        # which will be updated in place, were not batched.
        xfail("nn.functional.batch_norm"),
        xfail("nn.functional.binary_cross_entropy"),  # vmap: inplace into a regular tensor
        xfail("nn.functional.ctc_loss"),  # derivate not implemented for _ctc_loss_backward
        skip("nn.functional.dropout"),  # calls random op
        skip("nn.functional.dropout2d"),  # calls random op
        skip("nn.functional.dropout3d"),  # calls random op
        skip("nn.functional.alpha_dropout"),  # calls random op
        skip("nn.functional.feature_alpha_dropout", "with_train"),  # calls random op
        skip("nn.functional.fractional_max_pool2d"),  # calls random op
        skip("nn.functional.fractional_max_pool3d"),  # calls random op
        xfail('nn.functional.scaled_dot_product_attention'),  # randomness
        # It looks like you're either (1) calling .item() on a Tensor or
        # (2) attempting to use a Tensor in some data-dependent control flow or
        # (3) encountering this error in PyTorch internals.
        xfail("nn.functional.gaussian_nll_loss"),
        # got a batched tensor as input while the running_mean or running_var,
        # which will be updated in place, were not batched.
        xfail("nn.functional.instance_norm"),
        xfail("nn.functional.layer_norm"),  # vmap: inplace into a regular tensor
        # RuntimeError: NYI: querying is_contiguous inside of vmap
        # for memory_format other than torch.contiguous_formats
        xfail("nn.functional.max_pool2d"),
        # RuntimeError: NYI: Tensor.clone(memory_format) inside vmap is only
        # supported with memory_format torch.preserve_format or
        # torch.contiguous_format (got ChannelsLast)
        xfail("nn.functional.max_unpool2d"),
        # RuntimeError: NYI: Tensor.clone(memory_format) inside vmap is only
        # supported with memory_format torch.preserve_format
        # or torch.contiguous_format (got ChannelsLast)s
        xfail("nn.functional.max_unpool2d", "grad"),
        xfail("nn.functional.rrelu"),  # RuntimeError: vmap: we do not yet support aten::rrelu_with_noise.
        xfail("normal"),  # calls random op
        xfail("normal", "number_mean"),  # calls random op
        xfail("pca_lowrank"),  # calls random op
<<<<<<< HEAD
=======
        xfail("put"),  # vmap: inplace into a regular tensor
        # https://github.com/pytorch/pytorch/issues/96560
        decorate('linalg.pinv', 'hermitian', decorator=skipIfRocm),
>>>>>>> 5ab50cf0
        xfail("quantile", device_type='cpu'),  # Batching rule not implemented for `at::equal`
        xfail("scatter_reduce", "prod"),  # vmap (looks like you are calling item/data-dependent)
        xfail("sparse.sampled_addmm"),  # RuntimeError: Sparse CSR tensors do not have strides
        xfail("sparse.mm", "reduce"),  # RuntimeError: Sparse CSR tensors do not have strides
        xfail("svd_lowrank"),  # calls random op
        xfail("take"),  # vmap: inplace into a regular tensor
        xfail("to"),  # rank 4 tensor for channels_last
        xfail("view_as_complex"),  # RuntimeError: Tensor must have a last dimension with stride 1
        # got a batched tensor as input while the running_mean or running_var,
        # which will be updated in place, were not batched.
        xfail("nn.functional.batch_norm", 'without_cudnn'),
        # view doesn't work on sparse
        xfail("to_sparse"),
        xfail("native_batch_norm"),
        xfail("_native_batch_norm_legit"),
    }))
    @ops(op_db + additional_op_db + autograd_function_db, allowed_dtypes=(torch.float,))
    @toleranceOverride({torch.float32: tol(atol=1e-04, rtol=1e-04)})
    @opsToleranceOverride('TestOperators', 'test_vmapvjpvjp', (
        tol1('linalg.svd',
             {torch.float32: tol(atol=1e-03, rtol=5e-04)}),
        tol1('linalg.lu_factor',
             {torch.float32: tol(atol=2e-03, rtol=2e-02)}),
        tol1('svd',
             {torch.float32: tol(atol=1e-03, rtol=5e-04)}),
    ))
    @skipOps('TestOperators', 'test_vmapvjpvjp', {
        xfail('as_strided', 'partial_views'),
    })
    def test_vmapvjpvjp(self, device, dtype, op):
        # Since, we test `vjpvjp` independently,
        # for this test, we just verify that vmap
        # of `vjpvjp` is correct.
        if not op.supports_autograd:
            self.skipTest("Skipped! Autograd not supported.")
            return
        if not op.supports_gradgrad:
            self.skipTest("Skipped! Operation does not support gradgrad")
            return

        samples = op.sample_inputs(device, dtype, requires_grad=True)

        # TODO: test in-place
        if is_inplace(op, op.get_op()):
            self.skipTest("Skipped! NYI: inplace-testing not supported.")
            return

        for sample in samples:
            fn, args = get_vjpfull_variant(op, sample)
            result = fn(*args)
            cotangents = tree_map(lambda x: torch.randn_like(x), result)
            cotangents, _ = tree_flatten(cotangents)
            num_args = len(args)

            args_and_cotangents = tuple(args) + tuple(cotangents)

            def vjp_of_vjp(*args_and_cotangents):
                args = args_and_cotangents[:num_args]
                cotangents = args_and_cotangents[num_args:]
                result, vjp_fn = vjp(fn, *args)
                result_vjps = vjp_fn(cotangents)
                result, _ = tree_flatten(result)
                result_vjps, _ = tree_flatten(result_vjps)
                return (*result, *result_vjps)

            is_batch_norm_and_training = is_batch_norm_training(op.name, sample.kwargs)
            generator = get_fallback_and_vmap_exhaustive(
                vjp_of_vjp, args_and_cotangents, {}, is_batch_norm_and_training=is_batch_norm_and_training)
            for loop_out, batched_out in generator:
                self.assertEqual(loop_out, batched_out)

    vmapvjp_fail = vjp_fail.union({
        # -------------------- ALLOWED FAILURES --------------------------------
        # The following are not bugs and are expected behavior
        xfail('masked_select'),  # Not possible due to dynamic shapes
        skip('bernoulli'),  # randomness
        skip('normal', ''),  # randomness
        skip('normal', 'number_mean'),  # randomness
        skip('nn.functional.rrelu'),  # randomness
        skip('nn.functional.feature_alpha_dropout', 'with_train'),  # randomness
        skip('nn.functional.feature_alpha_dropout', 'without_train'),  # randomness
        skip('nn.functional.dropout'),  # randomness
        skip('nn.functional.dropout2d'),  # randomness
        skip('nn.functional.dropout3d', ''),  # randomness
        skip('nn.functional.alpha_dropout'),  # randomness
        skip('nn.functional.scaled_dot_product_attention'),  # randomness
        xfail('as_strided'),  # as_strided is too wild for us to support, wontfix
        xfail('index_put', ''),  # not possible due to dynamic shapes; we support a subset
        xfail('masked_scatter'),  # dynamic
        xfail('nn.functional.fractional_max_pool2d'),  # random
        xfail('nn.functional.fractional_max_pool3d'),  # random
        xfail('pca_lowrank', ''),  # randomness
        xfail('svd_lowrank', ''),  # randomness
        xfail('to_sparse', ''),  # non-dense output
        skip('to'),  # RuntimeError: required rank 4 tensor to use channels_last format
        xfail('as_strided', 'partial_views'),
        xfail("NumpyCubeNotComposableAutogradFunction"),  # Not composable autograd.Function
        # ----------------------------------------------------------------------

        # ---------------------------- BUGS ------------------------------------
        # All of the following are bugs and need to be fixed
        skip('linalg.svdvals'),  # # really annoying thing where it passes correctness check but not has_batch_rule
        skip("native_batch_norm"),
        skip("_native_batch_norm_legit"),
        xfail('__getitem__', ''),  # dynamic error
        xfail('nanquantile', device_type='cpu'),  # checks q via a .item() call
        xfail('nn.functional.gaussian_nll_loss'),  # checks var for if any value < 0
        xfail('narrow'),  # .item() call
        xfail('quantile', device_type='cpu'),  # checks q via a .item() call
        xfail('view_as_complex'),  # Tensor must have a last dimension with stride 1

        # required rank 4 tensor to use channels_last format
        xfail('bfloat16'),
        xfail('double'),
        xfail('float'),
        xfail('half'),
        xfail('cdouble', ''),
        xfail('cfloat', ''),
        xfail('chalf', ''),

        xfail('scatter_reduce', 'prod'),  # item call

        # Batching rule not implemented for aten::_use_cudnn_ctc_loss.Tensor
        xfail('nn.functional.ctc_loss', device_type='cuda'),
        # NYI: querying is_contiguous inside of vmap for memory_format other than torch.contiguous_format
        xfail('nn.functional.max_unpool2d'),
        xfail('nn.functional.max_unpool2d', 'grad'),

        xfail('sparse.sampled_addmm', ''),
        xfail('sparse.mm', 'reduce'),
        xfail('as_strided_scatter', ''),  # calls as_strided
        xfail('index_reduce', ''),  # .item() call
        # ---------------------------------------------------------------------
    })

    @with_tf32_off  # https://github.com/pytorch/pytorch/issues/86798
    @ops(op_db + additional_op_db + autograd_function_db, allowed_dtypes=(torch.float,))
    @toleranceOverride({torch.float32: tol(atol=1e-04, rtol=1e-04)})
    @opsToleranceOverride('TestOperators', 'test_vmapvjp', (
        tol1('linalg.svd',
             {torch.float32: tol(atol=5e-04, rtol=1e-04)}, device_type="cuda"),
        tol1('svd',
             {torch.float32: tol(atol=5e-04, rtol=1e-04)}, device_type="cuda"),
        tol1('linalg.householder_product',
             {torch.float32: tol(atol=1e-04, rtol=1e-04)}),
    ))
    @skipOps('TestOperators', 'test_vmapvjp', vmapvjp_fail.union({
        xfail('as_strided', 'partial_views'),
    }))
    def test_vmapvjp(self, device, dtype, op):
        if not op.supports_autograd:
            self.skipTest("Skipped! Autograd not supported.")
            return

        samples = op.sample_inputs(device, dtype, requires_grad=True)

        # TODO: test in-place
        if is_inplace(op, op.get_op()):
            self.skipTest("Skipped! NYI: inplace-testing not supported.")
            return
        for sample in samples:
            cotangents = get_sample_cotangents(op, sample)
            fn, args = get_vjp_fn_and_args_with_cotangents(op, sample, cotangents)
            is_batch_norm_and_training = is_batch_norm_training(op.name, sample.kwargs)
            generator = get_fallback_and_vmap_exhaustive(
                fn, args, {}, is_batch_norm_and_training=is_batch_norm_and_training)
            for loop_out, batched_out in generator:
                self.assertEqual(loop_out, batched_out)

    vmapjvpall_fail = {
        # -------------------- ALLOWED FAILURES --------------------------------
        # The following are expected (not a bug)
        skip('bernoulli', ''),  # randomness
        skip('nn.functional.dropout'),  # randomness
        skip('nn.functional.rrelu'),  # randomness
        skip('nn.functional.dropout2d', ''),
        skip('nn.functional.dropout3d', ''),
        skip('nn.functional.scaled_dot_product_attention'),  # randomness
        skip('nn.functional.alpha_dropout'),  # randomness
        skip('nn.functional.feature_alpha_dropout', 'without_train'),
        skip('nn.functional.feature_alpha_dropout', 'with_train'),
        xfail('nn.functional.fractional_max_pool2d'),  # Cannot access data pointer of Tensor that doesn't have storage
        xfail('nn.functional.fractional_max_pool3d'),  # Cannot access data pointer of Tensor that doesn't have storage
        # Not actually a problem: embedding with max_norm mutates the weight
        # and causes different runs to produce different results.
        # skip because this is flaky depending on what the max_norm is!
        skip('nn.functional.embedding', ''),
        skip('to'),  # RuntimeError: required rank 4 tensor to use channels_last format
        xfail('NumpyExpMarkDirtyAutogradFunction'),  # vmap: inplace into a regular tensor
        # ----------------------------------------------------------------------

        # ---------------------------- BUGS ------------------------------------
        # The following are bugs that we should fix
        skip('nn.functional.max_pool1d'),  # fails on cpu, runs on cuda
        xfail('masked.mean'),  # silent incorrectness (nan difference)
        xfail('as_strided', 'partial_views'),  # Tensor-likes are not close!

        xfail('nn.functional.soft_margin_loss', ''),  # soft_margin_loss_backward does not support forward-ad
        xfail('tensor_split'),  # data_ptr composite compliance
        xfail('quantile'),  # at::equal batching rule (cpu), also, in-place vmap (cuda)
        skip('as_strided'),  # Test runner cannot handle this
        # requires special handling, and does not yet have a batching rule. Feel free to file a github issue!
        xfail('as_strided_scatter'),
        xfail('nn.functional.gaussian_nll_loss'),  # .item or data-dependent control flow
        xfail('scatter'),  # forward-mode AD does not support at::scatter
        xfail('nanquantile'),  # at::equal batching rule (cpu), also, in-place vmap (cuda)
        xfail('view_as_complex'),  # Tensor must have a last dimension with stride 1

        skip('pca_lowrank', ''),  # randomness
        skip('svd_lowrank', ''),  # randomness

        xfail('double'),  # required rank 4 tensor to use channels_last format
        xfail('cdouble'),  # required rank 4 tensor to use channels_last format

        # potential silent incorrectness
        skip('nn.functional.max_unpool1d'),  # Flaky, seems to sometimes his max_unpool2d
        skip('nn.functional.max_unpool2d'),  # fails everywhere except on mac
        skip('nn.functional.max_unpool3d'),  # fails everywhere except on mac

        # erroring because running_mean and running_var aren't differentiable
        xfail('nn.functional.batch_norm'),
        xfail('nn.functional.batch_norm', 'without_cudnn'),
        xfail("native_batch_norm"),
        xfail("_native_batch_norm_legit"),

        # https://github.com/pytorch/pytorch/issues/96560
        decorate('nn.functional.batch_norm', decorator=skipIfRocm),
        # https://github.com/pytorch/pytorch/issues/96560
        decorate('nn.functional.instance_norm', decorator=skipIfRocm),
        # https://github.com/pytorch/pytorch/issues/96560
        decorate('nn.functional.layer_norm', decorator=skipIfRocm),
        # ----------------------------------------------------------------------
    }

    @with_tf32_off  # https://github.com/pytorch/pytorch/issues/86798
    @ops(op_db + additional_op_db + autograd_function_db, allowed_dtypes=(torch.float,))
    @toleranceOverride({torch.float32: tol(atol=1e-04, rtol=1e-04)})
    @opsToleranceOverride('TestOperators', 'test_vmapjvpall', (
        tol1('nn.functional.conv_transpose3d',
             {torch.float32: tol(atol=2e-04, rtol=9e-3)}, device_type='cuda'),
        tol1('linalg.householder_product',
             {torch.float32: tol(atol=2e-04, rtol=9e-3)}),
    ))
    @skipOps('TestOperators', 'test_vmapjvpall', vmapjvpall_fail.union({
        decorate('linalg.det', 'singular', decorator=expectedFailureIf(IS_MACOS and IS_X86)),
    }))
    # This is technically a superset of test_vmapjvp. We should either delete test_vmapjvp
    # or figure out if we can split vmapjvpall. It's useful to keep test_vmapjvp intact
    # because that coresponds to "batched forward-mode AD" testing in PyTorch core
    def test_vmapjvpall(self, device, dtype, op):
        if is_inplace(op, op.get_op()):
            # TODO: test in-place
            self.skipTest("Skipped! NYI: inplace-testing not supported.")
            return

        samples = op.sample_inputs(device, dtype, requires_grad=False)

        if not op.supports_forward_ad:
            self.skipTest("Skipped! Forward AD not supported.")
            return

        for sample in samples:
            arg_values = [sample.input] + list(sample.args)
            kwarg_values = sample.kwargs
            args = tuple(arg_values) + tuple(kwarg_values)
            fn, args = get_jvp_variant_primals_tangents(op, sample)
            is_batch_norm_and_training = is_batch_norm_training(op.name, kwarg_values)
            generator = get_fallback_and_vmap_exhaustive(
                fn, args, {}, is_batch_norm_and_training=is_batch_norm_and_training)
            for loop_out, batched_out in generator:
                self.assertEqual(loop_out, batched_out)

    @ops(op_db + additional_op_db + autograd_function_db, allowed_dtypes=(torch.float,))
    @skipOps('TestOperators', 'test_vmapjvpall_has_batch_rule', vmapjvpall_fail.union({
        skip('to'),  # RuntimeError: required rank 4 tensor to use channels_last format
        xfail('cdouble'),  # RuntimeError: required rank 4 tensor to use channels_last format
        xfail('nn.functional.huber_loss'),
        xfail('lu'),
        xfail('cumprod'),
        xfail('masked_fill'),
        xfail('fill'),
        skip('masked.mean'),  # ???
        xfail('masked_scatter'),
        xfail('put'),
        xfail('take'),
        xfail('nn.functional.max_pool3d'),
        xfail('nn.functional.feature_alpha_dropout', 'without_train'),
        xfail('linalg.lu_factor', ''),
        xfail('nn.functional.dropout2d', ''),
        xfail('pca_lowrank', ''),
        xfail('svd_lowrank', ''),
        xfail('linalg.lu_factor_ex', ''),
        xfail('nn.functional.feature_alpha_dropout', 'with_train'),
        xfail('special.log_ndtr', ''),
        xfail('fft.ihfft2'),  # conj_physical fallback
        xfail('fft.ihfftn'),  # conj_physical fallback
        xfail('nn.functional.max_unpool3d', 'grad'),
        xfail('nn.functional.smooth_l1_loss', ''),
        xfail('nn.functional.max_unpool2d', 'grad'),
        xfail('nn.functional.soft_margin_loss', ''),
        xfail('nn.functional.max_unpool1d', 'grad'),
        xfail('nn.functional.embedding', ''),
        xfail('scatter_reduce', "sum"),   # aten::scatter_reduce.two hit the vmap fallback
        xfail('scatter_reduce', "mean"),  # aten::scatter_reduce.two hit the vmap fallback
        xfail('scatter_reduce', "amin"),  # aten::scatter_reduce.two hit the vmap fallback
        xfail('scatter_reduce', "amax"),  # aten::scatter_reduce.two hit the vmap fallback
        xfail('lu_unpack'),
        xfail('nn.functional.glu'),
        xfail('nn.functional.bilinear'),  # trilinear doesn't have batching rule
        xfail('linalg.lu', ''),
        xfail('linalg.lu_solve', ''),
        xfail('nn.functional.dropout3d', ''),
        xfail('as_strided_scatter', ''),
        xfail('masked.cumprod', ''),
        xfail("_upsample_bilinear2d_aa"),  # hit vmap fallback, which is disabled
    }))
    @toleranceOverride({torch.float32: tol(atol=1e-04, rtol=1e-04)})
    def test_vmapjvpall_has_batch_rule(self, device, dtype, op):
        if is_inplace(op, op.get_op()):
            # TODO: test in-place
            self.skipTest("Skipped! NYI: inplace-testing not supported.")
            return

        samples = op.sample_inputs(device, dtype, requires_grad=False)

        if not op.supports_forward_ad:
            self.skipTest("Skipped! Forward AD not supported.")
            return

        def test():
            for sample in samples:
                arg_values = [sample.input] + list(sample.args)
                kwarg_values = sample.kwargs
                args = tuple(arg_values) + tuple(kwarg_values)
                fn, args = get_jvp_variant_primals_tangents(op, sample)
                is_batch_norm_and_training = is_batch_norm_training(op.name, kwarg_values)
                for loop_out, batched_out in get_fallback_and_vmap_exhaustive(
                        fn, args, {}, is_batch_norm_and_training=is_batch_norm_and_training, compute_loop_out=False):
                    pass
        check_vmap_fallback(self, test, op, dry_run=False)

    @ops(op_db + additional_op_db + autograd_function_db, allowed_dtypes=(torch.float,))
    @toleranceOverride({torch.float32: tol(atol=1e-04, rtol=1e-04)})
    @skipOps('TestOperators', 'test_vmapvjp_has_batch_rule', vmapvjp_fail.union({
        skip('to'),  # RuntimeError: required rank 4 tensor to use channels_last format
        xfail('view_as_complex'),
        xfail('cummax'),
        xfail('cummin'),
        xfail('fill'),
        xfail('narrow'),  # Batching rule not implemented for `narrow.Tensor` (and view op)
        xfail('special.log_ndtr'),
        xfail('linalg.householder_product'),
        xfail('lu'),
        xfail('lu_solve'),
        xfail('lu_unpack'),
        xfail('masked_fill'),
        xfail('masked_scatter'),
        xfail('masked_select'),
        xfail('nanquantile'),
        xfail('ormqr'),
        xfail('put'),
        xfail('scatter_reduce', "sum"),   # aten::scatter_reduce.two hit the vmap fallback
        xfail('scatter_reduce', "mean"),  # aten::scatter_reduce.two hit the vmap fallback
        xfail('scatter_reduce', "amin"),  # aten::scatter_reduce.two hit the vmap fallback
        xfail('scatter_reduce', "amax"),  # aten::scatter_reduce.two hit the vmap fallback
        xfail('quantile'),
        xfail('renorm'),
        xfail('take'),
        xfail('tensor_split'),
        xfail('to_sparse'),
        xfail('unfold'),
        xfail('unfold_copy'),
        xfail('nn.functional.dropout'),
        xfail('fft.ihfft2'),
        xfail('fft.ihfftn'),
        xfail('nn.functional.gaussian_nll_loss'),
        xfail('nn.functional.huber_loss'),
        xfail('nn.functional.bilinear'),
        xfail('nn.functional.fractional_max_pool3d'),
        xfail('nn.functional.ctc_loss'),
        xfail('as_strided'),
        xfail('stft'),
        xfail('nn.functional.rrelu'),
        xfail('nn.functional.embedding_bag'),
        xfail('nn.functional.max_pool3d'),
        xfail('nn.functional.fractional_max_pool2d'),
        xfail('linalg.lu_factor', ''),
        xfail('nn.functional.feature_alpha_dropout', 'with_train'),
        xfail('pca_lowrank', ''),
        xfail('nn.functional.dropout2d', ''),
        xfail('nn.functional.feature_alpha_dropout', 'without_train'),
        xfail('svd_lowrank', ''),
        xfail('linalg.lu_factor_ex', ''),

        xfail('nn.functional.max_unpool2d', ''),
        xfail('nn.functional.multi_margin_loss', ''),
        xfail('nn.functional.multilabel_margin_loss', ''),
        xfail('nn.functional.pdist', ''),
        xfail('nn.functional.smooth_l1_loss', ''),
        xfail('scatter_reduce', 'prod'),
        xfail('nn.functional.max_unpool1d', ''),
        xfail('nn.functional.max_unpool3d', ''),
        xfail('nn.functional.max_unpool3d', 'grad'),
        xfail('nn.functional.soft_margin_loss', ''),
        xfail('nn.functional.max_unpool1d', 'grad'),
        xfail('nn.functional.max_unpool2d', 'grad'),
        xfail('linalg.lu', ''),
        xfail('linalg.lu_solve', ''),
        xfail('cdouble', ''),
        xfail('cfloat', ''),
        xfail('chalf', ''),
        xfail('index_reduce', ''),
        xfail('nn.functional.dropout3d', ''),
        xfail('as_strided_scatter', ''),
        xfail('_segment_reduce', 'offsets'),
        xfail('_segment_reduce', 'lengths'),
        xfail('sparse.sampled_addmm', ''),
        xfail('sparse.mm', 'reduce'),
        xfail("native_batch_norm"),
        xfail("_native_batch_norm_legit"),
        xfail("native_dropout_backward"),
        xfail("_upsample_bilinear2d_aa"),  # hit vmap fallback, which is disabled
        xfail("index_fill"),  # aten::_unique hit the vmap fallback which is currently disabled
    }))
    def test_vmapvjp_has_batch_rule(self, device, dtype, op):
        if not op.supports_autograd:
            self.skipTest("Skipped! Autograd not supported.")
            return

        samples = op.sample_inputs(device, dtype, requires_grad=True)

        # TODO: test in-place
        if is_inplace(op, op.get_op()):
            self.skipTest("Skipped! NYI: inplace-testing not supported.")
            return

        def test():
            for sample in samples:
                cotangents = get_sample_cotangents(op, sample)
                fn, args = get_vjp_fn_and_args_with_cotangents(op, sample, cotangents)
                is_batch_norm_and_training = is_batch_norm_training(op.name, sample.kwargs)
                for loop_out, batched_out in get_fallback_and_vmap_exhaustive(
                        fn, args, {}, is_batch_norm_and_training=is_batch_norm_and_training, compute_loop_out=False):
                    pass
                for a_op in op.aliases:
                    fn, args = get_vjp_fn_and_args_with_cotangents(a_op, sample, cotangents)
                    for loop_out, batched_out in get_fallback_and_vmap_exhaustive(
                            fn, args, {}, is_batch_norm_and_training=is_batch_norm_and_training, compute_loop_out=False):
                        pass

        check_vmap_fallback(self, test, op, dry_run=False)

    @ops(op_db + additional_op_db + autograd_function_db, allowed_dtypes=(torch.float,))
    @skipOps('TestOperators', 'test_vjpvmap', vjp_fail.union({
        skip('bernoulli', ''),  # vjpvmap testing can't handle randomness
        skip('normal', ''),  # vjpvmap testing can't handle randomness
        skip('normal', 'number_mean'),  # vjpvmap testing can't handle randomness
        skip('nn.functional.rrelu'),  # randomness
        skip('nn.functional.feature_alpha_dropout', 'with_train'),  # randomness
        skip('nn.functional.feature_alpha_dropout', 'without_train'),  # randomness
        skip('nn.functional.scaled_dot_product_attention', device_type='cuda'),
        skip('nn.functional.alpha_dropout'),  # randomness
        skip('to'),  # RuntimeError: required rank 4 tensor to use channels_last format
        skip('to_sparse', ''),  # non-dense output
        skip('ormqr', ''),  # takes too long
        xfail("NumpyCubeNotComposableAutogradFunction"),  # Not composable autograd.Function

        # fallback path doesn't work
        # All of the following are bugs and need to be fixed
        xfail('__getitem__', ''),
        xfail('index_put', ''),
        xfail('view_as_complex'),
        xfail('nn.functional.gaussian_nll_loss'),
        xfail('masked_select'),
        xfail('narrow'),  # Batching rule not implemented for `narrow.Tensor` (and view op)
        skip('nn.functional.fractional_max_pool3d'),  # generator works on cpu, fails on cuda
        xfail('__rpow__'),  # https://github.com/pytorch/functorch/issues/617
        skip('nn.functional.fractional_max_pool2d'),  # generator works on cpu, fails on cuda
        xfail('column_stack', ''),
        xfail('nn.functional.dropout2d', ''),
        xfail('svd_lowrank', ''),
        xfail('pca_lowrank', ''),
        xfail('clamp'),
        # something weird happening with channels_last
        xfail('bfloat16'),
        xfail('double'),
        xfail('float'),
        xfail('half'),
        xfail('cdouble'),
        xfail('cfloat'),
        xfail('nn.functional.dropout3d', ''),
        xfail('as_strided_scatter', ''),
        xfail('sparse.sampled_addmm', ''),
        xfail('sparse.mm', 'reduce'),
        xfail("native_batch_norm"),
        xfail("_native_batch_norm_legit"),
        xfail('as_strided', 'partial_views'),
    }))
    def test_vjpvmap(self, device, dtype, op):
        # NB: there is no vjpvmap_has_batch_rule test because that is almost
        # certainly redundant with the vmap_has_batch_rule test in test_vmap.py

        # one-off skip
        if op.name == 'nn.functional.dropout':
            self.skipTest("Skipped!")

        if not op.supports_autograd:
            # If the op doesn't support autograd, vmap(op) won't either
            self.skipTest("Skipped! Autograd not supported.")
            return

        # TODO: test in-place
        if is_inplace(op, op.get_op()):
            self.skipTest("Skipped! NYI: inplace-testing not supported.")
            return

        samples = op.sample_inputs(device, dtype, requires_grad=True)
        batch_norm_fns = ("nn.functional.batch_norm", "nn.functional.instance_norm")  # instance norm calls batch norm
        is_batch_norm = op.name in batch_norm_fns

        for sample in samples:
            args = [sample.input] + list(sample.args)
            kwargs = sample.kwargs

            is_batch_norm_and_training = is_batch_norm and is_batch_norm_training(op.name, kwargs)
            generator = generate_vmap_inputs(args, kwargs,
                                             is_batch_norm_and_training=is_batch_norm_and_training)

            for batched_args, in_dims, kwargs in generator:
                vmapped_op = vmap(op, in_dims)
                fn, primals = normalize_op_input_output2(vmapped_op, batched_args, kwargs,
                                                         sample.output_process_fn_grad)
                result = fn(*primals)
                cotangents = tree_map(lambda x: torch.randn_like(x), result)

                _, vjp_fn = vjp(fn, *primals)
                result_vjps = vjp_fn(cotangents)

                _, vjp_fn = ref_vjp(fn, *primals)
                expected_vjps = vjp_fn(cotangents)

                self.assertEqual(result_vjps, expected_vjps)

    def _compare_jacobians_of_vjp(self, fn, cotangents_and_primals, argnums=None, atol_rtol=None):
        if argnums is None:
            argnums = tuple(range(len(cotangents_and_primals)))

        def get_vjp(cotangents, *primals):
            _, vjp_fn = vjp(fn, *primals)
            return vjp_fn(cotangents)

        jacobian_jvp = jacfwd(get_vjp, argnums)(*cotangents_and_primals)
        jacobian_vjp = jacrev(get_vjp, argnums)(*cotangents_and_primals)

        # For dtype changing operations, the jacobians have different dtype.
        jacobian_jvp = tree_map(lambda x: x.to(torch.float), jacobian_jvp)
        jacobian_vjp = tree_map(lambda x: x.to(torch.float), jacobian_vjp)

        if atol_rtol is not None:
            (atol, rtol) = atol_rtol
            self.assertEqual(jacobian_jvp, jacobian_vjp, atol=atol, rtol=rtol)
        else:
            self.assertEqual(jacobian_jvp, jacobian_vjp)

    @ops(op_db + additional_op_db + autograd_function_db, allowed_dtypes=(torch.float,))
    @skipOps('TestOperators', 'test_jvpvjp', vjp_fail.union({
        xfail('to_sparse', ''),  # NYI
        # RuntimeError: Trying to set a forward gradient that has a different size than that of the original Tensor,
        # this is not supported. Tensor is of size [5, 2, 3] while the given forward gradient is of size [1, 2, 3].
        xfail('normal', ''),
        xfail('cdist', ''),  # NYI: forward-AD for _cdist_forward
        xfail('cholesky', ''),  # NYI: forward-AD for cholesky
        xfail('logcumsumexp', ''),  # NYI: forward-AD for logcumsumexp
        xfail('nn.functional.embedding_bag', ''),  # NYI: forward-AD for _embedding_bag
        xfail('nn.functional.grid_sample', ''),  # NYI: forward AD for grid_sampler_2d
        xfail('grid_sampler_2d', ''),  # NYI: forward AD for grid_sampler_2d
        xfail('nn.functional.hardsigmoid', ''),  # NYI: forward AD for hardsigmoid_backward
        xfail('nn.functional.huber_loss', ''),  # NYI: forward AD for huber_loss_backward
        xfail('nn.functional.logsigmoid', ''),  # not differentiable w.r.t. buffer
        xfail('NumpyCubeNotComposableAutogradFunction'),  # not composable
        xfail('renorm', ''),  # NYI: forward AD for renorm
        xfail('ormqr', ''),  # NYI: forward AD for ormqr
        xfail('nn.functional.multilabel_margin_loss', ''),  # NYI: multilabel_margin_loss_forward
        xfail('nn.functional.multilabel_soft_margin_loss', ''),  # NYI: log_sigmoid_backward
        xfail('nn.functional.soft_margin_loss', ''),  # NYI: forward-AD for log_sigmoid_backward
        xfail('nn.functional.ctc_loss', ''),  # NYI: forward-AD for _ctc_loss
        xfail('nn.functional.pdist', ''),  # NYI: forward-AD with _pdist_forward
        skip('nn.functional.scaled_dot_product_attention', device_type='cuda'),
        xfail('nn.functional.multi_margin_loss', ''),  # NYI: forward AD with multi_margin_loss
        skip('linalg.householder_product', '', device_type='cuda'),  # flaky, I'm not sure why
        xfail('sparse.sampled_addmm', ''),  # Sparse tensors have no strides
        xfail('_segment_reduce', 'offsets'),  # NYI: forward-AD for _segment_reduce
        xfail('sparse.mm', 'reduce'),  # Sparse tensors have no strides
        xfail('index_reduce', ''),  # NYI: forward-AD for index_reduce
        xfail('_segment_reduce', 'lengths'),  # NYI: forward-AD for _segment_reduce
        xfail('native_dropout_backward'),  # NYI

    }))
    @opsToleranceOverride('TestOperators', 'test_jvpvjp', (
        tol1('masked.prod',
             {torch.float32: tol(atol=1e-04, rtol=1.3e-05)}),
        tol1('masked.cumprod',
             {torch.float32: tol(atol=1e-04, rtol=5e-04)}),
        tol1('cumprod',
             {torch.float32: tol(atol=1e-04, rtol=1.3e-05)}, device_type='cuda'),
        tol1('linalg.vander',
             {torch.float32: tol(atol=1e-04, rtol=1.3e-05)}, device_type='cuda'),
        tol1('nn.functional.group_norm',
             {torch.float32: tol(atol=1e-03, rtol=1e-03)}),
        tol2('linalg.pinv', 'hermitian',
             {torch.float32: tol(atol=5e-03, rtol=5e-03)}),
    ))
    def test_jvpvjp(self, device, dtype, op):
        if not op.supports_autograd:
            self.skipTest("Skipped! Autograd not supported.")
            return

        samples = op.sample_inputs(device, dtype, requires_grad=True)

        # TODO: test in-place
        if is_inplace(op, op.get_op()):
            self.skipTest("Skipped! NYI: inplace-testing not supported.")
            return

        for sample in samples:
            fn, primals = normalize_op_input_output(op, sample)
            result = fn(*primals)
            cotangents = tree_map(lambda x: torch.randn_like(x), result)

            primals_tangents = tree_map(lambda x: torch.randn_like(x), primals)
            cotangents_tangents = tree_map(lambda x: torch.randn_like(x), cotangents)

            def push_vjp(primals, cotangents):
                _, vjp_fn = vjp(fn, *primals)
                return vjp_fn(cotangents)

            result = jvp(push_vjp, (primals, cotangents), (primals_tangents, cotangents_tangents))
            self.assertEqual(len(result), 2)

            def tree_map2(fn, first, second):
                flat_first, spec_first = tree_flatten(first)
                flat_second, spec_second = tree_flatten(second)
                assert spec_first == spec_second
                flat_result = [fn(f, s) for f, s in zip(flat_first, flat_second)]
                return tree_unflatten(flat_result, spec_first)

            def reference(primals, cotangents, primals_tangents, cotangents_tangents):
                with fwAD.dual_level():
                    primal_duals = tree_map2(fwAD.make_dual, primals, primals_tangents)
                    _, vjp_fn = ref_vjp(fn, *primal_duals)

                    cotangent_duals = tree_map2(fwAD.make_dual, cotangents, cotangents_tangents)
                    result = vjp_fn(cotangent_duals)

                    flat_result, spec = tree_flatten(result)
                    primals_out, tangents_out = zip(*[fwAD.unpack_dual(r) for r in flat_result])
                    tangents_out = [t if t is not None else torch.zeros_like(p)
                                    for p, t in zip(primals_out, tangents_out)]
                    expected = (tree_unflatten(primals_out, spec), tree_unflatten(tangents_out, spec))
                return expected

            expected = reference(primals, cotangents, primals_tangents, cotangents_tangents)
            self.assertEqual(result, expected)

    @with_tf32_off  # https://github.com/pytorch/pytorch/issues/86798
    @skipOps('TestOperators', 'test_vmapjvpvjp', vjp_fail.union({
        # Following operatos take too long, hence skipped
        skip('atleast_1d'),
        skip('atleast_2d'),
        skip('atleast_3d'),
        skip('meshgrid', 'list_of_tensors'),
        skip('meshgrid', 'variadic_tensors'),
        skip('broadcast_tensors'),
        skip('linalg.lstsq'),
        skip('nn.functional.bilinear'),
        skip('native_layer_norm'),
        skip('ormqr'),

        # Not actually a problem
        xfail('NumpyCubeNotComposableAutogradFunction'),  # not composable
        xfail('NumpyExpMarkDirtyAutogradFunction'),  # vmap: inplace into a regular tensor

        # Potential bugs/errors
        xfail('as_strided'),  # AssertionError: Tensor-likes are not close!
        xfail('as_strided', 'partial_views'),  # AssertionError: Tensor-likes are not close!
        xfail('as_strided_scatter'),  # AssertionError: Tensor-likes are not close!
        xfail('bernoulli'),  # calls random op
        xfail('bfloat16'),  # required rank 4 tensor to use channels_last format
        xfail('cdist'),  # Forward AD not implemented and no decomposition
        xfail('cdouble'),  # required rank 4 tensor to use channels_last format
        xfail('cfloat'),  # required rank 4 tensor to use channels_last format
        xfail('chalf'),  # required rank 4 tensor to use channels_last format
        xfail('cholesky'),  # Forward AD not implemented and no decomposition
        xfail('ormqr'),  # Forward AD not implemented and no decomposition
        xfail('double'),  # required rank 4 tensor to use channels_last format
        xfail('float'),  # required rank 4 tensor to use channels_last format
        xfail('half'),  # required rank 4 tensor to use channels_last format
        xfail('index_reduce'),  # Forward AD not implemented and no decomposition
        xfail('logcumsumexp'),  # Forward AD not implemented and no decomposition
        xfail('mvlgamma', 'mvlgamma_p_1'),  # vmap: inplace into a regular tensor
        xfail('mvlgamma', 'mvlgamma_p_3'),  # vmap: inplace into a regular tensor
        xfail('mvlgamma', 'mvlgamma_p_5'),  # vmap: inplace into a regular tensor
        xfail('nanquantile'),  # Batching rule not implemented for aten::equal
        # RuntimeError: Batch norm got a batched tensor as input while the
        # running_mean or running_var, which will be updated in place,
        # were not batched.
        xfail('nn.functional.batch_norm'),
        xfail('nn.functional.batch_norm', 'without_cudnn'),
        xfail("nn.functional.ctc_loss"),  # ForwardAD not implemented and no decomposition
        xfail('nn.functional.dropout2d'),  # calls random op
        xfail('nn.functional.dropout3d'),  # calls random op
        xfail('nn.functional.dropout'),  # calls random op
        xfail('nn.functional.scaled_dot_product_attention'),  # randomness
        xfail('nn.functional.embedding_bag'),  # Forward AD not implemented and no decomposition
        xfail('nn.functional.alpha_dropout'),  # calls randomn op
        xfail('nn.functional.feature_alpha_dropout', 'with_train'),  # calls random op
        xfail('nn.functional.fractional_max_pool2d'),  # calls random op
        xfail('nn.functional.fractional_max_pool3d'),  # calls random op
        xfail('nn.functional.gaussian_nll_loss'),  # data depenedant flow
        xfail('nn.functional.grid_sample'),  # Forward AD not implemented and no decomposition
        xfail('grid_sampler_2d'),  # Forward AD not implemented and no decomposition
        xfail('nn.functional.hardsigmoid'),  # Forward AD not implemented and no decomposition
        xfail('nn.functional.hinge_embedding_loss'),  # vmap: inplace into a regular tensor
        xfail('nn.functional.huber_loss'),  # Forward AD not implemented and no decomposition
        # RuntimeError: Batch norm got a batched tensor as input while the
        # running_mean or running_var, which will be updated in place,
        # were not batched.
        xfail('nn.functional.instance_norm'),
        xfail('nn.functional.logsigmoid'),  # Forward AD not implemented and no decomposition
        # NYI: Tensor.clone(memory_format) inside vmap is only supported with
        # memory_format torch.preserve_format or torch.contiguous_format (got ChannelsLast)
        xfail('nn.functional.max_unpool2d'),
        xfail('nn.functional.max_unpool2d', 'grad'),
        xfail('nn.functional.multi_margin_loss'),  # Forward AD not implemented and no decomposition
        xfail('nn.functional.multilabel_margin_loss'),  # Forward AD not implemented and no decomposition
        xfail('nn.functional.multilabel_soft_margin_loss'),  # Forward AD not implemented and no decomposition
        xfail('nn.functional.pdist'),  # Forward AD not implemented and no decomposition
        xfail('nn.functional.rrelu'),  # vmap: we do not yet support aten::rrelu_with_noise.
        xfail('nn.functional.soft_margin_loss'),  # Forward AD not implemented and no decomposition
        xfail('normal'),  # calls random op
        xfail('normal', 'number_mean'),  # calls random op
        xfail('pca_lowrank'),  # calls random op
        xfail('quantile'),  # Batching rule not implemented for aten::equal
        xfail('renorm'),  # Forward AD not implemented and no decomposition
        xfail('scatter_reduce', 'prod'),  # Forward AD not implemented and no decomposition
        xfail('_segment_reduce', 'lengths'),  # Forward AD not implemented and no decomposition
        xfail('_segment_reduce', 'offsets'),  # Forward AD not implemented and no decomposition
        xfail('sparse.sampled_addmm'),  # RuntimeError: Sparse CSR tensors do not have strides
        xfail('sparse.mm', 'reduce'),  # RuntimeError: Sparse CSR tensors do not have strides
        xfail('svd_lowrank'),  # calls random op
        xfail('take'),  # vmap: inplace into regular tensor
        xfail('to'),  # RuntimeError: required rank 4 tensor to use channels_last format
        xfail('to_sparse'),  # Forward AD not implemented and no decomposition
        xfail('view_as_complex'),  # RuntimeError: Tensor must have a last dimension with stride 1
        # RuntimeError: Batch norm got a batched tensor as
        # input while the running_mean or running_var, which will be updated in
        # place, were not batched.
        xfail("native_batch_norm"),
        xfail("_native_batch_norm_legit"),
        xfail('native_dropout_backward'),
        decorate('linalg.svd', decorator=skipIfRocm),  # https://github.com/pytorch/pytorch/issues/97256
        decorate('svd', decorator=skipIfRocm),  # Flaky tensor-likes are not close error on ROCm, adjust tolerance?
    }))
    @ops(op_db + additional_op_db + autograd_function_db, allowed_dtypes=(torch.float,))
    @toleranceOverride({torch.float32: tol(atol=1e-04, rtol=1e-04)})
    @opsToleranceOverride('TestOperators', 'test_vmapjvpvjp', (
        tol1('linalg.svd',
             {torch.float32: tol(atol=5e-04, rtol=5e-04)}),
        tol1('linalg.householder_product',
             {torch.float32: tol(atol=5e-03, rtol=5e-03)}),
        tol1('linalg.multi_dot',
             {torch.float32: tol(atol=5e-04, rtol=5e-04)}),
        tol2('linalg.pinv', 'hermitian',
             {torch.float32: tol(atol=5e-04, rtol=5e-04)}),
        tol1('svd',
             {torch.float32: tol(atol=5e-04, rtol=5e-04)}),
    ))
    def test_vmapjvpvjp(self, device, dtype, op):
        # Since we test `jvpvjp` seperately,
        # in this we just check that vmap of `jvpvjp`
        # is correct.
        if not op.supports_autograd:
            self.skipTest("Skipped! Autograd not supported.")
            return

        samples = op.sample_inputs(device, dtype, requires_grad=True)

        # TODO: test in-place
        if is_inplace(op, op.get_op()):
            self.skipTest("Skipped! NYI: inplace-testing not supported.")
            return

        for sample in samples:
            fn, primals = normalize_op_input_output(op, sample)
            result = fn(*primals)
            cotangents = tree_map(lambda x: torch.randn_like(x), result)

            primals_tangents = tree_map(lambda x: torch.randn_like(x), primals)
            cotangents_tangents = tree_map(lambda x: torch.randn_like(x), cotangents)

            def push_vjp(primals, cotangents):
                _, vjp_fn = vjp(fn, *primals)
                return vjp_fn(cotangents)

            args, spec = tree_flatten(((primals, cotangents), (primals_tangents, cotangents_tangents)))

            def jvp_of_vjp(*args):
                (primals, tangents) = tree_unflatten(args, spec)
                primals_out, tangents_out = jvp(push_vjp, primals, tangents)

                flat_primals_out, _ = tree_flatten(primals_out)
                flat_tangents_out, _ = tree_flatten(tangents_out)
                return tuple(flat_primals_out + flat_tangents_out)

            is_batch_norm_and_training = is_batch_norm_training(op, sample.kwargs)
            generator = get_fallback_and_vmap_exhaustive(
                jvp_of_vjp, args, {}, is_batch_norm_and_training=is_batch_norm_and_training)
            for loop_out, batched_out in generator:
                self.assertEqual(loop_out, batched_out)


    def _make_extremal_inputs(self, shape, device):
        if shape is None:
            return (None,)
        return (
            torch.full(shape, -1000., device=device),
            torch.zeros(shape, device=device),
            torch.full(shape, 1000., device=device),
        )

    def _arg_and_kwarg_options(self, args_options, kwargs_options):
        return itertools.product(*args_options, kwargs_options)

    def test_extremal_numerics_nll_loss(self, device):
        N, C = 3, 4
        d1, d2, d3 = 5, 6, 7
        shapes = (
            ((N, C), (N,), (C,)),
            ((N, C), (N,), None),
            ((N, C, d1, d2, d3), (N, d1, d2, d3), (C,)),
            ((N, C, d1, d2, d3), (N, d1, d2, d3), None),
        )
        kwargs_options = ({'ignore_index': 0, 'reduction': 'mean'}, {'reduction': 'sum'}, {'reduction': 'none'}, {})
        for input_shape, target_shape, weight_shape in shapes:
            input_options = self._make_extremal_inputs(input_shape, device)
            for input, kwargs in self._arg_and_kwarg_options((input_options,), kwargs_options):
                if weight_shape is None:
                    weight = None
                else:
                    weight = torch.randn(weight_shape, device=device)
                target = torch.randint(0, C, target_shape, device=device)
                target[0] = 1  # since we're ignoring index 0, at least one element must be non-zero

                fn = functools.partial(torch.nn.functional.nll_loss, target=target, weight=weight, **kwargs)
                result = fn(input)
                cotangents = torch.randn_like(result, device=device)
                self._compare_jacobians_of_vjp(fn, (cotangents, input))

    def test_extremal_numerics_l1_loss(self, device):
        N, C, H, W = 3, 4, 5, 6
        shapes = ((N, C), (N, C, H), (N, C, H, W))
        kwargs_options = ({'reduction': 'sum'}, {'reduction': 'none'}, {})
        for shape in shapes:
            input_options = self._make_extremal_inputs(shape, device)
            target_options = self._make_extremal_inputs(shape, device)
            for input, target, kwargs in self._arg_and_kwarg_options((input_options, target_options), kwargs_options):
                result = torch.nn.functional.l1_loss(input, target)
                cotangents = torch.randn_like(result, device=device)
                self._compare_jacobians_of_vjp(torch.nn.functional.l1_loss, (cotangents, input, target))

    def test_extremal_numerics_mse_loss(self, device):
        N, C, H, W = 3, 4, 5, 6
        shapes = ((N, C), (N, C, H), (N, C, H, W))
        kwargs_options = ({'reduction': 'sum'}, {'reduction': 'none'}, {})
        for shape in shapes:
            input_options = self._make_extremal_inputs(shape, device)
            target_options = self._make_extremal_inputs(shape, device)
            for input, target, kwargs in self._arg_and_kwarg_options((input_options, target_options), kwargs_options):
                result = torch.nn.functional.mse_loss(input, target)
                cotangents = torch.randn_like(result, device=device)
                self._compare_jacobians_of_vjp(torch.nn.functional.mse_loss, (cotangents, input, target))

    def test_extremal_numerics_softmax(self, device):
        N, C, H, W = 3, 4, 5, 6
        shapes = ((N, C), (N, C, H), (N, C, H, W))
        kwargs_options = ({'dim': 1}, {})
        for shape in shapes:
            input_options = self._make_extremal_inputs(shape, device)
            for input, kwargs in self._arg_and_kwarg_options((input_options,), kwargs_options):
                result = torch.nn.functional.softmax(input)
                cotangents = torch.randn_like(result, device=device)
                self._compare_jacobians_of_vjp(torch.nn.functional.softmax, (cotangents, input))


    def test_extremal_numerics_log_softmax(self, device):
        N, C, H, W = 3, 4, 5, 6
        shapes = ((N, C), (N, C, H), (N, C, H, W))
        kwargs_options = ({'dim': 1}, {})
        for shape in shapes:
            input_options = self._make_extremal_inputs(shape, device)
            for input, kwargs in self._arg_and_kwarg_options((input_options,), kwargs_options):
                result = torch.nn.functional.log_softmax(input)
                cotangents = torch.randn_like(result, device=device)
                self._compare_jacobians_of_vjp(torch.nn.functional.log_softmax, (cotangents, input))

    def test_extremal_numerics_cross_entropy(self, device):
        N, C = 3, 4
        d1, d2, d3 = 5, 6, 7
        shapes = (
            ((N, C), (N,), (C,)),
            ((N, C), (N,), None),
            ((N, C), (N, C), (C,)),
            ((N, C), (N, C), None),
            ((C,), (), (C,)),
            ((C,), (), None),
            ((C,), (C,), (C,)),
            ((C,), (C,), None),
            ((N, C, d1, d2, d3), (N, d1, d2, d3), (C,)),
            ((N, C, d1, d2, d3), (N, d1, d2, d3), None),
            ((N, C, d1, d2, d3), (N, C, d1, d2, d3), (C,)),
            ((N, C, d1, d2, d3), (N, C, d1, d2, d3), None),
        )
        for input_shape, target_shape, weight_shape in shapes:
            input_options = self._make_extremal_inputs(input_shape, device)
            kwargs_options = [{'reduction': 'sum'}, {'reduction': 'none'}, {}]
            if input_shape != target_shape:
                kwargs_options.append({'ignore_index': 0, 'reduction': 'mean'})

            for input, kwargs in self._arg_and_kwarg_options((input_options,), kwargs_options):
                if weight_shape is None:
                    weight = None
                else:
                    weight = torch.randn(weight_shape, device=device)

                if input_shape == target_shape:
                    target = torch.rand(target_shape, device=device)
                elif len(target_shape) == 0:
                    target = torch.tensor(1, device=device)  # must be non-zero since ignore_index may be 0
                else:
                    target = torch.randint(0, C, target_shape, device=device)

                fn = functools.partial(torch.nn.functional.cross_entropy, target=target, weight=weight, **kwargs)
                result = fn(input)
                cotangents = torch.randn_like(result, device=device)
                self._compare_jacobians_of_vjp(fn, (cotangents, input), atol_rtol=(1e-4, 1e-5))

    def test_extremal_numerics_binary_cross_entropy(self, device):
        N, C, H, W = 3, 4, 5, 6
        shapes = ((N, C), (N, C, H), (N, C, H, W))
        for shape in shapes:
            weight_options = self._make_extremal_inputs(shape, device)
            kwargs_options = [{'reduction': 'sum'}, {'reduction': 'none'}, {}]

            for weight, kwargs in self._arg_and_kwarg_options((weight_options,), kwargs_options):
                input = torch.rand(shape, device=device)
                target = torch.rand(shape, device=device)
                fn = functools.partial(torch.nn.functional.binary_cross_entropy, target=target, weight=weight, **kwargs)
                result = fn(input)
                cotangents = torch.randn_like(result, device=device)
                self._compare_jacobians_of_vjp(fn, (cotangents, input), atol_rtol=(1e-4, 2e-5))

    def test_extremal_numerics_layer_norm(self, device):
        N, C, H, W = 3, 4, 5, 6
        shapes = ((N, C), (N, C, H), (N, C, H, W))
        for shape in shapes:
            input_options = self._make_extremal_inputs(shape, device)
            normalized_shape = shape[1:]
            weight_options = self._make_extremal_inputs(normalized_shape, device)
            bias_options = self._make_extremal_inputs(normalized_shape, device)

            for input, bias, weight in self._arg_and_kwarg_options((input_options, bias_options, weight_options), ()):
                def fn(input, weight, bias):
                    return torch.nn.functional.layer_norm(input, normalized_shape, weight=weight, bias=bias)
                result = fn(input, weight, bias)
                cotangents = torch.randn_like(result, device=device)
                self._compare_jacobians_of_vjp(fn, (cotangents, input, weight, bias))

    @with_tf32_off  # https://github.com/pytorch/pytorch/issues/86798
    @ops(op_db + additional_op_db + autograd_function_db, allowed_dtypes=(torch.float32, torch.double))
    @skipOps('TestOperators', 'test_vmap_autograd_grad', {
        # The size of tensor a (4) must match the size of tensor b (10) at non-singleton dimension 0
        xfail('masked_select'),
        xfail('nn.functional.max_unpool2d', 'grad'),  # contiguous call
        xfail('nn.functional.max_unpool2d'),  # contiguous call
        xfail('to_sparse'),  # dispatch key issue

        # https://github.com/pytorch/pytorch/issues/96560
        decorate('nn.functional.batch_norm', decorator=skipIfRocm),
        # https://github.com/pytorch/pytorch/issues/96560
        decorate('nn.functional.instance_norm', decorator=skipIfRocm),
        # https://github.com/pytorch/pytorch/issues/96560
        decorate('nn.functional.layer_norm', decorator=skipIfRocm),
        # https://github.com/pytorch/pytorch/issues/96560
        decorate('xlogy', decorator=skipIfRocm),

        # numerical inconsistencies, look like bugs
        skip('matrix_exp', dtypes=(torch.float32,), device_type='cuda'),  # fails on linux, passes on windows
        skip('ldexp', dtypes=(torch.float32,), device_type='cpu'),  # fails on all but mac
        skip('__rmatmul__'),  # flaky needs investigation
        skip('matmul'),  # flaky needs investigation
        skip('nn.functional.conv_transpose3d'),  # flaky needs investigation
        skip('nn.functional.conv_transpose2d'),  # flaky needs investigation
        skip('nn.functional.conv_transpose1d'),  # flaky needs investigation
        skip('nn.functional.layer_norm', dtypes=(torch.float32,), device_type='cpu'),  # fails on windows
        skip('linalg.lu_factor', dtypes=(torch.float32,), device_type='cuda'),  # fails on all but windows
        skip('linalg.lu_factor_ex', dtypes=(torch.float32,), device_type='cuda'),  # fails on all but windows
        skip('linalg.multi_dot', '', device_type='cpu'),
        skip('sparse.sampled_addmm', ''),
        skip('sparse.mm', 'reduce'),
        skip('native_layer_norm', '', device_type='cpu'),
    })
    @opsToleranceOverride('TestOperators', 'test_vmap_autograd_grad', (
        tol1('linalg.householder_product',
             {torch.float32: tol(atol=5e-04, rtol=9e-03)}, device_type='cuda'),
        tol1('linalg.householder_product',
             {torch.float32: tol(atol=1e-04, rtol=1e-04)}, device_type='cpu'),
        tol1('linalg.multi_dot',
             {torch.float32: tol(atol=2e-04, rtol=1e-04)}, device_type='cuda'),
        tol2('linalg.pinv', 'hermitian',
             {torch.float32: tol(atol=5e-06, rtol=5e-06)}),
    ))
    def test_vmap_autograd_grad(self, device, dtype, op):
        def is_differentiable(inp):
            return isinstance(inp, Tensor) and (inp.grad_fn is not None or inp.requires_grad)

        def get_flat_differentiable(pytree):
            flattened = tree_flatten(pytree)[0]
            return tuple(i for i in flattened if is_differentiable(i))

        def get_differentiable_linked(list1, list2):
            paired_list = zip(list1, list2)
            paired_list = tuple((first, second) for (first, second) in paired_list if is_differentiable(first))
            return zip(*paired_list)

        def filter_none(out):
            flattened = tree_flatten(out)[0]
            return tuple(o for o in flattened if o is not None)

        if not op.supports_autograd:
            self.skipTest("Skipped! Autograd not supported.")
            return

        sample_inputs = op.sample_inputs(device, dtype, requires_grad=True)

        for sample_input in sample_inputs:
            fn, primals = normalize_op_input_output(op, sample_input)
            out = fn(*primals)
            cotangents = tree_map(torch.randn_like, out)

            def compute_grad(cotangents):
                out_flattened = out
                cotangents_flattened = cotangents
                if not isinstance(out_flattened, torch.Tensor):
                    out_flattened = tree_flatten(out)[0]
                    cotangents_flattened = tree_flatten(cotangents)[0]
                    out_flattened, cotangents_flattened = get_differentiable_linked(out_flattened, cotangents_flattened)

                return filter_none(
                    torch.autograd.grad(out_flattened, get_flat_differentiable(primals), cotangents_flattened,
                                        retain_graph=True, allow_unused=True))

            is_batch_norm_and_training = is_batch_norm_training(op, sample_input.kwargs)
            generator = get_fallback_and_vmap_exhaustive(
                compute_grad, (cotangents,), {}, is_batch_norm_and_training=is_batch_norm_and_training)
            for loop_out, batched_out in generator:
                self.assertEqual(loop_out, batched_out)

    def test_vmapvmapjvp_linalg_solve(self):
        ops = [op for op in op_db if op.name == "linalg.solve"]
        assert len(ops) > 0

        # this specializes a lot of code from the get_fallback_and_vmap_exhaustive test. If we need this more
        # generally, this could go for a refactor

        B0 = 2
        B1 = 3

        # we want to check the case where A will be seen as contiguous by jvp but during the vmap calls will become
        # non-contiguous because vmap will expand. This will happen during both levels of vmap
        A = torch.randn(4, 4)
        k = torch.randn(4, 5, B1, B0)
        fn, args = get_jvp_variant_primals_tangents(torch.linalg.solve, SampleInput(A, args=(k,)))

        in_dims_all = (None, -1, None, -1)
        batched_out = vmap(vmap(fn, in_dims=in_dims_all), in_dims=in_dims_all)(*args)
        loop_out = loop2(fn, in_dims_all, in_dims_all, 0, 0, B0, B1, *args)
        self.assertEqual(loop_out, batched_out)

    @ops(filter(lambda op: op.name in aliasing_ops, op_db + additional_op_db), allowed_dtypes=(torch.float,))
    @parametrize("grad_op", ["jvp", "vjp"])
    def test_view_then_inplace(self, device, dtype, op, grad_op):
        for sample_input in op.sample_inputs(device, dtype):
            def f(x):
                op(sample_input.input, *sample_input.args, **sample_input.kwargs).copy_(x)
                return x

            without_grad = op(sample_input.input, *sample_input.args, **sample_input.kwargs)
            if grad_op == "jvp":
                with self.assertRaisesRegex(RuntimeError, "During a grad .* attempted to call in-place operation"):
                    jvp(f, (torch.randn_like(without_grad),), (torch.randn_like(without_grad),))
            else:
                assert grad_op == "vjp"
                with self.assertRaisesRegex(RuntimeError, "During a grad .* attempted to call in-place operation"):
                    vjp(f, torch.randn_like(without_grad))

    @ops(filter(lambda op: op.name in aliasing_ops_list_return, op_db + additional_op_db), allowed_dtypes=(torch.float,))
    @parametrize("grad_op", ["jvp", "vjp"])
    def test_view_then_inplace_list_return(self, device, dtype, op, grad_op):
        for sample_input in op.sample_inputs(device, dtype):
            def f(x):
                op(sample_input.input, *sample_input.args, **sample_input.kwargs)[0].copy_(x)
                return x

            without_grad = op(sample_input.input, *sample_input.args, **sample_input.kwargs)[0]
            with self.assertRaisesRegex(RuntimeError, "During a grad .* attempted to call in-place operation"):
                if grad_op == "jvp":
                    jvp(f, (torch.randn_like(without_grad),), (torch.randn_like(without_grad),))
                else:
                    assert grad_op == "vjp"
                    vjp(f, torch.randn_like(without_grad))

    @parametrize("grad_op", ["jvp", "vjp"])
    def test_view_then_inplace_special(self, grad_op):
        # some things in __getitem__ use at::index, which doesn't alias, so this tests a subset of them that do alias
        ops = [
            lambda x: x[0],
            lambda x: x[0, 0, 0],
            lambda x: x[:1],
            lambda x: x[:, :1],
            lambda x: x[:, :1, :],
        ]

        for op in ops:
            def f(x):
                op(captured).copy_(x)
                return x

            captured = torch.randn(4, 3, 3)
            without_grad = op(captured)
            if grad_op == "jvp":
                with self.assertRaisesRegex(RuntimeError, "During a grad .* attempted to call in-place operation"):
                    jvp(f, (torch.randn_like(without_grad),), (torch.randn_like(without_grad),))
            else:
                assert grad_op == "vjp"
                with self.assertRaisesRegex(RuntimeError, "During a grad .* attempted to call in-place operation"):
                    vjp(f, torch.randn_like(without_grad))

    @with_tf32_off  # https://github.com/pytorch/pytorch/issues/86798
    # NOTE: [three-transform testing]
    # We only test the autograd_function_db tests here.
    #
    # Usually testing the composition of two transforms is sufficient to convince
    # ourselves that an operator is correctly implemented. For the following cases,
    # we want to be extra sure, so we send those through some three-transform tests:
    # - autograd.Function. The mechanism is via PyDispatcher/HigherOrderOperator, not the
    #   regular PyTorch dispatcher, so it's good to exercise more caution.
    @ops(autograd_function_db, allowed_dtypes=(torch.float32,))
    @skipOps('TestOperators', 'test_vmapvjpvmap', {
        xfail('NumpyCubeNotComposableAutogradFunction'),  # Not composable
    })
    def test_vmapvjpvmap(self, device, dtype, op):
        samples = op.sample_inputs(device, dtype, requires_grad=True)
        B = 2
        for sample in samples:
            args = [sample.input] + list(sample.args)
            kwargs = sample.kwargs
            generator = generate_vmap_inputs(args, kwargs, batch_size=B)
            for batched_args, in_dims, kwargs in generator:
                inner_vmapped_op = vmap(op, in_dims)
                inner_mapped_op = functools.partial(loop, op, in_dims, 0, B)

                inner_vmapped_fn, primals = normalize_op_input_output2(
                    inner_vmapped_op, batched_args, kwargs, sample.output_process_fn_grad)
                inner_mapped_fn, _ = normalize_op_input_output2(
                    inner_mapped_op, batched_args, kwargs, sample.output_process_fn_grad)
                result = inner_mapped_fn(*primals)
                cotangents = tree_map(lambda x: torch.rand_like(x), result)

                def apply_vjp(fn):
                    def inner(primals, cotangents):
                        _, vjp_fn = vjp(fn, *primals)
                        return vjp_fn(cotangents)
                    return inner

                vjpvmap_fn = apply_vjp(inner_vmapped_fn)
                vjpmap_fn = apply_vjp(inner_mapped_fn)
                batched_args = (primals, cotangents)
                generator = generate_vmap_inputs(batched_args, {})

                for batched_args, in_dims, _ in generator:
                    # strategy: compare vmap(vjp(vmap(op)) vs map(vjp(map(op))
                    vmapvjpvmap_fn = vmap(vjpvmap_fn, in_dims)
                    mapvjpmap_fn = functools.partial(loop, vjpmap_fn, in_dims, 0, B)

                    result = vmapvjpvmap_fn(*batched_args)
                    expected = mapvjpmap_fn(*batched_args)
                    self.assertEqual(result, expected)

    # See NOTE: [three-transform testing]
    @ops(autograd_function_db, allowed_dtypes=(torch.float32,))
    @skipOps('TestOperators', 'test_vjpvmapvmap', {
        xfail('NumpyCubeNotComposableAutogradFunction'),  # Not composable
    })
    def test_vjpvmapvmap(self, device, dtype, op):
        samples = op.sample_inputs(device, dtype, requires_grad=True)
        B = 2
        for sample in samples:
            args = [sample.input] + list(sample.args)
            kwargs = sample.kwargs
            generator = generate_vmap_inputs(args, kwargs, batch_size=B)
            for batched_args, inner_in_dims, kwargs in generator:
                inner_vmapped_op = vmap(op, inner_in_dims)
                inner_mapped_op = functools.partial(loop, op, inner_in_dims, 0, B)
                generator = generate_vmap_inputs(batched_args, kwargs)
                for batched_args, in_dims, kwargs in generator:
                    # strategy: compare vjp(vmap(vmap(op)) vs vjp(map(map(op))
                    vmapped_op = vmap(inner_vmapped_op, in_dims)
                    mapped_op = functools.partial(loop, inner_mapped_op, in_dims, 0, B)

                    vmapped_fn, primals = normalize_op_input_output2(
                        vmapped_op, batched_args, kwargs, sample.output_process_fn_grad)
                    mapped_fn, _ = normalize_op_input_output2(
                        mapped_op, batched_args, kwargs, sample.output_process_fn_grad)

                    result = mapped_fn(*primals)
                    cotangents = tree_map(lambda x: torch.rand_like(x), result)

                    _, vjp_fn = vjp(mapped_fn, *primals)
                    expected_vjps = vjp_fn(cotangents)

                    _, vjp_fn = vjp(vmapped_fn, *primals)
                    result_vjps = vjp_fn(cotangents)

                    self.assertEqual(result_vjps, expected_vjps)

    # See NOTE: [three-transform testing]
    @ops(autograd_function_db, allowed_dtypes=(torch.float32,))
    @skipOps('TestOperators', 'test_vjpvjpvmap', {
        xfail('NumpyCubeNotComposableAutogradFunction'),  # Not composable
    })
    def test_vjpvjpvmap(self, device, dtype, op):
        samples = op.sample_inputs(device, dtype, requires_grad=True)
        B = 2
        for sample in samples:
            args = [sample.input] + list(sample.args)
            kwargs = sample.kwargs
            generator = generate_vmap_inputs(args, kwargs, batch_size=B)
            for batched_args, in_dims, kwargs in generator:
                inner_vmapped_op = vmap(op, in_dims)
                inner_mapped_op = functools.partial(loop, op, in_dims, 0, B)

                vjpmap_fn, args = get_vjpfull_variant2(inner_mapped_op, batched_args, kwargs)
                vjpvmap_fn, _ = get_vjpfull_variant2(inner_vmapped_op, batched_args, kwargs)

                vjpvjpvmap_fn, new_args = get_vjpfull_variant2(vjpvmap_fn, args, {})
                vjpvjpmap_fn, _ = get_vjpfull_variant2(vjpmap_fn, args, {})

                expected = vjpvjpmap_fn(*new_args)
                result = vjpvjpvmap_fn(*new_args)
                self.assertEqual(result, expected)

    # We're generally convinced that jvp x vmap works (vmap turns an operator
    # into another operator and we test jvp support for operators). So
    # we only test it on the things we're not sure about:
    # - the autograd.Function <> functorch interaction
    @ops(autograd_function_db, allowed_dtypes=(torch.float32,))
    @skipOps('TestOperators', 'test_jvpvmap', {
        xfail('NumpyCubeNotComposableAutogradFunction'),  # Not composable
    })
    def test_jvpvmap(self, device, dtype, op):
        samples = op.sample_inputs(device, dtype, requires_grad=True)
        B = 2
        for sample in samples:
            args = [sample.input] + list(sample.args)
            kwargs = sample.kwargs
            generator = generate_vmap_inputs(args, kwargs, batch_size=B)
            for batched_args, in_dims, kwargs in generator:
                inner_vmapped_op = vmap(op, in_dims)
                inner_mapped_op = functools.partial(loop, op, in_dims, 0, B)

                jvpvmap_op, primals = get_jvp_variant_primals_tangents2(
                    inner_vmapped_op, batched_args, kwargs,
                    sample.output_process_fn_grad)
                jvpmap_op, _ = get_jvp_variant_primals_tangents2(
                    inner_mapped_op, batched_args, kwargs,
                    sample.output_process_fn_grad)

                expected = jvpmap_op(*primals)
                result = jvpvmap_op(*primals)
                self.assertEqual(result, expected)

    # See NOTE: [three-transform testing]
    @ops(autograd_function_db, allowed_dtypes=(torch.float32,))
    @skipOps('TestOperators', 'test_jvpvmapvmap', {
        xfail('NumpyCubeNotComposableAutogradFunction'),  # Not composable
    })
    def test_jvpvmapvmap(self, device, dtype, op):
        samples = op.sample_inputs(device, dtype, requires_grad=True)
        B = 2
        for sample in samples:
            args = [sample.input] + list(sample.args)
            kwargs = sample.kwargs
            generator = generate_vmap_inputs(args, kwargs, batch_size=B)
            for batched_args, inner_in_dims, kwargs in generator:
                inner_vmapped_op = vmap(op, inner_in_dims)
                inner_mapped_op = functools.partial(loop, op, inner_in_dims, 0, B)
                generator = generate_vmap_inputs(batched_args, kwargs)
                for batched_args, in_dims, kwargs in generator:
                    # strategy: compare jvp(vmap(vmap(op)) vs jvp(map(map(op))
                    vmapped_op = vmap(inner_vmapped_op, in_dims)
                    mapped_op = functools.partial(loop, inner_mapped_op, in_dims, 0, B)

                    jvpvmapvmap_fn, primals = get_jvp_variant_primals_tangents2(
                        vmapped_op, batched_args, kwargs,
                        sample.output_process_fn_grad)
                    jvpmapmap_fn, _ = get_jvp_variant_primals_tangents2(
                        mapped_op, batched_args, kwargs,
                        sample.output_process_fn_grad)

                    expected = jvpmapmap_fn(*primals)
                    result = jvpvmapvmap_fn(*primals)
                    self.assertEqual(result, expected)

    # See NOTE: [three-transform testing]
    @with_tf32_off  # https://github.com/pytorch/pytorch/issues/86798
    @ops(autograd_function_db, allowed_dtypes=(torch.float32,))
    @skipOps('TestOperators', 'test_vmapjvpvmap', {
        xfail('NumpyCubeNotComposableAutogradFunction'),  # Not composable
    })
    def test_vmapjvpvmap(self, device, dtype, op):
        samples = op.sample_inputs(device, dtype, requires_grad=True)
        B = 2
        for sample in samples:
            args = [sample.input] + list(sample.args)
            kwargs = sample.kwargs
            generator = generate_vmap_inputs(args, kwargs, batch_size=B)
            for batched_args, in_dims, kwargs in generator:
                inner_vmapped_op = vmap(op, in_dims)
                inner_mapped_op = functools.partial(loop, op, in_dims, 0, B)

                jvpvmap_fn, primals = get_jvp_variant_primals_tangents2(
                    inner_vmapped_op, batched_args, kwargs,
                    sample.output_process_fn_grad)
                jvpmap_fn, _ = get_jvp_variant_primals_tangents2(
                    inner_mapped_op, batched_args, kwargs,
                    sample.output_process_fn_grad)

                generator = generate_vmap_inputs(primals, {})

                for batched_args, in_dims, _ in generator:
                    # strategy: compare vmap(jvp(vmap(op)) vs map(jvp(map(op))
                    vmapjvpvmap_fn = vmap(jvpvmap_fn, in_dims)
                    mapjvpmap_fn = functools.partial(loop, jvpmap_fn, in_dims, 0, B)

                    result = vmapjvpvmap_fn(*batched_args)
                    expected = mapjvpmap_fn(*batched_args)
                    self.assertEqual(result, expected)

    # See NOTE: [three-transform testing]
    @ops(autograd_function_db, allowed_dtypes=(torch.float32,))
    @skipOps('TestOperators', 'test_jvpjvpvmap', {
        xfail('NumpyCubeNotComposableAutogradFunction'),  # Not composable
    })
    def test_jvpjvpvmap(self, device, dtype, op):
        samples = op.sample_inputs(device, dtype, requires_grad=True)
        B = 2
        for sample in samples:
            args = [sample.input] + list(sample.args)
            kwargs = sample.kwargs
            generator = generate_vmap_inputs(args, kwargs, batch_size=B)
            for batched_args, in_dims, kwargs in generator:
                inner_vmapped_op = vmap(op, in_dims)
                inner_mapped_op = functools.partial(loop, op, in_dims, 0, B)

                jvpmap_fn, args = get_jvp_variant_primals_tangents2(
                    inner_mapped_op, batched_args, kwargs, sample.output_process_fn_grad)
                jvpvmap_fn, _ = get_jvp_variant_primals_tangents2(
                    inner_vmapped_op, batched_args, kwargs, sample.output_process_fn_grad)

                jvpjvpvmap_fn, new_args = get_jvp_variant_primals_tangents2(jvpvmap_fn, args, {})
                jvpjvpmap_fn, _ = get_jvp_variant_primals_tangents2(jvpmap_fn, args, {})

                expected = jvpjvpmap_fn(*new_args)
                result = jvpjvpvmap_fn(*new_args)
                self.assertEqual(result, expected)

    # See NOTE: [three-transform testing]
    @ops(autograd_function_db, allowed_dtypes=(torch.float32,))
    @skipOps('TestOperators', 'test_jvpvjpvmap', {
        xfail('NumpyCubeNotComposableAutogradFunction'),  # Not composable
    })
    def test_jvpvjpvmap(self, device, dtype, op):
        samples = op.sample_inputs(device, dtype, requires_grad=True)
        B = 2
        for sample in samples:
            args = [sample.input] + list(sample.args)
            kwargs = sample.kwargs
            generator = generate_vmap_inputs(args, kwargs, batch_size=B)
            for batched_args, in_dims, kwargs in generator:
                inner_vmapped_op = vmap(op, in_dims)
                inner_mapped_op = functools.partial(loop, op, in_dims, 0, B)

                vjpmap_fn, args = get_vjpfull_variant2(inner_mapped_op, batched_args, kwargs)
                vjpvmap_fn, _ = get_vjpfull_variant2(inner_vmapped_op, batched_args, kwargs)

                jvpvjpvmap_fn, new_args = get_jvp_variant_primals_tangents2(vjpvmap_fn, args, {})
                jvpvjpmap_fn, _ = get_jvp_variant_primals_tangents2(vjpmap_fn, args, {})

                expected = jvpvjpmap_fn(*new_args)
                result = jvpvjpvmap_fn(*new_args)
                self.assertEqual(result, expected)



only_for = ("cpu", "cuda")
instantiate_device_type_tests(TestOperators, globals(), only_for=only_for)

if __name__ == '__main__':
    run_tests()<|MERGE_RESOLUTION|>--- conflicted
+++ resolved
@@ -788,12 +788,8 @@
         xfail("normal"),  # calls random op
         xfail("normal", "number_mean"),  # calls random op
         xfail("pca_lowrank"),  # calls random op
-<<<<<<< HEAD
-=======
-        xfail("put"),  # vmap: inplace into a regular tensor
         # https://github.com/pytorch/pytorch/issues/96560
         decorate('linalg.pinv', 'hermitian', decorator=skipIfRocm),
->>>>>>> 5ab50cf0
         xfail("quantile", device_type='cpu'),  # Batching rule not implemented for `at::equal`
         xfail("scatter_reduce", "prod"),  # vmap (looks like you are calling item/data-dependent)
         xfail("sparse.sampled_addmm"),  # RuntimeError: Sparse CSR tensors do not have strides
