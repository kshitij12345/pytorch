# Owner(s): ["module: nn"]

from itertools import product
from inspect import signature, isgenerator
from copy import deepcopy
import tempfile
from operator import methodcaller

import torch
from torch.testing._internal.common_device_type import (
    instantiate_device_type_tests, onlyCUDA, toleranceOverride, tol)
from torch.testing._internal.common_modules import module_db, modules
from torch.testing._internal.common_utils import (
    TestCase, run_tests, freeze_rng_state, mock_wrapper, get_tensors_from, gradcheck, gradgradcheck)
from unittest.mock import patch


class TestModule(TestCase):
    _do_cuda_memory_leak_check = True
    _do_cuda_non_default_stream = True
    precision = 1e-5
    rel_tol = 1e-5

    def _assert_module_parameters_and_buffer_are(self, module, device, dtype):
        # Check device placement and dtype for created parameters and buffers.
        # Only verify floating point dtypes since that's what the kwarg or methods
        # such as `float()` applies to.
        if not isinstance(device, torch.device):
            device = torch.device(device)

        def _check_module(items, name, device=device, dtype=dtype):
            for item_name, item in items:
                self.assertEqual(
                    item.device, device,
                    f'{name} {item_name} is on device {item.device} instead of the expected device {device}')
                if item.dtype.is_floating_point:
                    self.assertEqual(
                        item.dtype, dtype,
                        f'{name} {item_name} is of dtype {item.dtype} instead of the expected dtype {dtype}')
        _check_module(module.named_parameters(), "Parameter")
        _check_module(module.named_buffers(), "Buffer")

    @modules(module_db)
    def test_forward(self, device, dtype, module_info):
        module_cls = module_info.module_cls
        module_inputs = module_info.module_inputs_func(module_info, device=device, dtype=dtype,
                                                       requires_grad=False)
        dtype_to_method_caller = {
            torch.float32: methodcaller("float"),
            torch.float64: methodcaller("double"),
        }
        for module_input in module_inputs:
            if module_input.forward_input is None:
                continue

            with freeze_rng_state():
                # === Instantiate the module. ===
                args, kwargs = module_input.constructor_input.args, module_input.constructor_input.kwargs
                m = module_cls(*args, **kwargs)
                m.to(device).to(dtype)

                # === Do forward pass. ===
                args, kwargs = module_input.forward_input.args, module_input.forward_input.kwargs
                outputs = m(*args, **kwargs)

                # === Compare outputs to a reference if one is specified. ===
                # TODO: Handle precision
                reference_fn = module_input.reference_fn
                if reference_fn is not None:
                    ref_outputs = reference_fn(m, *args, **kwargs)
                    self.assertEqual(outputs, ref_outputs)

                # === Use the method call and verify the parameters and buffers ===
                if dtype in dtype_to_method_caller:
                    dtype_to_method_caller[dtype](m)
                    m(*args, **kwargs)
                    self._assert_module_parameters_and_buffer_are(m, device, dtype)

    # Tests passing factory kwargs (e.g. device / dtype) during module instantiation.
    # They should be applied to any created parameters and buffers.
    @modules(module_db)
    def test_factory_kwargs(self, device, dtype, module_info):
        module_cls = module_info.module_cls
        module_inputs = module_info.module_inputs_func(module_info, device=device, dtype=dtype,
                                                       requires_grad=False)
        for module_input in module_inputs:
            args, kwargs = module_input.constructor_input.args, module_input.constructor_input.kwargs

            # Check if this module creates parameters or registers buffers.
            # The mock magic here passes through to the real Parameter / register_buffer
            # logic and is only used to check call inputs.
            module_creates_params_or_buffers = False
            parameter_new = mock_wrapper(torch.nn.Parameter.__new__)
            with patch.object(torch.nn.Parameter, '__new__', parameter_new):
                register_buffer = mock_wrapper(torch.nn.Module.register_buffer)
                with patch.object(torch.nn.Module, 'register_buffer', register_buffer):
                    m = module_cls(*args, **kwargs)

                    # Check if a parameter or buffer was created with a tensor not passed to the constructor.
                    constructor_tensors = get_tensors_from(args, kwargs)
                    for mock in [parameter_new.mock, register_buffer.mock]:
                        for call_args, call_kwargs in mock.call_args_list:
                            call_tensors = get_tensors_from(call_args, call_kwargs)
                            if len(call_tensors) > 0 and not constructor_tensors.intersection(call_tensors):
                                module_creates_params_or_buffers = True
                                break

            if not module_creates_params_or_buffers:
                continue

            # Instantiate module with the factory kwargs.
            kwargs.update({
                'device': device,
                'dtype': dtype,
            })

            if issubclass(module_info.module_cls, torch.nn.modules.lazy.LazyModuleMixin):
                # Ensure device and dtype are passed to all UninitializedParameters and UninitializedBuffers.
                uninit_param_new = mock_wrapper(torch.nn.UninitializedParameter.__new__)
                with patch.object(torch.nn.UninitializedParameter, '__new__', uninit_param_new):
                    uninit_buffer_new = mock_wrapper(torch.nn.UninitializedBuffer.__new__)
                    with patch.object(torch.nn.UninitializedBuffer, '__new__', uninit_buffer_new):
                        m = module_cls(*args, **kwargs)
                        uninit_param_new.mock.assert_has_calls(
                            [mock.call(device=device, dtype=dtype) for _ in uninit_param_new.mock.mock_calls])
                        uninit_buffer_new.mock.assert_has_calls(
                            [mock.call(device=device, dtype=dtype) for _ in uninit_buffer_new.mock.mock_calls])
            else:
                # Check device placement and dtype for created parameters and buffers.
                # Only verify floating point dtypes since that's what the kwarg applies to.
                m = module_cls(*args, **kwargs)
                self._assert_module_parameters_and_buffer_are(m, device, dtype)

    @onlyCUDA
    @modules(module_db)
    def test_multiple_device_transfer(self, device, dtype, module_info):
        module_cls = module_info.module_cls
        module_inputs_device = module_info.module_inputs_func(module_info, device=device, dtype=dtype,
                                                              requires_grad=False)
        module_inputs_cpu = module_info.module_inputs_func(module_info, device="cpu", dtype=dtype,
                                                           requires_grad=False)
        for module_input_device, module_input_cpu in zip(module_inputs_device, module_inputs_cpu):
            if module_input_device.forward_input is None:
                continue

            with freeze_rng_state():
                # === Instantiate the module. ===
                args, kwargs = module_input_device.constructor_input.args, module_input_device.constructor_input.kwargs
                m = module_cls(*args, **kwargs)
                m.to(device).to(dtype)

                # === Do forward pass on GPU ===
                input_device_args = module_input_device.forward_input.args
                input_device_kwargs = module_input_device.forward_input.kwargs
                m(*input_device_args, **input_device_kwargs)
                self._assert_module_parameters_and_buffer_are(m, device, dtype)

                # === Move to CPU ===
                input_cpu_args = module_input_cpu.forward_input.args
                input_cpu_kwargs = module_input_cpu.forward_input.kwargs
                m.cpu()
                m(*input_cpu_args, **input_cpu_kwargs)
                self._assert_module_parameters_and_buffer_are(m, "cpu", dtype)

                # === Move back to GPU and forward pass ===
                m.cuda()
                m(*input_device_args, **input_device_kwargs)
                self._assert_module_parameters_and_buffer_are(m, device, dtype)

                if torch.cuda.device_count() >= 2:
                    # === test cross-GPU transfer works
                    def _to_device1(objs):
                        if isinstance(objs, (tuple, list)):
                            return type(objs)(_to_device1(item) for item in objs)
                        elif isinstance(objs, dict):
                            return {name: _to_device1(item) for name, item in objs.items()}
                        elif isinstance(objs, torch.Tensor):
                            return objs.cuda(1)
                        else:
                            return objs
                    input_device_1_args = _to_device1(input_device_args)
                    input_device_1_kwargs = _to_device1(input_device_kwargs)

                    m.cuda(1)
                    with torch.cuda.device(1):
                        m(*input_device_1_args, **input_device_1_kwargs)
                    self._assert_module_parameters_and_buffer_are(m, torch.device("cuda:1"), dtype)


    @modules(module_db)
    def test_repr(self, device, dtype, module_info):
        # Test module can be represented with repr and str without errors.
        module_cls = module_info.module_cls
        module_inputs = module_info.module_inputs_func(module_info, device=device, dtype=dtype,
                                                       requires_grad=False)
        for module_input in module_inputs:
            args, kwargs = module_input.constructor_input.args, module_input.constructor_input.kwargs
            m = module_cls(*args, **kwargs)

            # Check that these methods do not raise errors
            m.__repr__()
            str(m)

    @modules(module_db)
    def test_pickle(self, device, dtype, module_info):
        # Test that module can be pickled and unpickled.
        module_cls = module_info.module_cls
        module_inputs = module_info.module_inputs_func(module_info, device=device, dtype=dtype,
                                                       requires_grad=False)
        for module_input in module_inputs:
            if module_input.forward_input is None:
                continue

            args, kwargs = module_input.constructor_input.args, module_input.constructor_input.kwargs

            with freeze_rng_state():
                # === Instantiate the module. ===
                args, kwargs = module_input.constructor_input.args, module_input.constructor_input.kwargs
                m = module_cls(*args, **kwargs)
                m.to(device).to(dtype)

                # === Do forward pass. ===
                args, kwargs = module_input.forward_input.args, module_input.forward_input.kwargs
                output = m(*args, **kwargs)

                # === Check unpickled module gives the same output. ===
                with tempfile.TemporaryFile() as f:
                    torch.save(m, f)
                    f.seek(0)
                    m_copy = torch.load(f)
                    output_from_copy = m_copy(*args, **kwargs)
                    self.assertEqual(output, output_from_copy)

    @modules([module_info for module_info in module_db
              if 'inplace' in signature(module_info.module_cls).parameters])
    def test_check_inplace(self, device, dtype, module_info):
        # Check if the inplace variant of the module gives the same result as the out of place
        # variant.
        module_cls = module_info.module_cls
        module_inputs = module_info.module_inputs_func(module_info, device=device, dtype=dtype,
                                                       requires_grad=True)
        for module_input in module_inputs:
            if module_input.forward_input is None:
                continue

            # === Instantiate the module. ===
            args, kwargs = module_input.constructor_input.args, module_input.constructor_input.kwargs
            m_op = module_cls(*args, **kwargs, inplace=False)
            m_op.to(device).to(dtype)
            m_inplace = module_cls(*args, **kwargs, inplace=True)
            m_inplace.to(device).to(dtype)

            # === Inplace modules only supports inplace operations on the first argument ===
            input_args, input_kwargs = module_input.forward_input.args, module_input.forward_input.kwargs

            # ===  Do not allow the first input to be in input_kwargs ===
            forward_sig = signature(m_op).parameters
            self.assertGreaterEqual(len(forward_sig), 1)
            first_param_name = next(iter(forward_sig.items()))
            self.assertNotIn(first_param_name, input_kwargs)

            # === Out of place operation does not write to original tensor ===
            self.assertGreaterEqual(len(input_args), 1)
            input_version = input_args[0]._version
            with freeze_rng_state():
                output_op = m_op(*input_args, **input_kwargs)
            self.assertEqual(input_args[0]._version, input_version)

            # === Check that the inplace operation gives the same result ===
            input_arg_copy = deepcopy(input_args)
            input_arg_clone = tuple(i.clone() for i in input_arg_copy)
            with freeze_rng_state():
                output_ip = m_inplace(*input_arg_clone, **input_kwargs)
            self.assertNotEqual(input_arg_clone[0]._version, input_version)
            self.assertEqual(output_op, output_ip)

            # === Check that the gradients are the same ===
            grad = output_op.data.clone().normal_()
            output_op.backward(grad)
            output_ip.backward(grad)
            self.assertEqual(input_args[0].grad, input_arg_copy[0].grad)

    def _traverse_obj(self, obj, func):
        if isinstance(obj, (tuple, list)):
            return type(obj)(self._traverse_obj(o, func) for o in obj)
        elif isgenerator(obj):
            return tuple(self._traverse_obj(o, func) for o in obj)
        elif isinstance(obj, dict):
            return {name: self._traverse_obj(o, func) for name, o in obj.items()}
        elif isinstance(obj, (torch.Tensor, torch.nn.Parameter)):
            return func(obj)

    def _retain_grad(self, obj):
        # gradients needs to be retained to check for grad. This is useful when
        # non-leafs are present in the graph.
        def inner_retain_grad(obj):
            if obj.requires_grad:
                obj.retain_grad()
        self._traverse_obj(obj, inner_retain_grad)

    def _get_grads(self, obj):
        def inner_get_grad(obj):
            if obj.requires_grad:
                return obj.grad
        return self._traverse_obj(obj, inner_get_grad)

    def _zero_grad(self, obj):
        def inner_zero_grad(obj):
            if obj.grad is not None:
                obj.grad = None
        self._traverse_obj(obj, inner_zero_grad)

    @modules(module_db)
    def test_non_contiguous_tensors(self, device, dtype, module_info):
        # Check modules work with non-contiguous tensors

        module_cls = module_info.module_cls
        module_inputs = module_info.module_inputs_func(module_info, device=device, dtype=dtype,
                                                       requires_grad=True)

        def _make_non_contiguous(obj):
            def inner_make_non_contiguous(obj):
                # Scalar tensors can not be made non-contiguous
                if not isinstance(obj, torch.Tensor) or obj.dim() == 0:
                    return obj

                out = torch.repeat_interleave(obj, 2, dim=-1)
                out = out[..., ::2].detach()
                out.requires_grad = obj.requires_grad
                return out
            return self._traverse_obj(obj, inner_make_non_contiguous)

        def _can_be_noncontiguous(obj):
            if isinstance(obj, (tuple, list)):
                return any(_can_be_noncontiguous(o) for o in obj)
            elif isinstance(obj, dict):
                return any(_can_be_noncontiguous(o) for o in obj.values())
            # scalar tensors can not be non-contiguous
            if not isinstance(obj, torch.Tensor) or obj.dim() == 0:
                return False
            return True


        for module_input in module_inputs:
            if module_input.forward_input is None:
                continue

            input_args, input_kwargs = module_input.forward_input.args, module_input.forward_input.kwargs
            if not (_can_be_noncontiguous(input_args) or _can_be_noncontiguous(input_kwargs)):
                continue

            # === Instantiate the module. ===
            args, kwargs = module_input.constructor_input.args, module_input.constructor_input.kwargs
            m = module_cls(*args, **kwargs)
            m.to(device).to(dtype)

            self._retain_grad((input_args, input_kwargs))

            # === Forward with default input
            with freeze_rng_state():
                default_output = m(*input_args, **input_kwargs)
                if isinstance(default_output, torch.Tensor):
                    grad_output = default_output.clone().detach_().normal_()
                    default_output.backward(grad_output, retain_graph=True)
                else:
                    grad_output = tuple(o.clone().detach_().normal_() for o in default_output)
<<<<<<< HEAD
                    (o.backward(grad_output, retain_graph=True) for o in grad_output)
=======
                    for o, g_o in zip(default_output, grad_output):
                        o.backward(g_o, retain_graph=True)
>>>>>>> 7a12b506

            default_input_args_grad, default_input_kwargs_grad = deepcopy(self._get_grads((input_args, input_kwargs)))
            default_param_grad = deepcopy([p.grad for p in m.parameters()])

            # === Construct non-contiguous tensors ===
            nc_input_args, nc_input_kwargs = _make_non_contiguous((input_args, input_kwargs))
            nc_grad_output = _make_non_contiguous(grad_output)

            # === Compare results with non-contiguous and contiguous tensors ===
            inputs = [(input_args, input_kwargs), (nc_input_args, nc_input_kwargs)]
            grads = [grad_output, nc_grad_output]

            for (in_args, in_kwargs), g_out in product(inputs, grads):
                g_out_copy = deepcopy(g_out)
                self._zero_grad((in_args, in_kwargs))
                self._zero_grad(m.parameters())

                with freeze_rng_state():
                    out = m(*in_args, **in_kwargs)
                    if isinstance(out, torch.Tensor):
                        out.backward(g_out_copy, retain_graph=True)
                    else:
<<<<<<< HEAD
                        (o.backward(grad_output, retain_graph=True) for o in grad_output)
=======
                        for o, g_o in zip(out, g_out_copy):
                            o.backward(g_o, retain_graph=True)
>>>>>>> 7a12b506

                input_args_grad, input_kwargs_grad = self._get_grads((in_args, in_kwargs))
                self.assertEqual(out, default_output)
                self.assertEqual(input_args_grad, default_input_args_grad, atol=1e-4, rtol=0)
                self.assertEqual(input_kwargs_grad, default_input_kwargs_grad, atol=1e-4, rtol=0)

                param_grad = [p.grad for p in m.parameters()]
                self.assertEqual(param_grad, default_param_grad)


    def _test_gradients_helper(self, device, dtype, module_info, check):
        # Check gradients
        module_cls = module_info.module_cls
        module_inputs = module_info.module_inputs_func(module_info, device=device, dtype=dtype,
                                                       requires_grad=True)

        for module_input in module_inputs:
            if module_input.forward_input is None:
                continue

            # === Instantiate the module. ===
            args, kwargs = module_input.constructor_input.args, module_input.constructor_input.kwargs
            m = module_cls(*args, **kwargs)
            m.to(device).to(dtype)

            params = tuple(m.parameters())

            # === Perform gradient check on the input_args ===
            input_args, input_kwargs = module_input.forward_input.args, module_input.forward_input.kwargs

            other_kwargs = {}
            kwarg_tensors = []
            for name, obj in input_kwargs.items():
                if isinstance(obj, torch.Tensor):
                    kwarg_tensors.append((name, obj))
                else:
                    other_kwargs[name] = obj

            grad_input = input_args + params + tuple(obj for (_, obj) in kwarg_tensors)

            def fn_to_gradcheck(*input_and_params):
                new_input_args = input_and_params[:len(input_args)]
                kwarg_args = input_and_params[-len(kwarg_tensors):]
                new_kwargs = {name: obj for (name, _), obj in zip(kwarg_tensors, kwarg_args)}

                with freeze_rng_state():
                    return m(*new_input_args, **new_kwargs, **other_kwargs)

            self.assertTrue(check(fn_to_gradcheck, grad_input))


    @modules(module_db, allowed_dtypes=[torch.double])
    def test_grad(self, device, dtype, module_info):
        self._test_gradients_helper(device, dtype, module_info, gradcheck)

    @modules([m for m in module_db if m.supports_gradgrad],
             allowed_dtypes=[torch.double])
    def test_gradgrad(self, device, dtype, module_info):
        self._test_gradients_helper(device, dtype, module_info, gradgradcheck)

    @onlyCUDA
    @toleranceOverride({torch.float32: tol(5e-2, 0),
                        torch.float64: tol(4e-4, 0)})
    @modules(module_db)
    def test_cpu_gpu_parity(self, device, dtype, module_info):
        # Test cpu and gpu results are the same
        module_cls = module_info.module_cls
        module_inputs_cpu = module_info.module_inputs_func(module_info, device="cpu", dtype=dtype,
                                                           requires_grad=True)

        def _to_device(obj):
            if isinstance(obj, torch.Tensor):
                res = obj.detach().to(device=device)
                res.requires_grad = obj.requires_grad
                return res
            elif isinstance(obj, tuple):
                return tuple(_to_device(o) for o in obj)
            elif isinstance(obj, dict):
                return {key: _to_device(o) for key, o in obj.items()}
            else:
                return deepcopy(obj)

        for module_input in module_inputs_cpu:

            # === Move input from cpu to device ===
            cpu_forward_args = module_input.forward_input.args
            cpu_forward_kwargs = module_input.forward_input.kwargs

            gpu_forward_args, gpu_forward_kwargs = _to_device((cpu_forward_args, cpu_forward_kwargs))

            self._retain_grad((cpu_forward_args, cpu_forward_kwargs, gpu_forward_args, gpu_forward_kwargs))

            # === Construct module on cpu and gpu ===
            args, kwargs = module_input.constructor_input.args, module_input.constructor_input.kwargs

            cpu_module = module_cls(*args, **kwargs).to(dtype).to("cpu")
            gpu_module = module_cls(*args, **kwargs).to(dtype).to(device)

            for cpu_p, gpu_p in zip(cpu_module.parameters(), gpu_module.parameters()):
                gpu_p.data.copy_(cpu_p)

            # === Compare forward output between cpu and gpu ===
            cpu_outputs = cpu_module(*cpu_forward_args, **cpu_forward_kwargs)
            gpu_outputs = gpu_module(*gpu_forward_args, **gpu_forward_kwargs)

            self.assertEqual(cpu_outputs, gpu_outputs)

            # === Run backwards on CPU and GPU and compare results ===
            def check_backward(cpu_output, gpu_output):
                cpu_grad_output = cpu_output.clone().normal_()
                gpu_grad_output = cpu_grad_output.type_as(gpu_output)

                cpu_output.backward(cpu_grad_output, retain_graph=True)
                gpu_output.backward(gpu_grad_output, retain_graph=True)

                cpu_grad_input = self._get_grads(cpu_forward_args)
                gpu_grad_input = self._get_grads(gpu_forward_args)
                self.assertEqual(cpu_grad_input, gpu_grad_input)

                for cpu_p, gpu_p in zip(cpu_module.parameters(), gpu_module.parameters()):
                    self.assertEqual(cpu_p.grad, gpu_p.grad)

                cpu_grad_kwarg_input = self._get_grads(cpu_forward_kwargs)
                gpu_grad_kwarg_input = self._get_grads(gpu_forward_kwargs)
                self.assertEqual(cpu_grad_kwarg_input, gpu_grad_kwarg_input)

            for _ in range(5):
                if isinstance(cpu_outputs, torch.Tensor):
                    check_backward(cpu_outputs, gpu_outputs)
                else:
                    for cpu_output, gpu_output in zip(cpu_outputs, gpu_outputs):
                        check_backward(cpu_output, gpu_output)


instantiate_device_type_tests(TestModule, globals())

if __name__ == '__main__':
    run_tests()<|MERGE_RESOLUTION|>--- conflicted
+++ resolved
@@ -364,12 +364,8 @@
                     default_output.backward(grad_output, retain_graph=True)
                 else:
                     grad_output = tuple(o.clone().detach_().normal_() for o in default_output)
-<<<<<<< HEAD
-                    (o.backward(grad_output, retain_graph=True) for o in grad_output)
-=======
                     for o, g_o in zip(default_output, grad_output):
                         o.backward(g_o, retain_graph=True)
->>>>>>> 7a12b506
 
             default_input_args_grad, default_input_kwargs_grad = deepcopy(self._get_grads((input_args, input_kwargs)))
             default_param_grad = deepcopy([p.grad for p in m.parameters()])
@@ -392,12 +388,8 @@
                     if isinstance(out, torch.Tensor):
                         out.backward(g_out_copy, retain_graph=True)
                     else:
-<<<<<<< HEAD
-                        (o.backward(grad_output, retain_graph=True) for o in grad_output)
-=======
                         for o, g_o in zip(out, g_out_copy):
                             o.backward(g_o, retain_graph=True)
->>>>>>> 7a12b506
 
                 input_args_grad, input_kwargs_grad = self._get_grads((in_args, in_kwargs))
                 self.assertEqual(out, default_output)
