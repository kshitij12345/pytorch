# Owner(s): ["module: tests"]

import torch
from torch import tensor

import unittest
import warnings
import random
from functools import reduce

import numpy as np

from torch.testing import make_tensor
from torch.testing._internal.common_utils import TestCase, run_tests
from torch.testing._internal.common_device_type import (
    instantiate_device_type_tests, onlyCUDA, dtypes, dtypesIfCPU, dtypesIfCUDA,
    onlyNativeDeviceTypes)


class TestIndexing(TestCase):
    def test_index(self, device):

        def consec(size, start=1):
            sequence = torch.ones(torch.tensor(size).prod(0)).cumsum(0)
            sequence.add_(start - 1)
            return sequence.view(*size)

        reference = consec((3, 3, 3)).to(device)

        # empty tensor indexing
        self.assertEqual(reference[torch.LongTensor().to(device)], reference.new(0, 3, 3))

        self.assertEqual(reference[0], consec((3, 3)), atol=0, rtol=0)
        self.assertEqual(reference[1], consec((3, 3), 10), atol=0, rtol=0)
        self.assertEqual(reference[2], consec((3, 3), 19), atol=0, rtol=0)
        self.assertEqual(reference[0, 1], consec((3,), 4), atol=0, rtol=0)
        self.assertEqual(reference[0:2], consec((2, 3, 3)), atol=0, rtol=0)
        self.assertEqual(reference[2, 2, 2], 27, atol=0, rtol=0)
        self.assertEqual(reference[:], consec((3, 3, 3)), atol=0, rtol=0)

        # indexing with Ellipsis
        self.assertEqual(reference[..., 2], torch.tensor([[3., 6., 9.],
                                                          [12., 15., 18.],
                                                          [21., 24., 27.]]), atol=0, rtol=0)
        self.assertEqual(reference[0, ..., 2], torch.tensor([3., 6., 9.]), atol=0, rtol=0)
        self.assertEqual(reference[..., 2], reference[:, :, 2], atol=0, rtol=0)
        self.assertEqual(reference[0, ..., 2], reference[0, :, 2], atol=0, rtol=0)
        self.assertEqual(reference[0, 2, ...], reference[0, 2], atol=0, rtol=0)
        self.assertEqual(reference[..., 2, 2, 2], 27, atol=0, rtol=0)
        self.assertEqual(reference[2, ..., 2, 2], 27, atol=0, rtol=0)
        self.assertEqual(reference[2, 2, ..., 2], 27, atol=0, rtol=0)
        self.assertEqual(reference[2, 2, 2, ...], 27, atol=0, rtol=0)
        self.assertEqual(reference[...], reference, atol=0, rtol=0)

        reference_5d = consec((3, 3, 3, 3, 3)).to(device)
        self.assertEqual(reference_5d[..., 1, 0], reference_5d[:, :, :, 1, 0], atol=0, rtol=0)
        self.assertEqual(reference_5d[2, ..., 1, 0], reference_5d[2, :, :, 1, 0], atol=0, rtol=0)
        self.assertEqual(reference_5d[2, 1, 0, ..., 1], reference_5d[2, 1, 0, :, 1], atol=0, rtol=0)
        self.assertEqual(reference_5d[...], reference_5d, atol=0, rtol=0)

        # LongTensor indexing
        reference = consec((5, 5, 5)).to(device)
        idx = torch.LongTensor([2, 4]).to(device)
        self.assertEqual(reference[idx], torch.stack([reference[2], reference[4]]))
        # TODO: enable one indexing is implemented like in numpy
        # self.assertEqual(reference[2, idx], torch.stack([reference[2, 2], reference[2, 4]]))
        # self.assertEqual(reference[3, idx, 1], torch.stack([reference[3, 2], reference[3, 4]])[:, 1])

        # None indexing
        self.assertEqual(reference[2, None], reference[2].unsqueeze(0))
        self.assertEqual(reference[2, None, None], reference[2].unsqueeze(0).unsqueeze(0))
        self.assertEqual(reference[2:4, None], reference[2:4].unsqueeze(1))
        self.assertEqual(reference[None, 2, None, None], reference.unsqueeze(0)[:, 2].unsqueeze(0).unsqueeze(0))
        self.assertEqual(reference[None, 2:5, None, None], reference.unsqueeze(0)[:, 2:5].unsqueeze(2).unsqueeze(2))

        # indexing 0-length slice
        self.assertEqual(torch.empty(0, 5, 5), reference[slice(0)])
        self.assertEqual(torch.empty(0, 5), reference[slice(0), 2])
        self.assertEqual(torch.empty(0, 5), reference[2, slice(0)])
        self.assertEqual(torch.tensor([]), reference[2, 1:1, 2])

        # indexing with step
        reference = consec((10, 10, 10)).to(device)
        self.assertEqual(reference[1:5:2], torch.stack([reference[1], reference[3]], 0))
        self.assertEqual(reference[1:6:2], torch.stack([reference[1], reference[3], reference[5]], 0))
        self.assertEqual(reference[1:9:4], torch.stack([reference[1], reference[5]], 0))
        self.assertEqual(reference[2:4, 1:5:2], torch.stack([reference[2:4, 1], reference[2:4, 3]], 1))
        self.assertEqual(reference[3, 1:6:2], torch.stack([reference[3, 1], reference[3, 3], reference[3, 5]], 0))
        self.assertEqual(reference[None, 2, 1:9:4], torch.stack([reference[2, 1], reference[2, 5]], 0).unsqueeze(0))
        self.assertEqual(reference[:, 2, 1:6:2],
                         torch.stack([reference[:, 2, 1], reference[:, 2, 3], reference[:, 2, 5]], 1))

        lst = [list(range(i, i + 10)) for i in range(0, 100, 10)]
        tensor = torch.DoubleTensor(lst).to(device)
        for _i in range(100):
            idx1_start = random.randrange(10)
            idx1_end = idx1_start + random.randrange(1, 10 - idx1_start + 1)
            idx1_step = random.randrange(1, 8)
            idx1 = slice(idx1_start, idx1_end, idx1_step)
            if random.randrange(2) == 0:
                idx2_start = random.randrange(10)
                idx2_end = idx2_start + random.randrange(1, 10 - idx2_start + 1)
                idx2_step = random.randrange(1, 8)
                idx2 = slice(idx2_start, idx2_end, idx2_step)
                lst_indexed = [l[idx2] for l in lst[idx1]]
                tensor_indexed = tensor[idx1, idx2]
            else:
                lst_indexed = lst[idx1]
                tensor_indexed = tensor[idx1]
            self.assertEqual(torch.DoubleTensor(lst_indexed), tensor_indexed)

        self.assertRaises(ValueError, lambda: reference[1:9:0])
        self.assertRaises(ValueError, lambda: reference[1:9:-1])

        self.assertRaises(IndexError, lambda: reference[1, 1, 1, 1])
        self.assertRaises(IndexError, lambda: reference[1, 1, 1, 1:1])
        self.assertRaises(IndexError, lambda: reference[3, 3, 3, 3, 3, 3, 3, 3])

        self.assertRaises(IndexError, lambda: reference[0.0])
        self.assertRaises(TypeError, lambda: reference[0.0:2.0])
        self.assertRaises(IndexError, lambda: reference[0.0, 0.0:2.0])
        self.assertRaises(IndexError, lambda: reference[0.0, :, 0.0:2.0])
        self.assertRaises(IndexError, lambda: reference[0.0, ..., 0.0:2.0])
        self.assertRaises(IndexError, lambda: reference[0.0, :, 0.0])

        def delitem():
            del reference[0]

        self.assertRaises(TypeError, delitem)

    @onlyNativeDeviceTypes
    @dtypes(torch.half, torch.double)
    def test_advancedindex(self, device, dtype):
        # Tests for Integer Array Indexing, Part I - Purely integer array
        # indexing

        def consec(size, start=1):
            # Creates the sequence in float since CPU half doesn't support the
            # needed operations. Converts to dtype before returning.
            numel = reduce(lambda x, y: x * y, size, 1)
            sequence = torch.ones(numel, dtype=torch.float, device=device).cumsum(0)
            sequence.add_(start - 1)
            return sequence.view(*size).to(dtype=dtype)

        # pick a random valid indexer type
        def ri(indices):
            choice = random.randint(0, 2)
            if choice == 0:
                return torch.LongTensor(indices).to(device)
            elif choice == 1:
                return list(indices)
            else:
                return tuple(indices)

        def validate_indexing(x):
            self.assertEqual(x[[0]], consec((1,)))
            self.assertEqual(x[ri([0]), ], consec((1,)))
            self.assertEqual(x[ri([3]), ], consec((1,), 4))
            self.assertEqual(x[[2, 3, 4]], consec((3,), 3))
            self.assertEqual(x[ri([2, 3, 4]), ], consec((3,), 3))
            self.assertEqual(x[ri([0, 2, 4]), ], torch.tensor([1, 3, 5], dtype=dtype, device=device))

        def validate_setting(x):
            x[[0]] = -2
            self.assertEqual(x[[0]], torch.tensor([-2], dtype=dtype, device=device))
            x[[0]] = -1
            self.assertEqual(x[ri([0]), ], torch.tensor([-1], dtype=dtype, device=device))
            x[[2, 3, 4]] = 4
            self.assertEqual(x[[2, 3, 4]], torch.tensor([4, 4, 4], dtype=dtype, device=device))
            x[ri([2, 3, 4]), ] = 3
            self.assertEqual(x[ri([2, 3, 4]), ], torch.tensor([3, 3, 3], dtype=dtype, device=device))
            x[ri([0, 2, 4]), ] = torch.tensor([5, 4, 3], dtype=dtype, device=device)
            self.assertEqual(x[ri([0, 2, 4]), ], torch.tensor([5, 4, 3], dtype=dtype, device=device))

        # Only validates indexing and setting for halfs
        if dtype == torch.half:
            reference = consec((10,))
            validate_indexing(reference)
            validate_setting(reference)
            return

        # Case 1: Purely Integer Array Indexing
        reference = consec((10,))
        validate_indexing(reference)

        # setting values
        validate_setting(reference)

        # Tensor with stride != 1
        # strided is [1, 3, 5, 7]
        reference = consec((10,))
        strided = torch.tensor((), dtype=dtype, device=device)
        strided.set_(reference.storage(), storage_offset=0,
                     size=torch.Size([4]), stride=[2])

        self.assertEqual(strided[[0]], torch.tensor([1], dtype=dtype, device=device))
        self.assertEqual(strided[ri([0]), ], torch.tensor([1], dtype=dtype, device=device))
        self.assertEqual(strided[ri([3]), ], torch.tensor([7], dtype=dtype, device=device))
        self.assertEqual(strided[[1, 2]], torch.tensor([3, 5], dtype=dtype, device=device))
        self.assertEqual(strided[ri([1, 2]), ], torch.tensor([3, 5], dtype=dtype, device=device))
        self.assertEqual(strided[ri([[2, 1], [0, 3]]), ],
                         torch.tensor([[5, 3], [1, 7]], dtype=dtype, device=device))

        # stride is [4, 8]
        strided = torch.tensor((), dtype=dtype, device=device)
        strided.set_(reference.storage(), storage_offset=4,
                     size=torch.Size([2]), stride=[4])
        self.assertEqual(strided[[0]], torch.tensor([5], dtype=dtype, device=device))
        self.assertEqual(strided[ri([0]), ], torch.tensor([5], dtype=dtype, device=device))
        self.assertEqual(strided[ri([1]), ], torch.tensor([9], dtype=dtype, device=device))
        self.assertEqual(strided[[0, 1]], torch.tensor([5, 9], dtype=dtype, device=device))
        self.assertEqual(strided[ri([0, 1]), ], torch.tensor([5, 9], dtype=dtype, device=device))
        self.assertEqual(strided[ri([[0, 1], [1, 0]]), ],
                         torch.tensor([[5, 9], [9, 5]], dtype=dtype, device=device))

        # reference is 1 2
        #              3 4
        #              5 6
        reference = consec((3, 2))
        self.assertEqual(reference[ri([0, 1, 2]), ri([0])], torch.tensor([1, 3, 5], dtype=dtype, device=device))
        self.assertEqual(reference[ri([0, 1, 2]), ri([1])], torch.tensor([2, 4, 6], dtype=dtype, device=device))
        self.assertEqual(reference[ri([0]), ri([0])], consec((1,)))
        self.assertEqual(reference[ri([2]), ri([1])], consec((1,), 6))
        self.assertEqual(reference[[ri([0, 0]), ri([0, 1])]], torch.tensor([1, 2], dtype=dtype, device=device))
        self.assertEqual(reference[[ri([0, 1, 1, 0, 2]), ri([1])]],
                         torch.tensor([2, 4, 4, 2, 6], dtype=dtype, device=device))
        self.assertEqual(reference[[ri([0, 0, 1, 1]), ri([0, 1, 0, 0])]],
                         torch.tensor([1, 2, 3, 3], dtype=dtype, device=device))

        rows = ri([[0, 0],
                   [1, 2]])
        columns = [0],
        self.assertEqual(reference[rows, columns], torch.tensor([[1, 1],
                                                                 [3, 5]], dtype=dtype, device=device))

        rows = ri([[0, 0],
                   [1, 2]])
        columns = ri([1, 0])
        self.assertEqual(reference[rows, columns], torch.tensor([[2, 1],
                                                                 [4, 5]], dtype=dtype, device=device))
        rows = ri([[0, 0],
                   [1, 2]])
        columns = ri([[0, 1],
                      [1, 0]])
        self.assertEqual(reference[rows, columns], torch.tensor([[1, 2],
                                                                 [4, 5]], dtype=dtype, device=device))

        # setting values
        reference[ri([0]), ri([1])] = -1
        self.assertEqual(reference[ri([0]), ri([1])], torch.tensor([-1], dtype=dtype, device=device))
        reference[ri([0, 1, 2]), ri([0])] = torch.tensor([-1, 2, -4], dtype=dtype, device=device)
        self.assertEqual(reference[ri([0, 1, 2]), ri([0])],
                         torch.tensor([-1, 2, -4], dtype=dtype, device=device))
        reference[rows, columns] = torch.tensor([[4, 6], [2, 3]], dtype=dtype, device=device)
        self.assertEqual(reference[rows, columns],
                         torch.tensor([[4, 6], [2, 3]], dtype=dtype, device=device))

        # Verify still works with Transposed (i.e. non-contiguous) Tensors

        reference = torch.tensor([[0, 1, 2, 3],
                                  [4, 5, 6, 7],
                                  [8, 9, 10, 11]], dtype=dtype, device=device).t_()

        # Transposed: [[0, 4, 8],
        #              [1, 5, 9],
        #              [2, 6, 10],
        #              [3, 7, 11]]

        self.assertEqual(reference[ri([0, 1, 2]), ri([0])],
                         torch.tensor([0, 1, 2], dtype=dtype, device=device))
        self.assertEqual(reference[ri([0, 1, 2]), ri([1])],
                         torch.tensor([4, 5, 6], dtype=dtype, device=device))
        self.assertEqual(reference[ri([0]), ri([0])],
                         torch.tensor([0], dtype=dtype, device=device))
        self.assertEqual(reference[ri([2]), ri([1])],
                         torch.tensor([6], dtype=dtype, device=device))
        self.assertEqual(reference[[ri([0, 0]), ri([0, 1])]],
                         torch.tensor([0, 4], dtype=dtype, device=device))
        self.assertEqual(reference[[ri([0, 1, 1, 0, 3]), ri([1])]],
                         torch.tensor([4, 5, 5, 4, 7], dtype=dtype, device=device))
        self.assertEqual(reference[[ri([0, 0, 1, 1]), ri([0, 1, 0, 0])]],
                         torch.tensor([0, 4, 1, 1], dtype=dtype, device=device))

        rows = ri([[0, 0],
                   [1, 2]])
        columns = [0],
        self.assertEqual(reference[rows, columns],
                         torch.tensor([[0, 0], [1, 2]], dtype=dtype, device=device))

        rows = ri([[0, 0],
                   [1, 2]])
        columns = ri([1, 0])
        self.assertEqual(reference[rows, columns],
                         torch.tensor([[4, 0], [5, 2]], dtype=dtype, device=device))
        rows = ri([[0, 0],
                   [1, 3]])
        columns = ri([[0, 1],
                      [1, 2]])
        self.assertEqual(reference[rows, columns],
                         torch.tensor([[0, 4], [5, 11]], dtype=dtype, device=device))

        # setting values
        reference[ri([0]), ri([1])] = -1
        self.assertEqual(reference[ri([0]), ri([1])],
                         torch.tensor([-1], dtype=dtype, device=device))
        reference[ri([0, 1, 2]), ri([0])] = torch.tensor([-1, 2, -4], dtype=dtype, device=device)
        self.assertEqual(reference[ri([0, 1, 2]), ri([0])],
                         torch.tensor([-1, 2, -4], dtype=dtype, device=device))
        reference[rows, columns] = torch.tensor([[4, 6], [2, 3]], dtype=dtype, device=device)
        self.assertEqual(reference[rows, columns],
                         torch.tensor([[4, 6], [2, 3]], dtype=dtype, device=device))

        # stride != 1

        # strided is [[1 3 5 7],
        #             [9 11 13 15]]

        reference = torch.arange(0., 24, dtype=dtype, device=device).view(3, 8)
        strided = torch.tensor((), dtype=dtype, device=device)
        strided.set_(reference.storage(), 1, size=torch.Size([2, 4]),
                     stride=[8, 2])

        self.assertEqual(strided[ri([0, 1]), ri([0])],
                         torch.tensor([1, 9], dtype=dtype, device=device))
        self.assertEqual(strided[ri([0, 1]), ri([1])],
                         torch.tensor([3, 11], dtype=dtype, device=device))
        self.assertEqual(strided[ri([0]), ri([0])],
                         torch.tensor([1], dtype=dtype, device=device))
        self.assertEqual(strided[ri([1]), ri([3])],
                         torch.tensor([15], dtype=dtype, device=device))
        self.assertEqual(strided[[ri([0, 0]), ri([0, 3])]],
                         torch.tensor([1, 7], dtype=dtype, device=device))
        self.assertEqual(strided[[ri([1]), ri([0, 1, 1, 0, 3])]],
                         torch.tensor([9, 11, 11, 9, 15], dtype=dtype, device=device))
        self.assertEqual(strided[[ri([0, 0, 1, 1]), ri([0, 1, 0, 0])]],
                         torch.tensor([1, 3, 9, 9], dtype=dtype, device=device))

        rows = ri([[0, 0],
                   [1, 1]])
        columns = [0],
        self.assertEqual(strided[rows, columns],
                         torch.tensor([[1, 1], [9, 9]], dtype=dtype, device=device))

        rows = ri([[0, 1],
                   [1, 0]])
        columns = ri([1, 2])
        self.assertEqual(strided[rows, columns],
                         torch.tensor([[3, 13], [11, 5]], dtype=dtype, device=device))
        rows = ri([[0, 0],
                   [1, 1]])
        columns = ri([[0, 1],
                      [1, 2]])
        self.assertEqual(strided[rows, columns],
                         torch.tensor([[1, 3], [11, 13]], dtype=dtype, device=device))

        # setting values

        # strided is [[10, 11],
        #             [17, 18]]

        reference = torch.arange(0., 24, dtype=dtype, device=device).view(3, 8)
        strided = torch.tensor((), dtype=dtype, device=device)
        strided.set_(reference.storage(), 10, size=torch.Size([2, 2]),
                     stride=[7, 1])
        self.assertEqual(strided[ri([0]), ri([1])],
                         torch.tensor([11], dtype=dtype, device=device))
        strided[ri([0]), ri([1])] = -1
        self.assertEqual(strided[ri([0]), ri([1])],
                         torch.tensor([-1], dtype=dtype, device=device))

        reference = torch.arange(0., 24, dtype=dtype, device=device).view(3, 8)
        strided = torch.tensor((), dtype=dtype, device=device)
        strided.set_(reference.storage(), 10, size=torch.Size([2, 2]),
                     stride=[7, 1])
        self.assertEqual(strided[ri([0, 1]), ri([1, 0])],
                         torch.tensor([11, 17], dtype=dtype, device=device))
        strided[ri([0, 1]), ri([1, 0])] = torch.tensor([-1, 2], dtype=dtype, device=device)
        self.assertEqual(strided[ri([0, 1]), ri([1, 0])],
                         torch.tensor([-1, 2], dtype=dtype, device=device))

        reference = torch.arange(0., 24, dtype=dtype, device=device).view(3, 8)
        strided = torch.tensor((), dtype=dtype, device=device)
        strided.set_(reference.storage(), 10, size=torch.Size([2, 2]),
                     stride=[7, 1])

        rows = ri([[0],
                   [1]])
        columns = ri([[0, 1],
                      [0, 1]])
        self.assertEqual(strided[rows, columns],
                         torch.tensor([[10, 11], [17, 18]], dtype=dtype, device=device))
        strided[rows, columns] = torch.tensor([[4, 6], [2, 3]], dtype=dtype, device=device)
        self.assertEqual(strided[rows, columns],
                         torch.tensor([[4, 6], [2, 3]], dtype=dtype, device=device))

        # Tests using less than the number of dims, and ellipsis

        # reference is 1 2
        #              3 4
        #              5 6
        reference = consec((3, 2))
        self.assertEqual(reference[ri([0, 2]), ],
                         torch.tensor([[1, 2], [5, 6]], dtype=dtype, device=device))
        self.assertEqual(reference[ri([1]), ...],
                         torch.tensor([[3, 4]], dtype=dtype, device=device))
        self.assertEqual(reference[..., ri([1])],
                         torch.tensor([[2], [4], [6]], dtype=dtype, device=device))

        # verify too many indices fails
        with self.assertRaises(IndexError):
            reference[ri([1]), ri([0, 2]), ri([3])]

        # test invalid index fails
        reference = torch.empty(10, dtype=dtype, device=device)
        # can't test cuda because it is a device assert
        if not reference.is_cuda:
            for err_idx in (10, -11):
                with self.assertRaisesRegex(IndexError, r'out of'):
                    reference[err_idx]
                with self.assertRaisesRegex(IndexError, r'out of'):
                    reference[torch.LongTensor([err_idx]).to(device)]
                with self.assertRaisesRegex(IndexError, r'out of'):
                    reference[[err_idx]]

        def tensor_indices_to_np(tensor, indices):
            # convert the Torch Tensor to a numpy array
            tensor = tensor.to(device='cpu')
            npt = tensor.numpy()

            # convert indices
            idxs = tuple(i.tolist() if isinstance(i, torch.LongTensor) else
                         i for i in indices)

            return npt, idxs

        def get_numpy(tensor, indices):
            npt, idxs = tensor_indices_to_np(tensor, indices)

            # index and return as a Torch Tensor
            return torch.tensor(npt[idxs], dtype=dtype, device=device)

        def set_numpy(tensor, indices, value):
            if not isinstance(value, int):
                if self.device_type != 'cpu':
                    value = value.cpu()
                value = value.numpy()

            npt, idxs = tensor_indices_to_np(tensor, indices)
            npt[idxs] = value
            return npt

        def assert_get_eq(tensor, indexer):
            self.assertEqual(tensor[indexer], get_numpy(tensor, indexer))

        def assert_set_eq(tensor, indexer, val):
            pyt = tensor.clone()
            numt = tensor.clone()
            pyt[indexer] = val
            numt = torch.tensor(set_numpy(numt, indexer, val), dtype=dtype, device=device)
            self.assertEqual(pyt, numt)

        def assert_backward_eq(tensor, indexer):
            cpu = tensor.float().clone().detach().requires_grad_(True)
            outcpu = cpu[indexer]
            gOcpu = torch.rand_like(outcpu)
            outcpu.backward(gOcpu)
            dev = cpu.to(device).detach().requires_grad_(True)
            outdev = dev[indexer]
            outdev.backward(gOcpu.to(device))
            self.assertEqual(cpu.grad, dev.grad)

        def get_set_tensor(indexed, indexer):
            set_size = indexed[indexer].size()
            set_count = indexed[indexer].numel()
            set_tensor = torch.randperm(set_count).view(set_size).double().to(device)
            return set_tensor

        # Tensor is  0  1  2  3  4
        #            5  6  7  8  9
        #           10 11 12 13 14
        #           15 16 17 18 19
        reference = torch.arange(0., 20, dtype=dtype, device=device).view(4, 5)

        indices_to_test = [
            # grab the second, fourth columns
            [slice(None), [1, 3]],

            # first, third rows,
            [[0, 2], slice(None)],

            # weird shape
            [slice(None), [[0, 1],
                           [2, 3]]],
            # negatives
            [[-1], [0]],
            [[0, 2], [-1]],
            [slice(None), [-1]],
        ]

        # only test dupes on gets
        get_indices_to_test = indices_to_test + [[slice(None), [0, 1, 1, 2, 2]]]

        for indexer in get_indices_to_test:
            assert_get_eq(reference, indexer)
            if self.device_type != 'cpu':
                assert_backward_eq(reference, indexer)

        for indexer in indices_to_test:
            assert_set_eq(reference, indexer, 44)
            assert_set_eq(reference,
                          indexer,
                          get_set_tensor(reference, indexer))

        reference = torch.arange(0., 160, dtype=dtype, device=device).view(4, 8, 5)

        indices_to_test = [
            [slice(None), slice(None), [0, 3, 4]],
            [slice(None), [2, 4, 5, 7], slice(None)],
            [[2, 3], slice(None), slice(None)],
            [slice(None), [0, 2, 3], [1, 3, 4]],
            [slice(None), [0], [1, 2, 4]],
            [slice(None), [0, 1, 3], [4]],
            [slice(None), [[0, 1], [1, 0]], [[2, 3]]],
            [slice(None), [[0, 1], [2, 3]], [[0]]],
            [slice(None), [[5, 6]], [[0, 3], [4, 4]]],
            [[0, 2, 3], [1, 3, 4], slice(None)],
            [[0], [1, 2, 4], slice(None)],
            [[0, 1, 3], [4], slice(None)],
            [[[0, 1], [1, 0]], [[2, 1], [3, 5]], slice(None)],
            [[[0, 1], [1, 0]], [[2, 3]], slice(None)],
            [[[0, 1], [2, 3]], [[0]], slice(None)],
            [[[2, 1]], [[0, 3], [4, 4]], slice(None)],
            [[[2]], [[0, 3], [4, 1]], slice(None)],
            # non-contiguous indexing subspace
            [[0, 2, 3], slice(None), [1, 3, 4]],

            # less dim, ellipsis
            [[0, 2], ],
            [[0, 2], slice(None)],
            [[0, 2], Ellipsis],
            [[0, 2], slice(None), Ellipsis],
            [[0, 2], Ellipsis, slice(None)],
            [[0, 2], [1, 3]],
            [[0, 2], [1, 3], Ellipsis],
            [Ellipsis, [1, 3], [2, 3]],
            [Ellipsis, [2, 3, 4]],
            [Ellipsis, slice(None), [2, 3, 4]],
            [slice(None), Ellipsis, [2, 3, 4]],

            # ellipsis counts for nothing
            [Ellipsis, slice(None), slice(None), [0, 3, 4]],
            [slice(None), Ellipsis, slice(None), [0, 3, 4]],
            [slice(None), slice(None), Ellipsis, [0, 3, 4]],
            [slice(None), slice(None), [0, 3, 4], Ellipsis],
            [Ellipsis, [[0, 1], [1, 0]], [[2, 1], [3, 5]], slice(None)],
            [[[0, 1], [1, 0]], [[2, 1], [3, 5]], Ellipsis, slice(None)],
            [[[0, 1], [1, 0]], [[2, 1], [3, 5]], slice(None), Ellipsis],
        ]

        for indexer in indices_to_test:
            assert_get_eq(reference, indexer)
            assert_set_eq(reference, indexer, 212)
            assert_set_eq(reference, indexer, get_set_tensor(reference, indexer))
            if torch.cuda.is_available():
                assert_backward_eq(reference, indexer)

        reference = torch.arange(0., 1296, dtype=dtype, device=device).view(3, 9, 8, 6)

        indices_to_test = [
            [slice(None), slice(None), slice(None), [0, 3, 4]],
            [slice(None), slice(None), [2, 4, 5, 7], slice(None)],
            [slice(None), [2, 3], slice(None), slice(None)],
            [[1, 2], slice(None), slice(None), slice(None)],
            [slice(None), slice(None), [0, 2, 3], [1, 3, 4]],
            [slice(None), slice(None), [0], [1, 2, 4]],
            [slice(None), slice(None), [0, 1, 3], [4]],
            [slice(None), slice(None), [[0, 1], [1, 0]], [[2, 3]]],
            [slice(None), slice(None), [[0, 1], [2, 3]], [[0]]],
            [slice(None), slice(None), [[5, 6]], [[0, 3], [4, 4]]],
            [slice(None), [0, 2, 3], [1, 3, 4], slice(None)],
            [slice(None), [0], [1, 2, 4], slice(None)],
            [slice(None), [0, 1, 3], [4], slice(None)],
            [slice(None), [[0, 1], [3, 4]], [[2, 3], [0, 1]], slice(None)],
            [slice(None), [[0, 1], [3, 4]], [[2, 3]], slice(None)],
            [slice(None), [[0, 1], [3, 2]], [[0]], slice(None)],
            [slice(None), [[2, 1]], [[0, 3], [6, 4]], slice(None)],
            [slice(None), [[2]], [[0, 3], [4, 2]], slice(None)],
            [[0, 1, 2], [1, 3, 4], slice(None), slice(None)],
            [[0], [1, 2, 4], slice(None), slice(None)],
            [[0, 1, 2], [4], slice(None), slice(None)],
            [[[0, 1], [0, 2]], [[2, 4], [1, 5]], slice(None), slice(None)],
            [[[0, 1], [1, 2]], [[2, 0]], slice(None), slice(None)],
            [[[2, 2]], [[0, 3], [4, 5]], slice(None), slice(None)],
            [[[2]], [[0, 3], [4, 5]], slice(None), slice(None)],
            [slice(None), [3, 4, 6], [0, 2, 3], [1, 3, 4]],
            [slice(None), [2, 3, 4], [1, 3, 4], [4]],
            [slice(None), [0, 1, 3], [4], [1, 3, 4]],
            [slice(None), [6], [0, 2, 3], [1, 3, 4]],
            [slice(None), [2, 3, 5], [3], [4]],
            [slice(None), [0], [4], [1, 3, 4]],
            [slice(None), [6], [0, 2, 3], [1]],
            [slice(None), [[0, 3], [3, 6]], [[0, 1], [1, 3]], [[5, 3], [1, 2]]],
            [[2, 2, 1], [0, 2, 3], [1, 3, 4], slice(None)],
            [[2, 0, 1], [1, 2, 3], [4], slice(None)],
            [[0, 1, 2], [4], [1, 3, 4], slice(None)],
            [[0], [0, 2, 3], [1, 3, 4], slice(None)],
            [[0, 2, 1], [3], [4], slice(None)],
            [[0], [4], [1, 3, 4], slice(None)],
            [[1], [0, 2, 3], [1], slice(None)],
            [[[1, 2], [1, 2]], [[0, 1], [2, 3]], [[2, 3], [3, 5]], slice(None)],

            # less dim, ellipsis
            [Ellipsis, [0, 3, 4]],
            [Ellipsis, slice(None), [0, 3, 4]],
            [Ellipsis, slice(None), slice(None), [0, 3, 4]],
            [slice(None), Ellipsis, [0, 3, 4]],
            [slice(None), slice(None), Ellipsis, [0, 3, 4]],
            [slice(None), [0, 2, 3], [1, 3, 4]],
            [slice(None), [0, 2, 3], [1, 3, 4], Ellipsis],
            [Ellipsis, [0, 2, 3], [1, 3, 4], slice(None)],
            [[0], [1, 2, 4]],
            [[0], [1, 2, 4], slice(None)],
            [[0], [1, 2, 4], Ellipsis],
            [[0], [1, 2, 4], Ellipsis, slice(None)],
            [[1], ],
            [[0, 2, 1], [3], [4]],
            [[0, 2, 1], [3], [4], slice(None)],
            [[0, 2, 1], [3], [4], Ellipsis],
            [Ellipsis, [0, 2, 1], [3], [4]],
        ]

        for indexer in indices_to_test:
            assert_get_eq(reference, indexer)
            assert_set_eq(reference, indexer, 1333)
            assert_set_eq(reference, indexer, get_set_tensor(reference, indexer))
        indices_to_test += [
            [slice(None), slice(None), [[0, 1], [1, 0]], [[2, 3], [3, 0]]],
            [slice(None), slice(None), [[2]], [[0, 3], [4, 4]]],
        ]
        for indexer in indices_to_test:
            assert_get_eq(reference, indexer)
            assert_set_eq(reference, indexer, 1333)
            if self.device_type != 'cpu':
                assert_backward_eq(reference, indexer)

    def test_advancedindex_big(self, device):
        reference = torch.arange(0, 123344, dtype=torch.int, device=device)

        self.assertEqual(reference[[0, 123, 44488, 68807, 123343], ],
                         torch.tensor([0, 123, 44488, 68807, 123343], dtype=torch.int))

    def test_single_int(self, device):
        v = torch.randn(5, 7, 3, device=device)
        self.assertEqual(v[4].shape, (7, 3))

    def test_multiple_int(self, device):
        v = torch.randn(5, 7, 3, device=device)
        self.assertEqual(v[4].shape, (7, 3))
        self.assertEqual(v[4, :, 1].shape, (7,))

    def test_none(self, device):
        v = torch.randn(5, 7, 3, device=device)
        self.assertEqual(v[None].shape, (1, 5, 7, 3))
        self.assertEqual(v[:, None].shape, (5, 1, 7, 3))
        self.assertEqual(v[:, None, None].shape, (5, 1, 1, 7, 3))
        self.assertEqual(v[..., None].shape, (5, 7, 3, 1))

    def test_step(self, device):
        v = torch.arange(10, device=device)
        self.assertEqual(v[::1], v)
        self.assertEqual(v[::2].tolist(), [0, 2, 4, 6, 8])
        self.assertEqual(v[::3].tolist(), [0, 3, 6, 9])
        self.assertEqual(v[::11].tolist(), [0])
        self.assertEqual(v[1:6:2].tolist(), [1, 3, 5])

    def test_step_assignment(self, device):
        v = torch.zeros(4, 4, device=device)
        v[0, 1::2] = torch.tensor([3., 4.], device=device)
        self.assertEqual(v[0].tolist(), [0, 3, 0, 4])
        self.assertEqual(v[1:].sum(), 0)

    def test_bool_indices(self, device):
        v = torch.randn(5, 7, 3, device=device)
        boolIndices = torch.tensor([True, False, True, True, False], dtype=torch.bool, device=device)
        self.assertEqual(v[boolIndices].shape, (3, 7, 3))
        self.assertEqual(v[boolIndices], torch.stack([v[0], v[2], v[3]]))

        v = torch.tensor([True, False, True], dtype=torch.bool, device=device)
        boolIndices = torch.tensor([True, False, False], dtype=torch.bool, device=device)
        uint8Indices = torch.tensor([1, 0, 0], dtype=torch.uint8, device=device)
        with warnings.catch_warnings(record=True) as w:
            self.assertEqual(v[boolIndices].shape, v[uint8Indices].shape)
            self.assertEqual(v[boolIndices], v[uint8Indices])
            self.assertEqual(v[boolIndices], tensor([True], dtype=torch.bool, device=device))
            self.assertEquals(len(w), 2)

    def test_bool_indices_accumulate(self, device):
        mask = torch.zeros(size=(10, ), dtype=torch.bool, device=device)
        y = torch.ones(size=(10, 10), device=device)
        y.index_put_((mask, ), y[mask], accumulate=True)
        self.assertEqual(y, torch.ones(size=(10, 10), device=device))

    def test_multiple_bool_indices(self, device):
        v = torch.randn(5, 7, 3, device=device)
        # note: these broadcast together and are transposed to the first dim
        mask1 = torch.tensor([1, 0, 1, 1, 0], dtype=torch.bool, device=device)
        mask2 = torch.tensor([1, 1, 1], dtype=torch.bool, device=device)
        self.assertEqual(v[mask1, :, mask2].shape, (3, 7))

    def test_byte_mask(self, device):
        v = torch.randn(5, 7, 3, device=device)
        mask = torch.ByteTensor([1, 0, 1, 1, 0]).to(device)
        with warnings.catch_warnings(record=True) as w:
            self.assertEqual(v[mask].shape, (3, 7, 3))
            self.assertEqual(v[mask], torch.stack([v[0], v[2], v[3]]))
            self.assertEquals(len(w), 2)

        v = torch.tensor([1.], device=device)
        self.assertEqual(v[v == 0], torch.tensor([], device=device))

    def test_byte_mask_accumulate(self, device):
        mask = torch.zeros(size=(10, ), dtype=torch.uint8, device=device)
        y = torch.ones(size=(10, 10), device=device)
        with warnings.catch_warnings(record=True) as w:
            warnings.simplefilter("always")
            y.index_put_((mask, ), y[mask], accumulate=True)
            self.assertEqual(y, torch.ones(size=(10, 10), device=device))
            self.assertEquals(len(w), 2)

    def test_index_put_accumulate_large_tensor(self, device):
        # This test is for tensors with number of elements >= INT_MAX (2^31 - 1).
        N = (1 << 31) + 5
        dt = torch.int8
        a = torch.ones(N, dtype=dt, device=device)
        indices = torch.tensor([-2, 0, -2, -1, 0, -1, 1], device=device, dtype=torch.long)
        values = torch.tensor([6, 5, 6, 6, 5, 7, 11], dtype=dt, device=device)

        a.index_put_((indices, ), values, accumulate=True)

        self.assertEqual(a[0], 11)
        self.assertEqual(a[1], 12)
        self.assertEqual(a[2], 1)
        self.assertEqual(a[-3], 1)
        self.assertEqual(a[-2], 13)
        self.assertEqual(a[-1], 14)

        a = torch.ones((2, N), dtype=dt, device=device)
        indices0 = torch.tensor([0, -1, 0, 1], device=device, dtype=torch.long)
        indices1 = torch.tensor([-2, -1, 0, 1], device=device, dtype=torch.long)
        values = torch.tensor([12, 13, 10, 11], dtype=dt, device=device)

        a.index_put_((indices0, indices1), values, accumulate=True)

        self.assertEqual(a[0, 0], 11)
        self.assertEqual(a[0, 1], 1)
        self.assertEqual(a[1, 0], 1)
        self.assertEqual(a[1, 1], 12)
        self.assertEqual(a[:, 2], torch.ones(2, dtype=torch.int8))
        self.assertEqual(a[:, -3], torch.ones(2, dtype=torch.int8))
        self.assertEqual(a[0, -2], 13)
        self.assertEqual(a[1, -2], 1)
        self.assertEqual(a[-1, -1], 14)
        self.assertEqual(a[0, -1], 1)

<<<<<<< HEAD
    @onlyNativeDeviceTypes
=======
    @onlyCUDA
    def test_index_put_accumulate_expanded_values(self, device):
        # checks the issue with cuda: https://github.com/pytorch/pytorch/issues/39227
        # and verifies consistency with CPU result
        t = torch.zeros((5, 2))
        t_dev = t.to(device)
        indices = [
            torch.tensor([0, 1, 2, 3]),
            torch.tensor([1, ]),
        ]
        indices_dev = [i.to(device) for i in indices]
        values0d = torch.tensor(1.0)
        values1d = torch.tensor([1.0, ])

        out_cuda = t_dev.index_put_(indices_dev, values0d.to(device), accumulate=True)
        out_cpu = t.index_put_(indices, values0d, accumulate=True)
        self.assertEqual(out_cuda.cpu(), out_cpu)

        out_cuda = t_dev.index_put_(indices_dev, values1d.to(device), accumulate=True)
        out_cpu = t.index_put_(indices, values1d, accumulate=True)
        self.assertEqual(out_cuda.cpu(), out_cpu)

        t = torch.zeros(4, 3, 2)
        t_dev = t.to(device)

        indices = [
            torch.tensor([0, ]),
            torch.arange(3)[:, None],
            torch.arange(2)[None, :],
        ]
        indices_dev = [i.to(device) for i in indices]
        values1d = torch.tensor([-1.0, -2.0])
        values2d = torch.tensor([[-1.0, -2.0], ])

        out_cuda = t_dev.index_put_(indices_dev, values1d.to(device), accumulate=True)
        out_cpu = t.index_put_(indices, values1d, accumulate=True)
        self.assertEqual(out_cuda.cpu(), out_cpu)

        out_cuda = t_dev.index_put_(indices_dev, values2d.to(device), accumulate=True)
        out_cpu = t.index_put_(indices, values2d, accumulate=True)
        self.assertEqual(out_cuda.cpu(), out_cpu)

    @onlyOnCPUAndCUDA
>>>>>>> 77beccae
    def test_index_put_accumulate_duplicate_indices(self, device):
        for i in range(1, 512):
            # generate indices by random walk, this will create indices with
            # lots of duplicates interleaved with each other
            delta = torch.empty(i, dtype=torch.double, device=device).uniform_(-1, 1)
            indices = delta.cumsum(0).long()

            input = torch.randn(indices.abs().max() + 1, device=device)
            values = torch.randn(indices.size(0), device=device)
            output = input.index_put((indices,), values, accumulate=True)

            input_list = input.tolist()
            indices_list = indices.tolist()
            values_list = values.tolist()
            for i, v in zip(indices_list, values_list):
                input_list[i] += v

            self.assertEqual(output, input_list)

    def test_multiple_byte_mask(self, device):
        v = torch.randn(5, 7, 3, device=device)
        # note: these broadcast together and are transposed to the first dim
        mask1 = torch.ByteTensor([1, 0, 1, 1, 0]).to(device)
        mask2 = torch.ByteTensor([1, 1, 1]).to(device)
        with warnings.catch_warnings(record=True) as w:
            warnings.simplefilter("always")
            self.assertEqual(v[mask1, :, mask2].shape, (3, 7))
            self.assertEquals(len(w), 2)

    def test_byte_mask2d(self, device):
        v = torch.randn(5, 7, 3, device=device)
        c = torch.randn(5, 7, device=device)
        num_ones = (c > 0).sum()
        r = v[c > 0]
        self.assertEqual(r.shape, (num_ones, 3))

    def test_jit_indexing(self, device):
        def fn1(x):
            x[x < 50] = 1.0
            return x

        def fn2(x):
            x[0:50] = 1.0
            return x

        scripted_fn1 = torch.jit.script(fn1)
        scripted_fn2 = torch.jit.script(fn2)
        data = torch.arange(100, device=device, dtype=torch.float)
        out = scripted_fn1(data.detach().clone())
        ref = torch.tensor(np.concatenate((np.ones(50), np.arange(50, 100))), device=device, dtype=torch.float)
        self.assertEqual(out, ref)
        out = scripted_fn2(data.detach().clone())
        self.assertEqual(out, ref)

    def test_int_indices(self, device):
        v = torch.randn(5, 7, 3, device=device)
        self.assertEqual(v[[0, 4, 2]].shape, (3, 7, 3))
        self.assertEqual(v[:, [0, 4, 2]].shape, (5, 3, 3))
        self.assertEqual(v[:, [[0, 1], [4, 3]]].shape, (5, 2, 2, 3))

    @dtypes(torch.cfloat, torch.cdouble, torch.float, torch.bfloat16, torch.long, torch.bool)
    @dtypesIfCPU(torch.cfloat, torch.cdouble, torch.float, torch.long, torch.bool, torch.bfloat16)
    @dtypesIfCUDA(torch.cfloat, torch.cdouble, torch.half, torch.long, torch.bool, torch.bfloat16)
    def test_index_put_src_datatype(self, device, dtype):
        src = torch.ones(3, 2, 4, device=device, dtype=dtype)
        vals = torch.ones(3, 2, 4, device=device, dtype=dtype)
        indices = (torch.tensor([0, 2, 1]),)
        res = src.index_put_(indices, vals, accumulate=True)
        self.assertEqual(res.shape, src.shape)

    @dtypes(torch.float, torch.bfloat16, torch.long, torch.bool)
    @dtypesIfCPU(torch.float, torch.long, torch.bfloat16, torch.bool)
    @dtypesIfCUDA(torch.half, torch.long, torch.bfloat16, torch.bool)
    def test_index_src_datatype(self, device, dtype):
        src = torch.ones(3, 2, 4, device=device, dtype=dtype)
        # test index
        res = src[[0, 2, 1], :, :]
        self.assertEqual(res.shape, src.shape)
        # test index_put, no accum
        src[[0, 2, 1], :, :] = res
        self.assertEqual(res.shape, src.shape)

    def test_int_indices2d(self, device):
        # From the NumPy indexing example
        x = torch.arange(0, 12, device=device).view(4, 3)
        rows = torch.tensor([[0, 0], [3, 3]], device=device)
        columns = torch.tensor([[0, 2], [0, 2]], device=device)
        self.assertEqual(x[rows, columns].tolist(), [[0, 2], [9, 11]])

    def test_int_indices_broadcast(self, device):
        # From the NumPy indexing example
        x = torch.arange(0, 12, device=device).view(4, 3)
        rows = torch.tensor([0, 3], device=device)
        columns = torch.tensor([0, 2], device=device)
        result = x[rows[:, None], columns]
        self.assertEqual(result.tolist(), [[0, 2], [9, 11]])

    def test_empty_index(self, device):
        x = torch.arange(0, 12, device=device).view(4, 3)
        idx = torch.tensor([], dtype=torch.long, device=device)
        self.assertEqual(x[idx].numel(), 0)

        # empty assignment should have no effect but not throw an exception
        y = x.clone()
        y[idx] = -1
        self.assertEqual(x, y)

        mask = torch.zeros(4, 3, device=device).bool()
        y[mask] = -1
        self.assertEqual(x, y)

    def test_empty_ndim_index(self, device):
        x = torch.randn(5, device=device)
        self.assertEqual(torch.empty(0, 2, device=device), x[torch.empty(0, 2, dtype=torch.int64, device=device)])

        x = torch.randn(2, 3, 4, 5, device=device)
        self.assertEqual(torch.empty(2, 0, 6, 4, 5, device=device),
                         x[:, torch.empty(0, 6, dtype=torch.int64, device=device)])

        x = torch.empty(10, 0, device=device)
        self.assertEqual(x[[1, 2]].shape, (2, 0))
        self.assertEqual(x[[], []].shape, (0,))
        with self.assertRaisesRegex(IndexError, 'for dimension with size 0'):
            x[:, [0, 1]]

    def test_empty_ndim_index_bool(self, device):
        x = torch.randn(5, device=device)
        self.assertRaises(IndexError, lambda: x[torch.empty(0, 2, dtype=torch.uint8, device=device)])

    def test_empty_slice(self, device):
        x = torch.randn(2, 3, 4, 5, device=device)
        y = x[:, :, :, 1]
        z = y[:, 1:1, :]
        self.assertEqual((2, 0, 4), z.shape)
        # this isn't technically necessary, but matches NumPy stride calculations.
        self.assertEqual((60, 20, 5), z.stride())
        self.assertTrue(z.is_contiguous())

    def test_index_getitem_copy_bools_slices(self, device):
        true = torch.tensor(1, dtype=torch.uint8, device=device)
        false = torch.tensor(0, dtype=torch.uint8, device=device)

        tensors = [torch.randn(2, 3, device=device), torch.tensor(3., device=device)]

        for a in tensors:
            self.assertNotEqual(a.data_ptr(), a[True].data_ptr())
            self.assertEqual(torch.empty(0, *a.shape), a[False])
            self.assertNotEqual(a.data_ptr(), a[true].data_ptr())
            self.assertEqual(torch.empty(0, *a.shape), a[false])
            self.assertEqual(a.data_ptr(), a[None].data_ptr())
            self.assertEqual(a.data_ptr(), a[...].data_ptr())

    def test_index_setitem_bools_slices(self, device):
        true = torch.tensor(1, dtype=torch.uint8, device=device)
        false = torch.tensor(0, dtype=torch.uint8, device=device)

        tensors = [torch.randn(2, 3, device=device), torch.tensor(3, device=device)]

        for a in tensors:
            # prefix with a 1,1, to ensure we are compatible with numpy which cuts off prefix 1s
            # (some of these ops already prefix a 1 to the size)
            neg_ones = torch.ones_like(a) * -1
            neg_ones_expanded = neg_ones.unsqueeze(0).unsqueeze(0)
            a[True] = neg_ones_expanded
            self.assertEqual(a, neg_ones)
            a[False] = 5
            self.assertEqual(a, neg_ones)
            a[true] = neg_ones_expanded * 2
            self.assertEqual(a, neg_ones * 2)
            a[false] = 5
            self.assertEqual(a, neg_ones * 2)
            a[None] = neg_ones_expanded * 3
            self.assertEqual(a, neg_ones * 3)
            a[...] = neg_ones_expanded * 4
            self.assertEqual(a, neg_ones * 4)
            if a.dim() == 0:
                with self.assertRaises(IndexError):
                    a[:] = neg_ones_expanded * 5

    def test_index_scalar_with_bool_mask(self, device):
        a = torch.tensor(1, device=device)
        uintMask = torch.tensor(True, dtype=torch.uint8, device=device)
        boolMask = torch.tensor(True, dtype=torch.bool, device=device)
        self.assertEqual(a[uintMask], a[boolMask])
        self.assertEqual(a[uintMask].dtype, a[boolMask].dtype)

        a = torch.tensor(True, dtype=torch.bool, device=device)
        self.assertEqual(a[uintMask], a[boolMask])
        self.assertEqual(a[uintMask].dtype, a[boolMask].dtype)

    def test_setitem_expansion_error(self, device):
        true = torch.tensor(True, device=device)
        a = torch.randn(2, 3, device=device)
        # check prefix with  non-1s doesn't work
        a_expanded = a.expand(torch.Size([5, 1]) + a.size())
        # NumPy: ValueError
        with self.assertRaises(RuntimeError):
            a[True] = a_expanded
        with self.assertRaises(RuntimeError):
            a[true] = a_expanded

    def test_getitem_scalars(self, device):
        zero = torch.tensor(0, dtype=torch.int64, device=device)
        one = torch.tensor(1, dtype=torch.int64, device=device)

        # non-scalar indexed with scalars
        a = torch.randn(2, 3, device=device)
        self.assertEqual(a[0], a[zero])
        self.assertEqual(a[0][1], a[zero][one])
        self.assertEqual(a[0, 1], a[zero, one])
        self.assertEqual(a[0, one], a[zero, 1])

        # indexing by a scalar should slice (not copy)
        self.assertEqual(a[0, 1].data_ptr(), a[zero, one].data_ptr())
        self.assertEqual(a[1].data_ptr(), a[one.int()].data_ptr())
        self.assertEqual(a[1].data_ptr(), a[one.short()].data_ptr())

        # scalar indexed with scalar
        r = torch.randn((), device=device)
        with self.assertRaises(IndexError):
            r[:]
        with self.assertRaises(IndexError):
            r[zero]
        self.assertEqual(r, r[...])

    def test_setitem_scalars(self, device):
        zero = torch.tensor(0, dtype=torch.int64)

        # non-scalar indexed with scalars
        a = torch.randn(2, 3, device=device)
        a_set_with_number = a.clone()
        a_set_with_scalar = a.clone()
        b = torch.randn(3, device=device)

        a_set_with_number[0] = b
        a_set_with_scalar[zero] = b
        self.assertEqual(a_set_with_number, a_set_with_scalar)
        a[1, zero] = 7.7
        self.assertEqual(7.7, a[1, 0])

        # scalar indexed with scalars
        r = torch.randn((), device=device)
        with self.assertRaises(IndexError):
            r[:] = 8.8
        with self.assertRaises(IndexError):
            r[zero] = 8.8
        r[...] = 9.9
        self.assertEqual(9.9, r)

    def test_basic_advanced_combined(self, device):
        # From the NumPy indexing example
        x = torch.arange(0, 12, device=device).view(4, 3)
        self.assertEqual(x[1:2, 1:3], x[1:2, [1, 2]])
        self.assertEqual(x[1:2, 1:3].tolist(), [[4, 5]])

        # Check that it is a copy
        unmodified = x.clone()
        x[1:2, [1, 2]].zero_()
        self.assertEqual(x, unmodified)

        # But assignment should modify the original
        unmodified = x.clone()
        x[1:2, [1, 2]] = 0
        self.assertNotEqual(x, unmodified)

    def test_int_assignment(self, device):
        x = torch.arange(0, 4, device=device).view(2, 2)
        x[1] = 5
        self.assertEqual(x.tolist(), [[0, 1], [5, 5]])

        x = torch.arange(0, 4, device=device).view(2, 2)
        x[1] = torch.arange(5, 7, device=device)
        self.assertEqual(x.tolist(), [[0, 1], [5, 6]])

    def test_byte_tensor_assignment(self, device):
        x = torch.arange(0., 16, device=device).view(4, 4)
        b = torch.ByteTensor([True, False, True, False]).to(device)
        value = torch.tensor([3., 4., 5., 6.], device=device)

        with warnings.catch_warnings(record=True) as w:
            x[b] = value
            self.assertEquals(len(w), 1)

        self.assertEqual(x[0], value)
        self.assertEqual(x[1], torch.arange(4., 8, device=device))
        self.assertEqual(x[2], value)
        self.assertEqual(x[3], torch.arange(12., 16, device=device))

    def test_variable_slicing(self, device):
        x = torch.arange(0, 16, device=device).view(4, 4)
        indices = torch.IntTensor([0, 1]).to(device)
        i, j = indices
        self.assertEqual(x[i:j], x[0:1])

    def test_ellipsis_tensor(self, device):
        x = torch.arange(0, 9, device=device).view(3, 3)
        idx = torch.tensor([0, 2], device=device)
        self.assertEqual(x[..., idx].tolist(), [[0, 2],
                                                [3, 5],
                                                [6, 8]])
        self.assertEqual(x[idx, ...].tolist(), [[0, 1, 2],
                                                [6, 7, 8]])

    def test_invalid_index(self, device):
        x = torch.arange(0, 16, device=device).view(4, 4)
        self.assertRaisesRegex(TypeError, 'slice indices', lambda: x["0":"1"])

    def test_out_of_bound_index(self, device):
        x = torch.arange(0, 100, device=device).view(2, 5, 10)
        self.assertRaisesRegex(IndexError, 'index 5 is out of bounds for dimension 1 with size 5', lambda: x[0, 5])
        self.assertRaisesRegex(IndexError, 'index 4 is out of bounds for dimension 0 with size 2', lambda: x[4, 5])
        self.assertRaisesRegex(IndexError, 'index 15 is out of bounds for dimension 2 with size 10',
                               lambda: x[0, 1, 15])
        self.assertRaisesRegex(IndexError, 'index 12 is out of bounds for dimension 2 with size 10',
                               lambda: x[:, :, 12])

    def test_zero_dim_index(self, device):
        x = torch.tensor(10, device=device)
        self.assertEqual(x, x.item())

        def runner():
            print(x[0])
            return x[0]

        self.assertRaisesRegex(IndexError, 'invalid index', runner)

    @onlyCUDA
    def test_invalid_device(self, device):
        idx = torch.tensor([0, 1])
        b = torch.zeros(5, device=device)
        c = torch.tensor([1., 2.], device="cpu")

        for accumulate in [True, False]:
            self.assertRaises(RuntimeError, lambda: torch.index_put_(b, (idx,), c, accumulate=accumulate))

    @onlyCUDA
    def test_cpu_indices(self, device):
        idx = torch.tensor([0, 1])
        b = torch.zeros(2, device=device)
        x = torch.ones(10, device=device)
        x[idx] = b  # index_put_
        ref = torch.ones(10, device=device)
        ref[:2] = 0
        self.assertEqual(x, ref, atol=0, rtol=0)
        out = x[idx]  # index
        self.assertEqual(out, torch.zeros(2, device=device), atol=0, rtol=0)

    @dtypes(torch.long, torch.float32)
    def test_take_along_dim(self, device, dtype):
        def _test_against_numpy(t, indices, dim):
            actual = torch.take_along_dim(t, indices, dim=dim)
            t_np = t.cpu().numpy()
            indices_np = indices.cpu().numpy()
            expected = np.take_along_axis(t_np, indices_np, axis=dim)
            self.assertEqual(actual, expected, atol=0, rtol=0)

        for shape in [(3, 2), (2, 3, 5), (2, 4, 0), (2, 3, 1, 4)]:
            for noncontiguous in [True, False]:
                t = make_tensor(shape, device=device, dtype=dtype, noncontiguous=noncontiguous)
                for dim in list(range(t.ndim)) + [None]:
                    if dim is None:
                        indices = torch.argsort(t.view(-1))
                    else:
                        indices = torch.argsort(t, dim=dim)

                _test_against_numpy(t, indices, dim)

        # test broadcasting
        t = torch.ones((3, 4, 1), device=device)
        indices = torch.ones((1, 2, 5), dtype=torch.long, device=device)

        _test_against_numpy(t, indices, 1)

        # test empty indices
        t = torch.ones((3, 4, 5), device=device)
        indices = torch.ones((3, 0, 5), dtype=torch.long, device=device)

        _test_against_numpy(t, indices, 1)

    @dtypes(torch.long, torch.float)
    def test_take_along_dim_invalid(self, device, dtype):
        shape = (2, 3, 1, 4)
        dim = 0
        t = make_tensor(shape, device=device, dtype=dtype)
        indices = torch.argsort(t, dim=dim)

        # dim of `t` and `indices` does not match
        with self.assertRaisesRegex(RuntimeError,
                                    "input and indices should have the same number of dimensions"):
            torch.take_along_dim(t, indices[0], dim=0)

        # invalid `indices` dtype
        with self.assertRaisesRegex(RuntimeError, r"dtype of indices should be Long"):
            torch.take_along_dim(t, indices.to(torch.bool), dim=0)

        with self.assertRaisesRegex(RuntimeError, r"dtype of indices should be Long"):
            torch.take_along_dim(t, indices.to(torch.float), dim=0)

        with self.assertRaisesRegex(RuntimeError, r"dtype of indices should be Long"):
            torch.take_along_dim(t, indices.to(torch.int32), dim=0)

        # invalid axis
        with self.assertRaisesRegex(IndexError, "Dimension out of range"):
            torch.take_along_dim(t, indices, dim=-7)

        with self.assertRaisesRegex(IndexError, "Dimension out of range"):
            torch.take_along_dim(t, indices, dim=7)

    @onlyCUDA
    @dtypes(torch.float)
    def test_gather_take_along_dim_cross_device(self, device, dtype):
        shape = (2, 3, 1, 4)
        dim = 0
        t = make_tensor(shape, device=device, dtype=dtype)
        indices = torch.argsort(t, dim=dim)

        with self.assertRaisesRegex(RuntimeError, "Expected all tensors to be on the same device"):
            torch.gather(t, 0, indices.cpu())

        with self.assertRaisesRegex(RuntimeError,
                                    r"Expected tensor to have .* but got tensor with .* torch.take_along_dim()"):
            torch.take_along_dim(t, indices.cpu(), dim=0)

        with self.assertRaisesRegex(RuntimeError, "Expected all tensors to be on the same device"):
            torch.gather(t.cpu(), 0, indices)

        with self.assertRaisesRegex(RuntimeError,
                                    r"Expected tensor to have .* but got tensor with .* torch.take_along_dim()"):
            torch.take_along_dim(t.cpu(), indices, dim=0)

# The tests below are from NumPy test_indexing.py with some modifications to
# make them compatible with PyTorch. It's licensed under the BDS license below:
#
# Copyright (c) 2005-2017, NumPy Developers.
# All rights reserved.
#
# Redistribution and use in source and binary forms, with or without
# modification, are permitted provided that the following conditions are
# met:
#
#     * Redistributions of source code must retain the above copyright
#        notice, this list of conditions and the following disclaimer.
#
#     * Redistributions in binary form must reproduce the above
#        copyright notice, this list of conditions and the following
#        disclaimer in the documentation and/or other materials provided
#        with the distribution.
#
#     * Neither the name of the NumPy Developers nor the names of any
#        contributors may be used to endorse or promote products derived
#        from this software without specific prior written permission.
#
# THIS SOFTWARE IS PROVIDED BY THE COPYRIGHT HOLDERS AND CONTRIBUTORS
# "AS IS" AND ANY EXPRESS OR IMPLIED WARRANTIES, INCLUDING, BUT NOT
# LIMITED TO, THE IMPLIED WARRANTIES OF MERCHANTABILITY AND FITNESS FOR
# A PARTICULAR PURPOSE ARE DISCLAIMED. IN NO EVENT SHALL THE COPYRIGHT
# OWNER OR CONTRIBUTORS BE LIABLE FOR ANY DIRECT, INDIRECT, INCIDENTAL,
# SPECIAL, EXEMPLARY, OR CONSEQUENTIAL DAMAGES (INCLUDING, BUT NOT
# LIMITED TO, PROCUREMENT OF SUBSTITUTE GOODS OR SERVICES; LOSS OF USE,
# DATA, OR PROFITS; OR BUSINESS INTERRUPTION) HOWEVER CAUSED AND ON ANY
# THEORY OF LIABILITY, WHETHER IN CONTRACT, STRICT LIABILITY, OR TORT
# (INCLUDING NEGLIGENCE OR OTHERWISE) ARISING IN ANY WAY OUT OF THE USE
# OF THIS SOFTWARE, EVEN IF ADVISED OF THE POSSIBILITY OF SUCH DAMAGE.

class NumpyTests(TestCase):
    def test_index_no_floats(self, device):
        a = torch.tensor([[[5.]]], device=device)

        self.assertRaises(IndexError, lambda: a[0.0])
        self.assertRaises(IndexError, lambda: a[0, 0.0])
        self.assertRaises(IndexError, lambda: a[0.0, 0])
        self.assertRaises(IndexError, lambda: a[0.0, :])
        self.assertRaises(IndexError, lambda: a[:, 0.0])
        self.assertRaises(IndexError, lambda: a[:, 0.0, :])
        self.assertRaises(IndexError, lambda: a[0.0, :, :])
        self.assertRaises(IndexError, lambda: a[0, 0, 0.0])
        self.assertRaises(IndexError, lambda: a[0.0, 0, 0])
        self.assertRaises(IndexError, lambda: a[0, 0.0, 0])
        self.assertRaises(IndexError, lambda: a[-1.4])
        self.assertRaises(IndexError, lambda: a[0, -1.4])
        self.assertRaises(IndexError, lambda: a[-1.4, 0])
        self.assertRaises(IndexError, lambda: a[-1.4, :])
        self.assertRaises(IndexError, lambda: a[:, -1.4])
        self.assertRaises(IndexError, lambda: a[:, -1.4, :])
        self.assertRaises(IndexError, lambda: a[-1.4, :, :])
        self.assertRaises(IndexError, lambda: a[0, 0, -1.4])
        self.assertRaises(IndexError, lambda: a[-1.4, 0, 0])
        self.assertRaises(IndexError, lambda: a[0, -1.4, 0])
        # self.assertRaises(IndexError, lambda: a[0.0:, 0.0])
        # self.assertRaises(IndexError, lambda: a[0.0:, 0.0,:])

    def test_none_index(self, device):
        # `None` index adds newaxis
        a = tensor([1, 2, 3], device=device)
        self.assertEqual(a[None].dim(), a.dim() + 1)

    def test_empty_tuple_index(self, device):
        # Empty tuple index creates a view
        a = tensor([1, 2, 3], device=device)
        self.assertEqual(a[()], a)
        self.assertEqual(a[()].data_ptr(), a.data_ptr())

    def test_empty_fancy_index(self, device):
        # Empty list index creates an empty array
        a = tensor([1, 2, 3], device=device)
        self.assertEqual(a[[]], torch.tensor([], dtype=torch.long, device=device))

        b = tensor([], device=device).long()
        self.assertEqual(a[[]], torch.tensor([], dtype=torch.long, device=device))

        b = tensor([], device=device).float()
        self.assertRaises(IndexError, lambda: a[b])

    def test_ellipsis_index(self, device):
        a = tensor([[1, 2, 3],
                    [4, 5, 6],
                    [7, 8, 9]], device=device)
        self.assertIsNot(a[...], a)
        self.assertEqual(a[...], a)
        # `a[...]` was `a` in numpy <1.9.
        self.assertEqual(a[...].data_ptr(), a.data_ptr())

        # Slicing with ellipsis can skip an
        # arbitrary number of dimensions
        self.assertEqual(a[0, ...], a[0])
        self.assertEqual(a[0, ...], a[0, :])
        self.assertEqual(a[..., 0], a[:, 0])

        # In NumPy, slicing with ellipsis results in a 0-dim array. In PyTorch
        # we don't have separate 0-dim arrays and scalars.
        self.assertEqual(a[0, ..., 1], torch.tensor(2, device=device))

        # Assignment with `(Ellipsis,)` on 0-d arrays
        b = torch.tensor(1)
        b[(Ellipsis,)] = 2
        self.assertEqual(b, 2)

    def test_single_int_index(self, device):
        # Single integer index selects one row
        a = tensor([[1, 2, 3],
                    [4, 5, 6],
                    [7, 8, 9]], device=device)

        self.assertEqual(a[0], [1, 2, 3])
        self.assertEqual(a[-1], [7, 8, 9])

        # Index out of bounds produces IndexError
        self.assertRaises(IndexError, a.__getitem__, 1 << 30)
        # Index overflow produces Exception  NB: different exception type
        self.assertRaises(Exception, a.__getitem__, 1 << 64)

    def test_single_bool_index(self, device):
        # Single boolean index
        a = tensor([[1, 2, 3],
                    [4, 5, 6],
                    [7, 8, 9]], device=device)

        self.assertEqual(a[True], a[None])
        self.assertEqual(a[False], a[None][0:0])

    def test_boolean_shape_mismatch(self, device):
        arr = torch.ones((5, 4, 3), device=device)

        index = tensor([True], device=device)
        self.assertRaisesRegex(IndexError, 'mask', lambda: arr[index])

        index = tensor([False] * 6, device=device)
        self.assertRaisesRegex(IndexError, 'mask', lambda: arr[index])

        index = torch.ByteTensor(4, 4).to(device).zero_()
        self.assertRaisesRegex(IndexError, 'mask', lambda: arr[index])
        self.assertRaisesRegex(IndexError, 'mask', lambda: arr[(slice(None), index)])

    def test_boolean_indexing_onedim(self, device):
        # Indexing a 2-dimensional array with
        # boolean array of length one
        a = tensor([[0., 0., 0.]], device=device)
        b = tensor([True], device=device)
        self.assertEqual(a[b], a)
        # boolean assignment
        a[b] = 1.
        self.assertEqual(a, tensor([[1., 1., 1.]], device=device))

    def test_boolean_assignment_value_mismatch(self, device):
        # A boolean assignment should fail when the shape of the values
        # cannot be broadcast to the subscription. (see also gh-3458)
        a = torch.arange(0, 4, device=device)

        def f(a, v):
            a[a > -1] = tensor(v).to(device)

        self.assertRaisesRegex(Exception, 'shape mismatch', f, a, [])
        self.assertRaisesRegex(Exception, 'shape mismatch', f, a, [1, 2, 3])
        self.assertRaisesRegex(Exception, 'shape mismatch', f, a[:1], [1, 2, 3])

    def test_boolean_indexing_twodim(self, device):
        # Indexing a 2-dimensional array with
        # 2-dimensional boolean array
        a = tensor([[1, 2, 3],
                    [4, 5, 6],
                    [7, 8, 9]], device=device)
        b = tensor([[True, False, True],
                    [False, True, False],
                    [True, False, True]], device=device)
        self.assertEqual(a[b], tensor([1, 3, 5, 7, 9], device=device))
        self.assertEqual(a[b[1]], tensor([[4, 5, 6]], device=device))
        self.assertEqual(a[b[0]], a[b[2]])

        # boolean assignment
        a[b] = 0
        self.assertEqual(a, tensor([[0, 2, 0],
                                    [4, 0, 6],
                                    [0, 8, 0]], device=device))

    def test_boolean_indexing_weirdness(self, device):
        # Weird boolean indexing things
        a = torch.ones((2, 3, 4), device=device)
        self.assertEqual((0, 2, 3, 4), a[False, True, ...].shape)
        self.assertEqual(torch.ones(1, 2, device=device), a[True, [0, 1], True, True, [1], [[2]]])
        self.assertRaises(IndexError, lambda: a[False, [0, 1], ...])

    def test_boolean_indexing_weirdness_tensors(self, device):
        # Weird boolean indexing things
        false = torch.tensor(False, device=device)
        true = torch.tensor(True, device=device)
        a = torch.ones((2, 3, 4), device=device)
        self.assertEqual((0, 2, 3, 4), a[False, True, ...].shape)
        self.assertEqual(torch.ones(1, 2, device=device), a[true, [0, 1], true, true, [1], [[2]]])
        self.assertRaises(IndexError, lambda: a[false, [0, 1], ...])

    def test_boolean_indexing_alldims(self, device):
        true = torch.tensor(True, device=device)
        a = torch.ones((2, 3), device=device)
        self.assertEqual((1, 2, 3), a[True, True].shape)
        self.assertEqual((1, 2, 3), a[true, true].shape)

    def test_boolean_list_indexing(self, device):
        # Indexing a 2-dimensional array with
        # boolean lists
        a = tensor([[1, 2, 3],
                    [4, 5, 6],
                    [7, 8, 9]], device=device)
        b = [True, False, False]
        c = [True, True, False]
        self.assertEqual(a[b], tensor([[1, 2, 3]], device=device))
        self.assertEqual(a[b, b], tensor([1], device=device))
        self.assertEqual(a[c], tensor([[1, 2, 3], [4, 5, 6]], device=device))
        self.assertEqual(a[c, c], tensor([1, 5], device=device))

    def test_everything_returns_views(self, device):
        # Before `...` would return a itself.
        a = tensor([5], device=device)

        self.assertIsNot(a, a[()])
        self.assertIsNot(a, a[...])
        self.assertIsNot(a, a[:])

    def test_broaderrors_indexing(self, device):
        a = torch.zeros(5, 5, device=device)
        self.assertRaisesRegex(IndexError, 'shape mismatch', a.__getitem__, ([0, 1], [0, 1, 2]))
        self.assertRaisesRegex(IndexError, 'shape mismatch', a.__setitem__, ([0, 1], [0, 1, 2]), 0)

    def test_trivial_fancy_out_of_bounds(self, device):
        a = torch.zeros(5, device=device)
        ind = torch.ones(20, dtype=torch.int64, device=device)
        if a.is_cuda:
            raise unittest.SkipTest('CUDA asserts instead of raising an exception')
        ind[-1] = 10
        self.assertRaises(IndexError, a.__getitem__, ind)
        self.assertRaises(IndexError, a.__setitem__, ind, 0)
        ind = torch.ones(20, dtype=torch.int64, device=device)
        ind[0] = 11
        self.assertRaises(IndexError, a.__getitem__, ind)
        self.assertRaises(IndexError, a.__setitem__, ind, 0)

    def test_index_is_larger(self, device):
        # Simple case of fancy index broadcasting of the index.
        a = torch.zeros((5, 5), device=device)
        a[[[0], [1], [2]], [0, 1, 2]] = tensor([2., 3., 4.], device=device)

        self.assertTrue((a[:3, :3] == tensor([2., 3., 4.], device=device)).all())

    def test_broadcast_subspace(self, device):
        a = torch.zeros((100, 100), device=device)
        v = torch.arange(0., 100, device=device)[:, None]
        b = torch.arange(99, -1, -1, device=device).long()
        a[b] = v
        expected = b.float().unsqueeze(1).expand(100, 100)
        self.assertEqual(a, expected)

instantiate_device_type_tests(TestIndexing, globals())
instantiate_device_type_tests(NumpyTests, globals())

if __name__ == '__main__':
    run_tests()<|MERGE_RESOLUTION|>--- conflicted
+++ resolved
@@ -762,10 +762,7 @@
         self.assertEqual(a[-1, -1], 14)
         self.assertEqual(a[0, -1], 1)
 
-<<<<<<< HEAD
     @onlyNativeDeviceTypes
-=======
-    @onlyCUDA
     def test_index_put_accumulate_expanded_values(self, device):
         # checks the issue with cuda: https://github.com/pytorch/pytorch/issues/39227
         # and verifies consistency with CPU result
@@ -807,8 +804,7 @@
         out_cpu = t.index_put_(indices, values2d, accumulate=True)
         self.assertEqual(out_cuda.cpu(), out_cpu)
 
-    @onlyOnCPUAndCUDA
->>>>>>> 77beccae
+    @onlyNativeDeviceTypes
     def test_index_put_accumulate_duplicate_indices(self, device):
         for i in range(1, 512):
             # generate indices by random walk, this will create indices with
