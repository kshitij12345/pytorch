# Owner(s): ["module: primTorch"]

import itertools
import torch
import os
from enum import Enum
from torch.overrides import resolve_name
from torch.utils._pytree import tree_map, tree_flatten, tree_unflatten
from torch._subclasses.meta_utils import MetaConverter, assert_metadata_eq
import torch.utils._python_dispatch
from torch._dispatch.python import enable_python_dispatcher
from torch.testing._internal.common_utils import (
    TestCase,
    skipIfCrossRef,
    skipIfTorchDynamo,
    suppress_warnings,
    TEST_WITH_ASAN,
    run_tests,
    dtype_abbrs
)
from torch.testing._internal.common_device_type import (
    ops,
    instantiate_device_type_tests,
    onlyCUDA,
    onlyCPU,
    OpDTypes,
)
from torch.testing._internal.common_methods_invocations import op_db
from torchgen.yaml_utils import YamlLoader
from torchgen.model import OperatorName

import sys
import yaml
import atexit
import re
from collections import defaultdict
import unittest
import warnings
import weakref
from functools import wraps

bf16 = torch.bfloat16
f64 = torch.float64
f32 = torch.float32
f16 = torch.float16
c32 = torch.complex32
c64 = torch.complex64
c128 = torch.complex128
i8 = torch.int8
i16 = torch.int16
i32 = torch.int32
i64 = torch.int64
b8 = torch.bool
u8 = torch.uint8


class TestMetaConverter(TestCase):
    def assertSameVersionCounter(self, m1, m2):
        # Cannot easily test m1 and m2 have same storage due to
        # lack of Storage bindings.  Use version counter.
        vc = m1._version
        self.assertEqual(m2._version, vc)
        # Doing it this way ensures that we get VC bump even with leaves
        with torch.no_grad():
            m1._base.add_(3)
        self.assertNotEqual(m1._version, vc)
        self.assertEqual(m2._version, m1._version)

    def assertMetadataMatches(self, m1, m2):
        assert_metadata_eq(self.assertEqual, m1, m2)

    def test_view_of_non_leaf(self):
        x = torch.randn(4, requires_grad=True)
        y = x.neg()
        z1 = y[:]
        z2 = y[:]
        to_meta = MetaConverter()
        m1 = to_meta(z1)
        m2 = to_meta(z2)

        # check the test is actually testing what it claims
        self.assertTrue(m1._is_view())
        self.assertFalse(m1._base.is_leaf)

        self.assertIsNot(m1, m2)
        self.assertMetadataMatches(m1, z1)
        self.assertMetadataMatches(m2, z2)
        self.assertSameVersionCounter(m1, m2)

    def test_view_of_leaf(self):
        x = torch.randn(4, requires_grad=True)
        z1 = x[:]
        z2 = x[:]
        to_meta = MetaConverter()
        m1 = to_meta(z1)
        m2 = to_meta(z2)

        # check the test is actually testing what it claims
        self.assertTrue(m1._is_view())
        self.assertTrue(m1._base.is_leaf)

        self.assertIsNot(m1, m2)
        self.assertMetadataMatches(m1, z1)
        self.assertMetadataMatches(m2, z2)
        self.assertSameVersionCounter(m1, m2)

    def test_view_of_view_of_leaf(self):
        x = torch.randn(8)
        y = x.view(2, 4)
        y.requires_grad = True
        z = y.view(2, 2, 2)

        to_meta = MetaConverter()
        mx = to_meta(x)
        mz = to_meta(z)

        self.assertFalse(z.is_leaf)

        self.assertMetadataMatches(mx, x)
        self.assertMetadataMatches(mz, z)

    def test_leaf(self):
        x = torch.randn(4, requires_grad=True)
        to_meta = MetaConverter()
        m = to_meta(x)

        # check the test is actually testing what it claims
        self.assertTrue(m.is_leaf)
        self.assertTrue(m.requires_grad)

        self.assertMetadataMatches(m, x)

    def test_non_leaf(self):
        x = torch.randn(4, requires_grad=True)
        y = x.neg()
        to_meta = MetaConverter()
        m = to_meta(y)

        # check the test is actually testing what it claims
        self.assertFalse(m.is_leaf)
        self.assertTrue(m.requires_grad)

        self.assertMetadataMatches(m, y)

    def test_requires_grad_false(self):
        x = torch.randn(4, requires_grad=False)
        to_meta = MetaConverter()
        m = to_meta(x)

        # check the test is actually testing what it claims
        self.assertFalse(m.requires_grad)

        self.assertMetadataMatches(m, x)

    def test_channels_last(self):
        x = torch.empty(2, 3, 4, 5, memory_format=torch.channels_last)
        to_meta = MetaConverter()
        m = to_meta(x)

        # check the test is actually testing what it claims
        self.assertTrue(m.is_leaf)

        self.assertMetadataMatches(m, x)

    def test_channels_last_leaf(self):
        x = torch.empty(2, 3, 4, 5, memory_format=torch.channels_last, requires_grad=True)
        to_meta = MetaConverter()
        m = to_meta(x)

        # check the test is actually testing what it claims
        self.assertTrue(m.requires_grad)
        self.assertTrue(m.is_leaf)

        self.assertMetadataMatches(m, x)

    def test_channels_last_non_leaf(self):
        x = torch.empty(2, 3, 4, 5, memory_format=torch.channels_last, requires_grad=True)
        y = x + 2

        # sanity
        self.assertEqual(x.stride(), y.stride())
        self.assertFalse(y.is_leaf)

        to_meta = MetaConverter()
        m = to_meta(y)

        # check the test is actually testing what it claims
        self.assertTrue(m.requires_grad)
        self.assertFalse(m.is_leaf)

        self.assertMetadataMatches(m, y)

        # Check that we can autograd with m as input without erroring;
        # see https://github.com/pytorch/pytorch/issues/87956
        loss = m.sum()
        torch.autograd.grad(loss, m)

    def test_empty_strided_non_dense_leaf(self):
        x = torch.empty_strided((2, 2), (4, 2), requires_grad=True)

        to_meta = MetaConverter()
        m = to_meta(x)

        # check the test is actually testing what it claims
        self.assertTrue(m.requires_grad)
        self.assertTrue(m.is_leaf)

        self.assertMetadataMatches(m, x)

    def test_view_mutate(self):
        x = torch.zeros(4)
        y = x.view(2, 2)

        to_meta = MetaConverter()
        m = to_meta(y)

        y.add_(torch.randn(2, 2, requires_grad=True))
        m.add_(torch.randn(2, 2, device='meta', requires_grad=True))

    def test_non_leaf_torture(self):
        x = torch.empty(20, requires_grad=True)
        with torch.no_grad():
            x.set_(x.storage(), 10, (2,), (2,))

        to_meta = MetaConverter()
        m = to_meta(x)

        # check the test is actually testing what it claims
        self.assertTrue(m.requires_grad)
        self.assertTrue(m.is_leaf)

        self.assertMetadataMatches(m, x)

    # NB: complex stuff is not actually exercised right now because
    # we have a blanket exclusion for complex conversion

    def test_view_as_real(self):
        x = torch.randn(4, dtype=torch.complex64)
        y = torch.view_as_real(x)
        m = MetaConverter()(y)
        self.assertMetadataMatches(m, y)

    def test_complex_noncontiguous_bug(self):
        x = torch.randn((2, 2, 4, 9), dtype=torch.complex32)[:, 0, :, :]
        m = MetaConverter()(x)
        self.assertMetadataMatches(m, x)

    def test_view_as_complex(self):
        x = torch.randn((4, 2), dtype=torch.float32)
        y = torch.view_as_complex(x)
        m = MetaConverter()(y)
        self.assertMetadataMatches(m, y)

    def test_view_dtype(self):
        x = torch.randn(4, dtype=torch.float32)
        y = x.view(dtype=torch.int32)
        m = MetaConverter()(y)
        self.assertMetadataMatches(m, y)

    def test_imag(self):
        x = torch.randn(4, dtype=torch.complex64)
        y = x.imag
        m = MetaConverter()(y)
        self.assertMetadataMatches(m, y)

    @skipIfTorchDynamo("https://github.com/pytorch/torchdynamo/issues/1991")
    def test_weakref(self):
        x = torch.randn(4, 4, 4)
        m = MetaConverter()
        y = m(x)
        z = m(x)
        self.assertIs(y, z)
        self.assertEqual(len(m.tensor_memo), 1)
        self.assertEqual(len(m.storage_memo), 1)
        del x
        self.assertEqual(len(m.tensor_memo), 0)
        m.check_for_expired_weak_storages()
        self.assertEqual(len(m.storage_memo), 0)
        li = []
        r = []
        for i in range(4):
            li.append(torch.rand([i]))
            r.append(m(li[-1]))
        self.assertEqual(len(m.tensor_memo), 4)
        del li
        self.assertEqual(len(m.tensor_memo), 0)
        m.check_for_expired_weak_storages()
        self.assertEqual(len(m.storage_memo), 0)

    @skipIfTorchDynamo("https://github.com/pytorch/torchdynamo/issues/1991")
    def test_tensor_outlives_converter(self):
        m = MetaConverter()
        ref = weakref.ref(m)
        x = torch.randn([4, 4])
        y = m(x)
        del m
        self.assertIs(ref(), None)

aten = torch.ops.aten

CHECK_STRIDES = {
    torch.Tensor.__getitem__,
}

CHECK_ALL_STRIDES = {
    aten.unsqueeze.default
}

CHECK_STRIDES_SKIPS = {
    aten._conj_physical.default,
    aten._fft_c2c.default,
    aten._fft_c2r.default,
    aten._fft_r2c.default,
    aten._linalg_svd.default,
    aten.binary_cross_entropy.default,
    aten.complex.default,
    aten.polar.default,
    aten.copysign.Tensor,
    aten.div.Tensor_mode,
    aten.floor_divide.default,
    aten.heaviside.default,
    aten.lerp.Scalar,
    aten.lerp.Tensor,
    aten.logaddexp.default,
    aten.logical_and.default,
    aten.logical_or.default,
    aten.logical_xor.default,
    aten.pow.Scalar,
    aten.prelu.default,
    aten.special_xlog1py.default,
    aten.xlogy.Tensor,
    aten.nll_loss2d_forward.default,

    # channel_last and channel_last_3d related failures
    aten.convolution.default,

    # following ops fails if include_storage_offset = True, but these are a bit edge casey
    # we should still fix them, leaving them here for tracking.
    # aten._reshape_alias.default,  # repro with test_dispatch_symbolic_meta_outplace_all_strides_matmul_cuda_float32
    # aten.view.default,  # repro with test_dispatch_symbolic_meta_outplace_all_strides_unflatten_cuda_float32
}

CHECK_CONJ_SKIPS = {
    # The conj bit is not copied, see:
    # https://github.com/pytorch/pytorch/pull/101836
    aten.linalg_lu_solve.out,
}

class CheckStrides(Enum):
    NONE = 0
    SIGNIFICANT = 1
    ALL = 2

def should_check_strides(func):
    if func in CHECK_ALL_STRIDES:
        return CheckStrides.ALL
    if func in CHECK_STRIDES:
        return CheckStrides.SIGNIFICANT
    if func in CHECK_STRIDES_SKIPS:
        return CheckStrides.NONE
    if not isinstance(func, torch._ops.OpOverload):
        return CheckStrides.NONE
    # Prims are expected to model strides correctly
    if func.namespace == "prims":
        return CheckStrides.SIGNIFICANT
    # Check if it's a view, by testing if any of the returns have
    # a non-empty alias set
    if any(r.alias_info.before_set for r in func._schema.returns if r.alias_info):
        return CheckStrides.SIGNIFICANT
    # TODO: check for TensorIterator
    return CheckStrides.SIGNIFICANT

def assert_ref_meta_equal(test_case, func, meta_rs, rs, msg_callable):
    flat_meta_rs, _ = tree_flatten(meta_rs)
    flat_rs, _ = tree_flatten(rs)
    test_case.assertEqual(len(flat_meta_rs), len(flat_rs))
    for i, meta_r, r in zip(range(len(flat_rs)), flat_meta_rs, flat_rs):
        def test_assert(cond, msg):
            if not cond:
                raise RuntimeError(f"output {i}: {msg_callable(msg)}")
        if not isinstance(r, torch.Tensor):
            continue
        test_assert(isinstance(meta_r, torch.Tensor), f"but real {i}th result is Tensor")
        test_assert(meta_r.dtype == r.dtype, f"but real dtype was {r.dtype}")
        test_assert(meta_r.shape == r.shape, f"but real shape was {r.shape}")
        # See https://github.com/pytorch/pytorch/issues/78050
        if should_check_strides(func) == CheckStrides.ALL:
            same_strides, _ = torch._prims_common.check_all_strides(meta_r, r)
            test_assert(same_strides, f"but real stride was {r.stride()}")
        elif should_check_strides(func) == CheckStrides.SIGNIFICANT:
            same_strides, _ = torch._prims_common.check_significant_strides(meta_r, r)
            test_assert(same_strides, f"but real stride was {r.stride()}")
        test_assert(
            meta_r.storage_offset() == r.storage_offset(),
            f"but real storage_offset was {r.storage_offset()}")
        test_assert(meta_r.requires_grad == r.requires_grad, f"but real requires_grad was {r.requires_grad}")
        if func not in CHECK_CONJ_SKIPS:
            test_assert(meta_r.is_conj() == r.is_conj(), f"but real is_conj was {r.is_conj()}")
        test_assert(meta_r.is_neg() == r.is_neg(), f"but real is_neg was {r.is_neg()}")


# This environment variable controls whether or not we print expected failure
# lists at the end of a test suite run.  The intended usage looks like this:
#
# 1. Run `PYTORCH_COLLECT_EXPECT=1 python test/test_meta.py` on a CUDA build
#    of PyTorch that has LAPACK/MAGMA installed.  You can filter `-k test_meta`
#    or `-k test_dispatch_meta` to only focus on one or another list
# 2. Given the printed skip/xfail list, add them to the corresponding lists;
#    torch.* entries go in meta_function and aten.* entries go in meta_dispatch.
#    If there are preexisting entries, you need to merge in the entries.
#
# This is somewhat manual but typically you shouldn't need to do this, unless
# you've made a major change (e.g., added a new dtype to PyTorch) and need to
# refresh the lists.  If you want to do it from scratch, just clear out the
# preexisting lists before running.
#
# WARNING: Python dict literals will silently ignore duplicate keys
COLLECT_EXPECT = os.getenv('PYTORCH_COLLECT_EXPECT', '0') == '1'

seen_succeeded = {}
seen_failed = {}
failed_reasons = defaultdict(set)
def print_seen():
    expected_failures = []
    skips = []

    def fmt_dtypes(dtypes):
        r = ', '.join(sorted(dtype_abbrs[d] for d in dtypes))
        return '{' + r + '}'

    for op, failed_dtypes in seen_failed.items():
        ops = resolve_name(op)
        succeeded_dtypes = seen_succeeded.get(op, set())
        expected_failures_dtypes = failed_dtypes - succeeded_dtypes
        skips_dtypes = failed_dtypes & succeeded_dtypes
        reasons = ""
        if failed_reasons[op]:
            reasons = "  # " + ", ".join(sorted(failed_reasons[op]))
        if expected_failures_dtypes:
            expected_failures.append(f"    {ops}: {fmt_dtypes(expected_failures_dtypes)},{reasons}")
        if skips_dtypes:
            skips.append(f"    {ops}: {fmt_dtypes(skips_dtypes)},")
    expected_failures.sort()
    skips.sort()
    nl = '\n'
    print(f"""\
expected_failures = {{
{nl.join(expected_failures)}
}}

skips = {{
{nl.join(skips)}
}}
""")
if COLLECT_EXPECT:
    atexit.register(print_seen)

# Success forces pass; failure forces fail; skip unconditionally skips testing
TestExpect = Enum("TestExpect", ("SUCCESS", "XFAILURE", "SKIP"))

# unlike print produce strides
def verbose_print(e):
    class Lit:
        def __init__(self, s):
            self.s = s

        def __repr__(self):
            return self.s

    def go(t):
        if isinstance(t, torch.Tensor):
            return Lit(f"{t} stride={t.stride()}")
        else:
            return t

    return repr(tree_map(go, e))

def run_meta_crossref(
    test_case,
    test_expect,
    func,
    args,
    kwargs,
    *,
    dtype,
    device_type,
    run_symbolic_meta: bool
):
    to_meta = MetaConverter()
    do_meta = test_expect is not TestExpect.SKIP

    if do_meta:
        try:
            meta_args = tree_map(to_meta, args)
            meta_kwargs = tree_map(to_meta, kwargs)
        except Exception as e:
            raise RuntimeError(
                f"failed to convert args to meta; "
                f"originally (*{args}, **{kwargs})") from e

    try:
        rs = func(*args, **kwargs)
    except Exception as e:
        # A lot of OpInfo for inplace are actually broken because
        # they're not tested outside of gradcheck which only checks
        # torch.float64 and torch.complex128 (which this second one
        # often skipped as well).
        raise unittest.SkipTest("Original OpInfo is broken") from e


    # TODO: also handle cases where func raise an exception

    # For now, only attempt if we managed to convert all tensor types
    # (if any of them failed, we're in a mixed device situation and
    # this isn't well supported)
    if do_meta and to_meta.successful():
        # Special cases
        if func is torch.tensor_split:
            # Use original indices_or_sections, this argument is data dependent
            meta_args = (meta_args[0], args[1]) + meta_args[2:]
        elif func is torch.Tensor.__getitem__:
            # Ensure boolean tensors use original
            assert len(args) == 2
            flat_args, _ = tree_flatten(args[1])
            flat_meta_args, spec = tree_flatten(meta_args[1])
            flat_new_args = []
            for a, ma in zip(flat_args, flat_meta_args):
                flat_new_args.append(a if isinstance(a, torch.Tensor) and a.dtype in [torch.int8, torch.bool] else ma)
            meta_args = (meta_args[0], tree_unflatten(flat_new_args, spec))
        elif func is torch.ops.aten.repeat_interleave.Tensor:
            if kwargs.get("output_size", None) is None:
                meta_args = args
        elif func is torch.ops.aten.index.Tensor:
            # Don't convert boolean tensors to meta as they will have nonzero
            # called on them
            indices = []
            for meta_index, real_index in zip(meta_args[1], args[1]):
                if meta_index is not None and meta_index.dtype in [torch.int8, torch.bool]:
                    indices.append(real_index)
                else:
                    indices.append(meta_index)
            meta_args = (meta_args[0], indices)

        if kwargs.get("device", None) is not None:
            meta_kwargs["device"] = "meta"

        try:
            # Suppress warnings, this doesn't matter for test_meta.py
            # but it does matter if you want to use this decorator
            # for cross-ref testing, as some tests may be looking at
            # errors
            with warnings.catch_warnings():
                warnings.simplefilter("ignore")
                if run_symbolic_meta:
                    # Run the decomps and meta kernels registered
                    # to the python dispatcher instead of the regular dispatcher.
                    # This should be the same set of kernels
                    # that fake tensor runs in dynamic shapes mode.
                    with enable_python_dispatcher():
                        meta_rs = func(*meta_args, **meta_kwargs)
                else:
                    meta_rs = func(*meta_args, **meta_kwargs)
        except Exception as e:
            if test_expect is TestExpect.XFAILURE:
                return rs
            seen_failed.setdefault(func, set()).add(dtype)
            if isinstance(e, NotImplementedError):
                m = RE_NOT_IMPLEMENTED_MSG.search(e.args[0])
                if m:
                    failed_reasons[func].add(m.group(1))
            if COLLECT_EXPECT:
                return rs
            raise RuntimeError(f"""\
failed to run: {resolve_name(func)}(
*{verbose_print(meta_args)},
**{verbose_print(meta_kwargs)}
)""") from e
        else:
            try:
                delim = ',\n  '
                assert_ref_meta_equal(test_case, func, meta_rs, rs, lambda msg: f"""\
meta disagrees with real impl:
{resolve_name(func)}(
  {delim.join(map(verbose_print, meta_args))},
  {delim.join(k + ": " + verbose_print(v) for k, v in meta_kwargs.items())}
) = (
  {verbose_print(meta_rs)}
)
{msg}
""")
            except Exception:
                if test_expect is TestExpect.XFAILURE:
                    return rs
                seen_failed.setdefault(func, set()).add(dtype)
                if COLLECT_EXPECT:
                    return rs
                raise
            else:
                seen_succeeded.setdefault(func, set()).add(dtype)
                if test_expect is TestExpect.XFAILURE and not COLLECT_EXPECT:
                    raise RuntimeError(f"unexpected success {resolve_name(func)} {meta_args} {meta_kwargs}")

    return rs



RE_NOT_IMPLEMENTED_MSG = re.compile(r"Could not run '([^']+)' with arguments ")

meta_function_expected_failures = {
    torch.Tensor.to_sparse : {f64, i32, c128, i64, i16, f16, u8, c64, bf16, b8, i8, f32},
    torch.allclose : {f64, f16, c128, c64, bf16, f32},
    torch.argwhere : {f64, i32, c128, i64, i16, f16, u8, c64, bf16, b8, i8, f32},
    torch.combinations : {f64, i32, c128, i64, i16, f16, u8, c64, bf16, b8, i8, f32},
    torch.corrcoef : {f64, i32, c128, i64, i16, u8, c64, bf16, i8, f32},
    torch.cov : {f64, i32, c128, i64, i16, u8, c64, bf16, i8, f32},
    torch.functional.istft : {f64, c64, c128, f32},
    torch.geqrf : {f64, c64, c128, f32},
    torch.masked_select : {f64, i32, c128, i64, i16, f16, u8, c64, bf16, b8, i8, f32},
    torch.nonzero : {f64, i32, c128, i64, i16, c32, f16, u8, c64, bf16, b8, i8, f32},
    torch.Tensor.nonzero : {f64, i32, c128, i64, i16, c32, f16, u8, c64, bf16, b8, i8, f32},
    torch.Tensor.item : {f64, i32, c128, i64, i16, f16, u8, c32, c64, bf16, b8, i8, f32},
    torch.bincount : {i32, i64, u8, i16, i8},
    torch.frexp : {f64, f16, bf16, f32},
    torch.functional.unique : {f64, i32, i64, u8, i16, f16, bf16, b8, i8, f32},
    torch.functional.unique_consecutive : {f64, i32, i64, u8, i16, f16, bf16, b8, i8, f32},
    torch.histc : {f64, bf16, f32},
    torch.histogram : {f64, f32},
    torch.histogramdd : {f64, f32},
    torch.kthvalue : {f64, i32, i64, u8, i16, bf16, i8, f32},
    torch.nn.functional.ctc_loss : {f64, f32},
    torch.nn.functional.gaussian_nll_loss : {f16, f64, bf16, f32},
    torch.nn.functional.one_hot : {i64},
    torch._segment_reduce : {f64, f16, bf16, f32},
    torch.linalg.eig : {f64, f32, c128, c64},
    torch.linalg.eigvals : {f64, f32, c128, c64},
    torch.linalg.lstsq : {f64, f32, c128, c64},
}

meta_function_expected_failures_only_outplace = {
    torch.nn.functional.rrelu : {f64, bf16, f32},
}

meta_function_expected_failures_conditional = {
    torch.repeat_interleave : (lambda dtype, *args, **kwargs: not isinstance(kwargs.get("repeats", None), int)),
}

"""
# This is some sample code for how we could dump these dicts into YAML
# file for easier reading/writing
import yaml
print(yaml.dump(
  {resolve_name(k): [dtype_abbrs[d] for d in v]
   for k, v in meta_function_expected_failures.items()}, default_flow_style=None))
import sys
sys.exit()
"""

meta_function_skips = {
    torch.Tensor.__rmatmul__ : {bf16, c128, f64, f32, f16, c64},
    torch.Tensor.matmul : {f64, f32, c128, c64},
    torch.functional.atleast_2d : {bf16, i8, c32, i64, u8, c128, b8, f64, i16, i32, f32, f16, c64},
    torch.functional.atleast_3d : {bf16, i8, c32, i64, u8, c128, b8, f64, i16, i32, f32, f16, c64},
    torch.functional.cartesian_prod : {bf16, i8, i64, u8, c128, b8, f64, i16, i32, f32, f16, c64},
    torch.functional.einsum : {bf16, c128, f64, f32, f16, c64},
    torch.functional.tensordot : {bf16, i8, i64, u8, c128, f64, i16, f32, i32, c64},
    torch.inner : {bf16, i8, i64, u8, c128, f64, i16, f32, i32, c64},
    torch.linalg.matrix_norm : {c128, f32, c64, f64},
    torch.linalg.matrix_rank : {c128, c64},
    torch.linalg.svd : {c128, c64},
    torch.matmul : {bf16, c128, f64, f32, f16, c64},
    torch.nanquantile : {f64, f32},
    torch.narrow : {bf16, i8, i64, u8, c128, b8, f64, i16, i32, f32, f16, c32, c64},
    torch.nn.functional.batch_norm : {f64, f32},
    torch.nn.functional.binary_cross_entropy : {bf16, f64, f32, f16},
    torch.nn.functional.dropout3d : {bf16, f64, f32, f16},
    torch.nn.functional.local_response_norm : {bf16, f64, f32, f16},
    torch.svd : {c128, c64},
    torch.take_along_dim : {bf16, i8, i64, u8, c128, b8, f64, i16, i32, f32, f16, c64},
    torch.vstack : {bf16, i8, c32, i64, u8, c128, b8, f64, i16, i32, f32, f16, c64},
    torch.aminmax : {i8, i64, u8, f64, b8, f32, i32, i16},
    torch.diff : {b8},
    torch.equal : {bf16, i8, c32, i64, u8, c128, b8, f64, i16, i32, f32, f16, c64},
    torch.nanmean : {bf16, f64, f32, f16, c32, c64, c128},
    torch.nn.functional.cross_entropy : {bf16, f64, f32},
    torch.nn.functional.interpolate : {bf16, f64, f32, u8},
    torch.nn.functional.nll_loss : {bf16, f64, f32},
    torch.linalg.cond : {c128, c64, f32, f64},
    torch.linalg.vecdot : {bf16, f64, f32, f16},
    torch.empty : {bf16, i8, c32, i64, u8, c128, b8, f64, i16, i32, f32, f16, c64},
    # This fails for arguments dispatched to grid_sampler_3d, but succeeds
    # for grid_sampler_2d, so we can't just xfail it
    torch.nn.functional.grid_sample : {f64, f32},
    torch.Tensor.addbmm_: {bf16, c128, c64, f32, f64, i16, i32, i64, i8, u8},
}


meta_function_device_expected_failures = defaultdict(dict)
meta_function_device_expected_failures_only_outplace = defaultdict(dict)
meta_function_device_skips = defaultdict(dict)

meta_function_device_expected_failures['cpu'] = {
    torch.native_batch_norm: {bf16},
    torch._native_batch_norm_legit: {bf16},
    torch.native_layer_norm: {bf16},
}

meta_function_device_expected_failures['cuda'] = {
    torch.corrcoef: {bf16, f16},  # aten::_local_scalar_dense
    torch.cov: {f16},  # aten::_local_scalar_dense
    torch.functional.unique: {f16},  # aten::_unique2, aten::unique_dim
    torch.functional.unique_consecutive: {f16},  # aten::unique_consecutive
    torch.geqrf: {f32, f64},  # aten::geqrf
    torch.histc: {i16, i32, i64, i8},  # aten::histc, aten::histc.out
    torch.kthvalue: {f16},  # aten::kthvalue.values
}

meta_function_device_expected_failures_only_outplace['cuda'] = {
    torch.nn.functional.rrelu: {f16},  # aten::rrelu_with_noise
}

meta_function_device_skips['cpu'] = {
    torch.native_batch_norm: {f32, f64},
    torch._native_batch_norm_legit: {f32, f64},
}

meta_function_device_skips['cuda'] = {
    torch.functional.tensordot: {f16},
    torch.inner: {f16},
    torch.linalg.matrix_rank: {f32, f64},
    torch.linalg.svd: {f32, f64},
    torch.nn.functional.cross_entropy: {f16},
    torch.nn.functional.interpolate: {f16},
    torch.nn.functional.nll_loss: {f16},
    torch.svd: {f32, f64},
    # This fails for arguments dispatched to grid_sampler_3d, but succeeds
    # for grid_sampler_2d, so we can't just xfail it
    torch.nn.functional.grid_sample : {f16},
}

# This is a __torch_function__ mode that, when enabled, interposes every
# Torch API call and runs the operator as normal, and then reruns it
# with meta inputs, and then checks that everything about the output agrees.
# Most of the logic deals with faithfully replicating the original tensor
# as a meta tensor, which is nontrivial because there are a lot of subsystems
# that may potentially be exercised.
#
# That being said, this class is a little overkill for what it is doing in
# this test file (since I could have just inlined __torch_function__ on the
# OpInfo call, and OpInfos generally have very regular inputs), but it will be
# useful for more comprehensive testing e.g., as seen in
# https://github.com/pytorch/pytorch/pull/75994  The big benefit is it is
# A LOT more efficient that torch dispatch mode (at the cost of less coverage)
class MetaCrossRefFunctionMode(torch.overrides.TorchFunctionMode):
    test_case: TestCase
    device_type: str
    dtype: torch.dtype

    def __init__(self, test_case, *, device, dtype, inplace):
        self.test_case = test_case
        self.device_type = torch.device(device).type
        self.dtype = dtype
        self.inplace = inplace

    def __torch_function__(self, func, types, args=(), kwargs=None):
        kwargs = kwargs or {}

        if (
            torch.jit.is_tracing() or isinstance(func, torch.ScriptMethod) or
            # meta converter doesn't work correctly when no_dispatch() is on, so
            # skip running the crossref test in this case
            torch._C._dispatch_tls_local_exclude_set().has(torch._C.DispatchKey.Python)
        ):
            return func(*args, **kwargs)

        if self.dtype in meta_function_skips.get(func, set()):
            test_expect = TestExpect.SKIP
        elif self.dtype in meta_function_device_skips[self.device_type].get(func, set()):
            test_expect = TestExpect.SKIP
        elif self.dtype in meta_function_expected_failures.get(func, set()):
            test_expect = TestExpect.XFAILURE
        elif not self.inplace and self.dtype in meta_function_expected_failures_only_outplace.get(func, set()):
            test_expect = TestExpect.XFAILURE
        elif self.dtype in meta_function_device_expected_failures[self.device_type].get(func, set()):
            test_expect = TestExpect.XFAILURE
        elif meta_function_expected_failures_conditional.get(func, lambda *_, **__: False)(self.dtype, *args, **kwargs):
            test_expect = TestExpect.XFAILURE
        elif not self.inplace and \
                self.dtype in meta_function_device_expected_failures_only_outplace[self.device_type].get(func, set()):
            test_expect = TestExpect.XFAILURE
        else:
            test_expect = TestExpect.SUCCESS

        return run_meta_crossref(
            self.test_case, test_expect, func, args,
            kwargs, dtype=self.dtype, device_type=self.device_type, run_symbolic_meta=False
        )

# these always fail
meta_dispatch_expected_failures = {
    aten.allclose.default: {f16, bf16, f32, f64, c64, c128},  # NotImplementedError: 'aten::_local_scalar_dense'
    aten.geqrf.default : {c64, c128, f64, f32},
    aten.linalg_eig.default : {c64, c128, f64, f32},
    aten.linalg_lstsq.default : {c64, c128, f64, f32},
    aten.masked_select.default : {c64, f16, i8, f64, c128, i64, bf16, f32, i32, b8, i16, u8},
    aten.masked_select.out : {c64, f16, i8, f64, c128, i64, bf16, f32, i32, b8, i16, u8},
    aten.nonzero.default : {c64, f16, i8, f64, c128, i64, bf16, f32, i32, c32, b8, i16, u8},
    aten.nonzero.out : {c64, f16, i8, f64, c128, i64, bf16, f32, i32, c32, b8, i16, u8},
    aten.tensordot.out : {c64, i8, f64, c128, i64, bf16, f32, i32, i16, u8},
    aten._to_sparse.default : {c64, f16, i8, f64, c128, i64, bf16, f32, i32, b8, i16, u8},
    aten._to_sparse.sparse_dim : {c64, f16, i8, f64, c128, i64, bf16, f32, i32, b8, i16, u8},
    aten._ctc_loss.default : {f32, f64},  # Shape of second output depends on data.
    aten._ctc_loss.Tensor : {f32, f64},  # Shape of second output depends on data.
    aten._histogramdd_bin_edges.default : {f32, f64},
    aten._histogramdd_from_bin_cts.default : {f32, f64},
    aten._histogramdd_from_bin_tensors.default : {f32, f64},
    aten._local_scalar_dense.default : {c32, c64, f16, i8, f64, c128, i64, bf16, f32, i32, b8, i16, u8},
    aten._unique2.default : {i8, f64, i64, f16, bf16, f32, i32, b8, i16, u8},
    aten.bincount.default : {i64, i8, i32, i16, u8},
    aten.equal.default : {c64, f16, i8, f64, c128, i64, bf16, f32, i32, b8, i16, u8},
    aten.frexp.Tensor : {bf16, f32, f16, f64},
    aten.grid_sampler_3d.default : {f32, f64},
    aten.histc.default : {bf16, f32, f64},
    aten.histc.out : {bf16, f32, f64},
    aten.histogram.bin_ct : {f32, f64},
    aten.histogram.bins_tensor : {f32, f64},
    aten.kthvalue.default : {i8, f64, i64, bf16, f32, i32, i16, u8},
<<<<<<< HEAD
    aten.median.default : {i8, f64, i64, bf16, f32, i32, i16, u8},
    aten.median.dim : {i8, f64, i64, bf16, f32, i32, i16, u8},
    aten.mode.default : {f16, i8, f64, i64, bf16, f32, i32, b8, i16, u8},
=======
    aten.nll_loss2d_forward.default : {bf16, f32, f64},
>>>>>>> 0dc7f6df
    aten.rrelu_with_noise.default : {bf16, f32, f64},
    aten.segment_reduce.default : {bf16, f32, f16, f64},
    aten.unique_consecutive.default : {i8, f64, i64, f16, bf16, f32, i32, b8, i16, u8},
    aten.unique_dim.default : {i8, f64, i64, f16, bf16, f32, i32, b8, i16, u8},
    aten.upsample_nearest3d.vec : {bf16, f32, f64, u8},
}

# these sometimes pass and sometimes fail
meta_dispatch_skips = {
    aten.index.Tensor: {i64, bf16, f16, u8, b8, f32, i8, f64, i16, i32, c32, c64, c128},  # at::nonzero doesn't have a Meta function
    aten._to_copy.default: {i64, bf16, f16, u8, b8, f32, i8, f64, i16, i32, c32, c64, c128},
    aten.aminmax.default: {i64, u8, b8, f32, i8, f64, i16, i32},
    aten.empty.memory_format: {b8, bf16, c128, c64, c32, f16, f32, f64, i16, i32, i64, i8, u8},
    aten.addbmm_.default: {bf16, c128, c64, f32, f64, i16, i32, i64, i8, u8},
}

# For CompositeImplicitAutograd functions that fail before hitting the Mode
meta_dispatch_early_skips = set({
    torch.Tensor.float_power_,
    # Errors out in one of the tests, while ProxyTensor passes...
    torch.Tensor.cumprod_,
    torch.Tensor.cumsum_,
})

meta_inplace_skips = set({
    # Errors out in one of the tests, while ProxyTensor passes...
    torch.Tensor.cumprod_,
    torch.Tensor.cumsum_,
})

meta_dispatch_device_expected_failures = defaultdict(dict)
meta_dispatch_device_skips = defaultdict(dict)

meta_dispatch_device_expected_failures['cpu'] = {
    aten.native_batch_norm.default: {bf16},
    aten._native_batch_norm_legit.default: {bf16},
    aten._native_batch_norm_legit.no_stats: {bf16},
    aten.native_layer_norm.default: {bf16},
}

meta_dispatch_device_expected_failures['cuda'] = {
    aten._unique2.default: {f16},  # aten::_unique2
    aten._use_cudnn_ctc_loss.default: {f32, f64},  # aten::_use_cudnn_ctc_loss
    aten._use_cudnn_ctc_loss.Tensor: {f32, f64},  # aten::_use_cudnn_ctc_loss.Tensor
    aten.cudnn_grid_sampler.default: {f16, f32, f64},  # aten::cudnn_grid_sampler
    aten.geqrf.default: {f32, f64},  # aten::geqrf
    aten.grid_sampler_3d.default: {f16},  # aten::grid_sampler_3d
    aten.histc.default: {i16, i32, i64, i8},  # aten::histc
    aten.histc.out: {i16, i32, i64, i8},  # aten::histc.out
    aten.kthvalue.default: {f16},  # aten::kthvalue.values
    aten.linalg_eigvalsh.out: {f32, f64},  # aten::linalg_eigvalsh.out
    aten.log_sigmoid_forward.default: {bf16, f16, f64, f32},
    aten.log_sigmoid_forward.output : {bf16, f16, f64, f32},  # aten::log_sigmoid_forward.output
<<<<<<< HEAD
    aten.median.default: {f16},  # aten::median
    aten.median.dim: {f16},  # aten::median.dim_values
=======
    aten.nll_loss2d_forward.default: {f16},  # aten::nll_loss2d_forward
>>>>>>> 0dc7f6df
    aten.rrelu_with_noise.default: {f16},  # aten::rrelu_with_noise
    aten.tensordot.out: {f16},  # aten::tensordot.out
    aten.unique_consecutive.default: {f16},  # aten::unique_consecutive
    aten.unique_dim.default: {f16},  # aten::unique_dim
    aten.upsample_nearest3d.vec: {f16},  # aten::upsample_nearest3d.vec
}

meta_dispatch_device_skips['cpu'] = {
    aten._embedding_bag_forward_only.default: {bf16, f16, f32, f64},
    aten.native_batch_norm.default: {f32, f64},
    aten._native_batch_norm_legit.default: {f32, f64},
    aten._native_batch_norm_legit.no_stats: {f32, f64},
}

meta_dispatch_device_skips['cuda'] = {
    aten._conj.default: {c32, f16},  # file issue
    aten._linalg_svd.default: {c64, c128},  # aten::linalg_eigvalsh.out
    aten.cudnn_batch_norm.default: {f32, f64},
    aten.log_softmax.int : {c32, c64},
    aten.softmax.int : {c32, c64},
    aten.softmax.int : {c32, c64},

    # ROCm stuff; technically this should be expected failure but it's
    # not worth it; these should get unified anyway
    aten.miopen_batch_norm.default: {f32},
}

def get_strided_args(args):

    def get_strided_variants(t, include_storage_offset=False):
        variants = []

        # contiguous
        variants.append(t)

        # transposed
        if t.ndim > 1:
            perm = list(reversed(range(t.ndim)))
            transposed = torch.empty(
                t.shape[::-1], device=t.device, dtype=t.dtype, requires_grad=t.requires_grad
            ).permute(perm).copy_(t)
            variants.append(transposed)

        # nondense
        if t.ndim > 0:
            nondense = torch.repeat_interleave(t, 2, dim=-1)[..., ::2]
            variants.append(nondense)

        # channel_last
        if t.ndim == 4:
            variants.append(t.contiguous(memory_format=torch.channels_last))

        # channel_last_3d
        if t.ndim == 5:
            variants.append(t.contiguous(memory_format=torch.channels_last_3d))

        # storage_offset
        if include_storage_offset:
            buffer = torch.empty(t.numel() + 1, device=t.device, dtype=t.dtype, requires_grad=t.requires_grad)
            buffer = buffer.as_strided(t.shape, t.stride(), storage_offset=1)
            buffer.copy_(t)
            variants.append(buffer)

        return variants

    strided_args = []
    for arg in args:
        if isinstance(arg, torch.Tensor) and not arg.is_sparse_csr and arg.is_contiguous():
            strided_arg_variants = get_strided_variants(arg)
        else:
            strided_arg_variants = [arg]
        strided_args.append(strided_arg_variants)

    yield from itertools.product(*strided_args)

class MetaCrossRefDispatchMode(torch.utils._python_dispatch.TorchDispatchMode):
    test_case: TestCase
    device: torch.device
    dtype: torch.dtype

    def __init__(self, test_case, *, device, dtype, symbolic_meta: bool):
        self.test_case = test_case
        # save TLS
        self.precision = test_case.precision
        self.rel_tol = test_case.rel_tol
        self.device_type = torch.device(device).type
        self.dtype = dtype
        self.symbolic_meta = symbolic_meta

    def __torch_dispatch__(self, func, types, args=(), kwargs=None):
        kwargs = kwargs or {}

        self.test_case.precision = self.precision
        self.test_case.rel_tol = self.rel_tol

        if self.dtype in meta_dispatch_skips.get(func, set()):
            test_expect = TestExpect.SKIP
        elif self.dtype in meta_dispatch_device_skips[self.device_type].get(func, set()):
            test_expect = TestExpect.SKIP
        elif self.dtype in meta_dispatch_expected_failures.get(func, set()):
            test_expect = TestExpect.XFAILURE
        elif self.dtype in meta_dispatch_device_expected_failures[self.device_type].get(func, set()):
            test_expect = TestExpect.XFAILURE
        else:
            test_expect = TestExpect.SUCCESS

        return run_meta_crossref(
            self.test_case,
            test_expect,
            func,
            args,
            kwargs,
            dtype=self.dtype,
            device_type=self.device_type,
            run_symbolic_meta=self.symbolic_meta,
        )

# NB: we're running these tests only on CUDA because there are some
# inconsistencies between CUDA and CPU, and running on CUDA makes it easier
# to ignore the CPU case when inconsistencies arise.  Ideally we deal
# with the inconsistencies but this takes time.
class TestMeta(TestCase):
    # Copies inputs to inplace operations to avoid inplace modifications
    #   to leaves requiring gradient
    def _get_safe_inplace(self, inplace_variant):
        @wraps(inplace_variant)
        def _fn(t, *args, **kwargs):
            return inplace_variant(t.clone(), *args, **kwargs)

        return _fn

    @unittest.skipIf(TEST_WITH_ASAN, "Skipped under ASAN")
    @skipIfCrossRef
    @suppress_warnings
    @ops(op_db)
    def test_meta_outplace(self, device, dtype, op):
        # run the OpInfo sample inputs, cross-referencing them with the
        # meta implementation and check the results are the same.  All
        # the heavy lifting happens in MetaCrossRefFunctionMode
        func = op.get_op()
        samples = op.sample_inputs(device, dtype, requires_grad=False)
        for sample_input in samples:
            args = [sample_input.input] + list(sample_input.args)
            kwargs = sample_input.kwargs
            with MetaCrossRefFunctionMode(self, dtype=dtype, device=device, inplace=False):
                expected = func(*args, **kwargs)
                if isinstance(expected, torch.Tensor) and op.supports_out:
                    func(*args, **kwargs, out=expected)

            # Special test for functions taking "device" kwarg
            # The crossref tests that replacing the device with "meta" works
            # This part makes sure that *_like functions work well with a "meta"
            # Tensor and their original device argument.
            if "device" in kwargs and "_like" in op.name:
                with torch.random.fork_rng():
                    torch.manual_seed(123)
                    ref = func(*args, **kwargs)

                # *_like functions take a Tensor as first argument
                assert isinstance(args[0], torch.Tensor)
                with torch.random.fork_rng():
                    torch.manual_seed(123)
                    args[0] = args[0].to(device="meta")
                    meta = func(*args, **kwargs)

                # empty_like is not deterministic
                if op.name != "empty_like":
                    self.assertEqual(ref, meta)



    @unittest.skipIf(TEST_WITH_ASAN, "Skipped under ASAN")
    @skipIfCrossRef
    @suppress_warnings
    @ops(op_db)
    def test_meta_inplace(self, device, dtype, op):
        func = op.get_inplace()
        if not func:
            self.skipTest("No inplace variable for this op")
        if func in meta_inplace_skips:
            self.skipTest("Skipped")
        func = self._get_safe_inplace(func)
        samples = op.sample_inputs(device, dtype, requires_grad=False)
        for sample_input in samples:
            if sample_input.broadcasts_input:
                continue
            args = [sample_input.input] + list(sample_input.args)
            kwargs = sample_input.kwargs
            with MetaCrossRefFunctionMode(self, dtype=dtype, device=device, inplace=True):
                expected = func(*args, **kwargs)

    def _run_dispatch_meta_test(self, device, dtype, op, symbolic_meta, inplace, all_stride_variants=False):
        if inplace:
            func = op.get_inplace()
            if not func:
                self.skipTest("No inplace variable for this op")
        else:
            func = op.get_op()

        if func in meta_dispatch_early_skips:
            self.skipTest("Function is in dispatch early skips")

        if inplace:
            func = self._get_safe_inplace(func)

        samples = op.sample_inputs(device, dtype, requires_grad=False)
        for sample_input in samples:
            if inplace and sample_input.broadcasts_input:
                continue

            sample_args = [sample_input.input] + list(sample_input.args)
            kwargs = sample_input.kwargs

            if all_stride_variants and sum(isinstance(arg, torch.Tensor) for arg in sample_args) <= 5:
                # test inputs <= 5 tensors to avoid combinatorial explosion
                strided_args = get_strided_args(sample_args)
            else:
                strided_args = [sample_args]

            for args in strided_args:
                with MetaCrossRefDispatchMode.push(self, dtype=dtype, device=device, symbolic_meta=symbolic_meta):
                    expected = func(*args, **kwargs)

                    if not inplace and isinstance(expected, torch.Tensor) and op.supports_out:
                        func(*args, **kwargs, out=expected)


    @unittest.skipIf(TEST_WITH_ASAN, "Skipped under ASAN")
    @skipIfCrossRef
    @suppress_warnings
    @ops(op_db)
    def test_dispatch_meta_outplace(self, device, dtype, op):
        self._run_dispatch_meta_test(device, dtype, op, symbolic_meta=False, inplace=False)


    @unittest.skipIf(TEST_WITH_ASAN, "Skipped under ASAN")
    @skipIfCrossRef
    @suppress_warnings
    @ops(op_db)
    def test_dispatch_meta_inplace(self, device, dtype, op):
        self._run_dispatch_meta_test(device, dtype, op, symbolic_meta=False, inplace=True)

    @unittest.skipIf(TEST_WITH_ASAN, "Skipped under ASAN")
    @skipIfCrossRef
    @suppress_warnings
    @ops(op_db)
    def test_dispatch_symbolic_meta_outplace(self, device, dtype, op):
        self._run_dispatch_meta_test(device, dtype, op, symbolic_meta=True, inplace=False)


    @unittest.skipIf(TEST_WITH_ASAN, "Skipped under ASAN")
    @skipIfCrossRef
    @suppress_warnings
    @ops(op_db)
    def test_dispatch_symbolic_meta_inplace(self, device, dtype, op):
        self._run_dispatch_meta_test(device, dtype, op, symbolic_meta=True, inplace=True)

    @unittest.skipIf(TEST_WITH_ASAN, "Skipped under ASAN")
    @skipIfCrossRef
    @suppress_warnings
    # only test one dtype, as output stride behavior is the same for all dtypes
    @ops(op_db, dtypes=OpDTypes.any_common_cpu_cuda_one)
    # Only test on CUDA, as CUDA kernel's stride is the reference
    @onlyCUDA
    def test_dispatch_symbolic_meta_outplace_all_strides(self, device, dtype, op):
        self._run_dispatch_meta_test(device, dtype, op, symbolic_meta=True, inplace=False, all_stride_variants=True)

    @unittest.skipIf(TEST_WITH_ASAN, "Skipped under ASAN")
    @skipIfCrossRef
    @suppress_warnings
    # only test one dtype, as output stride behavior is the same for all dtypes
    @ops(op_db, dtypes=OpDTypes.any_common_cpu_cuda_one)
    # Only test on CUDA, as CUDA kernel's stride is the reference
    @onlyCUDA
    def test_dispatch_symbolic_meta_inplace_all_strides(self, device, dtype, op):
        self._run_dispatch_meta_test(device, dtype, op, symbolic_meta=True, inplace=True, all_stride_variants=True)


    def test_empty_quantized(self):
        r = torch.empty(2 ** 52, device='meta', dtype=torch.qint8)
        self.assertEqual(r.device.type, 'meta')

    def test_nan_to_num(self):
        t = torch.tensor([float('nan'), float('inf'), -float('inf'), 3.14], device='meta')
        r = t.nan_to_num()
        self.assertEqual(r.device.type, 'meta')

    def test_inplace_masked_fill_error(self):
        t = torch.randn(3, 3, device='meta')
        with self.assertRaisesRegex(RuntimeError, "doesn't match the broadcast"):
            t.masked_fill_((t > 0).unsqueeze(0), 0.1)

    def test_inplace_bin_ops_error(self):
        t = torch.randn(3, 3, device='meta')
        for op in (torch.Tensor.add_, torch.Tensor.sub_, torch.Tensor.mul_, torch.Tensor.div_,
                   torch.Tensor.logical_and_, torch.Tensor.logical_or_, torch.Tensor.logical_xor_):
            with self.assertRaisesRegex(RuntimeError, "doesn't match the broadcast"):
                op(t, t.clone().unsqueeze(0))

    @onlyCPU
    def test_meta_autograd_no_error(self):
        lib = torch.library.Library("meta_test", "DEF")
        impl_cpu = torch.library.Library("meta_test", "IMPL", "CPU")
        impl_meta = torch.library.Library("meta_test", "IMPL", "Meta")

        def foo_impl(x):
            return x + 1

        lib.define("foo(Tensor a) -> Tensor")
        impl_meta.impl("foo", foo_impl)
        impl_cpu.impl("foo", foo_impl)

        a = torch.ones(2, device='meta')
        # The point of the test is that this should not error:
        # We have a fallthrough kernel registered to the AutogradMeta
        # key for custom ops, so it's fine that `foo()` doesn't have
        # an autograd kernel.
        b = torch.ops.meta_test.foo.default(a)
        del impl_meta
        del impl_cpu
        del lib

    def test_huber_loss_backward(self):
        inps = [torch.rand(2**52, device='meta') for _ in range(3)]
        r = torch.ops.aten.huber_loss_backward(*inps, 0, 1.0)
        self.assertEqual(r.device.type, 'meta')
        self.assertEqual(r.shape, inps[0].shape)

    def test_fill__alias_relationship(self):
        inps = torch.rand(2**52, device='meta')
        r = torch.ops.aten.fill_(inps, 1.0)
        # aten.fill_ returns an aliase
        self.assertEqual(id(inps), id(r))

        # aten.fill returns a new tensor
        r2 = torch.ops.aten.fill(inps, 1.0)
        self.assertNotEqual(id(inps), id(r2))

    def test_meta__fused_moving_avg_obs_fq_helper(self, device):
        from torch.ao.quantization import FusedMovingAvgObsFakeQuantize
        to_meta = MetaConverter()

        x = torch.randn(5, 5, device=device)
        running_min_op = torch.tensor(float("inf"), device=device)
        running_max_op = torch.tensor(float("-inf"), device=device)
        avg_const = 0.01
        scale = torch.tensor([1.0], device=device)
        zero_point = torch.tensor([0], dtype=torch.int, device=device)

        mod = FusedMovingAvgObsFakeQuantize()
        torch.ao.quantization.enable_fake_quant(mod)
        torch.ao.quantization.enable_observer(mod)
        mod.to(device)

        meta_x = to_meta(x)

        args = [
            x,
            mod.observer_enabled,
            mod.fake_quant_enabled,
            running_min_op,
            running_max_op,
            scale,
            zero_point,
            avg_const,
            0,
            255,
            0,
        ]

        meta_args = args.copy()
        meta_args[0] = meta_x

        kwargss = [
            {},
            {"per_row_fake_quant": False, "symmetric_quant": False},
            {"per_row_fake_quant": False, "symmetric_quant": True},
        ]

        for kwargs in kwargss:
            ref_out = aten._fused_moving_avg_obs_fq_helper.default(*args, **kwargs)
            meta_out = aten._fused_moving_avg_obs_fq_helper.default(*meta_args, **kwargs)

            self.assertEqual(ref_out[0].size(), meta_out[0].size())
            self.assertEqual(ref_out[0].stride(), meta_out[0].stride())
            self.assertEqual(ref_out[1].size(), meta_out[1].size())
            self.assertEqual(ref_out[1].stride(), meta_out[1].stride())

    def test_cdist_forward(self, device):
        to_meta = MetaConverter()
        x1 = torch.rand([3, 2], device=device)
        x2 = torch.rand([2, 2], device=device)
        p = 2.0
        for compute_mode in (None, 1, 2):
            ref = aten._cdist_forward.default(x1, x2, p, compute_mode)
            res = aten._cdist_forward.default(to_meta(x1), to_meta(x2), p, compute_mode)
            self.assertEqual(res.device.type, 'meta')
            self.assertEqual(ref.shape, res.shape)

    # opinfo test is using aten.fill_, it's not testing aten.fill
    @onlyCUDA
    def test_fill_stride(self):
        to_meta = MetaConverter()
        sample_args = [torch.rand(2, 2, 2, 2), 1.0]

        for args in get_strided_args(sample_args):
            meta_args = to_meta(args)
            ref_out = torch.ops.aten.fill(*args)
            meta_out = torch.ops.aten.fill(*meta_args)
            self.assertEqual(ref_out.size(), meta_out.size())
            self.assertEqual(ref_out.stride(), meta_out.stride())


    def test_map_location_deserialize(self):
        import io

        t = torch.rand(10)
        b = io.BytesIO()

        torch.save(t, b)
        b.seek(0)
        r = torch.load(b, map_location=torch.device("meta"))
        self.assertEqual(r.device.type, 'meta')
        self.assertEqual(r.shape, t.shape)
        self.assertEqual(r.dtype, t.dtype)
        self.assertEqual(r.storage().data_ptr(), 0)

instantiate_device_type_tests(TestMeta, globals())

def print_op_str_if_not_supported(op_str):
    op = OperatorName.parse(op_str)
    packet = getattr(torch.ops.aten, str(op.name))
    overload = getattr(packet, op.overload_name if op.overload_name else "default")
    if any(overload in d for d in [meta_dispatch_skips, meta_dispatch_device_skips['cuda']]):
        print(f"{overload}  # SKIP")
    if any(overload in d for d in [meta_dispatch_expected_failures, meta_dispatch_device_expected_failures['cuda']]):
        print(overload)


if __name__ == "__main__":
    COMPARE_XLA = os.getenv('PYTORCH_COMPARE_XLA', None)
    if COMPARE_XLA is not None:
        with open(COMPARE_XLA) as f:
            d = yaml.load(f, Loader=YamlLoader)
            ops = d.get("full_codegen", []) + d.get("supported", []) + d.get("autograd", [])
            for op_str in ops:
                print_op_str_if_not_supported(op_str)
        sys.exit(0)

    COMPARE_TEXT = os.getenv('PYTORCH_COMPARE_TEXT', None)
    if COMPARE_TEXT is not None:
        with open(COMPARE_TEXT) as f:
            for op_str in f:
                print_op_str_if_not_supported(op_str.strip())
        sys.exit(0)

    run_tests()<|MERGE_RESOLUTION|>--- conflicted
+++ resolved
@@ -824,13 +824,6 @@
     aten.histogram.bin_ct : {f32, f64},
     aten.histogram.bins_tensor : {f32, f64},
     aten.kthvalue.default : {i8, f64, i64, bf16, f32, i32, i16, u8},
-<<<<<<< HEAD
-    aten.median.default : {i8, f64, i64, bf16, f32, i32, i16, u8},
-    aten.median.dim : {i8, f64, i64, bf16, f32, i32, i16, u8},
-    aten.mode.default : {f16, i8, f64, i64, bf16, f32, i32, b8, i16, u8},
-=======
-    aten.nll_loss2d_forward.default : {bf16, f32, f64},
->>>>>>> 0dc7f6df
     aten.rrelu_with_noise.default : {bf16, f32, f64},
     aten.segment_reduce.default : {bf16, f32, f16, f64},
     aten.unique_consecutive.default : {i8, f64, i64, f16, bf16, f32, i32, b8, i16, u8},
@@ -884,12 +877,6 @@
     aten.linalg_eigvalsh.out: {f32, f64},  # aten::linalg_eigvalsh.out
     aten.log_sigmoid_forward.default: {bf16, f16, f64, f32},
     aten.log_sigmoid_forward.output : {bf16, f16, f64, f32},  # aten::log_sigmoid_forward.output
-<<<<<<< HEAD
-    aten.median.default: {f16},  # aten::median
-    aten.median.dim: {f16},  # aten::median.dim_values
-=======
-    aten.nll_loss2d_forward.default: {f16},  # aten::nll_loss2d_forward
->>>>>>> 0dc7f6df
     aten.rrelu_with_noise.default: {f16},  # aten::rrelu_with_noise
     aten.tensordot.out: {f16},  # aten::tensordot.out
     aten.unique_consecutive.default: {f16},  # aten::unique_consecutive
