# Owner(s): ["module: primTorch"]

import torch
import os
from enum import Enum
from torch.overrides import resolve_name
from torch.utils._pytree import tree_map, tree_flatten
from torch._subclasses.meta_utils import MetaConverter
import torch.utils._python_dispatch
from torch.testing._internal.common_utils import (
    TestCase,
    skipIfCrossRef,
    suppress_warnings,
    TEST_WITH_ASAN,
    run_tests,
)
from torch.testing._internal.common_device_type import (
    ops,
    instantiate_device_type_tests,
    onlyCUDA,
)
from torch.testing._internal.common_methods_invocations import op_db
from torchgen.utils import YamlLoader
from torchgen.model import OperatorName

import sys
import yaml
import atexit
import re
from collections import defaultdict
import unittest
import warnings

bf16 = torch.bfloat16
f64 = torch.float64
f32 = torch.float32
f16 = torch.float16
c32 = torch.complex32
c64 = torch.complex64
c128 = torch.complex128
i8 = torch.int8
i16 = torch.int16
i32 = torch.int32
i64 = torch.int64
b8 = torch.bool
u8 = torch.uint8

dtype_abbrs = {
    torch.bfloat16: 'bf16',
    torch.float64: 'f64',
    torch.float32: 'f32',
    torch.float16: 'f16',
    torch.complex32: 'c32',
    torch.complex64: 'c64',
    torch.complex128: 'c128',
    torch.int8: 'i8',
    torch.int16: 'i16',
    torch.int32: 'i32',
    torch.int64: 'i64',
    torch.bool: 'b8',
    torch.uint8: 'u8',
}


class TestMetaConverter(TestCase):
    def assertSameVersionCounter(self, m1, m2):
        # Cannot easily test m1 and m2 have same storage due to
        # lack of Storage bindings.  Use version counter.
        vc = m1._version
        self.assertEqual(m2._version, vc)
        # Doing it this way ensures that we get VC bump even with leaves
        with torch.no_grad():
            m1._base.add_(3)
        self.assertNotEqual(m1._version, vc)
        self.assertEqual(m2._version, m1._version)

    def test_view_of_non_leaf(self):
        x = torch.randn(4, requires_grad=True)
        y = x.neg()
        z1 = y[:]
        z2 = y[:]
        to_meta = MetaConverter()
        m1 = to_meta(z1)
        m2 = to_meta(z2)
        self.assertEqual(m1.shape, z1.shape)
        self.assertTrue(m1._is_view())
        self.assertFalse(m1._base.is_leaf)
        self.assertSameVersionCounter(m1, m2)

    def test_view_of_leaf(self):
        x = torch.randn(4, requires_grad=True)
        z1 = x[:]
        z2 = x[:]
        to_meta = MetaConverter()
        m1 = to_meta(z1)
        m2 = to_meta(z2)
        self.assertEqual(m1.shape, z1.shape)
        self.assertTrue(m1._is_view())
        self.assertTrue(m1._base.is_leaf)
        self.assertSameVersionCounter(m1, m2)

    def test_leaf(self):
        x = torch.randn(4, requires_grad=True)
        to_meta = MetaConverter()
        m = to_meta(x)
        self.assertEqual(m.shape, x.shape)
        self.assertTrue(m.is_leaf)
        self.assertTrue(m.requires_grad)

    def test_non_leaf(self):
        x = torch.randn(4, requires_grad=True)
        y = x.neg()
        to_meta = MetaConverter()
        m = to_meta(y)
        self.assertEqual(m.shape, y.shape)
        self.assertFalse(m.is_leaf)
        self.assertTrue(m.requires_grad)

    def test_requires_grad_false(self):
        x = torch.randn(4, requires_grad=False)
        to_meta = MetaConverter()
        m = to_meta(x)
        self.assertEqual(m.shape, x.shape)
        self.assertFalse(m.requires_grad)

    # NB: complex stuff is not actually exercised right now because
    # we have a blanket exclusion for complex conversion

    def test_view_as_real(self):
        x = torch.randn(4, dtype=torch.complex64)
        y = torch.view_as_real(x)
        m = MetaConverter()(y)
        self.assertEqual(m.shape, y.shape)
        self.assertEqual(m.stride(), y.stride())
        self.assertEqual(m.dtype, y.dtype)

    def test_complex_noncontiguous_bug(self):
        x = torch.randn((2, 2, 4, 9), dtype=torch.complex32)[:, 0, :, :]
        m = MetaConverter()(x)
        self.assertEqual(m.shape, x.shape)
        self.assertEqual(m.stride(), x.stride())
        self.assertEqual(m.dtype, x.dtype)

    def test_view_as_complex(self):
        x = torch.randn((4, 2), dtype=torch.float32)
        y = torch.view_as_complex(x)
        m = MetaConverter()(y)
        self.assertEqual(m.shape, y.shape)
        self.assertEqual(m.stride(), y.stride())
        self.assertEqual(m.dtype, y.dtype)

    def test_view_dtype(self):
        x = torch.randn(4, dtype=torch.float32)
        y = x.view(dtype=torch.int32)
        m = MetaConverter()(y)
        self.assertEqual(m.shape, y.shape)
        self.assertEqual(m.stride(), y.stride())
        self.assertEqual(m.dtype, y.dtype)

    def test_imag(self):
        x = torch.randn(4, dtype=torch.complex64)
        y = x.imag
        m = MetaConverter()(y)
        self.assertEqual(m.shape, y.shape)
        self.assertEqual(m.dtype, y.dtype)
        self.assertEqual(m.stride(), y.stride())
        self.assertEqual(m.storage_offset(), y.storage_offset())


def assert_ref_meta_equal(test_case, meta_rs, rs, msg_callable):
    flat_meta_rs, _ = tree_flatten(meta_rs)
    flat_rs, _ = tree_flatten(rs)
    test_case.assertEqual(len(flat_meta_rs), len(flat_rs))
    for i, meta_r, r in zip(range(len(flat_rs)), flat_meta_rs, flat_rs):
        def test_assert(cond, msg):
            if not cond:
                raise RuntimeError(f"output {i}: {msg_callable(msg)}")
        if not isinstance(r, torch.Tensor):
            continue
        test_assert(isinstance(meta_r, torch.Tensor), f"but real {i}th result is Tensor")
        test_assert(meta_r.dtype == r.dtype, f"but real dtype was {r.dtype}")
        test_assert(meta_r.shape == r.shape, f"but real shape was {r.shape}")
        # NOTE: stride checking is currently disabled
        # See https://github.com/pytorch/pytorch/issues/78050
        # same_strides, _ = prims.utils.check_significant_strides(meta_r, r)
        # test_assert(same_strides, f"but real stride was {r.stride()}")
        test_assert(
            meta_r.storage_offset() == r.storage_offset(),
            f"but real storage_offset was {r.storage_offset()}")
        test_assert(meta_r.requires_grad == r.requires_grad, f"but real requires_grad was {r.requires_grad}")
        test_assert(meta_r.is_conj() == r.is_conj(), f"but real is_conj was {r.is_conj()}")
        test_assert(meta_r.is_neg() == r.is_neg(), f"but real is_neg was {r.is_neg()}")


# This environment variable controls whether or not we print expected failure
# lists at the end of a test suite run.  The intended usage looks like this:
#
# 1. Run `PYTORCH_COLLECT_EXPECT=1 python test/test_meta.py` on a CUDA build
#    of PyTorch that has LAPACK/MAGMA installed.  You can filter `-k test_meta`
#    or `-k test_dispatch_meta` to only focus on one or another list
# 2. Given the printed skip/xfail list, add them to the corresponding lists;
#    torch.* entries go in meta_function and aten.* entries go in meta_dispatch.
#    If there are preexisting entries, you need to merge in the entries.
#
# This is somewhat manual but typically you shouldn't need to do this, unless
# you've made a major change (e.g., added a new dtype to PyTorch) and need to
# refresh the lists.  If you want to do it from scratch, just clear out the
# preexisting lists before running.
#
# WARNING: Python dict literals will silently ignore duplicate keys
COLLECT_EXPECT = os.getenv('PYTORCH_COLLECT_EXPECT', '0') == '1'

seen_succeeded = {}
seen_failed = {}
failed_reasons = defaultdict(set)
def print_seen():
    expected_failures = []
    skips = []

    def fmt_dtypes(dtypes):
        r = ', '.join(sorted(dtype_abbrs[d] for d in dtypes))
        return '{' + r + '}'

    for op, failed_dtypes in seen_failed.items():
        ops = resolve_name(op)
        succeeded_dtypes = seen_succeeded.get(op, set())
        expected_failures_dtypes = failed_dtypes - succeeded_dtypes
        skips_dtypes = failed_dtypes & succeeded_dtypes
        reasons = ""
        if failed_reasons[op]:
            reasons = "  # " + ", ".join(sorted(failed_reasons[op]))
        if expected_failures_dtypes:
            expected_failures.append(f"    {ops}: {fmt_dtypes(expected_failures_dtypes)},{reasons}")
        if skips_dtypes:
            skips.append(f"    {ops}: {fmt_dtypes(skips_dtypes)},")
    expected_failures.sort()
    skips.sort()
    nl = '\n'
    print(f"""\
expected_failures = {{
{nl.join(expected_failures)}
}}

skips = {{
{nl.join(skips)}
}}
""")
if COLLECT_EXPECT:
    atexit.register(print_seen)

# Success forces pass; failure forces fail; skip unconditionally skips testing
TestExpect = Enum("TestExpect", ("SUCCESS", "XFAILURE", "SKIP"))

# unlike print produce strides
def verbose_print(e):
    class Lit:
        def __init__(self, s):
            self.s = s

        def __repr__(self):
            return self.s

    def go(t):
        if isinstance(t, torch.Tensor):
            return Lit(f"{t} stride={t.stride()}")
        else:
            return t

    return repr(tree_map(go, e))

def run_meta_crossref(
    test_case,
    test_expect,
    func,
    args,
    kwargs,
    *,
    dtype,
    device_type,
):
    to_meta = MetaConverter()
    do_meta = test_expect is not TestExpect.SKIP

    if do_meta:
        try:
            meta_args = tree_map(to_meta, args)
            meta_kwargs = tree_map(to_meta, kwargs)
        except Exception as e:
            raise RuntimeError(
                f"failed to convert args to meta; "
                f"originally (*{args}, **{kwargs})") from e

    rs = func(*args, **kwargs)

    # TODO: also handle cases where func raise an exception

    # For now, only attempt if we managed to convert all tensor types
    # (if any of them failed, we're in a mixed device situation and
    # this isn't well supported)
    if do_meta and to_meta.successful():
        # Special cases
        if func is torch.tensor_split:
            # Use original indices_or_sections, this argument is data dependent
            meta_args = (meta_args[0], args[1]) + meta_args[2:]
        elif func is torch.ops.aten.repeat_interleave.Tensor:
            if kwargs.get("output_size", None) is None:
                meta_args = args
        elif func is torch.ops.aten.index.Tensor:
            # Don't convert boolean tensors to meta as they will have nonzero
            # called on them
            indices = []
            for meta_index, real_index in zip(meta_args[1], args[1]):
                if meta_index is not None and meta_index.dtype in [torch.int8, torch.bool]:
                    indices.append(real_index)
                else:
                    indices.append(meta_index)
            meta_args = (meta_args[0], indices)
        try:
            # Suppress warnings, this doesn't matter for test_meta.py
            # but it does matter if you want to use this decorator
            # for cross-ref testing, as some tests may be looking at
            # errors
            with warnings.catch_warnings():
                warnings.simplefilter("ignore")
                meta_rs = func(*meta_args, **meta_kwargs)
        except Exception as e:
            if test_expect is TestExpect.XFAILURE:
                return rs
            seen_failed.setdefault(func, set()).add(dtype)
            if isinstance(e, NotImplementedError):
                m = RE_NOT_IMPLEMENTED_MSG.search(e.args[0])
                if m:
                    failed_reasons[func].add(m.group(1))
            if COLLECT_EXPECT:
                return rs
            raise RuntimeError(f"""\
failed to run: {resolve_name(func)}(
*{verbose_print(meta_args)},
**{verbose_print(meta_kwargs)}
)""") from e
        else:
            try:
                delim = ',\n  '
                assert_ref_meta_equal(test_case, meta_rs, rs, lambda msg: f"""\
meta disagrees with real impl:
{resolve_name(func)}(
  {delim.join(map(verbose_print, meta_args))},
  {delim.join(k + ": " + verbose_print(v) for k, v in meta_kwargs.items())}
) = (
  {verbose_print(meta_rs)}
)
{msg}
""")
            except Exception:
                if test_expect is TestExpect.XFAILURE:
                    return rs
                seen_failed.setdefault(func, set()).add(dtype)
                if COLLECT_EXPECT:
                    return rs
                raise
            else:
                seen_succeeded.setdefault(func, set()).add(dtype)
                if test_expect is TestExpect.XFAILURE and not COLLECT_EXPECT:
                    raise RuntimeError(f"unexpected success {resolve_name(func)}")

    return rs



RE_NOT_IMPLEMENTED_MSG = re.compile(r"Could not run '([^']+)' with arguments ")

meta_function_expected_failures = {
    torch.Tensor.item: {b8, bf16, c128, c64, f16, f32, f64, i16, i32, i64, i8, u8},  # aten::_local_scalar_dense
    torch.Tensor.to_sparse: {b8, bf16, f16, f32, f64, i16, i32, i64, i8, u8},  # aten::to_sparse, aten::to_sparse.sparse_dim
    torch.allclose: {bf16, f16, f32, f64},  # aten::_local_scalar_dense
    torch.argwhere: {b8, bf16, f16, f32, f64, i16, i32, i64, i8, u8},  # aten::nonzero
    torch.bincount: {i16, i32, i64, i8, u8},  # aten::bincount
    torch.bucketize: {bf16, f16, f32, f64, i16, i32, i64, i8, u8},  # aten::bucketize.Tensor, aten::bucketize.Tensor_out
    torch.combinations: {b8, bf16, f16, f32, f64, i16, i32, i64, i8, u8},  # aten::masked_select
    torch.complex: {f16, f32, f64},  # aten::complex.out
    torch.corrcoef: {bf16, f32, f64, i16, i32, i64, i8, u8},  # aten::_local_scalar_dense
    torch.count_nonzero: {b8, bf16, f16, f32, f64, i16, i32, i64, i8, u8},  # aten::count_nonzero.dim_IntList
    torch.cov: {bf16, f32, f64, i16, i32, i64, i8, u8},  # aten::_local_scalar_dense
<<<<<<< HEAD
    torch.diag: {bf16, b8, f32, f64, i16, i32, i64, i8, u8},  # aten::diag.out
    torch.diagflat: {bf16, b8, f32, f64, i16, i32, i64, i8, u8},  # aten::diag.out
=======
    torch.fft.fft2: {b8, f32, f64, i16, i32, i64, i8, u8},  # aten::_fft_c2c
    torch.fft.fft: {b8, f32, f64, i16, i32, i64, i8, u8},  # aten::_fft_r2c
    torch.fft.fftn: {b8, f32, f64, i16, i32, i64, i8, u8},  # aten::_fft_c2c
>>>>>>> bd1a35df
    torch.fft.hfft2: {b8, f32, f64, i16, i32, i64, i8, u8},  # aten::_fft_c2c
    torch.fft.hfft: {b8, f32, f64, i16, i32, i64, i8, u8},
    torch.fft.hfftn: {b8, f32, f64, i16, i32, i64, i8, u8},  # aten::_fft_c2c
    torch.floor_divide: {bf16, f16, f32, f64, i16, i32, i64, i8, u8},  # aten::floor_divide, aten::floor_divide.out
    torch.frexp: {bf16, f16, f32, f64},  # aten::frexp.Tensor_out
    torch.functional.istft: {f32, f64},  # aten::view_as_complex
    torch.functional.unique: {b8, bf16, f32, f64, i16, i32, i64, i8, u8},  # aten::_unique2, aten::unique_dim
    torch.functional.unique_consecutive: {b8, bf16, f32, f64, i16, i32, i64, i8, u8},  # aten::unique_consecutive
    torch.histc: {bf16, f32, f64},  # aten::histc, aten::histc.out
    torch.histogram: {f32, f64},  # aten::histogram.bin_ct, aten::histogram.bins_tensor
    torch.histogramdd: {f32, f64},  # aten::_histogramdd_bin_edges, aten::_histogramdd_from_bin_tensors
    torch.kthvalue: {bf16, f32, f64, i16, i32, i64, i8, u8},  # aten::kthvalue.values
    torch.logcumsumexp: {bf16, f32, f64},  # aten::_logcumsumexp, aten::_logcumsumexp.out
    torch.masked_select: {b8, bf16, f16, f32, f64, i16, i32, i64, i8, u8},  # aten::masked_select, aten::masked_select.out
    torch.matrix_exp: {bf16, f32, f64},  # aten::linalg_matrix_exp
    torch.median: {bf16, f32, f64, i16, i32, i64, i8, u8},  # aten::median, aten::median.dim_values
    torch.mode: {b8, bf16, f16, f32, f64, i16, i32, i64, i8, u8},  # aten::mode
    torch.multinomial: {bf16, f32, f64},  # aten::multinomial, aten::multinomial.out
    torch.mvlgamma: {bf16, f32, f64, i16, i32, i64, i8, u8},  # aten::_local_scalar_dense, aten::mvlgamma.out
    torch.nanmean: {bf16, f16, f32, f64},
    torch.nanmedian: {bf16, f32, f64, i16, i32, i64, i8, u8},  # aten::nanmedian, aten::nanmedian.dim_values
    torch.nanquantile: {f32, f64},
    torch.nansum: {b8, bf16, f16, f32, f64, i16, i32, i64, i8, u8},  # aten::nansum, aten::nansum.out
    torch.nn.functional.conv1d: {bf16, f32, f64, i64},
    torch.nn.functional.conv2d: {bf16, f32, f64, i64},
    torch.nn.functional.conv_transpose1d: {f32, f64, i64},
    torch.nn.functional.conv_transpose2d: {f32, f64, i64},
    torch.nn.functional.conv_transpose3d: {f32, f64, i64},
    torch.nn.functional.ctc_loss: {f32, f64},
    torch.nn.functional.gaussian_nll_loss: {bf16, f32, f64},  # aten::_local_scalar_dense
    torch.nn.functional.grid_sample: {f32, f64},  # aten::grid_sampler_2d, aten::grid_sampler_3d
    torch.nn.functional.max_pool3d: {f32, f64},  # aten::max_pool3d_with_indices
    torch.nn.functional.max_pool3d_with_indices: {f32, f64},  # aten::max_pool3d_with_indices
    torch.nn.functional.max_unpool1d: {f32, f64},  # aten::max_unpool2d
    torch.nn.functional.max_unpool2d: {f32, f64},  # aten::max_unpool2d
    torch.nn.functional.max_unpool3d: {f32, f64},  # aten::max_unpool3d
    torch.nn.functional.multi_margin_loss: {f32, f64},  # aten::multi_margin_loss
    torch.nn.functional.multilabel_margin_loss: {f32, f64},  # aten::multilabel_margin_loss_forward
    torch.nn.functional.one_hot: {i64},  # aten::_local_scalar_dense
    torch.nn.functional.pdist: {f32, f64},  # aten::_pdist_forward
    torch.nn.functional.prelu: {bf16, f32, f64},  # aten::prelu
    torch.nn.functional.rrelu: {bf16, f32, f64},  # aten::rrelu_with_noise
    torch.nn.functional.unfold: {bf16, f16, f32, f64},  # aten::im2col
    torch.nonzero: {b8, bf16, f16, f32, f64, i16, i32, i64, i8, u8},  # aten::nonzero, aten::nonzero.out
    torch.polar: {f32, f64},  # aten::polar.out
    torch.repeat_interleave: {b8, bf16, f16, f32, f64, i16, i32, i64, i8, u8},  # aten::repeat_interleave.Tensor
    torch.segment_reduce: {bf16, f16, f32, f64},  # aten::segment_reduce
    torch.searchsorted: {bf16, f16, f32, f64, i16, i32, i64, i8, u8},  # aten::searchsorted.Tensor, aten::searchsorted.Tensor_out
    torch.symeig: {f32, f64},
    torch.take: {b8, bf16, f16, f32, f64, i16, i32, i64, i8, u8},  # aten::take, aten::take.out
    torch.vdot: {bf16, f32, f64, i16, i32, i64, i8, u8},  # aten::vdot
    torch.ormqr: {f32, f64},
    torch.cholesky: {f32, f64},  # aten::cholesky, aten::cholesky.out
    torch.cholesky_inverse: {f32, f64},  # aten::cholesky_inverse, aten::cholesky_inverse.out
    torch.cholesky_solve: {f32, f64},  # aten::_cholesky_solve_helper
    torch.eig: {f32, f64},  # aten::_local_scalar_dense
    torch.geqrf: {f32, f64},  # aten::geqrf
    torch.linalg.det: {f32, f64},  # aten::_det_lu_based_helper
    torch.linalg.eig: {f32, f64},  # aten::linalg_eig
    torch.linalg.eigh: {f32, f64},
    torch.linalg.eigvals: {f32, f64},
    torch.linalg.eigvalsh: {f32, f64},  # aten::linalg_eigvalsh.out
    torch.linalg.householder_product: {f32, f64},  # aten::linalg_householder_product
    torch.linalg.lstsq: {f32, f64},  # aten::linalg_lstsq.out
    torch.linalg.slogdet: {f32, f64},  # aten::linalg_slogdet
    torch.linalg.solve_triangular: {f32, f64},  # aten::linalg_solve_triangular
    torch.logdet: {f32, f64},  # aten::_local_scalar_dense, aten::nonzero
}

"""
# This is some sample code for how we could dump these dicts into YAML
# file for easier reading/writing
import yaml
print(yaml.dump(
  {resolve_name(k): [dtype_abbrs[d] for d in v]
   for k, v in meta_function_expected_failures.items()}, default_flow_style=None))
import sys
sys.exit()
"""

meta_function_skips = {
    torch.aminmax: {b8, f32, f64, i16, i32, i64, i8, u8},
    torch.cummax: {b8, bf16, f32, f64, i16, i32, i64, i8, u8},
    torch.cummin: {b8, bf16, f32, f64, i16, i32, i64, i8, u8},
    torch.diff: {b8},
    torch.functional.cdist: {f32, f64},
    torch.functional.tensordot: {bf16, f32, f64, i16, i32, i64, i8, u8},
    torch.inner: {bf16, f32, f64, i16, i32, i64, i8, u8},
    torch.logical_not: {b8, bf16, f16, f32, f64, i16, i32, i64, i8, u8},
    torch.nn.functional.cross_entropy: {bf16, f32, f64},
    torch.nn.functional.interpolate: {bf16, f32, f64, u8},
    torch.nn.functional.nll_loss: {bf16, f32, f64},  # TODO
    torch.linalg.pinv: {f32, f64},
    torch.empty: {b8, bf16, c128, c64, c32, f16, f32, f64, i16, i32, i64, i8, u8},
}

meta_function_device_expected_failures = defaultdict(dict)
meta_function_device_skips = defaultdict(dict)

meta_function_device_expected_failures['cpu'] = {
}

meta_function_device_expected_failures['cuda'] = {
    torch.corrcoef: {bf16, f16},  # aten::_local_scalar_dense
    torch.cov: {f16},  # aten::_local_scalar_dense
    torch.fft.fft2: {c32, f16},  # aten::_fft_c2c, aten::_fft_c2c.out
    torch.fft.fft: {c32, f16},  # aten::_fft_c2c, aten::_fft_c2c.out
    torch.fft.fftn: {c32, f16},  # aten::_fft_c2c, aten::_fft_c2c.out
    torch.fft.hfft2: {c32, f16},  # aten::_fft_c2c
    torch.fft.hfft: {c32, f16},
    torch.fft.hfftn: {c32, f16},  # aten::_fft_c2c
    torch.fft.ifft2: {c32, f16},  # aten::_fft_c2c, aten::_fft_c2c.out
    torch.fft.ifft: {c32, f16},  # aten::_fft_c2c, aten::_fft_c2c.out
    torch.fft.ifftn: {c32, f16},  # aten::_fft_c2c, aten::_fft_c2c.out
    torch.fft.ihfft2: {f16},
    torch.fft.ihfft: {f16},
    torch.fft.ihfftn: {f16},
    torch.fft.irfft2: {c32, f16},  # aten::_fft_c2r, aten::_fft_c2r.out
    torch.fft.irfft: {c32, f16},  # aten::_fft_c2r, aten::_fft_c2r.out
    torch.fft.irfftn: {c32, f16},  # aten::_fft_c2r, aten::_fft_c2r.out
    torch.fft.rfft2: {f16},
    torch.fft.rfft: {f16},
    torch.fft.rfftn: {f16},
    torch.functional.unique: {f16},  # aten::_unique2, aten::unique_dim
    torch.functional.unique_consecutive: {f16},  # aten::unique_consecutive
    torch.geqrf: {f32, f64},  # aten::geqrf
    torch.histc: {i16, i32, i64, i8},  # aten::histc, aten::histc.out
    torch.kthvalue: {f16},  # aten::kthvalue.values
    torch.linalg.householder_product: {f32, f64},  # aten::linalg_householder_product, aten::linalg_householder_product.out
    torch.linalg.solve_triangular: {f32, f64},  # aten::linalg_solve_triangular, aten::linalg_solve_triangular.out
    torch.logcumsumexp: {bf16, f16},  # aten::_logcumsumexp, aten::_logcumsumexp.out
    torch.matrix_exp: {f16},  # aten::linalg_matrix_exp
    torch.median: {f16},  # aten::median, aten::median.dim_values
    torch.multinomial: {f16},  # aten::multinomial, aten::multinomial.out
    torch.mvlgamma: {f16},  # aten::_local_scalar_dense, aten::mvlgamma.out
    torch.nanmedian: {f16},  # aten::nanmedian, aten::nanmedian.dim_values
    torch.nn.functional.conv1d: {f16, c32},
    torch.nn.functional.conv2d: {f16, c32},
    torch.nn.functional.conv_transpose1d: {bf16, f16},
    torch.nn.functional.conv_transpose2d: {bf16, f16},
    torch.nn.functional.conv_transpose3d: {bf16, f16},
    torch.nn.functional.gaussian_nll_loss: {f16},  # aten::_local_scalar_dense
    torch.nn.functional.grid_sample: {f16},  # aten::grid_sampler_2d, aten::grid_sampler_3d
    torch.nn.functional.max_pool3d: {bf16, f16},  # aten::max_pool3d_with_indices
    torch.nn.functional.max_pool3d_with_indices: {bf16, f16},  # aten::max_pool3d_with_indices
    torch.nn.functional.max_unpool1d: {f16},  # aten::max_unpool2d
    torch.nn.functional.max_unpool2d: {f16},  # aten::max_unpool2d
    torch.nn.functional.max_unpool3d: {f16},  # aten::max_unpool3d
    torch.nn.functional.multi_margin_loss: {bf16, f16},  # aten::multi_margin_loss
    torch.nn.functional.multilabel_margin_loss: {bf16, f16},  # aten::multilabel_margin_loss_forward
    torch.nn.functional.prelu: {f16},  # aten::prelu
    torch.nn.functional.rrelu: {f16},  # aten::rrelu_with_noise
    torch.ormqr: {f32, f64},  # aten::ormqr, aten::ormqr.out
    torch.vdot: {f16},  # aten::vdot
}

meta_function_device_skips['cuda'] = {
    torch.cummax: {f16},
    torch.cummin: {f16},
    torch.functional.tensordot: {f16},
    torch.inner: {f16},
    torch.linalg.matrix_power: {f32, f64},
    torch.linalg.matrix_rank: {f32, f64},
    torch.linalg.svd: {f32, f64},
    torch.nn.functional.cross_entropy: {f16},
    torch.nn.functional.interpolate: {f16},
    torch.nn.functional.nll_loss: {f16},
    torch.svd: {f32, f64},
}

# This is a __torch_function__ mode that, when enabled, interposes every
# Torch API call and runs the operator as normal, and then reruns it
# with meta inputs, and then checks that everything about the output agrees.
# Most of the logic deals with faithfully replicating the original tensor
# as a meta tensor, which is nontrivial because there are a lot of subsystems
# that may potentially be exercised.
#
# That being said, this class is a little overkill for what it is doing in
# this test file (since I could have just inlined __torch_function__ on the
# OpInfo call, and OpInfos generally have very regular inputs), but it will be
# useful for more comprehensive testing e.g., as seen in
# https://github.com/pytorch/pytorch/pull/75994  The big benefit is it is
# A LOT more efficient that torch dispatch mode (at the cost of less coverage)
class MetaCrossRefFunctionMode(torch.overrides.TorchFunctionMode):
    test_case: TestCase
    device_type: str
    dtype: torch.dtype

    def __init__(self, test_case, *, device, dtype):
        self.test_case = test_case
        self.device_type = torch.device(device).type
        self.dtype = dtype

    def __torch_function__(self, func, types, args=(), kwargs=None):
        kwargs = kwargs or {}

        if torch.jit.is_tracing() or isinstance(func, torch.ScriptMethod):
            return func(*args, **kwargs)

        if self.dtype in meta_function_skips.get(func, set()):
            test_expect = TestExpect.SKIP
        elif self.dtype in meta_function_device_skips[self.device_type].get(func, set()):
            test_expect = TestExpect.SKIP
        elif self.dtype in meta_function_expected_failures.get(func, set()):
            test_expect = TestExpect.XFAILURE
        elif self.dtype in meta_function_device_expected_failures[self.device_type].get(func, set()):
            test_expect = TestExpect.XFAILURE
        else:
            test_expect = TestExpect.SUCCESS

        return run_meta_crossref(
            self.test_case, test_expect, func, args,
            kwargs, dtype=self.dtype, device_type=self.device_type
        )

aten = torch.ops.aten

# these always fail
meta_dispatch_expected_failures = {
    aten._convolution.default: {c64, i64, f64, c128, bf16, f32},
    aten._ctc_loss.default: {f64, f32},
    aten._histogramdd_bin_edges.default: {f64, f32},
    aten._histogramdd_from_bin_cts.default: {f64, f32},
    aten._histogramdd_from_bin_tensors.default: {f64, f32},
    aten._local_scalar_dense.default: {c64, i64, c128, bf16, f16, u8, b8, f32, i8, f64, i16, i32},
    aten._pdist_forward.default: {f64, f32},
    aten._unique2.default: {i64, bf16, u8, b8, f32, i8, f64, i16, i32},
    aten.bincount.default: {i8, i64, i16, u8, i32},
    aten.bucketize.Tensor: {i64, bf16, f16, u8, f32, i8, f64, i16, i32},
    aten.bucketize.Tensor_out: {i64, bf16, f16, u8, f32, i8, f64, i16, i32},
    aten.col2im.default: {c64, f32, f64, c128},
    aten.complex.default: {c64, f64, c128, f16, f32},
    aten.complex.out: {f16},
    aten.convolution.default: {c64, i64, f64, c128, bf16, f32},
    aten.count_nonzero.default: {i64, bf16, f16, u8, b8, f32, i8, f64, i16, i32},
    aten.count_nonzero.dim_IntList: {i64, bf16, f16, u8, b8, f32, i8, f64, i16, i32},
    aten.floor_divide.default: {i64, bf16, f16, u8, f32, i8, f64, i16, i32},
    aten.floor_divide.out: {i64, bf16, f16, u8, f32, i8, f64, i16, i32},
    aten.frexp.Tensor: {bf16, f16, f64, f32},
    aten.grid_sampler_2d.default: {f64, f32},
    aten.grid_sampler_3d.default: {f64, f32},
    aten.histc.default: {bf16, f64, f32},
    aten.histc.out: {bf16, f64, f32},
    aten.histogram.bin_ct: {f64, f32},
    aten.histogram.bins_tensor: {f64, f32},
    aten.im2col.default: {bf16, f16, f64, f32},
    aten.kthvalue.default: {i64, bf16, u8, f32, i8, f64, i16, i32},
    aten.linalg_matrix_exp.default: {bf16, f64, f32},
    aten.log_sigmoid_forward.output: {bf16, f64, f32},
    aten.logcumsumexp.default: {bf16, f64, f32},
    aten.logcumsumexp.out: {bf16, f64, f32},
    aten.logical_not.out: {i64, bf16, f16, u8, b8, f32, i8, f64, i16, i32},
    aten.logical_not_.default: {bf16, f16, f64, f32},
    aten.masked_select.default: {i64, bf16, f16, u8, b8, f32, i8, f64, i16, i32},
    aten.masked_select.out: {i64, bf16, f16, u8, b8, f32, i8, f64, i16, i32},
    aten.max_pool3d_with_indices.default: {f64, f32},
    aten.max_unpool2d.default: {f64, f32},
    aten.max_unpool3d.default: {f64, f32},
    aten.median.default: {i64, bf16, u8, f32, i8, f64, i16, i32},
    aten.median.dim: {i64, bf16, u8, f32, i8, f64, i16, i32},
    aten.mode.default: {i64, bf16, f16, u8, b8, f32, i8, f64, i16, i32},
    aten.multi_margin_loss.default: {f64, f32},
    aten.multilabel_margin_loss_forward.default: {f64, f32},
    aten.multinomial.default: {bf16, f64, f32},
    aten.multinomial.out: {bf16, f64, f32},
    aten.mvlgamma.default: {i64, bf16, u8, f32, i8, f64, i16, i32},
    aten.mvlgamma.out: {i64, bf16, u8, f32, i8, f64, i16, i32},
    aten.nanmedian.default: {i64, bf16, u8, f32, i8, f64, i16, i32},
    aten.nanmedian.dim: {i64, bf16, u8, f32, i8, f64, i16, i32},
    aten.nansum.default: {i64, bf16, f16, u8, b8, f32, i8, f64, i16, i32},
    aten.nansum.out: {i64, bf16, f16, u8, b8, f32, i8, f64, i16, i32},
    aten.nll_loss2d_forward.default: {bf16, f64, f32},
    aten.nonzero.default: {i64, bf16, f16, u8, b8, f32, i8, f64, i16, i32},
    aten.nonzero.out: {i64, bf16, f16, u8, b8, f32, i8, f64, i16, i32},
    aten.polar.default: {f64, f32},
    aten.prelu.default: {bf16, f64, f32},
    aten.rrelu_with_noise.default: {bf16, f64, f32},
    aten.searchsorted.Tensor: {i64, bf16, f16, u8, f32, i8, f64, i16, i32},
    aten.searchsorted.Tensor_out: {i64, bf16, f16, u8, f32, i8, f64, i16, i32},
    aten.segment_reduce.default: {bf16, f16, f32, f64},
    aten.take.default: {i64, bf16, f16, u8, b8, f32, i8, f64, i16, i32},
    aten.take.out: {i64, bf16, f16, u8, b8, f32, i8, f64, i16, i32},
    aten.tensordot.out: {i64, bf16, u8, f32, i8, f64, i16, i32},
    aten.to_sparse.default: {i64, bf16, f16, u8, b8, f32, i8, f64, i16, i32},
    aten.to_sparse.sparse_dim: {i64, bf16, f16, u8, b8, f32, i8, f64, i16, i32},
    aten.unique_consecutive.default: {i64, bf16, u8, b8, f32, i8, f64, i16, i32},
    aten.unique_dim.default: {i64, bf16, u8, b8, f32, i8, f64, i16, i32},
    aten.upsample_nearest3d.vec: {bf16, u8, f64, f32},
    aten.vdot.default: {i64, bf16, u8, f32, i8, f64, i16, i32},
    aten.vdot.out: {i64, bf16, u8, f32, i8, f64, i16, i32},
    aten._det_lu_based_helper.default: {f32, f64},  # aten::_det_lu_based_helper
    aten.cholesky.default: {f32, f64},  # aten::cholesky
    aten.cholesky.out: {f32, f64},  # aten::cholesky.out
    aten.cholesky_inverse.default: {f32, f64},  # aten::cholesky_inverse
    aten.cholesky_inverse.out: {f32, f64},  # aten::cholesky_inverse.out
    aten.cholesky_solve.default: {f32, f64},  # aten::_cholesky_solve_helper
    aten.cholesky_solve.out: {f32, f64},  # aten::_cholesky_solve_helper
    aten.eig.default: {f32, f64},  # aten::_local_scalar_dense
    aten.geqrf.default: {f32, f64},  # aten::geqrf
    aten.linalg_eig.default: {f32, f64},  # aten::linalg_eig
    aten.linalg_eigh.default: {f32, f64},
    aten.linalg_eigvalsh.out: {f32, f64},  # aten::linalg_eigvalsh.out
    aten.linalg_householder_product.default: {f32, f64},  # aten::linalg_householder_product
    aten.linalg_householder_product.out: {f32, f64},  # aten::linalg_householder_product.out
    aten.linalg_lstsq.default: {f32, f64},  # aten::linalg_lstsq.out
    aten.linalg_slogdet.default: {f32, f64},  # aten::linalg_slogdet
    aten.linalg_solve_triangular.default: {f32, f64},  # aten::linalg_solve_triangular
    aten.linalg_solve_triangular.out: {f32, f64},  # aten::linalg_solve_triangular.out
    aten.logdet.default: {f32, f64},  # aten::_local_scalar_dense, aten::nonzero
    aten.ormqr.default: {f32, f64},  # aten::ormqr
    aten.ormqr.out: {f32, f64},  # aten::ormqr.out
    aten.symeig.default: {f32, f64},  # aten::_symeig_helper
}

# these sometimes pass and sometimes fail
meta_dispatch_skips = {
    aten.index.Tensor: {i64, bf16, f16, u8, b8, f32, i8, f64, i16, i32, c32},  # at::nonzero doesn't have a Meta function
    aten._to_copy.default: {i64, bf16, f16, u8, b8, f32, i8, f64, i16, i32},
    aten.aminmax.default: {i64, u8, b8, f32, i8, f64, i16, i32},
    aten.cummax.default: {i64, bf16, u8, b8, f32, i8, f64, i16, i32},
    aten.cummin.default: {i64, bf16, u8, b8, f32, i8, f64, i16, i32},
    aten.linalg_pinv.atol_rtol_tensor: {f32, f64},
    aten.linalg_pinv.atol_rtol_tensor_out: {f32, f64},
    aten.empty.memory_format: {b8, bf16, c128, c64, c32, f16, f32, f64, i16, i32, i64, i8, u8},
}

meta_dispatch_device_expected_failures = defaultdict(dict)
meta_dispatch_device_skips = defaultdict(dict)

meta_dispatch_device_expected_failures['cuda'] = {
    aten._convolution.default: {f16, c32},
    aten._unique2.default: {f16},  # aten::_unique2
    aten._use_cudnn_ctc_loss.default: {f32, f64},  # aten::_use_cudnn_ctc_loss
    aten.convolution.default: {f16, c32},
    aten.cudnn_grid_sampler.default: {f16, f32, f64},  # aten::cudnn_grid_sampler
    aten.geqrf.default: {f32, f64},  # aten::geqrf
    aten.grid_sampler_2d.default: {f16},  # aten::grid_sampler_2d
    aten.grid_sampler_3d.default: {f16},  # aten::grid_sampler_3d
    aten.histc.default: {i16, i32, i64, i8},  # aten::histc
    aten.histc.out: {i16, i32, i64, i8},  # aten::histc.out
    aten.kthvalue.default: {f16},  # aten::kthvalue.values
    aten.linalg_eigvalsh.out: {f32, f64},  # aten::linalg_eigvalsh.out
    aten.linalg_householder_product.default: {f32, f64},  # aten::linalg_householder_product
    aten.linalg_householder_product.out: {f32, f64},  # aten::linalg_householder_product.out
    aten.linalg_matrix_exp.default: {f16},  # aten::linalg_matrix_exp
    aten.linalg_solve_triangular.default: {f32, f64},  # aten::linalg_solve_triangular
    aten.linalg_solve_triangular.out: {f32, f64},  # aten::linalg_solve_triangular.out
    aten.log_sigmoid_forward.default: {bf16, f16, f64, f32},
    aten.log_sigmoid_forward.output: {f16},  # aten::log_sigmoid_forward.output
    aten.logcumsumexp.default: {bf16, f16},  # aten::_logcumsumexp
    aten.logcumsumexp.out: {bf16, f16},  # aten::_logcumsumexp.out
    aten.max_pool3d_with_indices.default: {bf16, f16},  # aten::max_pool3d_with_indices
    aten.max_unpool2d.default: {f16},  # aten::max_unpool2d
    aten.max_unpool3d.default: {f16},  # aten::max_unpool3d
    aten.median.default: {f16},  # aten::median
    aten.median.dim: {f16},  # aten::median.dim_values
    aten.multi_margin_loss.default: {bf16, f16},  # aten::multi_margin_loss
    aten.multilabel_margin_loss_forward.default: {bf16, f16},  # aten::multilabel_margin_loss_forward
    aten.multinomial.default: {f16},  # aten::multinomial
    aten.multinomial.out: {f16},  # aten::multinomial.out
    aten.mvlgamma.default: {f16},  # aten::_local_scalar_dense
    aten.mvlgamma.out: {f16},  # aten::mvlgamma.out
    aten.nanmedian.default: {f16},  # aten::nanmedian
    aten.nanmedian.dim: {f16},  # aten::nanmedian.dim_values
    aten.native_group_norm.default: {bf16, f16},
    aten.nll_loss2d_forward.default: {f16},  # aten::nll_loss2d_forward
    aten.ormqr.default: {f32, f64},  # aten::ormqr
    aten.ormqr.out: {f32, f64},  # aten::ormqr.out
    aten.prelu.default: {f16},  # aten::prelu
    aten.rrelu_with_noise.default: {f16},  # aten::rrelu_with_noise
    aten.tensordot.out: {f16},  # aten::tensordot.out
    aten.unique_consecutive.default: {f16},  # aten::unique_consecutive
    aten.unique_dim.default: {f16},  # aten::unique_dim
    aten.upsample_nearest3d.vec: {f16},  # aten::upsample_nearest3d.vec
    aten.vdot.default: {f16},  # aten::vdot
    aten.vdot.out: {f16},  # aten::vdot
}

meta_dispatch_device_skips['cuda'] = {
    aten._conj.default: {c32, f16},
    aten.cudnn_batch_norm.default: {f32, f64},
    aten.cummax.default: {f16},
    aten.cummin.default: {f16},
    # ROCm stuff; technically this should be expected failure but it's
    # not worth it; these should get unified anyway
    aten.miopen_batch_norm.default: {f32},
}

class MetaCrossRefDispatchMode(torch.utils._python_dispatch.TorchDispatchMode):
    test_case: TestCase
    device: torch.device
    dtype: torch.dtype

    def __init__(self, test_case, *, device, dtype):
        self.test_case = test_case
        # save TLS
        self.precision = test_case.precision
        self.rel_tol = test_case.rel_tol
        self.device_type = torch.device(device).type
        self.dtype = dtype

    def __torch_dispatch__(self, func, types, args=(), kwargs=None):
        kwargs = kwargs or {}

        self.test_case.precision = self.precision
        self.test_case.rel_tol = self.rel_tol

        if self.dtype in meta_dispatch_skips.get(func, set()):
            test_expect = TestExpect.SKIP
        elif self.dtype in meta_dispatch_device_skips[self.device_type].get(func, set()):
            test_expect = TestExpect.SKIP
        elif self.dtype in meta_dispatch_expected_failures.get(func, set()):
            test_expect = TestExpect.XFAILURE
        elif self.dtype in meta_dispatch_device_expected_failures[self.device_type].get(func, set()):
            test_expect = TestExpect.XFAILURE
        else:
            test_expect = TestExpect.SUCCESS

        return run_meta_crossref(
            self.test_case,
            test_expect,
            func,
            args,
            kwargs,
            dtype=self.dtype,
            device_type=self.device_type,
        )


# NB: we're running these tests only on CUDA because there are some
# inconsistencies between CUDA and CPU, and running on CUDA makes it easier
# to ignore the CPU case when inconsistencies arise.  Ideally we deal
# with the inconsistencies but this takes time.
class TestMeta(TestCase):
    @unittest.skipIf(TEST_WITH_ASAN, "Skipped under ASAN")
    @onlyCUDA
    @skipIfCrossRef
    @suppress_warnings
    @ops(op_db)
    def test_meta(self, device, dtype, op):
        # run the OpInfo sample inputs, cross-referencing them with the
        # meta implementation and check the results are the same.  All
        # the heavy lifting happens in MetaCrossRefFunctionMode
        func = op.get_op()
        samples = op.sample_inputs(device, dtype, requires_grad=False)
        for sample_input in samples:
            args = [sample_input.input] + list(sample_input.args)
            kwargs = sample_input.kwargs
            with MetaCrossRefFunctionMode.push(self, dtype=dtype, device=device):
                expected = func(*args, **kwargs)
                if isinstance(expected, torch.Tensor) and op.supports_out:
                    func(*args, **kwargs, out=expected)

    @unittest.skipIf(TEST_WITH_ASAN, "Skipped under ASAN")
    @onlyCUDA
    @skipIfCrossRef
    @suppress_warnings
    @ops(op_db)
    def test_dispatch_meta(self, device, dtype, op):
        func = op.get_op()
        samples = op.sample_inputs(device, dtype, requires_grad=False)
        for sample_input in samples:
            args = [sample_input.input] + list(sample_input.args)
            kwargs = sample_input.kwargs
            with MetaCrossRefDispatchMode.push(self, dtype=dtype, device=device):
                expected = func(*args, **kwargs)
                if isinstance(expected, torch.Tensor) and op.supports_out:
                    func(*args, **kwargs, out=expected)

instantiate_device_type_tests(TestMeta, globals())

def print_op_str_if_not_supported(op_str):
    op = OperatorName.parse(op_str)
    packet = getattr(torch.ops.aten, str(op.name))
    overload = getattr(packet, op.overload_name if op.overload_name else "default")
    if any(overload in d for d in [meta_dispatch_skips, meta_dispatch_device_skips['cuda']]):
        print(f"{overload}  # SKIP")
    if any(overload in d for d in [meta_dispatch_expected_failures, meta_dispatch_device_expected_failures['cuda']]):
        print(overload)


if __name__ == "__main__":
    COMPARE_XLA = os.getenv('PYTORCH_COMPARE_XLA', None)
    if COMPARE_XLA is not None:
        with open(COMPARE_XLA, "r") as f:
            d = yaml.load(f, Loader=YamlLoader)
            ops = d.get("full_codegen", []) + d.get("supported", []) + d.get("autograd", [])
            for op_str in ops:
                print_op_str_if_not_supported(op_str)
        sys.exit(0)

    COMPARE_TEXT = os.getenv('PYTORCH_COMPARE_TEXT', None)
    if COMPARE_TEXT is not None:
        with open(COMPARE_TEXT, "r") as f:
            for op_str in f:
                print_op_str_if_not_supported(op_str.strip())
        sys.exit(0)

    run_tests()<|MERGE_RESOLUTION|>--- conflicted
+++ resolved
@@ -381,14 +381,6 @@
     torch.corrcoef: {bf16, f32, f64, i16, i32, i64, i8, u8},  # aten::_local_scalar_dense
     torch.count_nonzero: {b8, bf16, f16, f32, f64, i16, i32, i64, i8, u8},  # aten::count_nonzero.dim_IntList
     torch.cov: {bf16, f32, f64, i16, i32, i64, i8, u8},  # aten::_local_scalar_dense
-<<<<<<< HEAD
-    torch.diag: {bf16, b8, f32, f64, i16, i32, i64, i8, u8},  # aten::diag.out
-    torch.diagflat: {bf16, b8, f32, f64, i16, i32, i64, i8, u8},  # aten::diag.out
-=======
-    torch.fft.fft2: {b8, f32, f64, i16, i32, i64, i8, u8},  # aten::_fft_c2c
-    torch.fft.fft: {b8, f32, f64, i16, i32, i64, i8, u8},  # aten::_fft_r2c
-    torch.fft.fftn: {b8, f32, f64, i16, i32, i64, i8, u8},  # aten::_fft_c2c
->>>>>>> bd1a35df
     torch.fft.hfft2: {b8, f32, f64, i16, i32, i64, i8, u8},  # aten::_fft_c2c
     torch.fft.hfft: {b8, f32, f64, i16, i32, i64, i8, u8},
     torch.fft.hfftn: {b8, f32, f64, i16, i32, i64, i8, u8},  # aten::_fft_c2c
