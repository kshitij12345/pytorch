import torch
import numpy as np

import warnings
import math
from itertools import product, chain
from numbers import Number
import random
import unittest

from torch._six import inf, nan
from torch.testing._internal.common_utils import (
    TestCase, run_tests, torch_to_numpy_dtype_dict, numpy_to_torch_dtype_dict,
    suppress_warnings, IS_MACOS, make_tensor, TEST_SCIPY, slowTest, skipIfNoSciPy,
    gradcheck)
from torch.testing._internal.common_methods_invocations import (
    unary_ufuncs)
from torch.testing._internal.common_device_type import (
    instantiate_device_type_tests, ops, dtypes, onlyCPU, onlyOnCPUAndCUDA,
    onlyCUDA, dtypesIfCUDA, precisionOverride, skipCUDAIfRocm, dtypesIfCPU,
    OpDTypes)
from torch.testing import (
    floating_types_and, all_types_and_complex_and, floating_types)

if TEST_SCIPY:
    import scipy

# Tests for unary "universal functions (ufuncs)" that accept a single
# tensor and have common properties like:
#   - they are elementwise functions
#   - the input shape is the output shape
#   - they typically have method and inplace variants
#   - they typically support the out kwarg
#   - they typically have NumPy or SciPy references

# See NumPy's universal function documentation
# (https://numpy.org/doc/1.18/reference/ufuncs.html) for more details
# about the concept of ufuncs.

# Functions tested here:
#

# Interesting values and extremal values for different dtypes
_unsigned_int_vals = (0, 1, 55, 127)
_int_vals = (0, -1, 1, -55, 55, -127, 127, -128, 128)
_large_int_vals = (-1113, 1113, -10701, 10701)
_float_vals = (0.,
               -.001, .001,
               -.25, .25,
               -1., 1.,
               -math.pi / 2, math.pi / 2,
               -math.pi + .00001, math.pi - .00001,
               -math.pi, math.pi,
               -math.pi - .00001, math.pi + .00001)
_large_float_vals = (-501, 501,
                     -1001.2, 1001.2,
                     -13437.7, 13437.7,
                     -4988429.2, 4988429.2,
                     -1e20, 1e20)
_float_extremals = (float('inf'), float('-inf'), float('nan'))


# Returns an iterable of contiguous tensors with the same storage on the requested
#   device and with the requested dtype.
#
# This function is intended to test the non-vectorized and vectorized code
#   paths of unary functions, as well as their handling of odd tensor
#   sizes (like zero-dim tensors and tensors with zero elements).
#
# The iterable will include an empty tensor, tensors with no elements,
#   zero dim (scalar) tensors, small 1D tensors, a medium 1D tensor, and
#   a large 2D tensor.
#
# These tensors will include interesting values. If include_large_values
#   is true they will include larger values (>500), too, and if
#   include_extremal_values is true they will include extremal values
#   like -inf, inf, and nan.
#
# The randomly generated values can be constracted by the domain
#   argument.
def generate_numeric_tensors(device, dtype, *,
                             domain=(None, None),
                             include_large_values=True,
                             include_extremal_values=True):
    medium_length = 812
    large_size = (1029, 917)
    offset = 63

    assert large_size[1] > (medium_length + offset)
    assert medium_length % 4 == 0

    # Special-cases bool
    if dtype is torch.bool:
        tensors = (torch.empty(0, device=device, dtype=torch.bool),
                   torch.tensor(True, device=device),
                   torch.tensor(False, device=device),
                   torch.tensor((True, False), device=device),
                   make_tensor((medium_length,), device=device, dtype=dtype, low=None, high=None),
                   make_tensor(large_size, device=device, dtype=dtype, low=None, high=None))
        return tensors

    # Acquires dtype-specific vals
    if dtype.is_floating_point or dtype.is_complex:
        large_vals = _large_float_vals if include_large_values else tuple()
        extremals = _float_extremals if include_extremal_values else tuple()
        vals = _float_vals + large_vals + extremals

        # Converts float -> complex vals if dtype is complex
        if dtype.is_complex:
            vals = tuple(complex(x, y) for x, y in product(vals, vals))
    elif dtype is torch.uint8:
        vals = _unsigned_int_vals
    else:  # dtypes is a signed integer type
        assert dtype in (torch.int8, torch.int16, torch.int32, torch.int64)
        large_vals = _large_int_vals if include_large_values else tuple()
        vals = _int_vals + large_vals

    assert len(vals) < medium_length

    # Constructs the large tensor containing vals
    large_tensor = make_tensor(large_size, device=device, dtype=dtype, low=domain[0], high=domain[1])

    # Inserts the vals at an odd place
    large_tensor[57][offset:offset + len(vals)] = torch.tensor(vals, device=device, dtype=dtype)

    # Takes a medium sized copy of the large tensor containing vals
    medium_tensor = large_tensor[57][offset:offset + medium_length]

    # Constructs small tensors (4 elements)
    small_tensors = (t for t in torch.split(medium_tensor, 4))

    # Constructs scalar tensors
    scalar_tensors = (t.squeeze() for t in torch.split(medium_tensor, 1))

    # Tensors with no elements
    empty_sizes = ((0,), (0, 3, 3), (1, 0, 5), (6, 0, 0, 0), (3, 0, 1, 0))
    empty_tensors = (torch.empty(size, device=device, dtype=dtype) for size in empty_sizes)

    return chain(empty_tensors, scalar_tensors, small_tensors, (medium_tensor,), (large_tensor,))

# TODO: port test_unary_out_op_mem_overlap
# TODO: add out= tests (different devices, dtypes, mismatched sizes,
#                       correct sizes, 0 size, broadcasted out)
# TODO: add test for inplace variants erroring on broadcasted inputs
class TestUnaryUfuncs(TestCase):
    exact_dtype = True

    # Tests bool tensor negation raises the correct error
    def test_neg_error_message(self, device):
        msg = ("Negation, the `\\-` operator, on a bool tensor is not supported."
               " If you are trying to invert a mask, use the `\\~` or"
               " `logical_not\\(\\)` operator instead.")

        t = torch.tensor((False, True), device=device)

        with self.assertRaisesRegex(RuntimeError, msg):
            torch.neg(t)

    @dtypes(*floating_types_and(torch.bfloat16, torch.half))
    @ops((_fn for _fn in unary_ufuncs if _fn.domain != (None, None)))
    def test_float_domains(self, device, dtype, op):
        if not op.supports_dtype(dtype, torch.device(device).type):
            raise unittest.SkipTest('unsupported dtype')

        eps = (1e-5, 1e-3, 1e-1, 1, 2, 10, 20, 50, 100)

        low, high = op.domain
        # NOTE: the following two loops are separated for readability
        if low is not None:
            low_tensor = torch.tensor(low, device=device, dtype=dtype)
            for epsilon in eps:
                lower_tensor = low_tensor - epsilon

                # Skips the test if the difference is not representable,
                #   which can occur if, for example, the difference is small
                #   and the dtype is imprecise (like bfloat16 is)
                if lower_tensor.item() == low_tensor.item():
                    continue

                result = op(lower_tensor)
                self.assertEqual(result.item(), float('nan'),
                                 msg=("input of {0} outside lower domain boundary"
                                      " {1} produced {2}, not nan!").format(lower_tensor.item(),
                                                                            low,
                                                                            result.item()))

        if high is not None:
            high_tensor = torch.tensor(high, device=device, dtype=dtype)
            for epsilon in eps:
                higher_tensor = high_tensor + epsilon

                # See above comment
                if higher_tensor.item() == high_tensor.item():
                    continue

                result = op(higher_tensor)
                self.assertEqual(result.item(), float('nan'),
                                 msg=("input of {0} outside upper domain boundary"
                                      " {1} produced {2}, not nan!").format(higher_tensor.item(),
                                                                            high,
                                                                            result.item()))

    # Tests that fn == method == inplace == jit on a simple single tensor input
    # TODO: should this jitting the method and inplace variants, too?
    @ops(unary_ufuncs)
    def test_variant_consistency(self, device, dtype, op):
        def _fn(t):
            return op(t)

        t = make_tensor((5, 5), device, dtype, low=op.domain[0], high=op.domain[1])
        expected = op(t)

        for alt, inplace in ((op.get_method(), False), (op.get_inplace(), True),
                             (torch.jit.script(_fn), False)):
            if alt is None:
                continue

            if inplace and not torch.can_cast(expected.dtype, dtype):
                # Assert that RuntimeError is raised
                # for inplace variant of Operators that
                # promote integer input to floating dtype.
                with self.assertRaises(RuntimeError):
                    alt(t.clone())
                continue

            actual = alt(t.clone())
            self.assertEqual(actual, expected, rtol=0, atol=0)

    # Helper for comparing torch tensors and numpy arrays
    # TODO: should this or assertEqual also validate that strides are equal?
    def assertEqualHelper(self, actual, expected, msg, *, dtype, exact_dtype=True, **kwargs):
        assert isinstance(actual, torch.Tensor)

        # Some NumPy functions return scalars, not arrays
        if isinstance(expected, Number):
            self.assertEqual(actual.item(), expected, **kwargs)
        elif isinstance(expected, np.ndarray):
            # Handles exact dtype comparisons between arrays and tensors
            if exact_dtype:
                # Allows array dtype to be float32 when comparing with bfloat16 tensors
                #   since NumPy doesn't support the bfloat16 dtype
                # Also ops like scipy.special.erf, scipy.special.erfc, etc, promote float16
                # to float32
                if expected.dtype == np.float32:
                    assert actual.dtype in (torch.float16, torch.bfloat16, torch.float32)
                else:
                    assert expected.dtype == torch_to_numpy_dtype_dict[actual.dtype]

            self.assertEqual(actual,
                             torch.from_numpy(expected).to(actual.dtype),
                             msg,
                             exact_device=False,
                             **kwargs)
        else:
            self.assertEqual(actual, expected, msg, exact_device=False, **kwargs)

    # Tests that the function and its (array-accepting) reference produce the same
    #   values on a range of tensors, including empty tensors, scalar tensors,
    #   1D tensors and a large 2D tensor with interesting and extremal values
    #   and discontiguities.
    @suppress_warnings
    @ops(unary_ufuncs)
    def test_reference_numerics(self, device, dtype, op):
        include_extremals = (op.handles_complex_extremals if
                             dtype in (torch.cfloat, torch.cdouble) else op.handles_extremals)

        tensors = generate_numeric_tensors(device, dtype,
                                           domain=op.domain,
                                           include_large_values=op.handles_large_floats,
                                           include_extremal_values=include_extremals)
        for t in tensors:
            if dtype is torch.bfloat16:
                a = t.cpu().to(torch.float32).numpy()
            else:
                a = t.cpu().numpy()

            actual = op(t)
            expected = op.ref(a)

            # Crafts a custom error message for smaller, printable tensors
            if t.numel() < 10:
                msg = ("Failed to produce expected results! Input tensor was"
                       " {0}, torch result is {1}, and reference result is"
                       " {2}.").format(t, actual, expected)
            else:
                msg = None

            exact_dtype = True
            if not torch.can_cast(numpy_to_torch_dtype_dict[expected.dtype.type], dtype):
                exact_dtype = False

                if dtype in [torch.uint8, torch.int8, torch.bool]:
                    # NOTE: For these dtypes, PyTorch computes in the default scalar type (float)
                    # while NumPy computes in float16
                    self.assertEqualHelper(actual, expected, msg, dtype=dtype,
                                           exact_dtype=exact_dtype, rtol=1e-3, atol=1e-2)
                    continue

            self.assertEqualHelper(actual, expected, msg, dtype=dtype, exact_dtype=exact_dtype)

    # Tests for testing (dis)contiguity consistency

    @ops(unary_ufuncs)
    def test_contig_vs_every_other(self, device, dtype, op):
        contig = make_tensor((1026,), device=device, dtype=dtype,
                             low=op.domain[0], high=op.domain[1])
        non_contig = contig[::2]

        self.assertTrue(contig.is_contiguous())
        self.assertFalse(non_contig.is_contiguous())

        self.assertEqual(op(contig)[::2], op(non_contig))

    @ops(unary_ufuncs)
    def test_contig_vs_transposed(self, device, dtype, op):
        contig = make_tensor((789, 357), device=device, dtype=dtype,
                             low=op.domain[0], high=op.domain[1])
        non_contig = contig.T

        self.assertTrue(contig.is_contiguous())
        self.assertFalse(non_contig.is_contiguous())

        self.assertEqual(op(contig).T, op(non_contig))

    @ops(unary_ufuncs)
    def test_non_contig(self, device, dtype, op):
        shapes = [(5, 7), (1024,)]
        for shape in shapes:
            contig = make_tensor(shape, device, dtype,
                                 low=op.domain[0], high=op.domain[1])
            non_contig = torch.empty(shape + (2,), device=device, dtype=dtype)[..., 0]
            non_contig.copy_(contig)

            self.assertTrue(contig.is_contiguous())
            self.assertFalse(non_contig.is_contiguous())

            self.assertEqual(op(contig), op(non_contig))

    @ops(unary_ufuncs)
    def test_non_contig_index(self, device, dtype, op):
        contig = make_tensor((2, 2, 1, 2), device, dtype,
                             low=op.domain[0], high=op.domain[1])
        non_contig = contig[:, 1, ...]
        contig = non_contig.contiguous()

        self.assertTrue(contig.is_contiguous())
        self.assertFalse(non_contig.is_contiguous())

        self.assertEqual(op(contig), op(non_contig))

    @ops(unary_ufuncs)
    def test_non_contig_expand(self, device, dtype, op):
        shapes = [(1, 3), (1, 7), (5, 7)]
        for shape in shapes:
            contig = make_tensor(shape, device, dtype,
                                 low=op.domain[0], high=op.domain[1])
            non_contig = contig.clone().expand(3, -1, -1)

            self.assertTrue(contig.is_contiguous())
            self.assertFalse(non_contig.is_contiguous())

            contig = op(contig)
            non_contig = op(non_contig)
            for i in range(3):
                self.assertEqual(contig, non_contig[i],
                                 msg='non-contiguous expand[' + str(i) + ']')

    @ops(unary_ufuncs)
    def test_contig_size1(self, device, dtype, op):
        contig = make_tensor((5, 100), device, dtype,
                             low=op.domain[0], high=op.domain[1])
        contig = contig[:1, :50]
        contig2 = torch.empty(contig.size(), device=device, dtype=dtype)
        contig2.copy_(contig)

        self.assertTrue(contig.is_contiguous())
        self.assertTrue(contig2.is_contiguous())

        self.assertEqual(op(contig), op(contig2))

    @ops(unary_ufuncs)
    def test_contig_size1_large_dim(self, device, dtype, op):
        contig = make_tensor((5, 2, 3, 1, 4, 5, 3, 2, 1, 2, 3, 4), device, dtype,
                             low=op.domain[0], high=op.domain[1])
        contig = contig[:1, :, :, :, :, :, :, :, :, :, :, :]
        contig2 = torch.empty(contig.size(), device=device, dtype=dtype)
        contig2.copy_(contig)

        self.assertTrue(contig.is_contiguous())
        self.assertTrue(contig2.is_contiguous())

        self.assertEqual(op(contig), op(contig2))

    # Tests that computation on a multiple batches is the same as
    # per-batch computation.
    @ops(unary_ufuncs)
    def test_batch_vs_slicing(self, device, dtype, op):
        input = make_tensor((1024, 512), dtype=dtype, device=device,
                            low=op.domain[0], high=op.domain[1])

        actual = op(input)
        expected = torch.stack([op(slice) for slice in input])

        self.assertEqual(actual, expected)

    def _test_out_arg(self, op, input, output, expected):
        if op.safe_casts_outputs:
            expect_fail = not torch.can_cast(expected.dtype, output.dtype)
        else:
            expect_fail = output.dtype != expected.dtype

        if expect_fail:
            with self.assertRaises(RuntimeError):
                op(input, out=output)
        else:
            res = op(input, out=output)
            self.assertTrue(res is output)
            self.assertEqual(output, expected.to(output.dtype))

    @ops(unary_ufuncs, dtypes=OpDTypes.supported)
    def test_out_arg_all_dtypes(self, device, dtype, op):
        input = make_tensor((64, 64), dtype=dtype, device=device,
                            low=op.domain[0], high=op.domain[1])
        expected = op(input)

        for out_dtype in all_types_and_complex_and(torch.bool, torch.half):
            out = torch.empty_like(input, dtype=out_dtype)
            self._test_out_arg(op, input, out, expected)

    @dtypes(*(torch.testing.get_all_int_dtypes() + [torch.bool] +
              torch.testing.get_all_fp_dtypes(include_bfloat16=False)))
    def test_nan_to_num(self, device, dtype):
        for contiguous in [False, True]:
            x = make_tensor((64, 64), low=0., high=100., dtype=dtype, device=device)

            if dtype.is_floating_point:
                # Add extremal values.
                extremals = [float('nan'), float('inf'), -float('inf')]
                for idx, extremal in zip(torch.randint(0, 63, (3,)), extremals):
                    x[idx, :] = extremal

            if not contiguous:
                x = x.T

            # With args
            nan = random.random()
            posinf = random.random() * 5
            neginf = random.random() * 10

            self.compare_with_numpy(lambda x: x.nan_to_num(nan=nan, posinf=posinf),
                                    lambda x: np.nan_to_num(x, nan=nan, posinf=posinf),
                                    x)
            self.compare_with_numpy(lambda x: x.nan_to_num(posinf=posinf, neginf=neginf),
                                    lambda x: np.nan_to_num(x, posinf=posinf, neginf=neginf),
                                    x)

            # Out Variant
            out = torch.empty_like(x)
            result = torch.nan_to_num(x)
            torch.nan_to_num(x, out=out)
            self.assertEqual(result, out)

            result = torch.nan_to_num(x, nan=nan, posinf=posinf, neginf=neginf)
            torch.nan_to_num(x, out=out, nan=nan, posinf=posinf, neginf=neginf)
            self.assertEqual(result, out)

    @unittest.skipIf(IS_MACOS, "Skip Reference: https://github.com/pytorch/pytorch/issues/47500")
    @dtypes(torch.cfloat, torch.cdouble)
    def test_sqrt_complex_edge_values(self, device, dtype):
        # Test Reference: https://github.com/pytorch/pytorch/pull/47424
        x = torch.tensor(0. - 1.0000e+20j, dtype=dtype, device=device)
        self.compare_with_numpy(torch.sqrt, np.sqrt, x)

        x = torch.tensor(-1.0000e+20 - 4988429.2000j, dtype=dtype, device=device)
        self.compare_with_numpy(torch.sqrt, np.sqrt, x)

    @unittest.skipIf(not TEST_SCIPY, "Requires SciPy")
    @dtypes(torch.float, torch.double)
    def test_digamma_special(self, device, dtype):
        # Based on SciPy test for the following special values.
        # Reference:
        # https://github.com/scipy/scipy/blob/3a8a3a1d4657254a6611e77e9c28feafa26e6645/scipy/special/tests/test_digamma.py#L22
        euler = 0.57721566490153286
        dataset = [(0., -0.),
                   (1, -euler),
                   (0.5, -2 * math.log(2) - euler),
                   (1 / 3, -math.pi / (2 * math.sqrt(3)) - 3 * math.log(3) / 2 - euler),
                   (1 / 4, -math.pi / 2 - 3 * math.log(2) - euler),
                   (1 / 6, -math.pi * math.sqrt(3) / 2 - 2 * math.log(2) - 3 * math.log(3) / 2 - euler),
                   (1 / 8, -math.pi / 2 - 4 * math.log(2) -
                       (math.pi + math.log(2 + math.sqrt(2)) - math.log(2 - math.sqrt(2))) / math.sqrt(2) - euler)]
        x = torch.tensor(dataset, device=device, dtype=dtype)
        self.compare_with_numpy(torch.digamma, scipy.special.digamma, x)

    @unittest.skipIf(not TEST_SCIPY, "Requires SciPy")
    @dtypes(torch.float, torch.double)
    def test_digamma(self, device, dtype):
        # Tests pole behavior
        # TODO: Add value `-1931.99999994`, to the tensor below when
        # https://github.com/pytorch/pytorch/issues/49015 is fixed
        tensor = torch.tensor([-0.999999994, -1.999999994, -2.0000000111,
                               -100.99999994, 0.000000111,
                               -0.000000111, 0, -0, -1, -2, -931], dtype=dtype, device=device)
        self.compare_with_numpy(torch.digamma, scipy.special.digamma, tensor)

    # TODO opinfo mvlgamma
    @unittest.skipIf(not TEST_SCIPY, "Scipy not found")
    def test_mvlgamma(self, device):
        from scipy.special import multigammaln
        for d in range(1, 5):
            input = torch.empty(10, device=device).uniform_(d, 10)
            res_torch = torch.mvlgamma(input, d)
            res_scipy = multigammaln(input.cpu().numpy(), d)
            self.assertEqual(res_torch.cpu().numpy(), res_scipy, atol=1e-5, rtol=0)

    def test_mvlgamma_argcheck(self, device):
        def run_test(d):
            input = torch.linspace((d - 2) / 2, 10, 10, device=device)
            torch.mvlgamma(input, d)

        with self.assertRaisesRegex(RuntimeError, r"All elements must be greater than \(p-1\)/2"):
            run_test(3)

    # TODO opinfo polygamma
    def test_polygamma_neg(self, device):
        with self.assertRaisesRegex(RuntimeError, r'polygamma\(n, x\) does not support negative n\.'):
            torch.polygamma(-1, torch.tensor([1.0, 2.0], device=device))

    # TODO resolve with opinfos
    @onlyCPU
    def test_op_invert(self, device):
        res = 0xffff - torch.arange(127, dtype=torch.int8)
        for dtype in (torch.uint8, torch.int8, torch.int16, torch.int32, torch.int64):
            a = torch.arange(127, dtype=dtype)
            self.assertEqual(res.to(dtype), ~a)

        self.assertEqual(torch.tensor([True, False]), ~torch.tensor([False, True]))

        # test exceptions
        for dtype in (torch.half, torch.float, torch.double):
            a = torch.zeros(10, dtype=dtype)
            with self.assertRaises(TypeError):
                b = ~a

    @dtypes(torch.complex64, torch.complex128)
    def test_abs_angle_complex_to_float(self, device, dtype):
        # Constructs random complex values
        from random import random
        random_vals = []
        for multiplier in (-1, 1, -10, 10, -100, 100):
            for _ in range(10):
                random_vals.append(complex(random() * multiplier, random() * multiplier))

        for vals in (random_vals, []):
            a = np.array(vals, dtype=torch_to_numpy_dtype_dict[dtype])
            t = torch.tensor(vals, device=device, dtype=dtype)

            for fn_name in ('abs', 'angle'):
                torch_fn = getattr(torch, fn_name)
                np_fn = getattr(np, fn_name)

                # Tests function
                np_result = torch.from_numpy(np_fn(a))
                torch_result = torch_fn(t).cpu()
                self.assertEqual(np_result, torch_result, exact_dtype=True)

                # Tests float out
                float_dtype = torch.float32 if dtype is torch.complex64 else torch.float64
                np_float_out = np_fn(a).astype(torch_to_numpy_dtype_dict[float_dtype])
                float_out = torch.empty_like(t).float()
                torch_fn(t, out=float_out)
                # TODO(#38095): Replace assertEqualIgnoreType. See issue #38095
                self.assertEqualIgnoreType(torch.from_numpy(np_float_out), float_out.cpu())

                # Tests float out (resized out)
                float_out = torch.empty(1, device=device, dtype=float_dtype)
                torch_fn(t, out=float_out)
                self.assertEqual(torch.from_numpy(np_float_out), float_out.cpu())

                # Tests complex out
                np_complex_out = np_fn(a)
                complex_out = torch.empty_like(t)
                torch_fn(t, out=complex_out)
                # TODO(#38095): Replace assertEqualIgnoreType. See issue #38095
                self.assertEqualIgnoreType(torch.from_numpy(np_complex_out), complex_out.cpu())

                # Tests complex out (resized out)
                complex_out = torch.empty(0, device=device, dtype=dtype)
                torch_fn(t, out=complex_out)
                # TODO(#38095): Replace assertEqualIgnoreType. See issue #38095
                self.assertEqualIgnoreType(torch.from_numpy(np_complex_out), complex_out.cpu())

                # Tests long out behavior (expected failure)
                long_out = torch.empty(0, device=device, dtype=torch.long)
                with self.assertRaises(RuntimeError):
                    torch_fn(t, out=long_out)

                # Tests inplace
                if fn_name == 'abs':
                    torch_inplace_method = getattr(torch.Tensor, fn_name + "_")
                    np_fn(a, out=a)
                    if dtype.is_complex:
                        with self.assertRaisesRegex(RuntimeError, "In-place abs is not supported for complex tensors."):
                            torch_inplace_method(t)
                        return
                    torch_inplace_method(t)
                    self.assertEqual(torch.from_numpy(a), t.cpu())

                # Note: angle does not have an in-place variant
                if fn_name == 'angle':
                    with self.assertRaises(AttributeError):
                        torch_inplace_method = getattr(torch.Tensor, fn_name + "_")

    # TODO: update sign to use opinfo-based testing
    # XLA tests fail for self.assertRaises for complex dtypes
    @onlyOnCPUAndCUDA
    def test_sign_complex_assert_raises(self, device):
        for dtype in [torch.complex64, torch.complex128]:
            size = [5, 5]
            tensor = torch.rand(size, dtype=dtype, device=device)

            with self.assertRaisesRegex(RuntimeError,
                                        (r'Unlike NumPy, torch.sign is not intended to support complex numbers\. '
                                         r'Please use torch.sgn instead\.')):
                torch.sign(torch.tensor([4j], device=device, dtype=dtype))

    def check_internal_mem_overlap(self, inplace_op, num_inputs,
                                   dtype, device,
                                   expected_failure=False):
        if isinstance(inplace_op, str):
            inplace_op = getattr(torch.Tensor, inplace_op)
        input = torch.randn(1, dtype=dtype, device=device).expand(3, 3)
        inputs = [input] + [torch.randn_like(input)
                            for i in range(num_inputs - 1)]
        if not expected_failure:
            with self.assertRaisesRegex(RuntimeError, 'single memory location'):
                inplace_op(*inputs)
        else:
            with self.assertRaises(AssertionError):
                with self.assertRaisesRegex(RuntimeError, 'single memory location'):
                    inplace_op(*inputs)

    def unary_check_input_output_mem_overlap(self, data, sz, op,
                                             expected_failure=False):

        def _test(op, output, input):
            output_exp = torch.empty_like(output)
            op(input, out=output_exp)
            self.assertEqual(op(input, out=output), output_exp, msg=op.__name__)

        # output is identical to input:
        _test(op, output=data[0:sz], input=data[0:sz])
        # output and input are independent:
        _test(op, output=data[0:sz], input=data[sz:2 * sz])
        # output partially overlaps with input:
        if not expected_failure:
            with self.assertRaisesRegex(RuntimeError, 'unsupported operation'):
                _test(op, data[0:sz], data[1:sz + 1])
        else:
            with self.assertRaises(AssertionError):
                with self.assertRaisesRegex(RuntimeError, 'unsupported operation'):
                    _test(op, data[0:sz], data[1:sz + 1])

    # TODO: run on non-native device types
    @dtypes(torch.double)
    def test_unary_out_op_mem_overlap(self, device, dtype):
        sz = 3
        doubles = torch.randn(2 * sz, dtype=dtype, device=device)
        positives = torch.randint(1, 100, (2 * sz,), device=device).double()
        ints = torch.randint(-100, 100, (2 * sz,), device=device)
        unary_mem_overlap_cases = [
            ("abs", doubles, True, True, 'cpu'),
            ("abs", doubles, True, True, 'cuda'),
            ("acos", doubles, True, True, 'cpu'),
            ("acos", doubles, True, True, 'cuda'),
            ("asin", doubles, True, True, 'cpu'),
            ("asin", doubles, True, True, 'cuda'),
            ("atan", doubles, True, True, 'cpu'),
            ("atan", doubles, True, True, 'cuda'),
            ("acosh", doubles, True, True, 'cpu'),
            ("acosh", doubles, True, True, 'cuda'),
            ("asinh", doubles, True, True, 'cpu'),
            ("asinh", doubles, True, True, 'cuda'),
            ("atanh", doubles, True, True, 'cpu'),
            ("atanh", doubles, True, True, 'cuda'),
            ("bitwise_not", ints, True, True, 'cpu'),
            ("bitwise_not", ints, True, True, 'cuda'),
            ("ceil", doubles, True, True, 'cpu'),
            ("ceil", doubles, True, True, 'cuda'),
            ("cos", doubles, True, True, 'cpu'),
            ("cos", doubles, True, True, 'cuda'),
            ("cosh", doubles, True, True, 'cpu'),
            ("cosh", doubles, True, True, 'cuda'),
            ("digamma", doubles, True, True, 'cpu'),
            ("erf", doubles, True, True, 'cpu'),
            ("erf", doubles, True, True, 'cuda'),
            ("erfc", doubles, True, True, 'cpu'),
            ("erfc", doubles, True, True, 'cuda'),
            ("erfinv", doubles, True, True, 'cpu'),
            ("erfinv", doubles, True, True, 'cuda'),
            ("exp", doubles, True, True, 'cpu'),
            ("exp", doubles, True, True, 'cuda'),
            ("exp2", doubles, True, True, 'cpu'),
            ("exp2", doubles, True, True, 'cuda'),
            ("expm1", doubles, True, True, 'cpu'),
            ("expm1", doubles, True, True, 'cuda'),
            ("floor", doubles, True, True, 'cpu'),
            ("floor", doubles, True, True, 'cuda'),
            ("frac", doubles, True, True, 'cpu'),
            ("frac", doubles, True, True, 'cuda'),
            ("i0", doubles, True, True, 'cpu'),
            ("i0", doubles, True, True, 'cuda'),
            ("log", positives, True, True, 'cpu'),
            ("log", positives, True, True, 'cuda'),
            ("log10", positives, True, True, 'cpu'),
            ("log10", positives, True, True, 'cuda'),
            ("log1p", positives, True, True, 'cpu'),
            ("log1p", positives, True, True, 'cuda'),
            ("log2", positives, True, True, 'cpu'),
            ("log2", positives, True, True, 'cuda'),
            ("neg", doubles, True, True, 'cpu'),
            ("neg", doubles, True, True, 'cuda'),
            ("reciprocal", doubles, True, True, 'cpu'),
            ("reciprocal", doubles, True, True, 'cuda'),
            ("round", doubles, True, True, 'cpu'),
            ("round", doubles, True, True, 'cuda'),
            ("rsqrt", positives, True, True, 'cpu'),
            ("rsqrt", positives, True, True, 'cuda'),
            ("sin", doubles, True, True, 'cpu'),
            ("sin", doubles, True, True, 'cuda'),
            ("sinh", doubles, True, True, 'cpu'),
            ("sinh", doubles, False, True, 'cuda'),
            ("sigmoid", doubles, True, True, 'cpu'),
            ("sigmoid", doubles, True, True, 'cuda'),
            ("logit", doubles, True, True, 'cpu'),
            ("logit", doubles, True, True, 'cuda'),
            ("sqrt", doubles, True, True, 'cpu'),
            ("sqrt", doubles, False, True, 'cuda'),
            ("tan", doubles, True, True, 'cpu'),
            ("tan", doubles, True, True, 'cuda'),
            ("tanh", doubles, True, True, 'cpu'),
            ("tanh", doubles, True, True, 'cuda'),
            ("trunc", doubles, True, True, 'cpu'),
            ("trunc", doubles, True, True, 'cuda')
        ]

        for (fn, inputs, has_input_output_mem_overlap_check,
             has_internal_mem_overlap_check, dev) in unary_mem_overlap_cases:
            if dev != device:
                continue
            out_fn = getattr(torch, fn)
            in_fn = getattr(torch.Tensor, fn + '_')

            self.unary_check_input_output_mem_overlap(inputs, sz, out_fn,
                                                      expected_failure=not has_input_output_mem_overlap_check)

            self.check_internal_mem_overlap(in_fn, 1, dtype, dev,
                                            expected_failure=not has_internal_mem_overlap_check)

    # TODO: review with ceil opinfo
    @onlyCUDA
    def test_ceil_out_mismatch(self, device):
        a = torch.randn(1)
        b = torch.randn(1, device=device)
        self.assertRaises(RuntimeError, lambda: torch.ceil(a, out=b))

    # TODO: opinfo hardshrink
    @onlyCPU
    @dtypes(torch.float, torch.double)
    def test_hardshrink(self, device, dtype):
        data = torch.tensor([1, 0.5, 0.3, 0.6], dtype=dtype, device=device).view(2, 2)
        self.assertEqual(torch.tensor([1, 0.5, 0, 0.6], dtype=dtype, device=device).view(2, 2),
                         data.hardshrink(0.3))
        self.assertEqual(torch.tensor([1, 0, 0, 0.6], dtype=dtype, device=device).view(2, 2),
                         data.hardshrink(0.5))

        # test default lambd=0.5
        self.assertEqual(data.hardshrink(), data.hardshrink(0.5))

        # test non-contiguous case
        self.assertEqual(torch.tensor([1, 0, 0.5, 0.6], dtype=dtype, device=device).view(2, 2),
                         data.t().hardshrink(0.3))

    @onlyCPU
    @dtypes(torch.float, torch.double)
    def test_hardshrink_edge_cases(self, device, dtype) -> None:
        def h(values, l_expected):
            for l, expected in l_expected.items():
                values_tensor = torch.tensor([float(v) for v in values],
                                             dtype=dtype, device=device)
                expected_tensor = torch.tensor([float(v) for v in expected],
                                               dtype=dtype, device=device)
                self.assertEqual(expected_tensor == values_tensor.hardshrink(l),
                                 torch.ones_like(values_tensor, dtype=torch.bool))

        def test_helper(min, max):
            h([0.0, min, -min, 0.1, -0.1, 1.0, -1.0, max, -max, inf, -inf],
              {0.0: [0.0, min, -min, 0.1, -0.1, 1.0, -1.0, max, -max, inf, -inf],
               min: [0.0, 0.0, 0.0, 0.1, -0.1, 1.0, -1.0, max, -max, inf, -inf],
               0.1: [0.0, 0.0, 0.0, 0.0, 0.0, 1.0, -1.0, max, -max, inf, -inf],
               1.0: [0.0, 0.0, 0.0, 0.0, 0.0, 0.0, 0.0, max, -max, inf, -inf],
               max: [0.0, 0.0, 0.0, 0.0, 0.0, 0.0, 0.0, 0.0, 0.0, inf, -inf],
               inf: [0.0, 0.0, 0.0, 0.0, 0.0, 0.0, 0.0, 0.0, 0.0, 0.0, 0.0]})

        test_helper(torch.finfo(dtype).tiny, torch.finfo(dtype).max)

    @onlyCPU
    @slowTest
    @dtypes(torch.float)
    def test_exp_slow(self, device, dtype):
        # Test for https://github.com/pytorch/pytorch/issues/17271
        # This is pretty slow on my Macbook but it only takes a few
        # seconds on a beefy Xeon server
        a = torch.exp(torch.ones(2 ** 31, dtype=dtype, device=device))
        b = torch.exp(torch.ones(1, dtype=dtype, device=device))
        self.assertEqual(a, b.expand(2 ** 31))

    @precisionOverride({torch.bfloat16: 1e-2, torch.float: 0.0002, torch.double: 0.0002})
    @dtypesIfCUDA(torch.float, torch.double, torch.bfloat16)
    @dtypes(torch.float, torch.double)
    def test_hardswish(self, device, dtype):
        inputValues = [-1000, -4, -3, -2, 0, 2, 3, 4, 1000]
        expectedOutput = np.multiply(
            inputValues,
            np.minimum(np.maximum((np.add(inputValues, 3)), 0), 6) / 6.0)

        inputTensor = torch.tensor(inputValues, dtype=dtype, device=device)
        expectedOutputTensor = \
            torch.tensor(expectedOutput, dtype=dtype, device=device)

        # normal
        self.assertEqual(torch.nn.functional.hardswish(inputTensor),
                         expectedOutputTensor)

        # inplace
        inputTensorCpy = inputTensor.clone().detach()
        torch.nn.functional.hardswish(inputTensorCpy, inplace=True)
        self.assertEqual(inputTensorCpy, expectedOutputTensor)

    @precisionOverride({torch.bfloat16: 1e-2, torch.float: 0.0002, torch.double: 0.0002})
    @dtypesIfCUDA(torch.float, torch.double, torch.bfloat16)
    @dtypes(torch.float, torch.double)
    def test_hardsigmoid(self, device, dtype):
        inputValues = [-1000, -4, -3, -2, 0, 2, 3, 4, 1000]
        expectedOutput = np.minimum(np.maximum((np.add(inputValues, 3)), 0), 6) / 6.0

        inputTensor = torch.tensor(inputValues, dtype=dtype, device=device)

        # normal
        self.assertEqual(torch.nn.functional.hardsigmoid(inputTensor),
                         torch.tensor(expectedOutput, dtype=dtype, device=device))

        # inplace
        inputTensorCpy = inputTensor.clone().detach()
        self.assertEqual(torch.nn.functional.hardsigmoid(inputTensorCpy, inplace=True),
                         torch.tensor(expectedOutput, dtype=dtype, device=device))

    @skipIfNoSciPy
    @dtypes(torch.float, torch.double)
    def test_silu(self, device, dtype):
        input_np = np.random.randn(5, 8)
        special_input = [[-1000, -1, -0.1, 0, 0.5, 1, 2, 1000]]
        input_np = np.concatenate((input_np, special_input), axis=0).astype(
            torch_to_numpy_dtype_dict[dtype])
        expected_output_np = input_np * scipy.special.expit(input_np)

        expected_output = torch.from_numpy(expected_output_np).to(device)
        expected_output_noncontig = expected_output.transpose(0, 1)

        atol = 1e-6
        rtol = 1e-6

        input = torch.from_numpy(input_np).clone().contiguous().to(device)
        self.assertEqual(torch.nn.functional.silu(input), expected_output,
                         atol=atol, rtol=rtol)
        self.assertEqual(torch.nn.functional.silu(input, inplace=True),
                         expected_output, atol=atol, rtol=rtol)

        input = torch.from_numpy(input_np).clone().to(device)
        input_noncontig = input.transpose(0, 1)
        self.assertEqual(torch.nn.functional.silu(input_noncontig),
                         expected_output_noncontig, atol=atol, rtol=rtol)
        self.assertEqual(torch.nn.functional.silu(
            input_noncontig, inplace=True), expected_output_noncontig,
            atol=atol, rtol=rtol)

    # do ops like threshold need a test_unary(_nonufunc) test suite?
    @onlyCPU
    @dtypes(*torch.testing.get_all_math_dtypes('cpu'))
    def test_threshold(self, device, dtype):
        if dtype != torch.uint8 and dtype != torch.float16 and not dtype.is_complex:
            # 100 is wide enough to use AVX2 instructions for all types
            x = torch.randn(100, dtype=torch.float, device=device).sign().to(dtype=dtype)
            y = torch.threshold(x, 0, 0)
            self.assertTrue(y.le(0).any())

    def _helper_test_igamma(self, loglo, loghi, device, dtype,
                            torch_fcn, scipy_fcn):
        exp1 = 2.71828182846
        vec1 = torch.logspace(loglo, loghi, steps=500, base=exp1,
                              dtype=torch.float64, device=device).unsqueeze(-1)
        vec1 = vec1.to(dtype)
        inputs = [
            (vec1, vec1.transpose(0, 1)),
            (vec1, vec1),  # for large number, it should approach 0.5
            (vec1, 0.5 * vec1),  # test for considerable ratio
            (vec1, 2.0 * vec1),
            (vec1[::2, :], vec1[::2, :]),  # contiguous/discontiguous tests
            (vec1[::2, :], vec1[:vec1.shape[0] // 2, :]),
            (vec1[:vec1.shape[0] // 2, :], vec1[::2, :]),
        ]
        half_prec = dtype in [torch.bfloat16, torch.float16]
        for input0, input1 in inputs:
            actual = torch_fcn(input0, input1)
            if half_prec:
                input0 = input0.to(torch.float)
                input1 = input1.to(torch.float)
            expected = scipy_fcn(input0.cpu().numpy(), input1.cpu().numpy())
            expected = torch.from_numpy(expected).to(dtype)
            self.assertEqual(actual, expected)

    @skipCUDAIfRocm  # see issue https://github.com/pytorch/pytorch/issues/46531
    @dtypesIfCPU(torch.float16, torch.bfloat16, torch.float32, torch.float64)
    @dtypes(torch.float32, torch.float64)
    @unittest.skipIf(not TEST_SCIPY, "SciPy not found")
    @onlyOnCPUAndCUDA
    def test_igamma_common(self, device, dtype):
        # test igamma for reasonable range of values
        loglo = -4  # approx 0.018
        loghi = 4  # approx 54.6
        self._helper_test_igamma(loglo, loghi, device, dtype,
                                 torch.igamma, scipy.special.gammainc)

    @dtypesIfCPU(torch.float16, torch.bfloat16, torch.float32, torch.float64)
    @dtypes(torch.float32, torch.float64)
    @unittest.skipIf(not TEST_SCIPY, "SciPy not found")
    @onlyOnCPUAndCUDA
    def test_igammac_common(self, device, dtype):
        # test igammac for reasonable range of values
        loglo = -4  # approx 0.018
        loghi = 4  # approx 54.6
        self._helper_test_igamma(loglo, loghi, device, dtype,
                                 torch.igammac, scipy.special.gammaincc)

    @dtypesIfCPU(torch.float16, torch.bfloat16, torch.float32, torch.float64)
    @dtypes(torch.float32, torch.float64)
    @onlyOnCPUAndCUDA
    def test_igamma_edge_cases(self, device, dtype):
        tkwargs = {"dtype": dtype, "device": device}
        infs = torch.zeros((3,), **tkwargs) + float("inf")
        zeros = torch.zeros((3,), **tkwargs)
        ones = torch.ones((3,), **tkwargs)
        zero_to_large = torch.tensor([0., 1., 1e3], **tkwargs)
        small_to_inf = torch.tensor([1e-3, 1., float("inf")], **tkwargs)
        nans = torch.zeros((3,), **tkwargs) + float("nan")
        inpouts = [
            # (a    ,    x),       out
            ((zeros, small_to_inf), ones),
            ((small_to_inf, zeros), zeros),
            ((infs, zero_to_large), zeros),
            ((zero_to_large, infs), ones),
            ((zeros, zeros), nans),
            ((infs, infs), nans),
            ((-small_to_inf, small_to_inf), nans),
        ]
        for inputs, output in inpouts:
            input0, input1 = inputs
            calc = torch.igamma(input0, input1)
            if torch.all(torch.isnan(output)):
                self.assertTrue(torch.all(torch.isnan(calc)))
            else:
                self.assertEqual(calc, output)

    @dtypesIfCPU(torch.float16, torch.bfloat16, torch.float32, torch.float64)
    @dtypes(torch.float32, torch.float64)
    @onlyOnCPUAndCUDA
    def test_igammac_edge_cases(self, device, dtype):
        tkwargs = {"dtype": dtype, "device": device}
        infs = torch.zeros((3,), **tkwargs) + float("inf")
        zeros = torch.zeros((3,), **tkwargs)
        ones = torch.ones((3,), **tkwargs)
        zero_to_large = torch.tensor([0., 1., 1e3], **tkwargs)
        small_to_inf = torch.tensor([1e-3, 1., float("inf")], **tkwargs)
        nans = torch.zeros((3,), **tkwargs) + float("nan")
        inpouts = [
            # (a    ,    x),       out
            ((zeros, small_to_inf), zeros),
            ((small_to_inf, zeros), ones),
            ((infs, zero_to_large), ones),
            ((zero_to_large, infs), zeros),
            ((zeros, zeros), nans),
            ((infs, infs), nans),
            ((-small_to_inf, small_to_inf), nans),
        ]
        for inputs, output in inpouts:
            input0, input1 = inputs
            calc = torch.igammac(input0, input1)
            if torch.all(torch.isnan(output)):
                self.assertTrue(torch.all(torch.isnan(calc)))
            else:
                self.assertEqual(calc, output)

    def _i0_helper(self, t):
        # Test by comparing to scipy
        dtype = t.dtype
        actual = torch.i0(t)
        if dtype is torch.bfloat16:
            t = t.to(torch.float32)
        expected = scipy.special.i0(t.cpu().numpy())
        # Casting down for dtype float16 is required since scipy upcasts to float32
        if dtype is torch.bfloat16 or dtype is torch.float16:
            expected = torch.from_numpy(expected).to(dtype)
        self.assertEqual(actual, expected)

    def _i0_range_helper(self, range, device, dtype):
        # i0 tests are broken up by the domain for which the function does not overflow for each dtype
        # This is done to ensure that the function performs well across all possible input values, without worrying
        # about inf or nan possibilities
        for r in (range, -range):
            t = torch.rand(1000, device=device).to(dtype) * r
            self._i0_helper(t)

    @dtypesIfCUDA(*torch.testing.get_all_fp_dtypes())
    @dtypes(torch.bfloat16, torch.float32, torch.float64)
    @unittest.skipIf(not TEST_SCIPY, "SciPy not found")
    def test_i0_range1(self, device, dtype):
        # This tests the domain for i0 for which float16 does not overflow
        # The domain is (-13.25, 13.25)
        self._i0_range_helper(13.25, device, dtype)

    @dtypesIfCUDA(*torch.testing.get_all_fp_dtypes())
    @dtypes(torch.bfloat16, torch.float32, torch.float64)
    @unittest.skipIf(not TEST_SCIPY, "SciPy not found")
    def test_i0_range2(self, device, dtype):
        # This tests the domain for i0 for which float32 and bfloat16 does not overflow
        # The domain is (-88.5, 88.5)
        self._i0_range_helper(88.5, device, dtype)

    @dtypes(torch.float64)
    @unittest.skipIf(not TEST_SCIPY, "SciPy not found")
    def test_i0_range3(self, device, dtype):
        # This tests the domain for i0 for which float64 does not overflow
        # The domain is (-709.75, 709.75)
        self._i0_range_helper(709.75, device, dtype)

    @dtypesIfCUDA(*torch.testing.get_all_fp_dtypes())
    @dtypes(torch.bfloat16, torch.float32, torch.float64)
    @unittest.skipIf(not TEST_SCIPY, "SciPy not found")
    def test_i0_special(self, device, dtype):
        t = torch.tensor([], device=device, dtype=dtype)
        self._i0_helper(t)

        t = torch.tensor([inf, -inf, nan], device=device, dtype=dtype)
        self.assertTrue(torch.i0(t).isnan().all())

    # TODO: allow large opinfo values to be opted-into via metadata
    @dtypes(torch.long)
    def test_abs_big_number(self, device, dtype):
        bignumber = 2 ** 31 + 1
        res = torch.tensor([bignumber], device=device, dtype=dtype)
        self.assertGreater(res.abs()[0], 0)

    # TODO: add signed zero testing to opinfos
    @dtypes(torch.float, torch.double)
    def test_abs_signed_zero(self, device, dtype):
        # Both abs(0.0) and abs(-0.0) should result in 0.0
        size = 128 + 1  # pick a large enough number with remainder so that
        # both vectorized and nonvectorized op is tested
        inp = torch.zeros(size, device=device, dtype=dtype)
        inp[::2] = -0.0
        inp = inp.abs()
        for v in inp:
            self.assertGreater(math.copysign(1.0, v), 0.0)

    # TODO: rationalize with abs testing and verify absolute is tested as an alias
    @dtypes(torch.float)
    def test_absolute(self, device, dtype):
        # absolute is an alias for abs. Just check to see that results
        # are the same.
        t = torch.randn(10, 10, device=device, dtype=dtype)
        r_abs = t.abs()
        r_absolute = t.absolute()
        self.assertEqual(r_abs, r_absolute)

        r_abs = torch.abs(t)
        r_absolute = torch.absolute(t)
        self.assertEqual(r_abs, r_absolute)

        r_abs = torch.empty((10, 10), device=device, dtype=dtype)
        r_absolute = torch.empty((10, 10), device=device, dtype=dtype)
        torch.abs(t, out=r_abs)
        torch.absolute(t, out=r_absolute)
        self.assertEqual(r_abs, r_absolute)

        from copy import deepcopy
        t_copy = deepcopy(t)
        t.absolute_()
        t_copy.abs_()
        self.assertEqual(t, t_copy)

    # Note: ROCm fails when using float tensors
    # TODO: update this test to just compare against NumPy
    @onlyCUDA
    @dtypes(torch.double)
    def test_polygamma(self, device, dtype):
        cpu_tensor = torch.randn(10, 10, 10, dtype=dtype)
        device_tensor = cpu_tensor.to(device)
        zeros = torch.zeros(10, 10, 10, dtype=dtype)
        for n in [0, 1, 2, 3, 4, 5]:
            cpu_out = cpu_tensor.polygamma(n)
            device_out = device_tensor.polygamma(n)
            norm_errors = (device_out - cpu_out.to(device)) / device_out
            self.assertEqual(norm_errors, zeros)

        cpu_tensor.requires_grad = True
        for n in [0, 1, 2, 3, 4, 5]:
            gradcheck(lambda x: x.polygamma(n), cpu_tensor)

    # TODO: update to compare against NumPy by rationalizing with OpInfo
    @onlyCUDA
    @dtypes(torch.float, torch.double)
    def test_abs_zero(self, device, dtype):
        # Both abs(0.0) and abs(-0.0) should result in 0.0
        abs_zeros = torch.tensor([0.0, -0.0], device=device, dtype=dtype).abs().tolist()
        for num in abs_zeros:
            self.assertGreater(math.copysign(1.0, num), 0.0)

    @dtypes(*torch.testing.get_all_fp_dtypes())
    def test_isfinite_isinf_isnan(self, device, dtype):
        vals = (-float('inf'), float('inf'), float('nan'), -1, 0, 1)

        self.compare_with_numpy(torch.isfinite, np.isfinite, vals, device, dtype)
        self.compare_with_numpy(torch.isinf, np.isinf, vals, device, dtype)
        self.compare_with_numpy(torch.isnan, np.isnan, vals, device, dtype)

    @dtypes(torch.int8, torch.int16, torch.int32, torch.int64)
    def test_isfinite_isinf_isnan_int(self, device, dtype):
        vals = (-1, 0, 1)

        self.compare_with_numpy(torch.isfinite, np.isfinite, vals, device, dtype)
        self.compare_with_numpy(torch.isinf, np.isinf, vals, device, dtype)
        self.compare_with_numpy(torch.isnan, np.isnan, vals, device, dtype)

    @dtypes(*(torch.testing.get_all_fp_dtypes()))
    def test_isposinf_isneginf_float(self, device, dtype):
        ops = ((torch.isposinf, np.isposinf), (torch.isneginf, np.isneginf))
        vals = (-float('inf'), float('inf'), float('nan'), -1, 0, 1)

        for torch_op, numpy_op in ops:
            if torch_op == torch.isposinf:
                target_vals = (0, 1, 0, 0, 0, 0)
            else:
                target_vals = (1, 0, 0, 0, 0, 0)

            t = torch.tensor(vals, device=device, dtype=dtype)
            # Manual check here as numpy does not support bfloat16
            if dtype == torch.bfloat16:
                self.assertEqual(torch_op(t),
                                 torch.tensor(target_vals, device=device, dtype=torch.bool))
            else:
                self.compare_with_numpy(torch_op, numpy_op, vals, device, dtype)

            # test the boolean tensor as the `out=` parameter
            out = torch.empty_like(t, dtype=torch.bool)
            t_target = torch.tensor(target_vals, device=device, dtype=torch.bool)
            torch_op(t, out=out)
            self.assertEqual(out, t_target)

    @dtypes(*(torch.testing.get_all_int_dtypes() + [torch.bool]))
    def test_isposinf_isneginf_int_and_bool(self, device, dtype):
        ops = ((torch.isposinf, np.isposinf), (torch.isneginf, np.isneginf))
        vals = (-1, 0, 1)

        for torch_op, numpy_op in ops:
            self.compare_with_numpy(torch_op, numpy_op, vals, device, dtype)

            # test the boolean tensor as the `out=` parameter
            t = torch.tensor(vals, device=device, dtype=dtype)
            out = torch.empty_like(t, dtype=torch.bool)
            t_target = torch.zeros_like(t, dtype=torch.bool)
            torch_op(t, out=out)
            self.assertEqual(out, t_target)

    @dtypes(torch.complex64, torch.complex128)
    def test_isposinf_isneginf_complex(self, device, dtype):
        torch_ops = (torch.isposinf, torch.isneginf)
        vals = (complex(0, float('inf')), complex(1, -float('inf')))
        t = torch.tensor(vals, device=device, dtype=dtype)
        out = torch.empty_like(t)

        for torch_op in torch_ops:
            with self.assertRaisesRegex(RuntimeError, 'does not support complex inputs'):
                torch_op(t)
            with self.assertRaisesRegex(RuntimeError, 'does not support complex inputs'):
                torch_op(t, out=out)

    @dtypes(*(torch.testing.get_all_dtypes(include_bool=False)))
    def test_isposinf_isneginf_non_boolean_output(self, device, dtype):
        # test non-boolean tensors as the `out=` parameters
        # boolean outputs are tested in the above testcases
        vals = (float('inf'), -float('inf'), 1.2)
        t = torch.tensor(vals, device=device)
        for torch_op in (torch.isposinf, torch.isneginf):
            out = torch.empty_like(t, dtype=dtype)
            with self.assertRaisesRegex(RuntimeError, 'does not support non-boolean outputs'):
                torch_op(t, out=out)

    @dtypes(torch.complex64, torch.complex128)
    def test_isfinite_isinf_isnan_complex(self, device, dtype):
        vals = (
            complex(-float('inf'), float('inf')),
            complex(-float('inf'), 0),
            complex(0, float('inf')),
            complex(float('inf'), float('nan')),
            complex(float('nan'), 0),
            complex(-1, 0),
            complex(0, 1)
        )

        self.compare_with_numpy(torch.isfinite, np.isfinite, vals, device, dtype)
        self.compare_with_numpy(torch.isinf, np.isinf, vals, device, dtype)
        self.compare_with_numpy(torch.isnan, np.isnan, vals, device, dtype)

    @dtypes(torch.complex64, torch.complex128)
    def test_isreal_complex(self, device, dtype):
        vals = (1, 1 + 1j, 2 + 0j, 3j, 2 - 1j, 2 - 0j)
        self.compare_with_numpy(torch.isreal, np.isreal, vals, device, dtype)

    @dtypes(*torch.testing.get_all_dtypes())
    def test_isreal_noncomplex(self, device, dtype):
        vals = (1, 2, 3)
        # Manual check here since numpy doesn't support bfloat16
        result = torch.isreal(torch.tensor(vals, dtype=dtype))
        expected = torch.ones(result.size(), dtype=torch.bool, device=device)
        self.assertEqual(result, expected)

    @dtypes(torch.complex64)
    def test_isreal_nan_inf(self, device, dtype):
        vals = (
            complex(-float('inf'), float('inf')),
            complex(-float('inf'), 0),
            complex(0, float('inf')),
            complex(float('inf'), float('nan')),
            complex(float('nan'), 0),
            complex(-1, 0),
            complex(0, 1)
        )
        self.compare_with_numpy(torch.isreal, np.isreal, vals, device, dtype)

    @onlyCPU
    def test_isfinite_type(self, device):
        with self.assertRaises(TypeError):
            torch.isfinite(1)  # Parameter must be a tensor

    @onlyCPU
    def test_isinf_type(self, device):
        with self.assertRaises(TypeError):
            torch.isinf(1)  # Parameter must be a tensor

    def test_bitwise_not(self, device):
        res = 0xffff - torch.arange(127, dtype=torch.int8, device=device)
        for dtype in (torch.bool, torch.uint8, torch.int8, torch.int16, torch.int32, torch.int64):
            if dtype == torch.bool:
                a = torch.tensor([True, False], device=device)
                expected_res = torch.tensor([False, True], device=device)
            else:
                a = torch.arange(127, dtype=dtype, device=device)
                expected_res = res.to(dtype)
            # new tensor
            self.assertEqual(expected_res, a.bitwise_not())
            # out
            b = torch.empty(0, dtype=dtype, device=device)
            torch.bitwise_not(a, out=b)
            self.assertEqual(expected_res, b)
            # in-place
            a.bitwise_not_()
            self.assertEqual(expected_res, a)

        # test exceptions
        for dtype in (torch.half, torch.float, torch.double):
            a = torch.zeros(10, dtype=dtype, device=device)
            # new tensor
            with self.assertRaises(RuntimeError):
                a.bitwise_not()
            # out
            b = torch.empty(0, dtype=dtype, device=device)
            with self.assertRaises(RuntimeError):
                torch.bitwise_not(a, out=b)
            # in-place
            with self.assertRaises(RuntimeError):
                a.bitwise_not_()

    @dtypes(*torch.testing.get_all_dtypes())
    def test_logical_not(self, device, dtype):
        data = [10, 1, 0.3, 0, -0.3, -1, -10]
        a = torch.tensor(data, dtype=dtype, device=device)
        if dtype == torch.bfloat16:  # numpy doesn't support these dtypes
            result = [False, False, False, True, False, False, False]
            self.assertEqual(torch.logical_not(a), torch.tensor(result, dtype=torch.bool, device=device))
        else:
            a_np = np.array(data, dtype=torch_to_numpy_dtype_dict[dtype])
            self.assertEqual(np.logical_not(a_np), torch.logical_not(a).to('cpu'))
            self.assertEqual(np.logical_not(a_np, out=a_np), a.logical_not_().to('cpu'))

    @dtypes(*product(torch.testing.get_all_dtypes(),
                     torch.testing.get_all_dtypes()))
    def test_logical_not_out(self, device, dtypes):
        dtype = dtypes[0]
        out_dtype = dtypes[1]
        data = [10, 1, 0.3, 0, -0.3, -1, -10]
        a = torch.tensor(data, dtype=dtype, device=device)
        out = torch.empty_like(a, dtype=out_dtype, device=device)
        if torch.bfloat16 in dtypes:  # numpy doesn't support these dtypes
            result = [not i for i in a]
            self.assertEqual(torch.logical_not(a, out=out), torch.tensor(result, dtype=out_dtype, device=device))
        else:
            out_np = np.empty(a.shape, dtype=torch_to_numpy_dtype_dict[out_dtype])
            self.assertEqual(a, a.cpu().numpy())
            torch.logical_not(a, out=out)
            np.logical_not(a.cpu().numpy(), out=out_np)
            self.assertEqual(out_np, out.to('cpu'))

    def test_nonzero_empty(self, device):
        def assert_tuple_empty(tup, dim):
            self.assertEqual(dim, len(tup))
            for t in tup:
                self.assertEqual(torch.Size([0]), t.shape)

        x = torch.randn(0, 2, 0, 5, 0, device=device)
        y = torch.nonzero(x)
        z = torch.nonzero(x, as_tuple=True)

        self.assertEqual(0, y.numel())
        self.assertEqual(torch.Size([0, 5]), y.shape)
        assert_tuple_empty(z, 5)

        x = torch.tensor(0.5, device=device)
        y = torch.nonzero(x)
        # nonzero with as_tuple returns a
        # tuple of len 1 for a zero-dim tensor.
        # This is done to match Numpy behavior.
        z = torch.nonzero(x, as_tuple=True)
        self.assertEqual(1, len(z))
        self.assertEqual(torch.zeros(1, dtype=torch.long), z[0])

        x = torch.zeros((), device=device)
        y = torch.nonzero(x)
        z = torch.nonzero(x, as_tuple=True)
        self.assertEqual(torch.Size([0, 0]), y.shape)
        self.assertEqual(1, len(z))
        self.assertEqual(torch.empty(0, dtype=torch.long), z[0])

    # TODO: rationalize with exp OpInfo
    @dtypes(*(torch.testing.get_all_fp_dtypes(include_half=False) +
              torch.testing.get_all_complex_dtypes()))
    @dtypesIfCUDA(*(torch.testing.get_all_fp_dtypes(include_half=True) +
                    torch.testing.get_all_complex_dtypes()))
    def test_exp(self, device, dtype):
        for v in (2, -2) + ((1j, 1 + 1j) if dtype.is_complex else ()):
            a = torch.tensor(v, dtype=dtype, device=device) * torch.arange(18, device=device) / 3 * math.pi
            a = a.to(dtype)
            if dtype == torch.bfloat16:
                with self.assertRaises(TypeError):  # compare_with_numpy doesn't support bfloat16
                    self.compare_with_numpy(torch.exp, np.exp, a)
                return
            self.compare_with_numpy(torch.exp, np.exp, a)

            if dtype.is_complex:
                inf_real_zero_imag_in = torch.tensor(complex(float('inf'), 0), device=device, dtype=dtype)
                inf_real_zero_imag_out = torch.exp(inf_real_zero_imag_in).item()
                self.assertTrue(math.isinf(inf_real_zero_imag_out.real))
                if self.device_type == 'cpu':
                    pass
                    # These are commented out because it cannot be consistently reproduced.
                    # This is incorrect. It should be zero. Need fix!
                    # https://github.com/pytorch/pytorch/issues/40590
                    # self.assertNotEqual(inf_real_zero_imag_out.imag, 0)
                    # This is incorrect. They should equal. Need fix!
                    # https://github.com/pytorch/pytorch/issues/40590
                    # with self.assertRaises(AssertionError):
                    #     self.compare_with_numpy(torch.exp, np.exp, inf_real_zero_imag_in)
                else:
                    self.assertEqual(inf_real_zero_imag_out.imag, 0, atol=0, rtol=0)
                    self.compare_with_numpy(torch.exp, np.exp, inf_real_zero_imag_in)

                zero_real_inf_imag_in = torch.tensor(complex(0, float('inf')), device=device, dtype=dtype)
                zero_real_inf_imag_out = torch.exp(zero_real_inf_imag_in).item()
                self.assertTrue(math.isnan(zero_real_inf_imag_out.real))
                self.assertTrue(math.isnan(zero_real_inf_imag_out.imag))
                # Ensure we are notified when NumPy changes its behavior
                self.compare_with_numpy(torch.exp, np.exp, zero_real_inf_imag_in)

                inf_real_imag_in = torch.tensor(complex(float('inf'), float('inf')), device=device, dtype=dtype)
                inf_real_imag_out = torch.exp(inf_real_imag_in).item()
                if self.device_type == 'cpu':
                    pass
                    # This is incorrect. Need fix! https://github.com/pytorch/pytorch/issues/40590
                    # This is commented out because it cannot be consistently reproduced.
                    # with self.assertRaises(AssertionError):
                    #     self.compare_with_numpy(torch.exp, np.exp, inf_real_imag_in)
                else:
                    self.assertTrue(math.isinf(inf_real_imag_out.real))
                    self.assertTrue(math.isnan(inf_real_imag_out.imag))
                    self.compare_with_numpy(torch.exp, np.exp, inf_real_imag_in)

                inf_real_nan_imag_in = torch.tensor(complex(float('inf'), float('nan')), device=device, dtype=dtype)
                inf_real_nan_imag_out = torch.exp(inf_real_nan_imag_in).item()
                if self.device_type == 'cpu':
                    pass
                    # This is incorrect. It should be inf. Need fix! https://github.com/pytorch/pytorch/issues/40590
                    # This is commented out because it cannot be consistently reproduced.
                    # with self.assertRaises(AssertionError):
                    #     self.compare_with_numpy(torch.exp, np.exp, inf_real_nan_imag_in)
                else:
                    self.assertTrue(math.isinf(inf_real_nan_imag_out.real))
                    self.assertTrue(math.isnan(inf_real_nan_imag_out.imag))
                    self.compare_with_numpy(torch.exp, np.exp, inf_real_nan_imag_in)

                nan_real_inf_imag_in = torch.tensor(complex(float('nan'), float('inf')), device=device, dtype=dtype)
                nan_real_inf_imag_out = torch.exp(nan_real_inf_imag_in).item()
                self.assertTrue(math.isnan(nan_real_inf_imag_out.real))
                self.assertTrue(math.isnan(nan_real_inf_imag_out.imag))
                # Ensure we are notified when NumPy changes its behavior
                self.compare_with_numpy(torch.exp, np.exp, nan_real_inf_imag_in)

    @dtypes(*torch.testing.get_all_dtypes(include_complex=False))
    def test_sign(self, device, dtype):
        if dtype == torch.bool:
            a_bool = torch.tensor([True, True, False, float('nan')], device=device).bool()
            a_bool_target = torch.tensor([True, True, False, True], device=device).bool()
            self.assertEqual(a_bool.sign(), a_bool_target, msg='sign device={} dtype=bool'.format(device))
            self.assertEqual(torch.sign(a_bool), a_bool_target, msg='sign device={} dtype=bool'.format(device))

            a_out = torch.empty_like(a_bool)
            torch.sign(a_bool, out=a_out)
            self.assertEqual(a_out, a_bool_target, msg='sign_out device={} dtype=bool'.format(device))

            a_bool.sign_()
            self.assertEqual(a_bool, a_bool_target, msg='sign_ device={} dtype=bool'.format(device))
            return

        # Include NaN for floating point numbers
        if dtype.is_floating_point:
            dt_info = torch.finfo(dtype)

            # Create tensor (with NaN checking)
            a = torch.tensor([float('nan'), -12, 0, 71, dt_info.min, dt_info.max], device=device, dtype=dtype)
            a_target = torch.tensor([0, -1, 0, 1, -1, 1], device=device, dtype=dtype)
        else:
            dt_info = torch.iinfo(dtype)

            # If unsigned type, everything should be >= 0
            if dt_info.min == 0:
                a = torch.tensor([12, 0, 71, dt_info.min, dt_info.max], device=device, dtype=dtype)
                a_target = torch.tensor([1, 0, 1, 0, 1], device=device, dtype=dtype)
            else:
                a = torch.tensor([-12, 0, 71, dt_info.min, dt_info.max], device=device, dtype=dtype)
                a_target = torch.tensor([-1, 0, 1, -1, 1], device=device, dtype=dtype)

        self.assertEqual(a.sign(), a_target, msg='sign device={} dtype={}'.format(device, dtype))
        self.assertEqual(torch.sign(a), a_target, msg='sign device={} dtype={}'.format(device, dtype))

        out = torch.empty_like(a)
        torch.sign(a, out=out)
        self.assertEqual(out, a_target, msg='sign_out device={} dtype={}'.format(device, dtype))

        a.sign_()
        self.assertEqual(a, a_target, msg='sign_ device={} dtype={}'.format(device, dtype))

    @dtypes(*(torch.testing.torch.testing.get_all_fp_dtypes()))
    def test_signbit_float(self, device, dtype):
        t = torch.randn(5, 5, device=device)

        if dtype == torch.bfloat16:
            t_bf16 = torch.tensor([1, 0, -1], device=device, dtype=dtype)
            self.assertEqual(torch.signbit(t_bf16), torch.tensor([False, False, True]))
        else:
            self.compare_with_numpy(torch.signbit, np.signbit, t)

        t_target = torch.signbit(t)
        out = torch.empty_like(t, device=device, dtype=torch.bool)
        torch.signbit(t, out=out)
        self.assertEqual(out, t_target)

        t_sp = (0, float('inf'), -float('inf'), float('nan'))
        if dtype == torch.bfloat16:
            t_sp_df16 = torch.tensor(t_sp, device=device, dtype=dtype)
            self.assertEqual(torch.signbit(t_sp_df16), torch.tensor([False, False, True, False]))
        else:
            self.compare_with_numpy(torch.signbit, np.signbit, t_sp, device, dtype)

    @dtypes(*(torch.testing.get_all_int_dtypes() + [torch.bool]))
    def test_signbit_int_and_bool(self, device, dtype):
        t = torch.randint(-5, 5, (5, 5), device=device)
        self.compare_with_numpy(torch.signbit, np.signbit, t)

        t_target = torch.signbit(t)
        out = torch.empty_like(t, device=device, dtype=torch.bool)
        torch.signbit(t, out=out)
        self.assertEqual(out, t_target)

    @dtypes(torch.complex64, torch.complex128)
    def test_signbit_complex(self, device, dtype):
        vals = (complex(0, -1), complex(-1, 2))
        t = torch.tensor(vals, device=device, dtype=dtype)
        out = torch.empty_like(t).real.bool()

        with self.assertRaisesRegex(RuntimeError, 'signbit is not implemented for complex tensors.'):
            torch.signbit(t)
        with self.assertRaisesRegex(RuntimeError, 'signbit is not implemented for complex tensors.'):
            torch.signbit(t, out=out)

    @dtypes(torch.cfloat, torch.cdouble)
    def test_sgn(self, device, dtype):
        x = torch.randn(100, dtype=dtype)
        angle = x.angle()
        out = x.sgn()
        self.assertEqual(out.angle(), angle)
        self.assertEqual(out.abs(), torch.ones_like(x).real)

        x_out = torch.empty_like(x)
        torch.sgn(x, out=x_out)
        self.assertEqual(x_out.angle(), angle)
        self.assertEqual(x_out.abs(), torch.ones_like(x).real)

    @dtypes(*(torch.testing.get_all_dtypes(include_bool=False)))
    def test_signbit_non_boolean_output(self, device, dtype):
        # test non-boolean tensors as the `out=` parameters
        # boolean outputs are tested in the above testcases
        t = torch.randn(5, 5)
        out = torch.empty_like(t, dtype=dtype)
        with self.assertRaisesRegex(RuntimeError, 'does not support non-boolean outputs'):
            torch.signbit(t, out=out)

    # This function tests that a nan value is returned for input values not in domain
    @dtypes(torch.float32, torch.float64)
    def test_acosh_domain_float(self, device, dtype):
        # Domain of acosh is [1, inf), for values outside the domain - output is mapped
        # to NaN, except for input value `inf` - output is mapped to `inf`
        sample = torch.tensor([float('-inf'), 1.00, -1.23, -0.06, 0.98, float('inf')],
                              device=device, dtype=dtype)
        nan_mask = torch.tensor([True, False, True, True, True, False], device=device)
        inf_mask = torch.tensor([False, False, False, False, False, True], device=device)
        self.assertEqual(torch.isnan(torch.acosh(sample)), nan_mask)
        self.assertEqual(torch.isnan(sample.acosh()), nan_mask)
        self.assertEqual(torch.isinf(torch.acosh(sample)), inf_mask)
        self.assertEqual(torch.isinf(sample.acosh()), inf_mask)

    # This function tests that a nan value is returned for input values not in domain
    @dtypes(torch.float32, torch.float64)
    def test_atanh_domain_float(self, device, dtype):
        # Domain of atanh is (-1, 1), for edge values (-1 and 1) - output is mapped
        # to inf and for other values outside this range - output is mapped to NaN
        sample = torch.tensor([float('-inf'), -1.00, 1.00, -1.23, 1.06, float('inf')],
                              device=device, dtype=dtype)
        nan_mask = torch.tensor([True, False, False, True, True, True], device=device)
        inf_mask = torch.tensor([False, True, True, False, False, False], device=device)
        # For values not in domain (except -1.0 and 1.0), atanh should return nan
        self.assertEqual(torch.isnan(torch.atanh(sample)), nan_mask)
        self.assertEqual(torch.isnan(sample.atanh()), nan_mask)
        # For values -1.0 and 1.0, atanh should return -inf and inf respectively
        self.assertEqual(torch.isinf(torch.atanh(sample)), inf_mask)
        self.assertEqual(torch.isinf(sample.atanh()), inf_mask)


def _generate_reference_input(dtype, device):
    input = []
    input.append(list(range(-5, 5)))
    input.append([0 for x in range(-5, 5)])
    input.append([x + 1e-6 for x in range(-5, 5)])
    # Some vectorized implementations don't support large values
    input.append([x + 1e10 for x in range(-5, 5)])
    input.append([x - 1e10 for x in range(-5, 5)])
    input.append([*torch.randn(7).tolist(), math.inf, -math.inf, math.nan])
    input.append((torch.randn(10) * 1e6).tolist())
    input.append([math.pi * (x / 2) for x in range(-5, 5)])
    return torch.tensor(input, dtype=dtype, device=device)

def _generate_gamma_input(dtype, device, test_poles=True):
    input = []
    input.append((torch.randn(10).abs() + 1e-4).tolist())
    input.append((torch.randn(10).abs() + 1e6).tolist())
    zeros = torch.linspace(-9.5, -0.5, 10)
    input.append(zeros.tolist())
    input.append((zeros - 0.49).tolist())
    input.append((zeros + 0.49).tolist())
    input.append((zeros + (torch.rand(10) * 0.99) - 0.5).tolist())

    if test_poles:
        input.append([-0.999999994, -1.999999994, -2.0000000111,
                      -100.99999994, -1931.99999994, 0.000000111,
                      -0.000000111, 0, -2, -329])
    return torch.tensor(input, dtype=dtype, device=device)

# this class contains information needed to generate tests for torch math functions
# the generated tests compare torch implementation with the reference numpy/scipy implementation,
# and also check proper behavior for contiguous/discontiguous/inplace outputs.
class _TorchMathTestMeta(object):
    def __init__(self,
                 opstr,
                 args=(),
                 reffn=None,
                 refargs=lambda x: (x.numpy(),),
                 input_fn=_generate_reference_input,
                 inputargs=(),
                 substr='',
                 make_inplace=True,
                 decorators=None,
                 ref_backend='numpy',
                 rtol=None,
                 atol=None,
                 dtypes=floating_types(),
                 replace_inf_with_nan=False):
        self.opstr = opstr
        self.args = args
        self.reffn = reffn  # reffn is either callable or ref_backend attribute, set to opstr if not specified
        self.refargs = refargs
        self.input_fn = input_fn
        self.inputargs = inputargs
        self.substr = substr
        self.make_inplace = make_inplace
        assert ref_backend == 'numpy' or ref_backend == 'scipy'
        self.ref_backend = ref_backend
        if ref_backend == 'scipy':
            self.ref_decorator = [unittest.skipIf(not TEST_SCIPY, "Scipy not found")]
        else:
            self.ref_decorator = []
        self.decorators = decorators
        self.rtol = rtol
        self.atol = atol
        self.dtypes = dtypes
        self.replace_inf_with_nan = replace_inf_with_nan

# TODO: replace with make_tensor
# Converts half/bfloat16 dtype to float when device is cpu
def _convert_t(dtype, device):
    if device == 'cpu' and dtype in {torch.half, torch.bfloat16}:
        return torch.float
    return dtype

# TODO: replace with make_tensor
# Returns a tensor of the requested shape, dtype, and device
# Requesting a half CPU tensor returns a float CPU tensor with
# values representable by a half.
# Initialization uses randint for non-float types and randn for float types.
def _make_tensor(shape, dtype, device, fill_ones=False) -> torch.Tensor:
    # Returns a tensor filled with ones
    if fill_ones:
        return torch.ones(*shape, dtype=_convert_t(dtype, device), device=device)

    # Returns a tensor with random integer values
    if not (dtype.is_floating_point or dtype.is_complex):
        t = torch.randint(0, 10, shape, device=device)
        if dtype != torch.uint8:
            t = t - 5  # generate negative values also
        return t.to(_convert_t(dtype, device))

    # Populates the CPU tensor with floats representable as half/bfloat16
    if dtype == torch.half and device == 'cpu':
        return torch.randn(*shape, dtype=torch.float, device=device).half().float()
    if dtype == torch.bfloat16 and device == 'cpu':
        return torch.randn(*shape, dtype=torch.float, device=device).bfloat16().float()

    # Default: returns a tensor with random float values
    return torch.randn(shape, dtype=dtype, device=device).to(dtype=dtype)

# TODO: replace with make_tensor
def _medium_2d(dtype, device):
    return _make_tensor((50, 50), dtype, device)

# TODO: replace with opinfo
_types_no_half = [
    torch.float, torch.double,
    torch.int8, torch.short, torch.int, torch.long,
    torch.uint8
]

# TODO: all these should be replaced with OpInfos
torch_op_tests = [
<<<<<<< HEAD
    _TorchMathTestMeta('floor'),
    _TorchMathTestMeta('ceil'),
=======
    _TorchMathTestMeta('rad2deg'),
    _TorchMathTestMeta('deg2rad'),
>>>>>>> 205c9714
    _TorchMathTestMeta('frac', reffn='fmod', refargs=lambda x: (x.numpy(), 1)),
    _TorchMathTestMeta('trunc'),
    _TorchMathTestMeta('round'),
    _TorchMathTestMeta('polygamma', args=[0], substr='_0', reffn='polygamma',
                       refargs=lambda x: (0, x.numpy()), input_fn=_generate_gamma_input, inputargs=[False],
                       ref_backend='scipy'),
    _TorchMathTestMeta('polygamma', args=[1], substr='_1', reffn='polygamma',
                       refargs=lambda x: (1, x.numpy()), input_fn=_generate_gamma_input, inputargs=[False],
                       ref_backend='scipy', rtol=0.0008, atol=1e-5),
    _TorchMathTestMeta('polygamma', args=[2], substr='_2', reffn='polygamma',
                       refargs=lambda x: (2, x.numpy()), input_fn=_generate_gamma_input, inputargs=[False],
                       ref_backend='scipy', rtol=0.0008, atol=1e-5),
    _TorchMathTestMeta('abs', input_fn=_medium_2d, dtypes=_types_no_half, rtol=0., atol=0.),
    _TorchMathTestMeta('logit', ref_backend='scipy')]


def generate_torch_test_functions(cls, testmeta, inplace):
    opstr = testmeta.opstr if not inplace else testmeta.opstr + "_"

    def torchfn(x):
        return getattr(x, opstr)(*testmeta.args)

    def fn_check_reference(self, device, dtype):
        def reffn(x):
            backend = np if testmeta.ref_backend == 'numpy' else scipy.special
            opstr = None
            if testmeta.reffn is None:
                opstr = testmeta.opstr
            elif isinstance(testmeta.reffn, str):
                opstr = testmeta.reffn
            if callable(testmeta.reffn):
                fn = testmeta.reffn
            else:
                assert opstr is not None, "invalid reffn"
                fn = getattr(backend, opstr)
            return fn(*testmeta.refargs(x))

        inp = testmeta.input_fn(dtype, device, *testmeta.inputargs)
        with warnings.catch_warnings():
            warnings.simplefilter("ignore")
            expected = torch.from_numpy(reffn(inp))
        actual = torchfn(inp)
        if testmeta.replace_inf_with_nan:
            actual[(actual == -inf) | (actual == inf)] = nan
            expected[(expected == -inf) | (expected == inf)] = nan

        torch.testing.assert_allclose(actual, expected, rtol=testmeta.rtol, atol=testmeta.atol)

    def fn_non_contig(self, device, dtype) -> None:
        shapes = [(5, 7), (1024,)]
        for shape in shapes:
            contig = _make_tensor(shape, dtype=dtype, device=device)
            non_contig = torch.empty(shape + (2,), dtype=dtype)[..., 0]
            non_contig.copy_(contig)
            self.assertFalse(non_contig.is_contiguous())
            self.assertEqual(torchfn(contig), torchfn(non_contig), msg='non-contiguous')

    def fn_non_contig_index(self, device, dtype):
        contig = _make_tensor((2, 2, 1, 2), dtype=dtype, device=device)
        non_contig = contig[:, 1, ...]
        contig = non_contig.clone()
        self.assertFalse(non_contig.is_contiguous())
        self.assertEqual(torchfn(contig), torchfn(non_contig), msg='non-contiguous index')

    def fn_non_contig_expand(self, device, dtype):
        shapes = [(1, 3), (1, 7), (5, 7)]
        for shape in shapes:
            contig = _make_tensor(shape, dtype=dtype, device=device)
            non_contig = contig.clone().expand(3, -1, -1)
            self.assertFalse(non_contig.is_contiguous())
            contig = torchfn(contig)
            non_contig = torchfn(non_contig)
            for i in range(3):
                self.assertEqual(contig, non_contig[i], msg='non-contiguous expand[' + str(i) + ']')

    def fn_contig_size1(self, device, dtype):
        contig = _make_tensor((5, 100), dtype=dtype, device=device)
        contig = contig[:1, :50]
        contig2 = torch.empty(contig.size(), dtype=dtype)
        contig2.copy_(contig)
        self.assertTrue(contig.is_contiguous())
        self.assertTrue(contig2.is_contiguous())
        self.assertEqual(torchfn(contig), torchfn(contig2), msg='contiguous size1')

    def fn_contig_size1_large_dim(self, device, dtype):
        contig = _make_tensor((5, 2, 3, 1, 4, 5, 3, 2, 1, 2, 3, 4), dtype=dtype, device=device)
        contig = contig[:1, :, :, :, :, :, :, :, :, :, :, :]
        contig2 = torch.empty(contig.size(), dtype=dtype)
        contig2.copy_(contig)
        self.assertTrue(contig.is_contiguous())
        self.assertTrue(contig2.is_contiguous())
        self.assertEqual(torchfn(contig), torchfn(contig2), msg='contiguous size1')

    def fn_large(self, device, dtype):
        input = _make_tensor((1024, 512), dtype=dtype, device=device)
        # clone input to properly test inplace functions
        actual = torchfn(input.clone())
        expected = torch.stack([torchfn(slice) for slice in input])
        self.assertEqual(actual, expected, msg='large')

    test_functions = {"test_reference_": fn_check_reference,
                      "test_non_contig_": fn_non_contig,
                      "test_non_contig_index_": fn_non_contig_index,
                      "test_non_contig_expand_": fn_non_contig_expand,
                      "test_contig_size1_": fn_contig_size1,
                      "test_check_contig_size1_large_dim_": fn_contig_size1_large_dim,
                      "test_large_": fn_large}
    for name in test_functions:
        if inplace and 'expand' in name:
            continue
        test_name = name + testmeta.opstr + testmeta.substr
        if inplace:
            test_name += "_inplace"
        assert not hasattr(cls, test_name), "{0} already in TestUnaryUfuncMathOps".format(test_name)

        decorators = [] if testmeta.decorators is None else testmeta.decorators
        if 'reference' in name:
            decorators = decorators + testmeta.ref_decorator
        decorators = decorators + [dtypes(*testmeta.dtypes)]
        fn_test = test_functions[name]
        for dec in decorators:
            fn_test = dec(fn_test)
        setattr(cls, test_name, fn_test)

class TestUnaryUfuncMathOps(TestCase):
    exact_dtype = True

def generate_torch_op_tests(cls):
    for t in torch_op_tests:
        generate_torch_test_functions(cls, t, False)
        if t.make_inplace:
            generate_torch_test_functions(cls, t, True)


generate_torch_op_tests(TestUnaryUfuncMathOps)
instantiate_device_type_tests(TestUnaryUfuncs, globals())
instantiate_device_type_tests(TestUnaryUfuncMathOps, globals(), only_for='cpu')

if __name__ == '__main__':
    run_tests()<|MERGE_RESOLUTION|>--- conflicted
+++ resolved
@@ -1677,13 +1677,6 @@
 
 # TODO: all these should be replaced with OpInfos
 torch_op_tests = [
-<<<<<<< HEAD
-    _TorchMathTestMeta('floor'),
-    _TorchMathTestMeta('ceil'),
-=======
-    _TorchMathTestMeta('rad2deg'),
-    _TorchMathTestMeta('deg2rad'),
->>>>>>> 205c9714
     _TorchMathTestMeta('frac', reffn='fmod', refargs=lambda x: (x.numpy(), 1)),
     _TorchMathTestMeta('trunc'),
     _TorchMathTestMeta('round'),
