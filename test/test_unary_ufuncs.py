import torch
import numpy as np

import warnings
import math
from itertools import product, chain
from numbers import Number
import random
import unittest

from torch._six import inf, nan
from torch.testing._internal.common_utils import (
    TestCase, run_tests, torch_to_numpy_dtype_dict, numpy_to_torch_dtype_dict,
    suppress_warnings, make_tensor, TEST_SCIPY, slowTest, skipIfNoSciPy,
    gradcheck, IS_WINDOWS)
from torch.testing._internal.common_methods_invocations import (
    unary_ufuncs)
from torch.testing._internal.common_device_type import (
    instantiate_device_type_tests, ops, dtypes, onlyCPU, onlyOnCPUAndCUDA,
    onlyCUDA, dtypesIfCUDA, precisionOverride, skipCUDAIfRocm, dtypesIfCPU,
    OpDTypes)
from torch.testing import (
    floating_types_and, all_types_and_complex_and, floating_types, floating_and_complex_types_and)

if TEST_SCIPY:
    import scipy

# Tests for unary "universal functions (ufuncs)" that accept a single
# tensor and have common properties like:
#   - they are elementwise functions
#   - the input shape is the output shape
#   - they typically have method and inplace variants
#   - they typically support the out kwarg
#   - they typically have NumPy or SciPy references

# See NumPy's universal function documentation
# (https://numpy.org/doc/1.18/reference/ufuncs.html) for more details
# about the concept of ufuncs.

# Functions tested here:
#

# Interesting values and extremal values for different dtypes
_unsigned_int_vals = (0, 1, 55, 127)
_int_vals = (0, -1, 1, -55, 55, -127, 127, -128, 128)
_large_int_vals = (-1113, 1113, -10701, 10701)
_float_vals = (0.,
               -.001, .001,
               -.25, .25,
               -1., 1.,
               -math.pi / 2, math.pi / 2,
               -math.pi + .00001, math.pi - .00001,
               -math.pi, math.pi,
               -math.pi - .00001, math.pi + .00001)
_large_float16_vals = (-501, 501,
                       -1001.2, 1001.2,
                       -13437.7, 13437.7)
_large_float_vals = _large_float16_vals + (-4988429.2, 4988429.2, -1e20, 1e20)
_float_extremals = (float('inf'), float('-inf'), float('nan'))
_medium_length = 812
_large_size = (1029, 917)


# Returns generator of tensors of different sizes filled with values in domain
# and with intested region filled with `vals`. This will help test different code
# paths for the given vals
def generate_tensors_from_vals(vals, device, dtype, domain):
    offset = 63

    assert _large_size[1] > (_medium_length + offset)  # large tensor should be large enough
    assert len(vals) < _medium_length  # medium tensor should contain all vals
    assert _medium_length % 4 == 0  # ensure vectorized code coverage

    # Constructs the large tensor containing vals
    large_tensor = make_tensor(_large_size, device=device, dtype=dtype, low=domain[0], high=domain[1])

    # Inserts the vals at an odd place
    large_tensor[57][offset:offset + len(vals)] = torch.tensor(vals, device=device, dtype=dtype)

    # Takes a medium sized copy of the large tensor containing vals
    medium_tensor = large_tensor[57][offset:offset + _medium_length]

    # Constructs scalar tensors
    scalar_tensors = (t.squeeze() for t in torch.split(medium_tensor, 1))

    # Tensors with no elements
    empty_sizes = ((0,), (0, 3, 3), (1, 0, 5), (6, 0, 0, 0), (3, 0, 1, 0))
    empty_tensors = (torch.empty(size, device=device, dtype=dtype) for size in empty_sizes)

    return chain(empty_tensors, scalar_tensors, (medium_tensor,), (large_tensor,))


# [Note generate_numeric_tensors, generate_numeric_tensors_hard,
#  and generate_numeric_tensors_extremal]
#
# Returns an iterable of contiguous tensors with the same storage on the requested
#   device and with the requested dtype.
#
# This function is intended to test the non-vectorized and vectorized code
#   paths of unary functions, as well as their handling of odd tensor
#   sizes (like zero-dim tensors and tensors with zero elements).
#
# The iterable will include an empty tensor, tensors with no elements,
#   zero dim (scalar) tensors, small 1D tensors, a medium 1D tensor, and
#   a large 2D tensor.
#
# These tensors will include interesting values. The generate_numeric_tensors_hard
#   tests larger values (>500) and generate_numeric_tensors_extremal tests extremal
#   values like -inf, inf, and nan.
#
# The randomly generated values can be restricted by the domain
#   argument.
def generate_numeric_tensors(device, dtype, *,
                             domain=(None, None)):
    # Special-cases bool
    if dtype is torch.bool:
        tensors = (torch.empty(0, device=device, dtype=torch.bool),
                   torch.tensor(True, device=device),
                   torch.tensor(False, device=device),
                   torch.tensor((True, False), device=device),
                   make_tensor((_medium_length,), device=device, dtype=dtype, low=None, high=None),
                   make_tensor(_large_size, device=device, dtype=dtype, low=None, high=None))
        return tensors

    # Acquires dtype-specific vals
    if dtype.is_floating_point or dtype.is_complex:
<<<<<<< HEAD
        if include_large_values and dtype is torch.float16:
            large_vals = _large_float16_vals
        elif include_large_values:
            large_vals = _large_float_vals
        else:
            large_vals = tuple()
        extremals = _float_extremals if include_extremal_values else tuple()
        vals = _float_vals + large_vals + extremals
=======
        vals = _float_vals
>>>>>>> 7a178a8a

        # Converts float -> complex vals if dtype is complex
        if dtype.is_complex:
            vals = tuple(complex(x, y) for x, y in product(vals, vals))
    elif dtype is torch.uint8:
        vals = _unsigned_int_vals
    else:  # dtypes is a signed integer type
        assert dtype in (torch.int8, torch.int16, torch.int32, torch.int64)
        vals = _int_vals

    return generate_tensors_from_vals(vals, device, dtype, domain)


def generate_numeric_tensors_hard(device, dtype, *,
                                  domain=(None, None)):
    is_signed_integral = dtype in (torch.int8, torch.int16, torch.int32, torch.int64)
    if not (dtype.is_floating_point or dtype.is_complex or is_signed_integral):
        return ()

    if dtype.is_floating_point:
        vals = _large_float_vals
    elif dtype.is_complex:
        vals = tuple(complex(x, y) for x, y in chain(product(_large_float_vals, _large_float_vals),
                                                     product(_float_vals, _large_float_vals),
                                                     product(_large_float_vals, _float_vals)))
    else:
        vals = _large_int_vals

    return generate_tensors_from_vals(vals, device, dtype, domain)


def generate_numeric_tensors_extremal(device, dtype, *,
                                      domain=(None, None)):
    if not (dtype.is_floating_point or dtype.is_complex):
        return ()

    vals = []
    if dtype.is_floating_point:
        vals = _float_extremals
    elif dtype.is_complex:
        vals = tuple(complex(x, y) for x, y in chain(product(_float_extremals, _float_extremals),
                                                     product(_float_vals, _float_extremals),
                                                     product(_float_extremals, _float_vals)))

    return generate_tensors_from_vals(vals, device, dtype, domain)


# TODO: port test_unary_out_op_mem_overlap
# TODO: add out= tests (different devices, dtypes, mismatched sizes,
#                       correct sizes, 0 size, broadcasted out)
# TODO: add test for inplace variants erroring on broadcasted inputs
class TestUnaryUfuncs(TestCase):
    exact_dtype = True

    # Tests bool tensor negation raises the correct error
    def test_neg_error_message(self, device):
        msg = ("Negation, the `\\-` operator, on a bool tensor is not supported."
               " If you are trying to invert a mask, use the `\\~` or"
               " `logical_not\\(\\)` operator instead.")

        t = torch.tensor((False, True), device=device)

        with self.assertRaisesRegex(RuntimeError, msg):
            torch.neg(t)

    @dtypes(*floating_types_and(torch.bfloat16, torch.half))
    @ops((_fn for _fn in unary_ufuncs if _fn.domain != (None, None)))
    def test_float_domains(self, device, dtype, op):
        if not op.supports_dtype(dtype, torch.device(device).type):
            raise unittest.SkipTest('unsupported dtype')

        eps = (1e-5, 1e-3, 1e-1, 1, 2, 10, 20, 50, 100)

        low, high = op.domain
        # NOTE: the following two loops are separated for readability
        if low is not None:
            low_tensor = torch.tensor(low, device=device, dtype=dtype)
            for epsilon in eps:
                lower_tensor = low_tensor - epsilon

                # Skips the test if the difference is not representable,
                #   which can occur if, for example, the difference is small
                #   and the dtype is imprecise (like bfloat16 is)
                if lower_tensor.item() == low_tensor.item():
                    continue

                result = op(lower_tensor)
                self.assertEqual(result.item(), float('nan'),
                                 msg=("input of {0} outside lower domain boundary"
                                      " {1} produced {2}, not nan!").format(lower_tensor.item(),
                                                                            low,
                                                                            result.item()))

        if high is not None:
            high_tensor = torch.tensor(high, device=device, dtype=dtype)
            for epsilon in eps:
                higher_tensor = high_tensor + epsilon

                # See above comment
                if higher_tensor.item() == high_tensor.item():
                    continue

                result = op(higher_tensor)
                self.assertEqual(result.item(), float('nan'),
                                 msg=("input of {0} outside upper domain boundary"
                                      " {1} produced {2}, not nan!").format(higher_tensor.item(),
                                                                            high,
                                                                            result.item()))

    # Tests that fn == method == inplace == jit on a simple single tensor input
    # TODO: should this jitting the method and inplace variants, too?
    @ops(unary_ufuncs)
    def test_variant_consistency(self, device, dtype, op):
        def _fn(t):
            return op(t)

        t = make_tensor((5, 5), device, dtype, low=op.domain[0], high=op.domain[1])
        expected = op(t)

        for alt, inplace in ((op.get_method(), False), (op.get_inplace(), True),
                             (torch.jit.script(_fn), False)):
            if alt is None:
                continue

            if inplace and not torch.can_cast(expected.dtype, dtype):
                # Assert that RuntimeError is raised
                # for inplace variant of Operators that
                # promote integer input to floating dtype.
                with self.assertRaises(RuntimeError):
                    alt(t.clone())
                continue

            actual = alt(t.clone())
            self.assertEqual(actual, expected, rtol=0, atol=0)

    # Helper for comparing torch tensors and numpy arrays
    # TODO: should this or assertEqual also validate that strides are equal?
    def assertEqualHelper(self, actual, expected, msg, *, dtype, exact_dtype=True, **kwargs):
        assert isinstance(actual, torch.Tensor)

        # Some NumPy functions return scalars, not arrays
        if isinstance(expected, Number):
            self.assertEqual(actual.item(), expected, **kwargs)
        elif isinstance(expected, np.ndarray):
            # Handles exact dtype comparisons between arrays and tensors
            if exact_dtype:
                # Allows array dtype to be float32 when comparing with bfloat16 tensors
                #   since NumPy doesn't support the bfloat16 dtype
                # Also ops like scipy.special.erf, scipy.special.erfc, etc, promote float16
                # to float32
                if expected.dtype == np.float32:
                    assert actual.dtype in (torch.float16, torch.bfloat16, torch.float32)
                else:
                    assert expected.dtype == torch_to_numpy_dtype_dict[actual.dtype]

            self.assertEqual(actual,
                             torch.from_numpy(expected).to(actual.dtype),
                             msg,
                             exact_device=False,
                             **kwargs)
        else:
            self.assertEqual(actual, expected, msg, exact_device=False, **kwargs)

    # Tests that the function and its (array-accepting) reference produce the same
    #   values on given tensors
    def _test_reference_numerics(self, dtype, op, tensors, equal_nan=True):
        for t in tensors:
            if dtype is torch.bfloat16:
                a = t.cpu().to(torch.float32).numpy()
            else:
                a = t.cpu().numpy()

            actual = op(t)
            expected = op.ref(a)

            # Crafts a custom error message for smaller, printable tensors
            if t.numel() < 10:
                msg = ("Failed to produce expected results! Input tensor was"
                       " {0}, torch result is {1}, and reference result is"
                       " {2}.").format(t, actual, expected)
            else:
                msg = None

            exact_dtype = True
            if not torch.can_cast(numpy_to_torch_dtype_dict[expected.dtype.type], dtype):
                exact_dtype = False

                if dtype in [torch.uint8, torch.int8, torch.bool]:
                    # NOTE: For these dtypes, PyTorch computes in the default scalar type (float)
                    # while NumPy computes in float16
                    self.assertEqualHelper(actual, expected, msg, dtype=dtype,
                                           exact_dtype=exact_dtype, rtol=1e-3, atol=1e-2)
                    continue

            self.assertEqualHelper(actual, expected, msg, dtype=dtype, equal_nan=equal_nan, exact_dtype=exact_dtype)

    # Tests that the function and its (array-accepting) reference produce the same
    #   values on a range of tensors, including empty tensors, scalar tensors,
    #   1D tensors and a large 2D tensor with interesting and extremal values
    #   and discontiguities.
    @suppress_warnings
    @ops(unary_ufuncs)
    def test_reference_numerics_normal(self, device, dtype, op):
        tensors = generate_numeric_tensors(device, dtype,
                                           domain=op.domain)
        self._test_reference_numerics(dtype, op, tensors)

    @suppress_warnings
    @ops(unary_ufuncs, allowed_dtypes=floating_and_complex_types_and(
        torch.bfloat16, torch.half, torch.int8, torch.int16, torch.int32, torch.int64
    ))
    def test_reference_numerics_hard(self, device, dtype, op):
        if not op.handles_large_floats:
            raise self.skipTest("This op does not handle large values")

        tensors = generate_numeric_tensors_hard(device, dtype,
                                                domain=op.domain)
        self._test_reference_numerics(dtype, op, tensors)

    @suppress_warnings
    @ops(unary_ufuncs, allowed_dtypes=floating_and_complex_types_and(torch.bfloat16, torch.half))
    def test_reference_numerics_extremal(self, device, dtype, op):
        handles_extremals = (op.handles_complex_extremals if
                             dtype in (torch.cfloat, torch.cdouble) else op.handles_extremals)
        if not handles_extremals:
            raise self.skipTest("This op does not handle extremal values")

        tensors = generate_numeric_tensors_extremal(device, dtype,
                                                    domain=op.domain)

        # https://github.com/pytorch/pytorch/issues/50749
        equal_nan = "relaxed" if device.startswith('cuda') else True

        self._test_reference_numerics(dtype, op, tensors, equal_nan)

    # Tests for testing (dis)contiguity consistency

    @ops(unary_ufuncs)
    def test_contig_vs_every_other(self, device, dtype, op):
        contig = make_tensor((1026,), device=device, dtype=dtype,
                             low=op.domain[0], high=op.domain[1])
        non_contig = contig[::2]

        self.assertTrue(contig.is_contiguous())
        self.assertFalse(non_contig.is_contiguous())

        self.assertEqual(op(contig)[::2], op(non_contig))

    @ops(unary_ufuncs)
    def test_contig_vs_transposed(self, device, dtype, op):
        contig = make_tensor((789, 357), device=device, dtype=dtype,
                             low=op.domain[0], high=op.domain[1])
        non_contig = contig.T

        self.assertTrue(contig.is_contiguous())
        self.assertFalse(non_contig.is_contiguous())

        self.assertEqual(op(contig).T, op(non_contig))

    @ops(unary_ufuncs)
    def test_non_contig(self, device, dtype, op):
        shapes = [(5, 7), (1024,)]
        for shape in shapes:
            contig = make_tensor(shape, device, dtype,
                                 low=op.domain[0], high=op.domain[1])
            non_contig = torch.empty(shape + (2,), device=device, dtype=dtype)[..., 0]
            non_contig.copy_(contig)

            self.assertTrue(contig.is_contiguous())
            self.assertFalse(non_contig.is_contiguous())

            self.assertEqual(op(contig), op(non_contig))

    @ops(unary_ufuncs)
    def test_non_contig_index(self, device, dtype, op):
        contig = make_tensor((2, 2, 1, 2), device, dtype,
                             low=op.domain[0], high=op.domain[1])
        non_contig = contig[:, 1, ...]
        contig = non_contig.contiguous()

        self.assertTrue(contig.is_contiguous())
        self.assertFalse(non_contig.is_contiguous())

        self.assertEqual(op(contig), op(non_contig))

    @ops(unary_ufuncs)
    def test_non_contig_expand(self, device, dtype, op):
        shapes = [(1, 3), (1, 7), (5, 7)]
        for shape in shapes:
            contig = make_tensor(shape, device, dtype,
                                 low=op.domain[0], high=op.domain[1])
            non_contig = contig.clone().expand(3, -1, -1)

            self.assertTrue(contig.is_contiguous())
            self.assertFalse(non_contig.is_contiguous())

            contig = op(contig)
            non_contig = op(non_contig)
            for i in range(3):
                self.assertEqual(contig, non_contig[i],
                                 msg='non-contiguous expand[' + str(i) + ']')

    @ops(unary_ufuncs)
    def test_contig_size1(self, device, dtype, op):
        contig = make_tensor((5, 100), device, dtype,
                             low=op.domain[0], high=op.domain[1])
        contig = contig[:1, :50]
        contig2 = torch.empty(contig.size(), device=device, dtype=dtype)
        contig2.copy_(contig)

        self.assertTrue(contig.is_contiguous())
        self.assertTrue(contig2.is_contiguous())

        self.assertEqual(op(contig), op(contig2))

    @ops(unary_ufuncs)
    def test_contig_size1_large_dim(self, device, dtype, op):
        contig = make_tensor((5, 2, 3, 1, 4, 5, 3, 2, 1, 2, 3, 4), device, dtype,
                             low=op.domain[0], high=op.domain[1])
        contig = contig[:1, :, :, :, :, :, :, :, :, :, :, :]
        contig2 = torch.empty(contig.size(), device=device, dtype=dtype)
        contig2.copy_(contig)

        self.assertTrue(contig.is_contiguous())
        self.assertTrue(contig2.is_contiguous())

        self.assertEqual(op(contig), op(contig2))

    # Tests that computation on a multiple batches is the same as
    # per-batch computation.
    @ops(unary_ufuncs)
    def test_batch_vs_slicing(self, device, dtype, op):
        input = make_tensor((1024, 512), dtype=dtype, device=device,
                            low=op.domain[0], high=op.domain[1])

        actual = op(input)
        expected = torch.stack([op(slice) for slice in input])

        self.assertEqual(actual, expected)

    def _test_out_arg(self, op, input, output, expected):
        if op.safe_casts_outputs:
            expect_fail = not torch.can_cast(expected.dtype, output.dtype)
        else:
            expect_fail = output.dtype != expected.dtype

        if expect_fail:
            with self.assertRaises(RuntimeError):
                op(input, out=output)
        else:
            res = op(input, out=output)
            self.assertTrue(res is output)
            self.assertEqual(output, expected.to(output.dtype))

    @ops(unary_ufuncs, dtypes=OpDTypes.supported)
    def test_out_arg_all_dtypes(self, device, dtype, op):
        input = make_tensor((64, 64), dtype=dtype, device=device,
                            low=op.domain[0], high=op.domain[1])
        expected = op(input)

        for out_dtype in all_types_and_complex_and(torch.bool, torch.half):
            out = torch.empty_like(input, dtype=out_dtype)
            self._test_out_arg(op, input, out, expected)

    @dtypes(*(torch.testing.get_all_int_dtypes() + [torch.bool] +
              torch.testing.get_all_fp_dtypes(include_bfloat16=False)))
    def test_nan_to_num(self, device, dtype):
        for contiguous in [False, True]:
            x = make_tensor((64, 64), low=0., high=100., dtype=dtype, device=device)

            if dtype.is_floating_point:
                # Add extremal values.
                extremals = [float('nan'), float('inf'), -float('inf')]
                for idx, extremal in zip(torch.randint(0, 63, (3,)), extremals):
                    x[idx, :] = extremal

            if not contiguous:
                x = x.T

            # With args
            nan = random.random()
            posinf = random.random() * 5
            neginf = random.random() * 10

            self.compare_with_numpy(lambda x: x.nan_to_num(nan=nan, posinf=posinf),
                                    lambda x: np.nan_to_num(x, nan=nan, posinf=posinf),
                                    x)
            self.compare_with_numpy(lambda x: x.nan_to_num(posinf=posinf, neginf=neginf),
                                    lambda x: np.nan_to_num(x, posinf=posinf, neginf=neginf),
                                    x)

            # Out Variant
            out = torch.empty_like(x)
            result = torch.nan_to_num(x)
            torch.nan_to_num(x, out=out)
            self.assertEqual(result, out)

            result = torch.nan_to_num(x, nan=nan, posinf=posinf, neginf=neginf)
            torch.nan_to_num(x, out=out, nan=nan, posinf=posinf, neginf=neginf)
            self.assertEqual(result, out)

    @dtypes(torch.cfloat, torch.cdouble)
    def test_complex_edge_values(self, device, dtype):
        # sqrt Test Reference: https://github.com/pytorch/pytorch/pull/47424
        x = torch.tensor(0. - 1.0e+20j, dtype=dtype, device=device)
        self.compare_with_numpy(torch.sqrt, np.sqrt, x)
        # acos test reference: https://github.com/pytorch/pytorch/issue/42952
        # Skip on Windows, as CUDA acos  returns conjugate value
        # see https://github.com/pytorch/pytorch/issues/52299
        if not (IS_WINDOWS and dtype == torch.cdouble and "cuda" in device):
            self.compare_with_numpy(torch.acos, np.arccos, x)

        x = torch.tensor((-1.0e+60 if dtype == torch.cdouble else -1.0e+20) - 4988429.2j, dtype=dtype, device=device)
        self.compare_with_numpy(torch.sqrt, np.sqrt, x)

    @unittest.skipIf(not TEST_SCIPY, "Requires SciPy")
    @dtypes(torch.float, torch.double)
    def test_digamma_special(self, device, dtype):
        # Based on SciPy test for the following special values.
        # Reference:
        # https://github.com/scipy/scipy/blob/3a8a3a1d4657254a6611e77e9c28feafa26e6645/scipy/special/tests/test_digamma.py#L22
        euler = 0.57721566490153286
        dataset = [(0., -0.),
                   (1, -euler),
                   (0.5, -2 * math.log(2) - euler),
                   (1 / 3, -math.pi / (2 * math.sqrt(3)) - 3 * math.log(3) / 2 - euler),
                   (1 / 4, -math.pi / 2 - 3 * math.log(2) - euler),
                   (1 / 6, -math.pi * math.sqrt(3) / 2 - 2 * math.log(2) - 3 * math.log(3) / 2 - euler),
                   (1 / 8, -math.pi / 2 - 4 * math.log(2) -
                       (math.pi + math.log(2 + math.sqrt(2)) - math.log(2 - math.sqrt(2))) / math.sqrt(2) - euler)]
        x = torch.tensor(dataset, device=device, dtype=dtype)
        self.compare_with_numpy(torch.digamma, scipy.special.digamma, x)

    @unittest.skipIf(not TEST_SCIPY, "Requires SciPy")
    @dtypes(torch.float, torch.double)
    def test_digamma(self, device, dtype):
        # Tests pole behavior
        # TODO: Add value `-1931.99999994`, to the tensor below when
        # https://github.com/pytorch/pytorch/issues/49015 is fixed
        tensor = torch.tensor([-0.999999994, -1.999999994, -2.0000000111,
                               -100.99999994, 0.000000111,
                               -0.000000111, 0, -0, -1, -2, -931], dtype=dtype, device=device)
        self.compare_with_numpy(torch.digamma, scipy.special.digamma, tensor)

    # TODO opinfo mvlgamma
    @unittest.skipIf(not TEST_SCIPY, "Scipy not found")
    def test_mvlgamma(self, device):
        from scipy.special import multigammaln
        for d in range(1, 5):
            input = torch.empty(10, device=device).uniform_(d, 10)
            res_torch = torch.mvlgamma(input, d)
            res_scipy = multigammaln(input.cpu().numpy(), d)
            self.assertEqual(res_torch.cpu().numpy(), res_scipy, atol=1e-5, rtol=0)

    def test_mvlgamma_argcheck(self, device):
        def run_test(d):
            input = torch.linspace((d - 2) / 2, 10, 10, device=device)
            torch.mvlgamma(input, d)

        with self.assertRaisesRegex(RuntimeError, r"All elements must be greater than \(p-1\)/2"):
            run_test(3)

    # TODO opinfo polygamma
    def test_polygamma_neg(self, device):
        with self.assertRaisesRegex(RuntimeError, r'polygamma\(n, x\) does not support negative n\.'):
            torch.polygamma(-1, torch.tensor([1.0, 2.0], device=device))

    # TODO resolve with opinfos
    @onlyCPU
    def test_op_invert(self, device):
        res = 0xffff - torch.arange(127, dtype=torch.int8)
        for dtype in (torch.uint8, torch.int8, torch.int16, torch.int32, torch.int64):
            a = torch.arange(127, dtype=dtype)
            self.assertEqual(res.to(dtype), ~a)

        self.assertEqual(torch.tensor([True, False]), ~torch.tensor([False, True]))

        # test exceptions
        for dtype in (torch.half, torch.float, torch.double):
            a = torch.zeros(10, dtype=dtype)
            with self.assertRaises(TypeError):
                b = ~a

    @dtypes(torch.complex64, torch.complex128)
    def test_abs_angle_complex_to_float(self, device, dtype):
        # Constructs random complex values
        from random import random
        random_vals = []
        for multiplier in (-1, 1, -10, 10, -100, 100):
            for _ in range(10):
                random_vals.append(complex(random() * multiplier, random() * multiplier))

        for vals in (random_vals, []):
            a = np.array(vals, dtype=torch_to_numpy_dtype_dict[dtype])
            t = torch.tensor(vals, device=device, dtype=dtype)

            for fn_name in ('abs', 'angle'):
                torch_fn = getattr(torch, fn_name)
                np_fn = getattr(np, fn_name)

                # Tests function
                np_result = torch.from_numpy(np_fn(a))
                torch_result = torch_fn(t).cpu()
                self.assertEqual(np_result, torch_result, exact_dtype=True)

                # Tests float out
                float_dtype = torch.float32 if dtype is torch.complex64 else torch.float64
                np_float_out = np_fn(a).astype(torch_to_numpy_dtype_dict[float_dtype])
                float_out = torch.empty_like(t).float()
                torch_fn(t, out=float_out)
                # TODO(#38095): Replace assertEqualIgnoreType. See issue #38095
                self.assertEqualIgnoreType(torch.from_numpy(np_float_out), float_out.cpu())

                # Tests float out (resized out)
                float_out = torch.empty(1, device=device, dtype=float_dtype)
                torch_fn(t, out=float_out)
                self.assertEqual(torch.from_numpy(np_float_out), float_out.cpu())

                # Tests complex out
                np_complex_out = np_fn(a)
                complex_out = torch.empty_like(t)
                torch_fn(t, out=complex_out)
                # TODO(#38095): Replace assertEqualIgnoreType. See issue #38095
                self.assertEqualIgnoreType(torch.from_numpy(np_complex_out), complex_out.cpu())

                # Tests complex out (resized out)
                complex_out = torch.empty(0, device=device, dtype=dtype)
                torch_fn(t, out=complex_out)
                # TODO(#38095): Replace assertEqualIgnoreType. See issue #38095
                self.assertEqualIgnoreType(torch.from_numpy(np_complex_out), complex_out.cpu())

                # Tests long out behavior (expected failure)
                long_out = torch.empty(0, device=device, dtype=torch.long)
                with self.assertRaises(RuntimeError):
                    torch_fn(t, out=long_out)

                # Tests inplace
                if fn_name == 'abs':
                    torch_inplace_method = getattr(torch.Tensor, fn_name + "_")
                    np_fn(a, out=a)
                    if dtype.is_complex:
                        with self.assertRaisesRegex(RuntimeError, "In-place abs is not supported for complex tensors."):
                            torch_inplace_method(t)
                        return
                    torch_inplace_method(t)
                    self.assertEqual(torch.from_numpy(a), t.cpu())

                # Note: angle does not have an in-place variant
                if fn_name == 'angle':
                    with self.assertRaises(AttributeError):
                        torch_inplace_method = getattr(torch.Tensor, fn_name + "_")

    # TODO: update sign to use opinfo-based testing
    # XLA tests fail for self.assertRaises for complex dtypes
    @onlyOnCPUAndCUDA
    def test_sign_complex_assert_raises(self, device):
        for dtype in [torch.complex64, torch.complex128]:
            size = [5, 5]
            tensor = torch.rand(size, dtype=dtype, device=device)

            with self.assertRaisesRegex(RuntimeError,
                                        (r'Unlike NumPy, torch.sign is not intended to support complex numbers\. '
                                         r'Please use torch.sgn instead\.')):
                torch.sign(torch.tensor([4j], device=device, dtype=dtype))

    def check_internal_mem_overlap(self, inplace_op, num_inputs,
                                   dtype, device,
                                   expected_failure=False):
        if isinstance(inplace_op, str):
            inplace_op = getattr(torch.Tensor, inplace_op)
        input = torch.randn(1, dtype=dtype, device=device).expand(3, 3)
        inputs = [input] + [torch.randn_like(input)
                            for i in range(num_inputs - 1)]
        if not expected_failure:
            with self.assertRaisesRegex(RuntimeError, 'single memory location'):
                inplace_op(*inputs)
        else:
            with self.assertRaises(AssertionError):
                with self.assertRaisesRegex(RuntimeError, 'single memory location'):
                    inplace_op(*inputs)

    def unary_check_input_output_mem_overlap(self, data, sz, op,
                                             expected_failure=False):

        def _test(op, output, input):
            output_exp = torch.empty_like(output)
            op(input, out=output_exp)
            self.assertEqual(op(input, out=output), output_exp, msg=op.__name__)

        # output is identical to input:
        _test(op, output=data[0:sz], input=data[0:sz])
        # output and input are independent:
        _test(op, output=data[0:sz], input=data[sz:2 * sz])
        # output partially overlaps with input:
        if not expected_failure:
            with self.assertRaisesRegex(RuntimeError, 'unsupported operation'):
                _test(op, data[0:sz], data[1:sz + 1])
        else:
            with self.assertRaises(AssertionError):
                with self.assertRaisesRegex(RuntimeError, 'unsupported operation'):
                    _test(op, data[0:sz], data[1:sz + 1])

    # TODO: run on non-native device types
    @dtypes(torch.double)
    def test_unary_out_op_mem_overlap(self, device, dtype):
        sz = 3
        doubles = torch.randn(2 * sz, dtype=dtype, device=device)
        positives = torch.randint(1, 100, (2 * sz,), device=device).double()
        ints = torch.randint(-100, 100, (2 * sz,), device=device)
        unary_mem_overlap_cases = [
            ("abs", doubles, True, True, 'cpu'),
            ("abs", doubles, True, True, 'cuda'),
            ("acos", doubles, True, True, 'cpu'),
            ("acos", doubles, True, True, 'cuda'),
            ("asin", doubles, True, True, 'cpu'),
            ("asin", doubles, True, True, 'cuda'),
            ("atan", doubles, True, True, 'cpu'),
            ("atan", doubles, True, True, 'cuda'),
            ("acosh", doubles, True, True, 'cpu'),
            ("acosh", doubles, True, True, 'cuda'),
            ("asinh", doubles, True, True, 'cpu'),
            ("asinh", doubles, True, True, 'cuda'),
            ("atanh", doubles, True, True, 'cpu'),
            ("atanh", doubles, True, True, 'cuda'),
            ("bitwise_not", ints, True, True, 'cpu'),
            ("bitwise_not", ints, True, True, 'cuda'),
            ("ceil", doubles, True, True, 'cpu'),
            ("ceil", doubles, True, True, 'cuda'),
            ("cos", doubles, True, True, 'cpu'),
            ("cos", doubles, True, True, 'cuda'),
            ("cosh", doubles, True, True, 'cpu'),
            ("cosh", doubles, True, True, 'cuda'),
            ("digamma", doubles, True, True, 'cpu'),
            ("erf", doubles, True, True, 'cpu'),
            ("erf", doubles, True, True, 'cuda'),
            ("erfc", doubles, True, True, 'cpu'),
            ("erfc", doubles, True, True, 'cuda'),
            ("erfinv", doubles, True, True, 'cpu'),
            ("erfinv", doubles, True, True, 'cuda'),
            ("exp", doubles, True, True, 'cpu'),
            ("exp", doubles, True, True, 'cuda'),
            ("exp2", doubles, True, True, 'cpu'),
            ("exp2", doubles, True, True, 'cuda'),
            ("expm1", doubles, True, True, 'cpu'),
            ("expm1", doubles, True, True, 'cuda'),
            ("floor", doubles, True, True, 'cpu'),
            ("floor", doubles, True, True, 'cuda'),
            ("frac", doubles, True, True, 'cpu'),
            ("frac", doubles, True, True, 'cuda'),
            ("i0", doubles, True, True, 'cpu'),
            ("i0", doubles, True, True, 'cuda'),
            ("log", positives, True, True, 'cpu'),
            ("log", positives, True, True, 'cuda'),
            ("log10", positives, True, True, 'cpu'),
            ("log10", positives, True, True, 'cuda'),
            ("log1p", positives, True, True, 'cpu'),
            ("log1p", positives, True, True, 'cuda'),
            ("log2", positives, True, True, 'cpu'),
            ("log2", positives, True, True, 'cuda'),
            ("neg", doubles, True, True, 'cpu'),
            ("neg", doubles, True, True, 'cuda'),
            ("reciprocal", doubles, True, True, 'cpu'),
            ("reciprocal", doubles, True, True, 'cuda'),
            ("round", doubles, True, True, 'cpu'),
            ("round", doubles, True, True, 'cuda'),
            ("rsqrt", positives, True, True, 'cpu'),
            ("rsqrt", positives, True, True, 'cuda'),
            ("sin", doubles, True, True, 'cpu'),
            ("sin", doubles, True, True, 'cuda'),
            ("sinh", doubles, True, True, 'cpu'),
            ("sinh", doubles, False, True, 'cuda'),
            ("sigmoid", doubles, True, True, 'cpu'),
            ("sigmoid", doubles, True, True, 'cuda'),
            ("logit", doubles, True, True, 'cpu'),
            ("logit", doubles, True, True, 'cuda'),
            ("sqrt", doubles, True, True, 'cpu'),
            ("sqrt", doubles, False, True, 'cuda'),
            ("tan", doubles, True, True, 'cpu'),
            ("tan", doubles, True, True, 'cuda'),
            ("tanh", doubles, True, True, 'cpu'),
            ("tanh", doubles, True, True, 'cuda'),
            ("trunc", doubles, True, True, 'cpu'),
            ("trunc", doubles, True, True, 'cuda')
        ]

        for (fn, inputs, has_input_output_mem_overlap_check,
             has_internal_mem_overlap_check, dev) in unary_mem_overlap_cases:
            if dev != device:
                continue
            out_fn = getattr(torch, fn)
            in_fn = getattr(torch.Tensor, fn + '_')

            self.unary_check_input_output_mem_overlap(inputs, sz, out_fn,
                                                      expected_failure=not has_input_output_mem_overlap_check)

            self.check_internal_mem_overlap(in_fn, 1, dtype, dev,
                                            expected_failure=not has_internal_mem_overlap_check)

    # TODO: review with ceil opinfo
    @onlyCUDA
    def test_ceil_out_mismatch(self, device):
        a = torch.randn(1)
        b = torch.randn(1, device=device)
        self.assertRaises(RuntimeError, lambda: torch.ceil(a, out=b))

    # TODO: opinfo hardshrink
    @onlyCPU
    @dtypes(torch.float, torch.double)
    def test_hardshrink(self, device, dtype):
        data = torch.tensor([1, 0.5, 0.3, 0.6], dtype=dtype, device=device).view(2, 2)
        self.assertEqual(torch.tensor([1, 0.5, 0, 0.6], dtype=dtype, device=device).view(2, 2),
                         data.hardshrink(0.3))
        self.assertEqual(torch.tensor([1, 0, 0, 0.6], dtype=dtype, device=device).view(2, 2),
                         data.hardshrink(0.5))

        # test default lambd=0.5
        self.assertEqual(data.hardshrink(), data.hardshrink(0.5))

        # test non-contiguous case
        self.assertEqual(torch.tensor([1, 0, 0.5, 0.6], dtype=dtype, device=device).view(2, 2),
                         data.t().hardshrink(0.3))

    @onlyCPU
    @dtypes(torch.float, torch.double)
    def test_hardshrink_edge_cases(self, device, dtype) -> None:
        def h(values, l_expected):
            for l, expected in l_expected.items():
                values_tensor = torch.tensor([float(v) for v in values],
                                             dtype=dtype, device=device)
                expected_tensor = torch.tensor([float(v) for v in expected],
                                               dtype=dtype, device=device)
                self.assertEqual(expected_tensor == values_tensor.hardshrink(l),
                                 torch.ones_like(values_tensor, dtype=torch.bool))

        def test_helper(min, max):
            h([0.0, min, -min, 0.1, -0.1, 1.0, -1.0, max, -max, inf, -inf],
              {0.0: [0.0, min, -min, 0.1, -0.1, 1.0, -1.0, max, -max, inf, -inf],
               min: [0.0, 0.0, 0.0, 0.1, -0.1, 1.0, -1.0, max, -max, inf, -inf],
               0.1: [0.0, 0.0, 0.0, 0.0, 0.0, 1.0, -1.0, max, -max, inf, -inf],
               1.0: [0.0, 0.0, 0.0, 0.0, 0.0, 0.0, 0.0, max, -max, inf, -inf],
               max: [0.0, 0.0, 0.0, 0.0, 0.0, 0.0, 0.0, 0.0, 0.0, inf, -inf],
               inf: [0.0, 0.0, 0.0, 0.0, 0.0, 0.0, 0.0, 0.0, 0.0, 0.0, 0.0]})

        test_helper(torch.finfo(dtype).tiny, torch.finfo(dtype).max)

    @onlyCPU
    @slowTest
    @dtypes(torch.float)
    def test_exp_slow(self, device, dtype):
        # Test for https://github.com/pytorch/pytorch/issues/17271
        # This is pretty slow on my Macbook but it only takes a few
        # seconds on a beefy Xeon server
        a = torch.exp(torch.ones(2 ** 31, dtype=dtype, device=device))
        b = torch.exp(torch.ones(1, dtype=dtype, device=device))
        self.assertEqual(a, b.expand(2 ** 31))

    @precisionOverride({torch.bfloat16: 1e-2, torch.float: 0.0002, torch.double: 0.0002})
    @dtypesIfCUDA(torch.float, torch.double, torch.bfloat16)
    @dtypes(torch.float, torch.double)
    def test_hardswish(self, device, dtype):
        inputValues = [-1000, -4, -3, -2, 0, 2, 3, 4, 1000]
        expectedOutput = np.multiply(
            inputValues,
            np.minimum(np.maximum((np.add(inputValues, 3)), 0), 6) / 6.0)

        inputTensor = torch.tensor(inputValues, dtype=dtype, device=device)
        expectedOutputTensor = \
            torch.tensor(expectedOutput, dtype=dtype, device=device)

        # normal
        self.assertEqual(torch.nn.functional.hardswish(inputTensor),
                         expectedOutputTensor)

        # inplace
        inputTensorCpy = inputTensor.clone().detach()
        torch.nn.functional.hardswish(inputTensorCpy, inplace=True)
        self.assertEqual(inputTensorCpy, expectedOutputTensor)

    @precisionOverride({torch.bfloat16: 1e-2, torch.float: 0.0002, torch.double: 0.0002})
    @dtypesIfCUDA(torch.float, torch.double, torch.bfloat16)
    @dtypes(torch.float, torch.double)
    def test_hardsigmoid(self, device, dtype):
        inputValues = [-1000, -4, -3, -2, 0, 2, 3, 4, 1000]
        expectedOutput = np.minimum(np.maximum((np.add(inputValues, 3)), 0), 6) / 6.0

        inputTensor = torch.tensor(inputValues, dtype=dtype, device=device)

        # normal
        self.assertEqual(torch.nn.functional.hardsigmoid(inputTensor),
                         torch.tensor(expectedOutput, dtype=dtype, device=device))

        # inplace
        inputTensorCpy = inputTensor.clone().detach()
        self.assertEqual(torch.nn.functional.hardsigmoid(inputTensorCpy, inplace=True),
                         torch.tensor(expectedOutput, dtype=dtype, device=device))

    @precisionOverride({torch.bfloat16: 1e-2, torch.float: 0.0002, torch.double: 0.0002})
    @dtypesIfCUDA(torch.float, torch.double, torch.bfloat16)
    @dtypes(torch.float, torch.double)
    def test_hardsigmoid_backward(self, device, dtype):
        inputValues = [-3.0, 3.0, -2.0, 2.0, -6.0, 6.0]
        expectedValues = [0.0, 0.0, 1.0 / 6.0, 1.0 / 6.0, 0.0, 0.0]
        inputTensor = torch.tensor(inputValues, dtype=dtype, device=device).requires_grad_()
        expetedTensor = torch.tensor(expectedValues, dtype=dtype, device=device)
        out = torch.nn.functional.hardsigmoid(inputTensor)
        out.backward(torch.ones_like(inputTensor))
        self.assertEqual(inputTensor.grad, expetedTensor)

    @skipIfNoSciPy
    @dtypes(torch.float, torch.double)
    def test_silu(self, device, dtype):
        input_np = np.random.randn(5, 8)
        special_input = [[-1000, -1, -0.1, 0, 0.5, 1, 2, 1000]]
        input_np = np.concatenate((input_np, special_input), axis=0).astype(
            torch_to_numpy_dtype_dict[dtype])
        expected_output_np = input_np * scipy.special.expit(input_np)

        expected_output = torch.from_numpy(expected_output_np).to(device)
        expected_output_noncontig = expected_output.transpose(0, 1)

        atol = 1e-6
        rtol = 1e-6

        input = torch.from_numpy(input_np).clone().contiguous().to(device)
        self.assertEqual(torch.nn.functional.silu(input), expected_output,
                         atol=atol, rtol=rtol)
        self.assertEqual(torch.nn.functional.silu(input, inplace=True),
                         expected_output, atol=atol, rtol=rtol)

        input = torch.from_numpy(input_np).clone().to(device)
        input_noncontig = input.transpose(0, 1)
        self.assertEqual(torch.nn.functional.silu(input_noncontig),
                         expected_output_noncontig, atol=atol, rtol=rtol)
        self.assertEqual(torch.nn.functional.silu(
            input_noncontig, inplace=True), expected_output_noncontig,
            atol=atol, rtol=rtol)

    # do ops like threshold need a test_unary(_nonufunc) test suite?
    @onlyCPU
    @dtypes(*torch.testing.get_all_math_dtypes('cpu'))
    def test_threshold(self, device, dtype):
        if dtype != torch.uint8 and dtype != torch.float16 and not dtype.is_complex:
            # 100 is wide enough to use AVX2 instructions for all types
            x = torch.randn(100, dtype=torch.float, device=device).sign().to(dtype=dtype)
            y = torch.threshold(x, 0, 0)
            self.assertTrue(y.le(0).any())

    def _helper_test_igamma(self, loglo, loghi, device, dtype,
                            torch_fcn, scipy_fcn):
        exp1 = 2.71828182846
        vec1 = torch.logspace(loglo, loghi, steps=500, base=exp1,
                              dtype=torch.float64, device=device).unsqueeze(-1)
        vec1 = vec1.to(dtype)
        inputs = [
            (vec1, vec1.transpose(0, 1)),
            (vec1, vec1),  # for large number, it should approach 0.5
            (vec1, 0.5 * vec1),  # test for considerable ratio
            (vec1, 2.0 * vec1),
            (vec1[::2, :], vec1[::2, :]),  # contiguous/discontiguous tests
            (vec1[::2, :], vec1[:vec1.shape[0] // 2, :]),
            (vec1[:vec1.shape[0] // 2, :], vec1[::2, :]),
        ]
        half_prec = dtype in [torch.bfloat16, torch.float16]
        for input0, input1 in inputs:
            actual = torch_fcn(input0, input1)
            if half_prec:
                input0 = input0.to(torch.float)
                input1 = input1.to(torch.float)
            expected = scipy_fcn(input0.cpu().numpy(), input1.cpu().numpy())
            expected = torch.from_numpy(expected).to(dtype)
            self.assertEqual(actual, expected)

    @skipCUDAIfRocm  # see issue https://github.com/pytorch/pytorch/issues/46531
    @dtypesIfCPU(torch.float16, torch.bfloat16, torch.float32, torch.float64)
    @dtypes(torch.float32, torch.float64)
    @unittest.skipIf(not TEST_SCIPY, "SciPy not found")
    @onlyOnCPUAndCUDA
    def test_igamma_common(self, device, dtype):
        # test igamma for reasonable range of values
        loglo = -4  # approx 0.018
        loghi = 4  # approx 54.6
        self._helper_test_igamma(loglo, loghi, device, dtype,
                                 torch.igamma, scipy.special.gammainc)

    @dtypesIfCPU(torch.float16, torch.bfloat16, torch.float32, torch.float64)
    @dtypes(torch.float32, torch.float64)
    @unittest.skipIf(not TEST_SCIPY, "SciPy not found")
    @onlyOnCPUAndCUDA
    def test_igammac_common(self, device, dtype):
        # test igammac for reasonable range of values
        loglo = -4  # approx 0.018
        loghi = 4  # approx 54.6
        self._helper_test_igamma(loglo, loghi, device, dtype,
                                 torch.igammac, scipy.special.gammaincc)

    @dtypesIfCPU(torch.float16, torch.bfloat16, torch.float32, torch.float64)
    @dtypes(torch.float32, torch.float64)
    @onlyOnCPUAndCUDA
    def test_igamma_edge_cases(self, device, dtype):
        tkwargs = {"dtype": dtype, "device": device}
        infs = torch.zeros((3,), **tkwargs) + float("inf")
        zeros = torch.zeros((3,), **tkwargs)
        ones = torch.ones((3,), **tkwargs)
        zero_to_large = torch.tensor([0., 1., 1e3], **tkwargs)
        small_to_inf = torch.tensor([1e-3, 1., float("inf")], **tkwargs)
        nans = torch.zeros((3,), **tkwargs) + float("nan")
        inpouts = [
            # (a    ,    x),       out
            ((zeros, small_to_inf), ones),
            ((small_to_inf, zeros), zeros),
            ((infs, zero_to_large), zeros),
            ((zero_to_large, infs), ones),
            ((zeros, zeros), nans),
            ((infs, infs), nans),
            ((-small_to_inf, small_to_inf), nans),
        ]
        for inputs, output in inpouts:
            input0, input1 = inputs
            calc = torch.igamma(input0, input1)
            if torch.all(torch.isnan(output)):
                self.assertTrue(torch.all(torch.isnan(calc)))
            else:
                self.assertEqual(calc, output)

    @dtypesIfCPU(torch.float16, torch.bfloat16, torch.float32, torch.float64)
    @dtypes(torch.float32, torch.float64)
    @onlyOnCPUAndCUDA
    def test_igammac_edge_cases(self, device, dtype):
        tkwargs = {"dtype": dtype, "device": device}
        infs = torch.zeros((3,), **tkwargs) + float("inf")
        zeros = torch.zeros((3,), **tkwargs)
        ones = torch.ones((3,), **tkwargs)
        zero_to_large = torch.tensor([0., 1., 1e3], **tkwargs)
        small_to_inf = torch.tensor([1e-3, 1., float("inf")], **tkwargs)
        nans = torch.zeros((3,), **tkwargs) + float("nan")
        inpouts = [
            # (a    ,    x),       out
            ((zeros, small_to_inf), zeros),
            ((small_to_inf, zeros), ones),
            ((infs, zero_to_large), ones),
            ((zero_to_large, infs), zeros),
            ((zeros, zeros), nans),
            ((infs, infs), nans),
            ((-small_to_inf, small_to_inf), nans),
        ]
        for inputs, output in inpouts:
            input0, input1 = inputs
            calc = torch.igammac(input0, input1)
            if torch.all(torch.isnan(output)):
                self.assertTrue(torch.all(torch.isnan(calc)))
            else:
                self.assertEqual(calc, output)

    def _i0_helper(self, t):
        # Test by comparing to scipy
        dtype = t.dtype
        actual = torch.i0(t)
        if dtype is torch.bfloat16:
            t = t.to(torch.float32)
        expected = scipy.special.i0(t.cpu().numpy())
        # Casting down for dtype float16 is required since scipy upcasts to float32
        if dtype is torch.bfloat16 or dtype is torch.float16:
            expected = torch.from_numpy(expected).to(dtype)
        self.assertEqual(actual, expected)

    def _i0_range_helper(self, range, device, dtype):
        # i0 tests are broken up by the domain for which the function does not overflow for each dtype
        # This is done to ensure that the function performs well across all possible input values, without worrying
        # about inf or nan possibilities
        for r in (range, -range):
            t = torch.rand(1000, device=device).to(dtype) * r
            self._i0_helper(t)

    @dtypesIfCUDA(*torch.testing.get_all_fp_dtypes())
    @dtypes(torch.bfloat16, torch.float32, torch.float64)
    @unittest.skipIf(not TEST_SCIPY, "SciPy not found")
    def test_i0_range1(self, device, dtype):
        # This tests the domain for i0 for which float16 does not overflow
        # The domain is (-13.25, 13.25)
        self._i0_range_helper(13.25, device, dtype)

    @dtypesIfCUDA(*torch.testing.get_all_fp_dtypes())
    @dtypes(torch.bfloat16, torch.float32, torch.float64)
    @unittest.skipIf(not TEST_SCIPY, "SciPy not found")
    def test_i0_range2(self, device, dtype):
        # This tests the domain for i0 for which float32 and bfloat16 does not overflow
        # The domain is (-88.5, 88.5)
        self._i0_range_helper(88.5, device, dtype)

    @dtypes(torch.float64)
    @unittest.skipIf(not TEST_SCIPY, "SciPy not found")
    def test_i0_range3(self, device, dtype):
        # This tests the domain for i0 for which float64 does not overflow
        # The domain is (-709.75, 709.75)
        self._i0_range_helper(709.75, device, dtype)

    @dtypesIfCUDA(*torch.testing.get_all_fp_dtypes())
    @dtypes(torch.bfloat16, torch.float32, torch.float64)
    @unittest.skipIf(not TEST_SCIPY, "SciPy not found")
    def test_i0_special(self, device, dtype):
        t = torch.tensor([], device=device, dtype=dtype)
        self._i0_helper(t)

        t = torch.tensor([inf, -inf, nan], device=device, dtype=dtype)
        self.assertTrue(torch.i0(t).isnan().all())

    # TODO: allow large opinfo values to be opted-into via metadata
    @dtypes(torch.long)
    def test_abs_big_number(self, device, dtype):
        bignumber = 2 ** 31 + 1
        res = torch.tensor([bignumber], device=device, dtype=dtype)
        self.assertGreater(res.abs()[0], 0)

    # TODO: add signed zero testing to opinfos
    @dtypes(torch.float, torch.double)
    def test_abs_signed_zero(self, device, dtype):
        # Both abs(0.0) and abs(-0.0) should result in 0.0
        size = 128 + 1  # pick a large enough number with remainder so that
        # both vectorized and nonvectorized op is tested
        inp = torch.zeros(size, device=device, dtype=dtype)
        inp[::2] = -0.0
        inp = inp.abs()
        for v in inp:
            self.assertGreater(math.copysign(1.0, v), 0.0)

    # TODO: rationalize with abs testing and verify absolute is tested as an alias
    @dtypes(torch.float)
    def test_absolute(self, device, dtype):
        # absolute is an alias for abs. Just check to see that results
        # are the same.
        t = torch.randn(10, 10, device=device, dtype=dtype)
        r_abs = t.abs()
        r_absolute = t.absolute()
        self.assertEqual(r_abs, r_absolute)

        r_abs = torch.abs(t)
        r_absolute = torch.absolute(t)
        self.assertEqual(r_abs, r_absolute)

        r_abs = torch.empty((10, 10), device=device, dtype=dtype)
        r_absolute = torch.empty((10, 10), device=device, dtype=dtype)
        torch.abs(t, out=r_abs)
        torch.absolute(t, out=r_absolute)
        self.assertEqual(r_abs, r_absolute)

        from copy import deepcopy
        t_copy = deepcopy(t)
        t.absolute_()
        t_copy.abs_()
        self.assertEqual(t, t_copy)

    # Note: ROCm fails when using float tensors
    # TODO: update this test to just compare against NumPy
    @onlyCUDA
    @dtypes(torch.double)
    def test_polygamma(self, device, dtype):
        cpu_tensor = torch.randn(10, 10, 10, dtype=dtype)
        device_tensor = cpu_tensor.to(device)
        zeros = torch.zeros(10, 10, 10, dtype=dtype)
        for n in [0, 1, 2, 3, 4, 5]:
            cpu_out = cpu_tensor.polygamma(n)
            device_out = device_tensor.polygamma(n)
            norm_errors = (device_out - cpu_out.to(device)) / device_out
            self.assertEqual(norm_errors, zeros)

        cpu_tensor.requires_grad = True
        for n in [0, 1, 2, 3, 4, 5]:
            gradcheck(lambda x: x.polygamma(n), cpu_tensor)

    # TODO: update to compare against NumPy by rationalizing with OpInfo
    @onlyCUDA
    @dtypes(torch.float, torch.double)
    def test_abs_zero(self, device, dtype):
        # Both abs(0.0) and abs(-0.0) should result in 0.0
        abs_zeros = torch.tensor([0.0, -0.0], device=device, dtype=dtype).abs().tolist()
        for num in abs_zeros:
            self.assertGreater(math.copysign(1.0, num), 0.0)

    @dtypes(*torch.testing.get_all_fp_dtypes())
    def test_isfinite_isinf_isnan(self, device, dtype):
        vals = (-float('inf'), float('inf'), float('nan'), -1, 0, 1)

        self.compare_with_numpy(torch.isfinite, np.isfinite, vals, device, dtype)
        self.compare_with_numpy(torch.isinf, np.isinf, vals, device, dtype)
        self.compare_with_numpy(torch.isnan, np.isnan, vals, device, dtype)

    @dtypes(torch.int8, torch.int16, torch.int32, torch.int64)
    def test_isfinite_isinf_isnan_int(self, device, dtype):
        vals = (-1, 0, 1)

        self.compare_with_numpy(torch.isfinite, np.isfinite, vals, device, dtype)
        self.compare_with_numpy(torch.isinf, np.isinf, vals, device, dtype)
        self.compare_with_numpy(torch.isnan, np.isnan, vals, device, dtype)

    @dtypes(*(torch.testing.get_all_fp_dtypes()))
    def test_isposinf_isneginf_float(self, device, dtype):
        ops = ((torch.isposinf, np.isposinf), (torch.isneginf, np.isneginf))
        vals = (-float('inf'), float('inf'), float('nan'), -1, 0, 1)

        for torch_op, numpy_op in ops:
            if torch_op == torch.isposinf:
                target_vals = (0, 1, 0, 0, 0, 0)
            else:
                target_vals = (1, 0, 0, 0, 0, 0)

            t = torch.tensor(vals, device=device, dtype=dtype)
            # Manual check here as numpy does not support bfloat16
            if dtype == torch.bfloat16:
                self.assertEqual(torch_op(t),
                                 torch.tensor(target_vals, device=device, dtype=torch.bool))
            else:
                self.compare_with_numpy(torch_op, numpy_op, vals, device, dtype)

            # test the boolean tensor as the `out=` parameter
            out = torch.empty_like(t, dtype=torch.bool)
            t_target = torch.tensor(target_vals, device=device, dtype=torch.bool)
            torch_op(t, out=out)
            self.assertEqual(out, t_target)

    @dtypes(*(torch.testing.get_all_int_dtypes() + [torch.bool]))
    def test_isposinf_isneginf_int_and_bool(self, device, dtype):
        ops = ((torch.isposinf, np.isposinf), (torch.isneginf, np.isneginf))
        vals = (-1, 0, 1)

        for torch_op, numpy_op in ops:
            self.compare_with_numpy(torch_op, numpy_op, vals, device, dtype)

            # test the boolean tensor as the `out=` parameter
            t = torch.tensor(vals, device=device, dtype=dtype)
            out = torch.empty_like(t, dtype=torch.bool)
            t_target = torch.zeros_like(t, dtype=torch.bool)
            torch_op(t, out=out)
            self.assertEqual(out, t_target)

    @dtypes(torch.complex64, torch.complex128)
    def test_isposinf_isneginf_complex(self, device, dtype):
        torch_ops = (torch.isposinf, torch.isneginf)
        vals = (complex(0, float('inf')), complex(1, -float('inf')))
        t = torch.tensor(vals, device=device, dtype=dtype)
        out = torch.empty_like(t)

        for torch_op in torch_ops:
            with self.assertRaisesRegex(RuntimeError, 'does not support complex inputs'):
                torch_op(t)
            with self.assertRaisesRegex(RuntimeError, 'does not support complex inputs'):
                torch_op(t, out=out)

    @dtypes(*(torch.testing.get_all_dtypes(include_bool=False)))
    def test_isposinf_isneginf_non_boolean_output(self, device, dtype):
        # test non-boolean tensors as the `out=` parameters
        # boolean outputs are tested in the above testcases
        vals = (float('inf'), -float('inf'), 1.2)
        t = torch.tensor(vals, device=device)
        for torch_op in (torch.isposinf, torch.isneginf):
            out = torch.empty_like(t, dtype=dtype)
            with self.assertRaisesRegex(RuntimeError, 'does not support non-boolean outputs'):
                torch_op(t, out=out)

    @dtypes(torch.complex64, torch.complex128)
    def test_isfinite_isinf_isnan_complex(self, device, dtype):
        vals = (
            complex(-float('inf'), float('inf')),
            complex(-float('inf'), 0),
            complex(0, float('inf')),
            complex(float('inf'), float('nan')),
            complex(float('nan'), 0),
            complex(-1, 0),
            complex(0, 1)
        )

        self.compare_with_numpy(torch.isfinite, np.isfinite, vals, device, dtype)
        self.compare_with_numpy(torch.isinf, np.isinf, vals, device, dtype)
        self.compare_with_numpy(torch.isnan, np.isnan, vals, device, dtype)

    @dtypes(torch.complex64, torch.complex128)
    def test_isreal_complex(self, device, dtype):
        vals = (1, 1 + 1j, 2 + 0j, 3j, 2 - 1j, 2 - 0j)
        self.compare_with_numpy(torch.isreal, np.isreal, vals, device, dtype)

    @dtypes(*torch.testing.get_all_dtypes())
    def test_isreal_noncomplex(self, device, dtype):
        vals = (1, 2, 3)
        # Manual check here since numpy doesn't support bfloat16
        result = torch.isreal(torch.tensor(vals, dtype=dtype))
        expected = torch.ones(result.size(), dtype=torch.bool, device=device)
        self.assertEqual(result, expected)

    @dtypes(torch.complex64)
    def test_isreal_nan_inf(self, device, dtype):
        vals = (
            complex(-float('inf'), float('inf')),
            complex(-float('inf'), 0),
            complex(0, float('inf')),
            complex(float('inf'), float('nan')),
            complex(float('nan'), 0),
            complex(-1, 0),
            complex(0, 1)
        )
        self.compare_with_numpy(torch.isreal, np.isreal, vals, device, dtype)

    @onlyCPU
    def test_isfinite_type(self, device):
        with self.assertRaises(TypeError):
            torch.isfinite(1)  # Parameter must be a tensor

    @onlyCPU
    def test_isinf_type(self, device):
        with self.assertRaises(TypeError):
            torch.isinf(1)  # Parameter must be a tensor

    def test_bitwise_not(self, device):
        res = 0xffff - torch.arange(127, dtype=torch.int8, device=device)
        for dtype in (torch.bool, torch.uint8, torch.int8, torch.int16, torch.int32, torch.int64):
            if dtype == torch.bool:
                a = torch.tensor([True, False], device=device)
                expected_res = torch.tensor([False, True], device=device)
            else:
                a = torch.arange(127, dtype=dtype, device=device)
                expected_res = res.to(dtype)
            # new tensor
            self.assertEqual(expected_res, a.bitwise_not())
            # out
            b = torch.empty(0, dtype=dtype, device=device)
            torch.bitwise_not(a, out=b)
            self.assertEqual(expected_res, b)
            # in-place
            a.bitwise_not_()
            self.assertEqual(expected_res, a)

        # test exceptions
        for dtype in (torch.half, torch.float, torch.double):
            a = torch.zeros(10, dtype=dtype, device=device)
            # new tensor
            with self.assertRaises(RuntimeError):
                a.bitwise_not()
            # out
            b = torch.empty(0, dtype=dtype, device=device)
            with self.assertRaises(RuntimeError):
                torch.bitwise_not(a, out=b)
            # in-place
            with self.assertRaises(RuntimeError):
                a.bitwise_not_()

    def test_nonzero_empty(self, device):
        def assert_tuple_empty(tup, dim):
            self.assertEqual(dim, len(tup))
            for t in tup:
                self.assertEqual(torch.Size([0]), t.shape)

        x = torch.randn(0, 2, 0, 5, 0, device=device)
        y = torch.nonzero(x)
        z = torch.nonzero(x, as_tuple=True)

        self.assertEqual(0, y.numel())
        self.assertEqual(torch.Size([0, 5]), y.shape)
        assert_tuple_empty(z, 5)

        x = torch.tensor(0.5, device=device)
        y = torch.nonzero(x)
        # nonzero with as_tuple returns a
        # tuple of len 1 for a zero-dim tensor.
        # This is done to match Numpy behavior.
        z = torch.nonzero(x, as_tuple=True)
        self.assertEqual(1, len(z))
        self.assertEqual(torch.zeros(1, dtype=torch.long), z[0])

        x = torch.zeros((), device=device)
        y = torch.nonzero(x)
        z = torch.nonzero(x, as_tuple=True)
        self.assertEqual(torch.Size([0, 0]), y.shape)
        self.assertEqual(1, len(z))
        self.assertEqual(torch.empty(0, dtype=torch.long), z[0])

    # TODO: rationalize with exp OpInfo
    @dtypes(*(torch.testing.get_all_fp_dtypes(include_half=False) +
              torch.testing.get_all_complex_dtypes()))
    @dtypesIfCUDA(*(torch.testing.get_all_fp_dtypes(include_half=True) +
                    torch.testing.get_all_complex_dtypes()))
    def test_exp(self, device, dtype):
        for v in (2, -2) + ((1j, 1 + 1j) if dtype.is_complex else ()):
            a = torch.tensor(v, dtype=dtype, device=device) * torch.arange(18, device=device) / 3 * math.pi
            a = a.to(dtype)
            if dtype == torch.bfloat16:
                with self.assertRaises(TypeError):  # compare_with_numpy doesn't support bfloat16
                    self.compare_with_numpy(torch.exp, np.exp, a)
                return
            self.compare_with_numpy(torch.exp, np.exp, a)

            if dtype.is_complex:
                inf_real_zero_imag_in = torch.tensor(complex(float('inf'), 0), device=device, dtype=dtype)
                inf_real_zero_imag_out = torch.exp(inf_real_zero_imag_in).item()
                self.assertTrue(math.isinf(inf_real_zero_imag_out.real))
                if self.device_type == 'cpu':
                    pass
                    # These are commented out because it cannot be consistently reproduced.
                    # This is incorrect. It should be zero. Need fix!
                    # https://github.com/pytorch/pytorch/issues/40590
                    # self.assertNotEqual(inf_real_zero_imag_out.imag, 0)
                    # This is incorrect. They should equal. Need fix!
                    # https://github.com/pytorch/pytorch/issues/40590
                    # with self.assertRaises(AssertionError):
                    #     self.compare_with_numpy(torch.exp, np.exp, inf_real_zero_imag_in)
                else:
                    self.assertEqual(inf_real_zero_imag_out.imag, 0, atol=0, rtol=0)
                    self.compare_with_numpy(torch.exp, np.exp, inf_real_zero_imag_in)

                zero_real_inf_imag_in = torch.tensor(complex(0, float('inf')), device=device, dtype=dtype)
                zero_real_inf_imag_out = torch.exp(zero_real_inf_imag_in).item()
                self.assertTrue(math.isnan(zero_real_inf_imag_out.real))
                self.assertTrue(math.isnan(zero_real_inf_imag_out.imag))
                # Ensure we are notified when NumPy changes its behavior
                self.compare_with_numpy(torch.exp, np.exp, zero_real_inf_imag_in)

                inf_real_imag_in = torch.tensor(complex(float('inf'), float('inf')), device=device, dtype=dtype)
                inf_real_imag_out = torch.exp(inf_real_imag_in).item()
                if self.device_type == 'cpu':
                    pass
                    # This is incorrect. Need fix! https://github.com/pytorch/pytorch/issues/40590
                    # This is commented out because it cannot be consistently reproduced.
                    # with self.assertRaises(AssertionError):
                    #     self.compare_with_numpy(torch.exp, np.exp, inf_real_imag_in)
                else:
                    self.assertTrue(math.isinf(inf_real_imag_out.real))
                    self.assertTrue(math.isnan(inf_real_imag_out.imag))
                    self.compare_with_numpy(torch.exp, np.exp, inf_real_imag_in)

                inf_real_nan_imag_in = torch.tensor(complex(float('inf'), float('nan')), device=device, dtype=dtype)
                inf_real_nan_imag_out = torch.exp(inf_real_nan_imag_in).item()
                if self.device_type == 'cpu':
                    pass
                    # This is incorrect. It should be inf. Need fix! https://github.com/pytorch/pytorch/issues/40590
                    # This is commented out because it cannot be consistently reproduced.
                    # with self.assertRaises(AssertionError):
                    #     self.compare_with_numpy(torch.exp, np.exp, inf_real_nan_imag_in)
                else:
                    self.assertTrue(math.isinf(inf_real_nan_imag_out.real))
                    self.assertTrue(math.isnan(inf_real_nan_imag_out.imag))
                    self.compare_with_numpy(torch.exp, np.exp, inf_real_nan_imag_in)

                nan_real_inf_imag_in = torch.tensor(complex(float('nan'), float('inf')), device=device, dtype=dtype)
                nan_real_inf_imag_out = torch.exp(nan_real_inf_imag_in).item()
                self.assertTrue(math.isnan(nan_real_inf_imag_out.real))
                self.assertTrue(math.isnan(nan_real_inf_imag_out.imag))
                # Ensure we are notified when NumPy changes its behavior
                self.compare_with_numpy(torch.exp, np.exp, nan_real_inf_imag_in)

    @dtypes(*torch.testing.get_all_dtypes(include_complex=False))
    def test_sign(self, device, dtype):
        if dtype == torch.bool:
            a_bool = torch.tensor([True, True, False, float('nan')], device=device).bool()
            a_bool_target = torch.tensor([True, True, False, True], device=device).bool()
            self.assertEqual(a_bool.sign(), a_bool_target, msg='sign device={} dtype=bool'.format(device))
            self.assertEqual(torch.sign(a_bool), a_bool_target, msg='sign device={} dtype=bool'.format(device))

            a_out = torch.empty_like(a_bool)
            torch.sign(a_bool, out=a_out)
            self.assertEqual(a_out, a_bool_target, msg='sign_out device={} dtype=bool'.format(device))

            a_bool.sign_()
            self.assertEqual(a_bool, a_bool_target, msg='sign_ device={} dtype=bool'.format(device))
            return

        # Include NaN for floating point numbers
        if dtype.is_floating_point:
            dt_info = torch.finfo(dtype)

            # Create tensor (with NaN checking)
            a = torch.tensor([float('nan'), -12, 0, 71, dt_info.min, dt_info.max], device=device, dtype=dtype)
            a_target = torch.tensor([0, -1, 0, 1, -1, 1], device=device, dtype=dtype)
        else:
            dt_info = torch.iinfo(dtype)

            # If unsigned type, everything should be >= 0
            if dt_info.min == 0:
                a = torch.tensor([12, 0, 71, dt_info.min, dt_info.max], device=device, dtype=dtype)
                a_target = torch.tensor([1, 0, 1, 0, 1], device=device, dtype=dtype)
            else:
                a = torch.tensor([-12, 0, 71, dt_info.min, dt_info.max], device=device, dtype=dtype)
                a_target = torch.tensor([-1, 0, 1, -1, 1], device=device, dtype=dtype)

        self.assertEqual(a.sign(), a_target, msg='sign device={} dtype={}'.format(device, dtype))
        self.assertEqual(torch.sign(a), a_target, msg='sign device={} dtype={}'.format(device, dtype))

        out = torch.empty_like(a)
        torch.sign(a, out=out)
        self.assertEqual(out, a_target, msg='sign_out device={} dtype={}'.format(device, dtype))

        a.sign_()
        self.assertEqual(a, a_target, msg='sign_ device={} dtype={}'.format(device, dtype))

    @dtypes(*(torch.testing.torch.testing.get_all_fp_dtypes()))
    def test_signbit_float(self, device, dtype):
        t = torch.randn(5, 5, device=device)

        if dtype == torch.bfloat16:
            t_bf16 = torch.tensor([1, 0, -1], device=device, dtype=dtype)
            self.assertEqual(torch.signbit(t_bf16), torch.tensor([False, False, True]))
        else:
            self.compare_with_numpy(torch.signbit, np.signbit, t)

        t_target = torch.signbit(t)
        out = torch.empty_like(t, device=device, dtype=torch.bool)
        torch.signbit(t, out=out)
        self.assertEqual(out, t_target)

        t_sp = (0, float('inf'), -float('inf'), float('nan'))
        if dtype == torch.bfloat16:
            t_sp_df16 = torch.tensor(t_sp, device=device, dtype=dtype)
            self.assertEqual(torch.signbit(t_sp_df16), torch.tensor([False, False, True, False]))
        else:
            self.compare_with_numpy(torch.signbit, np.signbit, t_sp, device, dtype)

    @dtypes(*(torch.testing.get_all_int_dtypes() + [torch.bool]))
    def test_signbit_int_and_bool(self, device, dtype):
        t = torch.randint(-5, 5, (5, 5), device=device)
        self.compare_with_numpy(torch.signbit, np.signbit, t)

        t_target = torch.signbit(t)
        out = torch.empty_like(t, device=device, dtype=torch.bool)
        torch.signbit(t, out=out)
        self.assertEqual(out, t_target)

    @dtypes(torch.complex64, torch.complex128)
    def test_signbit_complex(self, device, dtype):
        vals = (complex(0, -1), complex(-1, 2))
        t = torch.tensor(vals, device=device, dtype=dtype)
        out = torch.empty_like(t).real.bool()

        with self.assertRaisesRegex(RuntimeError, 'signbit is not implemented for complex tensors.'):
            torch.signbit(t)
        with self.assertRaisesRegex(RuntimeError, 'signbit is not implemented for complex tensors.'):
            torch.signbit(t, out=out)

    @dtypes(torch.cfloat, torch.cdouble)
    def test_sgn(self, device, dtype):
        x = torch.randn(100, dtype=dtype)
        angle = x.angle()
        out = x.sgn()
        self.assertEqual(out.angle(), angle)
        self.assertEqual(out.abs(), torch.ones_like(x).real)

        x_out = torch.empty_like(x)
        torch.sgn(x, out=x_out)
        self.assertEqual(x_out.angle(), angle)
        self.assertEqual(x_out.abs(), torch.ones_like(x).real)

    @dtypes(*(torch.testing.get_all_dtypes(include_bool=False)))
    def test_signbit_non_boolean_output(self, device, dtype):
        # test non-boolean tensors as the `out=` parameters
        # boolean outputs are tested in the above testcases
        t = torch.randn(5, 5)
        out = torch.empty_like(t, dtype=dtype)
        with self.assertRaisesRegex(RuntimeError, 'does not support non-boolean outputs'):
            torch.signbit(t, out=out)

    # This function tests that a nan value is returned for input values not in domain
    @dtypes(torch.float32, torch.float64)
    def test_acosh_domain_float(self, device, dtype):
        # Domain of acosh is [1, inf), for values outside the domain - output is mapped
        # to NaN, except for input value `inf` - output is mapped to `inf`
        sample = torch.tensor([float('-inf'), 1.00, -1.23, -0.06, 0.98, float('inf')],
                              device=device, dtype=dtype)
        nan_mask = torch.tensor([True, False, True, True, True, False], device=device)
        inf_mask = torch.tensor([False, False, False, False, False, True], device=device)
        self.assertEqual(torch.isnan(torch.acosh(sample)), nan_mask)
        self.assertEqual(torch.isnan(sample.acosh()), nan_mask)
        self.assertEqual(torch.isinf(torch.acosh(sample)), inf_mask)
        self.assertEqual(torch.isinf(sample.acosh()), inf_mask)

    # This function tests that a nan value is returned for input values not in domain
    @dtypes(torch.float32, torch.float64)
    def test_atanh_domain_float(self, device, dtype):
        # Domain of atanh is (-1, 1), for edge values (-1 and 1) - output is mapped
        # to inf and for other values outside this range - output is mapped to NaN
        sample = torch.tensor([float('-inf'), -1.00, 1.00, -1.23, 1.06, float('inf')],
                              device=device, dtype=dtype)
        nan_mask = torch.tensor([True, False, False, True, True, True], device=device)
        inf_mask = torch.tensor([False, True, True, False, False, False], device=device)
        # For values not in domain (except -1.0 and 1.0), atanh should return nan
        self.assertEqual(torch.isnan(torch.atanh(sample)), nan_mask)
        self.assertEqual(torch.isnan(sample.atanh()), nan_mask)
        # For values -1.0 and 1.0, atanh should return -inf and inf respectively
        self.assertEqual(torch.isinf(torch.atanh(sample)), inf_mask)
        self.assertEqual(torch.isinf(sample.atanh()), inf_mask)


def _generate_reference_input(dtype, device):
    input = []
    input.append(list(range(-5, 5)))
    input.append([0 for x in range(-5, 5)])
    input.append([x + 1e-6 for x in range(-5, 5)])
    # Some vectorized implementations don't support large values
    input.append([x + 1e10 for x in range(-5, 5)])
    input.append([x - 1e10 for x in range(-5, 5)])
    input.append([*torch.randn(7).tolist(), math.inf, -math.inf, math.nan])
    input.append((torch.randn(10) * 1e6).tolist())
    input.append([math.pi * (x / 2) for x in range(-5, 5)])
    return torch.tensor(input, dtype=dtype, device=device)

def _generate_gamma_input(dtype, device, test_poles=True):
    input = []
    input.append((torch.randn(10).abs() + 1e-4).tolist())
    input.append((torch.randn(10).abs() + 1e6).tolist())
    zeros = torch.linspace(-9.5, -0.5, 10)
    input.append(zeros.tolist())
    input.append((zeros - 0.49).tolist())
    input.append((zeros + 0.49).tolist())
    input.append((zeros + (torch.rand(10) * 0.99) - 0.5).tolist())

    if test_poles:
        input.append([-0.999999994, -1.999999994, -2.0000000111,
                      -100.99999994, -1931.99999994, 0.000000111,
                      -0.000000111, 0, -2, -329])
    return torch.tensor(input, dtype=dtype, device=device)

# this class contains information needed to generate tests for torch math functions
# the generated tests compare torch implementation with the reference numpy/scipy implementation,
# and also check proper behavior for contiguous/discontiguous/inplace outputs.
class _TorchMathTestMeta(object):
    def __init__(self,
                 opstr,
                 args=(),
                 reffn=None,
                 refargs=lambda x: (x.numpy(),),
                 input_fn=_generate_reference_input,
                 inputargs=(),
                 substr='',
                 make_inplace=True,
                 decorators=None,
                 ref_backend='numpy',
                 rtol=None,
                 atol=None,
                 dtypes=floating_types(),
                 replace_inf_with_nan=False):
        self.opstr = opstr
        self.args = args
        self.reffn = reffn  # reffn is either callable or ref_backend attribute, set to opstr if not specified
        self.refargs = refargs
        self.input_fn = input_fn
        self.inputargs = inputargs
        self.substr = substr
        self.make_inplace = make_inplace
        assert ref_backend == 'numpy' or ref_backend == 'scipy'
        self.ref_backend = ref_backend
        if ref_backend == 'scipy':
            self.ref_decorator = [unittest.skipIf(not TEST_SCIPY, "Scipy not found")]
        else:
            self.ref_decorator = []
        self.decorators = decorators
        self.rtol = rtol
        self.atol = atol
        self.dtypes = dtypes
        self.replace_inf_with_nan = replace_inf_with_nan

# TODO: replace with make_tensor
# Converts half/bfloat16 dtype to float when device is cpu
def _convert_t(dtype, device):
    if device == 'cpu' and dtype in {torch.half, torch.bfloat16}:
        return torch.float
    return dtype

# TODO: replace with make_tensor
# Returns a tensor of the requested shape, dtype, and device
# Requesting a half CPU tensor returns a float CPU tensor with
# values representable by a half.
# Initialization uses randint for non-float types and randn for float types.
def _make_tensor(shape, dtype, device, fill_ones=False) -> torch.Tensor:
    # Returns a tensor filled with ones
    if fill_ones:
        return torch.ones(*shape, dtype=_convert_t(dtype, device), device=device)

    # Returns a tensor with random integer values
    if not (dtype.is_floating_point or dtype.is_complex):
        t = torch.randint(0, 10, shape, device=device)
        if dtype != torch.uint8:
            t = t - 5  # generate negative values also
        return t.to(_convert_t(dtype, device))

    # Populates the CPU tensor with floats representable as half/bfloat16
    if dtype == torch.half and device == 'cpu':
        return torch.randn(*shape, dtype=torch.float, device=device).half().float()
    if dtype == torch.bfloat16 and device == 'cpu':
        return torch.randn(*shape, dtype=torch.float, device=device).bfloat16().float()

    # Default: returns a tensor with random float values
    return torch.randn(shape, dtype=dtype, device=device).to(dtype=dtype)

# TODO: replace with make_tensor
def _medium_2d(dtype, device):
    return _make_tensor((50, 50), dtype, device)

# TODO: replace with opinfo
_types_no_half = [
    torch.float, torch.double,
    torch.int8, torch.short, torch.int, torch.long,
    torch.uint8
]

# TODO: all these should be replaced with OpInfos
torch_op_tests = [
    _TorchMathTestMeta('polygamma', args=[0], substr='_0', reffn='polygamma',
                       refargs=lambda x: (0, x.numpy()), input_fn=_generate_gamma_input, inputargs=[False],
                       ref_backend='scipy'),
    _TorchMathTestMeta('polygamma', args=[1], substr='_1', reffn='polygamma',
                       refargs=lambda x: (1, x.numpy()), input_fn=_generate_gamma_input, inputargs=[False],
                       ref_backend='scipy', rtol=0.0008, atol=1e-5),
    _TorchMathTestMeta('polygamma', args=[2], substr='_2', reffn='polygamma',
                       refargs=lambda x: (2, x.numpy()), input_fn=_generate_gamma_input, inputargs=[False],
                       ref_backend='scipy', rtol=0.0008, atol=1e-5)]

def generate_torch_test_functions(cls, testmeta, inplace):
    opstr = testmeta.opstr if not inplace else testmeta.opstr + "_"

    def torchfn(x):
        return getattr(x, opstr)(*testmeta.args)

    def fn_check_reference(self, device, dtype):
        def reffn(x):
            backend = np if testmeta.ref_backend == 'numpy' else scipy.special
            opstr = None
            if testmeta.reffn is None:
                opstr = testmeta.opstr
            elif isinstance(testmeta.reffn, str):
                opstr = testmeta.reffn
            if callable(testmeta.reffn):
                fn = testmeta.reffn
            else:
                assert opstr is not None, "invalid reffn"
                fn = getattr(backend, opstr)
            return fn(*testmeta.refargs(x))

        inp = testmeta.input_fn(dtype, device, *testmeta.inputargs)
        with warnings.catch_warnings():
            warnings.simplefilter("ignore")
            expected = torch.from_numpy(reffn(inp))
        actual = torchfn(inp)
        if testmeta.replace_inf_with_nan:
            actual[(actual == -inf) | (actual == inf)] = nan
            expected[(expected == -inf) | (expected == inf)] = nan

        torch.testing.assert_allclose(actual, expected, rtol=testmeta.rtol, atol=testmeta.atol)

    def fn_non_contig(self, device, dtype) -> None:
        shapes = [(5, 7), (1024,)]
        for shape in shapes:
            contig = _make_tensor(shape, dtype=dtype, device=device)
            non_contig = torch.empty(shape + (2,), dtype=dtype)[..., 0]
            non_contig.copy_(contig)
            self.assertFalse(non_contig.is_contiguous())
            self.assertEqual(torchfn(contig), torchfn(non_contig), msg='non-contiguous')

    def fn_non_contig_index(self, device, dtype):
        contig = _make_tensor((2, 2, 1, 2), dtype=dtype, device=device)
        non_contig = contig[:, 1, ...]
        contig = non_contig.clone()
        self.assertFalse(non_contig.is_contiguous())
        self.assertEqual(torchfn(contig), torchfn(non_contig), msg='non-contiguous index')

    def fn_non_contig_expand(self, device, dtype):
        shapes = [(1, 3), (1, 7), (5, 7)]
        for shape in shapes:
            contig = _make_tensor(shape, dtype=dtype, device=device)
            non_contig = contig.clone().expand(3, -1, -1)
            self.assertFalse(non_contig.is_contiguous())
            contig = torchfn(contig)
            non_contig = torchfn(non_contig)
            for i in range(3):
                self.assertEqual(contig, non_contig[i], msg='non-contiguous expand[' + str(i) + ']')

    def fn_contig_size1(self, device, dtype):
        contig = _make_tensor((5, 100), dtype=dtype, device=device)
        contig = contig[:1, :50]
        contig2 = torch.empty(contig.size(), dtype=dtype)
        contig2.copy_(contig)
        self.assertTrue(contig.is_contiguous())
        self.assertTrue(contig2.is_contiguous())
        self.assertEqual(torchfn(contig), torchfn(contig2), msg='contiguous size1')

    def fn_contig_size1_large_dim(self, device, dtype):
        contig = _make_tensor((5, 2, 3, 1, 4, 5, 3, 2, 1, 2, 3, 4), dtype=dtype, device=device)
        contig = contig[:1, :, :, :, :, :, :, :, :, :, :, :]
        contig2 = torch.empty(contig.size(), dtype=dtype)
        contig2.copy_(contig)
        self.assertTrue(contig.is_contiguous())
        self.assertTrue(contig2.is_contiguous())
        self.assertEqual(torchfn(contig), torchfn(contig2), msg='contiguous size1')

    def fn_large(self, device, dtype):
        input = _make_tensor((1024, 512), dtype=dtype, device=device)
        # clone input to properly test inplace functions
        actual = torchfn(input.clone())
        expected = torch.stack([torchfn(slice) for slice in input])
        self.assertEqual(actual, expected, msg='large')

    test_functions = {"test_reference_": fn_check_reference,
                      "test_non_contig_": fn_non_contig,
                      "test_non_contig_index_": fn_non_contig_index,
                      "test_non_contig_expand_": fn_non_contig_expand,
                      "test_contig_size1_": fn_contig_size1,
                      "test_check_contig_size1_large_dim_": fn_contig_size1_large_dim,
                      "test_large_": fn_large}
    for name in test_functions:
        if inplace and 'expand' in name:
            continue
        test_name = name + testmeta.opstr + testmeta.substr
        if inplace:
            test_name += "_inplace"
        assert not hasattr(cls, test_name), "{0} already in TestUnaryUfuncMathOps".format(test_name)

        decorators = [] if testmeta.decorators is None else testmeta.decorators
        if 'reference' in name:
            decorators = decorators + testmeta.ref_decorator
        decorators = decorators + [dtypes(*testmeta.dtypes)]
        fn_test = test_functions[name]
        for dec in decorators:
            fn_test = dec(fn_test)
        setattr(cls, test_name, fn_test)

class TestUnaryUfuncMathOps(TestCase):
    exact_dtype = True

def generate_torch_op_tests(cls):
    for t in torch_op_tests:
        generate_torch_test_functions(cls, t, False)
        if t.make_inplace:
            generate_torch_test_functions(cls, t, True)


generate_torch_op_tests(TestUnaryUfuncMathOps)
instantiate_device_type_tests(TestUnaryUfuncs, globals())
instantiate_device_type_tests(TestUnaryUfuncMathOps, globals(), only_for='cpu')

if __name__ == '__main__':
    run_tests()<|MERGE_RESOLUTION|>--- conflicted
+++ resolved
@@ -124,18 +124,7 @@
 
     # Acquires dtype-specific vals
     if dtype.is_floating_point or dtype.is_complex:
-<<<<<<< HEAD
-        if include_large_values and dtype is torch.float16:
-            large_vals = _large_float16_vals
-        elif include_large_values:
-            large_vals = _large_float_vals
-        else:
-            large_vals = tuple()
-        extremals = _float_extremals if include_extremal_values else tuple()
-        vals = _float_vals + large_vals + extremals
-=======
         vals = _float_vals
->>>>>>> 7a178a8a
 
         # Converts float -> complex vals if dtype is complex
         if dtype.is_complex:
