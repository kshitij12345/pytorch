--- conflicted
+++ resolved
@@ -235,11 +235,7 @@
             if exact_dtype:
                 # Allows array dtype to be float32 when comparing with bfloat16 tensors
                 #   since NumPy doesn't support the bfloat16 dtype
-<<<<<<< HEAD
-                # Also ops like scipy.special.erf, scipy.special.expit, etc, promote float16
-=======
                 # Also ops like scipy.special.erf, scipy.special.erfc, etc, promote float16
->>>>>>> 7df84452
                 # to float32
                 if expected.dtype == np.float32:
                     assert actual.dtype in (torch.float16, torch.bfloat16, torch.float32)
