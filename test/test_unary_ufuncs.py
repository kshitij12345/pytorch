import torch
import numpy as np

import warnings
import math
from itertools import product, chain
from numbers import Number
import random
import unittest

<<<<<<< HEAD
import torch

from torch.testing._internal.common_utils import \
    (TestCase, run_tests, torch_to_numpy_dtype_dict, suppress_warnings,
     TEST_NUMPY, IS_MACOS, make_tensor, TEST_SCIPY)
from torch.testing._internal.common_methods_invocations import \
    (unary_ufuncs)
from torch.testing._internal.common_device_type import \
    (instantiate_device_type_tests, ops, dtypes)
from torch.testing import \
    (floating_types_and, integral_types, all_types_and_complex_and)

if TEST_NUMPY:
    import numpy as np
=======
from torch._six import inf, nan
from torch.testing._internal.common_utils import (
    TestCase, run_tests, torch_to_numpy_dtype_dict, suppress_warnings,
    IS_MACOS, make_tensor, TEST_SCIPY, slowTest, skipIfNoSciPy)
from torch.testing._internal.common_methods_invocations import (
    unary_ufuncs)
from torch.testing._internal.common_device_type import (
    instantiate_device_type_tests, ops, dtypes, onlyCPU, onlyOnCPUAndCUDA,
    onlyCUDA, dtypesIfCUDA, precisionOverride, skipCUDAIfRocm, dtypesIfCPU,
    OpDTypes)
from torch.testing import (
    floating_types_and, integral_types, all_types_and_complex_and, floating_types)

if TEST_SCIPY:
    import scipy
>>>>>>> b643dbb8

if TEST_SCIPY:
    import scipy.special

# Tests for unary "universal functions (ufuncs)" that accept a single
# tensor and have common properties like:
#   - they are elementwise functions
#   - the input shape is the output shape
#   - they typically have method and inplace variants
#   - they typically support the out kwarg
#   - they typically have NumPy or SciPy references

# See NumPy's universal function documentation
# (https://numpy.org/doc/1.18/reference/ufuncs.html) for more details
# about the concept of ufuncs.

# Functions tested here:
#

# Interesting values and extremal values for different dtypes
_unsigned_int_vals = (0, 1, 55, 127)
_int_vals = (0, -1, 1, -55, 55, -127, 127, -128, 128)
_large_int_vals = (-1113, 1113, -10701, 10701)
_float_vals = (0.,
               -.001, .001,
               -.25, .25,
               -1., 1.,
               -math.pi / 2, math.pi / 2,
               -math.pi + .00001, math.pi - .00001,
               -math.pi, math.pi,
               -math.pi - .00001, math.pi + .00001)
_large_float_vals = (-501, 501,
                     -1001.2, 1001.2,
                     -13437.7, 13437.7,
                     -4988429.2, 4988429.2,
                     -1e20, 1e20)
_float_extremals = (float('inf'), float('-inf'), float('nan'))


# Returns an iterable of contiguous tensors with the same storage on the requested
#   device and with the requested dtype.
#
# This function is intended to test the non-vectorized and vectorized code
#   paths of unary functions, as well as their handling of odd tensor
#   sizes (like zero-dim tensors and tensors with zero elements).
#
# The iterable will include an empty tensor, tensors with no elements,
#   zero dim (scalar) tensors, small 1D tensors, a medium 1D tensor, and
#   a large 2D tensor.
#
# These tensors will include interesting values. If include_large_values
#   is true they will include larger values (>500), too, and if
#   include_extremal_values is true they will include extremal values
#   like -inf, inf, and nan.
#
# The randomly generated values can be constracted by the domain
#   argument.
def generate_numeric_tensors(device, dtype, *,
                             domain=(None, None),
                             include_large_values=True,
                             include_extremal_values=True):
    medium_length = 812
    large_size = (1029, 917)
    offset = 63

    assert large_size[1] > (medium_length + offset)
    assert medium_length % 4 == 0

    # Special-cases bool
    if dtype is torch.bool:
        tensors = (torch.empty(0, device=device, dtype=torch.bool),
                   torch.tensor(True, device=device),
                   torch.tensor(False, device=device),
                   torch.tensor((True, False), device=device),
                   make_tensor((medium_length,), device=device, dtype=dtype, low=None, high=None),
                   make_tensor(large_size, device=device, dtype=dtype, low=None, high=None))
        return tensors

    # Acquires dtype-specific vals
    if dtype.is_floating_point or dtype.is_complex:
        large_vals = _large_float_vals if include_large_values else tuple()
        extremals = _float_extremals if include_extremal_values else tuple()
        vals = _float_vals + large_vals + extremals

        # Converts float -> complex vals if dtype is complex
        if dtype.is_complex:
            vals = tuple(complex(x, y) for x, y in product(vals, vals))
    elif dtype is torch.uint8:
        vals = _unsigned_int_vals
    else:  # dtypes is a signed integer type
        assert dtype in (torch.int8, torch.int16, torch.int32, torch.int64)
        large_vals = _large_int_vals if include_large_values else tuple()
        vals = _int_vals + large_vals

    assert len(vals) < medium_length

    # Constructs the large tensor containing vals
    large_tensor = make_tensor(large_size, device=device, dtype=dtype, low=domain[0], high=domain[1])

    # Inserts the vals at an odd place
    large_tensor[57][offset:offset + len(vals)] = torch.tensor(vals, device=device, dtype=dtype)

    # Takes a medium sized copy of the large tensor containing vals
    medium_tensor = large_tensor[57][offset:offset + medium_length]

    # Constructs small tensors (4 elements)
    small_tensors = (t for t in torch.split(medium_tensor, 4))

    # Constructs scalar tensors
    scalar_tensors = (t.squeeze() for t in torch.split(medium_tensor, 1))

    # Tensors with no elements
    empty_sizes = ((0,), (0, 3, 3), (1, 0, 5), (6, 0, 0, 0), (3, 0, 1, 0))
    empty_tensors = (torch.empty(size, device=device, dtype=dtype) for size in empty_sizes)

    return chain(empty_tensors, scalar_tensors, small_tensors, (medium_tensor,), (large_tensor,))

# TODO: port test_unary_out_op_mem_overlap
# TODO: add out= tests (different devices, dtypes, mismatched sizes,
#                       correct sizes, 0 size, broadcasted out)
# TODO: add test for inplace variants erroring on broadcasted inputs
class TestUnaryUfuncs(TestCase):
    exact_dtype = True

    # Tests bool tensor negation raises the correct error
    def test_neg_error_message(self, device):
        msg = ("Negation, the `\\-` operator, on a bool tensor is not supported."
               " If you are trying to invert a mask, use the `\\~` or"
               " `logical_not\\(\\)` operator instead.")

        t = torch.tensor((False, True), device=device)

        with self.assertRaisesRegex(RuntimeError, msg):
            torch.neg(t)

    @dtypes(*floating_types_and(torch.bfloat16, torch.half))
    @ops((_fn for _fn in unary_ufuncs if _fn.domain != (None, None)))
    def test_float_domains(self, device, dtype, op):
        if not op.supports_dtype(dtype, torch.device(device).type):
            raise unittest.SkipTest('unsupported dtype')

        eps = (1e-5, 1e-3, 1e-1, 1, 2, 10, 20, 50, 100)

        low, high = op.domain
        # NOTE: the following two loops are separated for readability
        if low is not None:
            low_tensor = torch.tensor(low, device=device, dtype=dtype)
            for epsilon in eps:
                lower_tensor = low_tensor - epsilon

                # Skips the test if the difference is not representable,
                #   which can occur if, for example, the difference is small
                #   and the dtype is imprecise (like bfloat16 is)
                if lower_tensor.item() == low_tensor.item():
                    continue

                result = op(lower_tensor)
                self.assertEqual(result.item(), float('nan'),
                                 msg=("input of {0} outside lower domain boundary"
                                      " {1} produced {2}, not nan!").format(lower_tensor.item(),
                                                                            low,
                                                                            result.item()))

        if high is not None:
            high_tensor = torch.tensor(high, device=device, dtype=dtype)
            for epsilon in eps:
                higher_tensor = high_tensor + epsilon

                # See above comment
                if higher_tensor.item() == high_tensor.item():
                    continue

                result = op(higher_tensor)
                self.assertEqual(result.item(), float('nan'),
                                 msg=("input of {0} outside upper domain boundary"
                                      " {1} produced {2}, not nan!").format(higher_tensor.item(),
                                                                            high,
                                                                            result.item()))

    # Tests that fn == method == inplace == jit on a simple single tensor input
    # TODO: should this jitting the method and inplace variants, too?
    @ops(unary_ufuncs)
    def test_variant_consistency(self, device, dtype, op):
        def _fn(t):
            return op(t)

        t = make_tensor((5, 5), device, dtype, low=op.domain[0], high=op.domain[1])
        expected = op(t)

        for alt, inplace in ((op.get_method(), False), (op.get_inplace(), True),
                             (torch.jit.script(_fn), False)):
            if alt is None:
                with self.assertRaises(RuntimeError):
                    alt(t.clone())

            if inplace and op.promotes_integers_to_float and dtype in integral_types() + (torch.bool,):
                # Assert that RuntimeError is raised
                # for inplace variant of Operators that
                # promote integer input to floating dtype.
                with self.assertRaises(RuntimeError):
                    alt(t.clone())
                continue

            actual = alt(t.clone())
            self.assertEqual(actual, expected, rtol=0, atol=0)

    # Helper for comparing torch tensors and numpy arrays
    # TODO: should this or assertEqual also validate that strides are equal?
    def assertEqualHelper(self, actual, expected, msg, *, dtype, exact_dtype=True, **kwargs):
        assert isinstance(actual, torch.Tensor)

        # Some NumPy functions return scalars, not arrays
        if isinstance(expected, Number):
            self.assertEqual(actual.item(), expected, **kwargs)
        elif isinstance(expected, np.ndarray):
            # Handles exact dtype comparisons between arrays and tensors
            if exact_dtype:
                # Allows array dtype to be float32 when comparing with bfloat16 tensors
                #   since NumPy doesn't support the bfloat16 dtype
                # Also ops like scipy.special.erf, scipy.special.erfc, etc, promote float16
                # to float32
                if expected.dtype == np.float32:
                    assert actual.dtype in (torch.float16, torch.bfloat16, torch.float32)
                else:
                    assert expected.dtype == torch_to_numpy_dtype_dict[actual.dtype]

            self.assertEqual(actual,
                             torch.from_numpy(expected).to(actual.dtype),
                             msg,
                             exact_device=False,
                             **kwargs)
        else:
            self.assertEqual(actual, expected, msg, exact_device=False, **kwargs)

    # Tests that the function and its (array-accepting) reference produce the same
    #   values on a range of tensors, including empty tensors, scalar tensors,
    #   1D tensors and a large 2D tensor with interesting and extremal values
    #   and discontiguities.
    @suppress_warnings
    @ops(unary_ufuncs)
    def test_reference_numerics(self, device, dtype, op):
        include_extremals = (op.handles_complex_extremals if
                             dtype in (torch.cfloat, torch.cdouble) else op.handles_extremals)

        tensors = generate_numeric_tensors(device, dtype,
                                           domain=op.domain,
                                           include_large_values=op.handles_large_floats,
                                           include_extremal_values=include_extremals)
        for t in tensors:
            if dtype is torch.bfloat16:
                a = t.cpu().to(torch.float32).numpy()
            else:
                a = t.cpu().numpy()

            actual = op(t)
            expected = op.ref(a)

            # Crafts a custom error message for smaller, printable tensors
            if t.numel() < 10:
                msg = ("Failed to produce expected results! Input tensor was"
                       " {0}, torch result is {1}, and reference result is"
                       " {2}.").format(t, actual, expected)
            else:
                msg = None

            exact_dtype = True
            if op.promotes_integers_to_float and dtype in integral_types() + (torch.bool,):
                exact_dtype = False

                if dtype in [torch.uint8, torch.int8, torch.bool]:
                    # NOTE: For these dtypes, PyTorch computes in the default scalar type (float)
                    # while NumPy computes in float16
                    self.assertEqualHelper(actual, expected, msg, dtype=dtype,
                                           exact_dtype=exact_dtype, rtol=1e-3, atol=1e-2)
                    continue

            self.assertEqualHelper(actual, expected, msg, dtype=dtype, exact_dtype=exact_dtype)

    # Tests for testing (dis)contiguity consistency

    @ops(unary_ufuncs)
    def test_contig_vs_every_other(self, device, dtype, op):
        contig = make_tensor((1026,), device=device, dtype=dtype,
                             low=op.domain[0], high=op.domain[1])
        non_contig = contig[::2]

        self.assertTrue(contig.is_contiguous())
        self.assertFalse(non_contig.is_contiguous())

        self.assertEqual(op(contig)[::2], op(non_contig))

    @ops(unary_ufuncs)
    def test_contig_vs_transposed(self, device, dtype, op):
        contig = make_tensor((789, 357), device=device, dtype=dtype,
                             low=op.domain[0], high=op.domain[1])
        non_contig = contig.T

        self.assertTrue(contig.is_contiguous())
        self.assertFalse(non_contig.is_contiguous())

        self.assertEqual(op(contig).T, op(non_contig))

    @ops(unary_ufuncs)
    def test_non_contig(self, device, dtype, op):
        shapes = [(5, 7), (1024,)]
        for shape in shapes:
            contig = make_tensor(shape, device, dtype,
                                 low=op.domain[0], high=op.domain[1])
            non_contig = torch.empty(shape + (2,), device=device, dtype=dtype)[..., 0]
            non_contig.copy_(contig)

            self.assertTrue(contig.is_contiguous())
            self.assertFalse(non_contig.is_contiguous())

            self.assertEqual(op(contig), op(non_contig))

    @ops(unary_ufuncs)
    def test_non_contig_index(self, device, dtype, op):
        contig = make_tensor((2, 2, 1, 2), device, dtype,
                             low=op.domain[0], high=op.domain[1])
        non_contig = contig[:, 1, ...]
        contig = non_contig.contiguous()

        self.assertTrue(contig.is_contiguous())
        self.assertFalse(non_contig.is_contiguous())

        self.assertEqual(op(contig), op(non_contig))

    @ops(unary_ufuncs)
    def test_non_contig_expand(self, device, dtype, op):
        shapes = [(1, 3), (1, 7), (5, 7)]
        for shape in shapes:
            contig = make_tensor(shape, device, dtype,
                                 low=op.domain[0], high=op.domain[1])
            non_contig = contig.clone().expand(3, -1, -1)

            self.assertTrue(contig.is_contiguous())
            self.assertFalse(non_contig.is_contiguous())

            contig = op(contig)
            non_contig = op(non_contig)
            for i in range(3):
                self.assertEqual(contig, non_contig[i],
                                 msg='non-contiguous expand[' + str(i) + ']')

    @ops(unary_ufuncs)
    def test_contig_size1(self, device, dtype, op):
        contig = make_tensor((5, 100), device, dtype,
                             low=op.domain[0], high=op.domain[1])
        contig = contig[:1, :50]
        contig2 = torch.empty(contig.size(), device=device, dtype=dtype)
        contig2.copy_(contig)

        self.assertTrue(contig.is_contiguous())
        self.assertTrue(contig2.is_contiguous())

        self.assertEqual(op(contig), op(contig2))

    @ops(unary_ufuncs)
    def test_contig_size1_large_dim(self, device, dtype, op):
        contig = make_tensor((5, 2, 3, 1, 4, 5, 3, 2, 1, 2, 3, 4), device, dtype,
                             low=op.domain[0], high=op.domain[1])
        contig = contig[:1, :, :, :, :, :, :, :, :, :, :, :]
        contig2 = torch.empty(contig.size(), device=device, dtype=dtype)
        contig2.copy_(contig)

        self.assertTrue(contig.is_contiguous())
        self.assertTrue(contig2.is_contiguous())

        self.assertEqual(op(contig), op(contig2))

    # Tests that computation on a multiple batches is the same as
    # per-batch computation.
    @ops(unary_ufuncs)
    def test_batch_vs_slicing(self, device, dtype, op):
        input = make_tensor((1024, 512), dtype=dtype, device=device,
                            low=op.domain[0], high=op.domain[1])

        actual = op(input)
        expected = torch.stack([op(slice) for slice in input])

        self.assertEqual(actual, expected)

    def _test_out_arg(self, op, input, output):
        dtype = input.dtype
        out_dtype = output.dtype
        if dtype is out_dtype:
            expected = op(input)
            op(input, out=output)
            self.assertEqual(output, expected)
        else:
            with self.assertRaises(RuntimeError):
                op(input, out=output)

    def _test_out_promote_int_to_float_op(self, op, input, output):
        def compare_out(op, input, out):
            out_dtype = out.dtype
            expected = op(input)
            op(input, out=out)
            self.assertEqual(out, expected.to(out_dtype))

        dtype = input.dtype
        out_dtype = output.dtype
        if out_dtype.is_floating_point and not dtype.is_complex:
            compare_out(op, input, output)
        elif out_dtype.is_floating_point and dtype.is_complex:
            # Can't cast complex to float
            with self.assertRaises(RuntimeError):
                op(input, out=output)
        elif out_dtype.is_complex:
            compare_out(op, input, output)
        else:
            # Can't cast to Integral types
            with self.assertRaises(RuntimeError):
                op(input, out=output)

    @ops(unary_ufuncs, dtypes=OpDTypes.supported)
    def test_out_arg_all_dtypes(self, device, dtype, op):
        input = make_tensor((64, 64), dtype=dtype, device=device,
                            low=op.domain[0], high=op.domain[1])

        for out_dtype in all_types_and_complex_and(torch.bool, torch.half):
            out = torch.empty_like(input, dtype=out_dtype)
            if op.promotes_integers_to_float:
                self._test_out_promote_int_to_float_op(op, input, out)
            else:
                self._test_out_arg(op, input, out)

    @dtypes(*(torch.testing.get_all_int_dtypes() + [torch.bool] +
              torch.testing.get_all_fp_dtypes(include_bfloat16=False)))
    def test_nan_to_num(self, device, dtype):
        for contiguous in [False, True]:
            x = make_tensor((64, 64), low=0., high=100., dtype=dtype, device=device)

            if dtype.is_floating_point:
                # Add extremal values.
                extremals = [float('nan'), float('inf'), -float('inf')]
                for idx, extremal in zip(torch.randint(0, 63, (3,)), extremals):
                    x[idx, :] = extremal

            if not contiguous:
                x = x.T

            # With args
            nan = random.random()
            posinf = random.random() * 5
            neginf = random.random() * 10

            self.compare_with_numpy(lambda x: x.nan_to_num(nan=nan, posinf=posinf),
                                    lambda x: np.nan_to_num(x, nan=nan, posinf=posinf),
                                    x)
            self.compare_with_numpy(lambda x: x.nan_to_num(posinf=posinf, neginf=neginf),
                                    lambda x: np.nan_to_num(x, posinf=posinf, neginf=neginf),
                                    x)

            # Out Variant
            out = torch.empty_like(x)
            result = torch.nan_to_num(x)
            torch.nan_to_num(x, out=out)
            self.assertEqual(result, out)

            result = torch.nan_to_num(x, nan=nan, posinf=posinf, neginf=neginf)
            torch.nan_to_num(x, out=out, nan=nan, posinf=posinf, neginf=neginf)
            self.assertEqual(result, out)

    @unittest.skipIf(IS_MACOS, "Skip Reference: https://github.com/pytorch/pytorch/issues/47500")
    @dtypes(torch.cfloat, torch.cdouble)
    def test_sqrt_complex_edge_values(self, device, dtype):
        # Test Reference: https://github.com/pytorch/pytorch/pull/47424
        x = torch.tensor(0. - 1.0000e+20j, dtype=dtype, device=device)
        self.compare_with_numpy(torch.sqrt, np.sqrt, x)

        x = torch.tensor(-1.0000e+20 - 4988429.2000j, dtype=dtype, device=device)
        self.compare_with_numpy(torch.sqrt, np.sqrt, x)

<<<<<<< HEAD
    @unittest.skipIf(not TEST_SCIPY, "Requires SciPy")
    @dtypes(torch.float, torch.double)
    def test_digamma_special(self, device, dtype):
        # Based on SciPy test for the following special values.
        # Reference:
        # https://github.com/scipy/scipy/blob/3a8a3a1d4657254a6611e77e9c28feafa26e6645/scipy/special/tests/test_digamma.py#L22
        euler = 0.57721566490153286
        dataset = [(0., -0.),
                   (1, -euler),
                   (0.5, -2 * math.log(2) - euler),
                   (1 / 3, -math.pi / (2 * math.sqrt(3)) - 3 * math.log(3) / 2 - euler),
                   (1 / 4, -math.pi / 2 - 3 * math.log(2) - euler),
                   (1 / 6, -math.pi * math.sqrt(3) / 2 - 2 * math.log(2) - 3 * math.log(3) / 2 - euler),
                   (1 / 8, -math.pi / 2 - 4 * math.log(2) -
                       (math.pi + math.log(2 + math.sqrt(2)) - math.log(2 - math.sqrt(2))) / math.sqrt(2) - euler)]
        x = torch.tensor(dataset, device=device, dtype=dtype)
        self.compare_with_numpy(torch.digamma, scipy.special.digamma, x)

=======
    # TODO opinfo mvlgamma
    @unittest.skipIf(not TEST_SCIPY, "Scipy not found")
    def test_mvlgamma(self, device):
        from scipy.special import multigammaln
        for d in range(1, 5):
            input = torch.empty(10, device=device).uniform_(d, 10)
            res_torch = torch.mvlgamma(input, d)
            res_scipy = multigammaln(input.cpu().numpy(), d)
            self.assertEqual(res_torch.cpu().numpy(), res_scipy, atol=1e-5, rtol=0)

    def test_mvlgamma_argcheck(self, device):
        def run_test(d):
            input = torch.linspace((d - 2) / 2, 10, 10, device=device)
            torch.mvlgamma(input, d)

        with self.assertRaisesRegex(RuntimeError, r"All elements must be greater than \(p-1\)/2"):
            run_test(3)

    # TODO opinfo polygamma
    def test_polygamma_neg(self, device):
        with self.assertRaisesRegex(RuntimeError, r'polygamma\(n, x\) does not support negative n\.'):
            torch.polygamma(-1, torch.tensor([1.0, 2.0], device=device))

    # TODO resolve with opinfos
    @onlyCPU
    def test_op_invert(self, device):
        res = 0xffff - torch.arange(127, dtype=torch.int8)
        for dtype in (torch.uint8, torch.int8, torch.int16, torch.int32, torch.int64):
            a = torch.arange(127, dtype=dtype)
            self.assertEqual(res.to(dtype), ~a)

        self.assertEqual(torch.tensor([True, False]), ~torch.tensor([False, True]))

        # test exceptions
        for dtype in (torch.half, torch.float, torch.double):
            a = torch.zeros(10, dtype=dtype)
            with self.assertRaises(TypeError):
                b = ~a

    @dtypes(torch.complex64, torch.complex128)
    def test_abs_angle_complex_to_float(self, device, dtype):
        # Constructs random complex values
        from random import random
        random_vals = []
        for multiplier in (-1, 1, -10, 10, -100, 100):
            for _ in range(10):
                random_vals.append(complex(random() * multiplier, random() * multiplier))

        for vals in (random_vals, []):
            a = np.array(vals, dtype=torch_to_numpy_dtype_dict[dtype])
            t = torch.tensor(vals, device=device, dtype=dtype)

            for fn_name in ('abs', 'angle'):
                torch_fn = getattr(torch, fn_name)
                np_fn = getattr(np, fn_name)

                # Tests function
                np_result = torch.from_numpy(np_fn(a))
                torch_result = torch_fn(t).cpu()
                self.assertEqual(np_result, torch_result, exact_dtype=True)

                # Tests float out
                float_dtype = torch.float32 if dtype is torch.complex64 else torch.float64
                np_float_out = np_fn(a).astype(torch_to_numpy_dtype_dict[float_dtype])
                float_out = torch.empty_like(t).float()
                torch_fn(t, out=float_out)
                # TODO(#38095): Replace assertEqualIgnoreType. See issue #38095
                self.assertEqualIgnoreType(torch.from_numpy(np_float_out), float_out.cpu())

                # Tests float out (resized out)
                float_out = torch.empty(1, device=device, dtype=float_dtype)
                torch_fn(t, out=float_out)
                self.assertEqual(torch.from_numpy(np_float_out), float_out.cpu())

                # Tests complex out
                np_complex_out = np_fn(a)
                complex_out = torch.empty_like(t)
                torch_fn(t, out=complex_out)
                # TODO(#38095): Replace assertEqualIgnoreType. See issue #38095
                self.assertEqualIgnoreType(torch.from_numpy(np_complex_out), complex_out.cpu())

                # Tests complex out (resized out)
                complex_out = torch.empty(0, device=device, dtype=dtype)
                torch_fn(t, out=complex_out)
                # TODO(#38095): Replace assertEqualIgnoreType. See issue #38095
                self.assertEqualIgnoreType(torch.from_numpy(np_complex_out), complex_out.cpu())

                # Tests long out behavior (expected failure)
                long_out = torch.empty(0, device=device, dtype=torch.long)
                with self.assertRaises(RuntimeError):
                    torch_fn(t, out=long_out)

                # Tests inplace
                if fn_name == 'abs':
                    torch_inplace_method = getattr(torch.Tensor, fn_name + "_")
                    np_fn(a, out=a)
                    if dtype.is_complex:
                        with self.assertRaisesRegex(RuntimeError, "In-place abs is not supported for complex tensors."):
                            torch_inplace_method(t)
                        return
                    torch_inplace_method(t)
                    self.assertEqual(torch.from_numpy(a), t.cpu())

                # Note: angle does not have an in-place variant
                if fn_name == 'angle':
                    with self.assertRaises(AttributeError):
                        torch_inplace_method = getattr(torch.Tensor, fn_name + "_")

    # TODO: update sign to use opinfo-based testing
    # XLA tests fail for self.assertRaises for complex dtypes
    @onlyOnCPUAndCUDA
    def test_sign_complex_assert_raises(self, device):
        for dtype in [torch.complex64, torch.complex128]:
            size = [5, 5]
            tensor = torch.rand(size, dtype=dtype, device=device)

            # index_add calls atomicAdd on cuda.
            zeros = torch.zeros(size, dtype=dtype, device=device)

            # index_add is not supported for complex dtypes on cuda yet
            if device.startswith('cuda') and dtype.is_complex:
                self.assertRaises(RuntimeError,
                                  lambda: zeros.index_add(0, torch.arange(0, size[0], dtype=torch.long, device=device), tensor))

            with self.assertRaisesRegex(RuntimeError,
                                        (r'Unlike NumPy, torch.sign is not intended to support complex numbers\. '
                                         r'Please use torch.sgn instead\.')):
                torch.sign(torch.tensor([4j], device=device, dtype=dtype))

    def check_internal_mem_overlap(self, inplace_op, num_inputs,
                                   dtype, device,
                                   expected_failure=False):
        if isinstance(inplace_op, str):
            inplace_op = getattr(torch.Tensor, inplace_op)
        input = torch.randn(1, dtype=dtype, device=device).expand(3, 3)
        inputs = [input] + [torch.randn_like(input)
                            for i in range(num_inputs - 1)]
        if not expected_failure:
            with self.assertRaisesRegex(RuntimeError, 'single memory location'):
                inplace_op(*inputs)
        else:
            with self.assertRaises(AssertionError):
                with self.assertRaisesRegex(RuntimeError, 'single memory location'):
                    inplace_op(*inputs)

    def unary_check_input_output_mem_overlap(self, data, sz, op,
                                             expected_failure=False):

        def _test(op, output, input):
            output_exp = torch.empty_like(output)
            op(input, out=output_exp)
            self.assertEqual(op(input, out=output), output_exp, msg=op.__name__)

        # output is identical to input:
        _test(op, output=data[0:sz], input=data[0:sz])
        # output and input are independent:
        _test(op, output=data[0:sz], input=data[sz:2 * sz])
        # output partially overlaps with input:
        if not expected_failure:
            with self.assertRaisesRegex(RuntimeError, 'unsupported operation'):
                _test(op, data[0:sz], data[1:sz + 1])
        else:
            with self.assertRaises(AssertionError):
                with self.assertRaisesRegex(RuntimeError, 'unsupported operation'):
                    _test(op, data[0:sz], data[1:sz + 1])

    # TODO: run on non-native device types
    @dtypes(torch.double)
    def test_unary_out_op_mem_overlap(self, device, dtype):
        sz = 3
        doubles = torch.randn(2 * sz, dtype=dtype, device=device)
        positives = torch.randint(1, 100, (2 * sz,), device=device).double()
        ints = torch.randint(-100, 100, (2 * sz,), device=device)
        unary_mem_overlap_cases = [
            ("abs", doubles, True, True, 'cpu'),
            ("abs", doubles, True, True, 'cuda'),
            ("acos", doubles, True, True, 'cpu'),
            ("acos", doubles, True, True, 'cuda'),
            ("asin", doubles, True, True, 'cpu'),
            ("asin", doubles, True, True, 'cuda'),
            ("atan", doubles, True, True, 'cpu'),
            ("atan", doubles, True, True, 'cuda'),
            ("acosh", doubles, True, True, 'cpu'),
            ("acosh", doubles, True, True, 'cuda'),
            ("asinh", doubles, True, True, 'cpu'),
            ("asinh", doubles, True, True, 'cuda'),
            ("atanh", doubles, True, True, 'cpu'),
            ("atanh", doubles, True, True, 'cuda'),
            ("bitwise_not", ints, True, True, 'cpu'),
            ("bitwise_not", ints, True, True, 'cuda'),
            ("ceil", doubles, True, True, 'cpu'),
            ("ceil", doubles, True, True, 'cuda'),
            ("cos", doubles, True, True, 'cpu'),
            ("cos", doubles, True, True, 'cuda'),
            ("cosh", doubles, True, True, 'cpu'),
            ("cosh", doubles, True, True, 'cuda'),
            ("digamma", doubles, True, True, 'cpu'),
            ("erf", doubles, True, True, 'cpu'),
            ("erf", doubles, True, True, 'cuda'),
            ("erfc", doubles, True, True, 'cpu'),
            ("erfc", doubles, True, True, 'cuda'),
            ("erfinv", doubles, True, True, 'cpu'),
            ("erfinv", doubles, True, True, 'cuda'),
            ("exp", doubles, True, True, 'cpu'),
            ("exp", doubles, True, True, 'cuda'),
            ("exp2", doubles, True, True, 'cpu'),
            ("exp2", doubles, True, True, 'cuda'),
            ("expm1", doubles, True, True, 'cpu'),
            ("expm1", doubles, True, True, 'cuda'),
            ("floor", doubles, True, True, 'cpu'),
            ("floor", doubles, True, True, 'cuda'),
            ("frac", doubles, True, True, 'cpu'),
            ("frac", doubles, True, True, 'cuda'),
            ("i0", doubles, True, True, 'cpu'),
            ("i0", doubles, True, True, 'cuda'),
            ("log", positives, True, True, 'cpu'),
            ("log", positives, True, True, 'cuda'),
            ("log10", positives, True, True, 'cpu'),
            ("log10", positives, True, True, 'cuda'),
            ("log1p", positives, True, True, 'cpu'),
            ("log1p", positives, True, True, 'cuda'),
            ("log2", positives, True, True, 'cpu'),
            ("log2", positives, True, True, 'cuda'),
            ("neg", doubles, True, True, 'cpu'),
            ("neg", doubles, True, True, 'cuda'),
            ("reciprocal", doubles, True, True, 'cpu'),
            ("reciprocal", doubles, True, True, 'cuda'),
            ("round", doubles, True, True, 'cpu'),
            ("round", doubles, True, True, 'cuda'),
            ("rsqrt", positives, True, True, 'cpu'),
            ("rsqrt", positives, True, True, 'cuda'),
            ("sin", doubles, True, True, 'cpu'),
            ("sin", doubles, True, True, 'cuda'),
            ("sinh", doubles, True, True, 'cpu'),
            ("sinh", doubles, False, True, 'cuda'),
            ("sigmoid", doubles, True, True, 'cpu'),
            ("sigmoid", doubles, True, True, 'cuda'),
            ("logit", doubles, True, True, 'cpu'),
            ("logit", doubles, True, True, 'cuda'),
            ("sqrt", doubles, True, True, 'cpu'),
            ("sqrt", doubles, False, True, 'cuda'),
            ("tan", doubles, True, True, 'cpu'),
            ("tan", doubles, True, True, 'cuda'),
            ("tanh", doubles, True, True, 'cpu'),
            ("tanh", doubles, True, True, 'cuda'),
            ("trunc", doubles, True, True, 'cpu'),
            ("trunc", doubles, True, True, 'cuda')
        ]

        for (fn, inputs, has_input_output_mem_overlap_check,
             has_internal_mem_overlap_check, dev) in unary_mem_overlap_cases:
            if dev != device:
                continue
            out_fn = getattr(torch, fn)
            in_fn = getattr(torch.Tensor, fn + '_')

            self.unary_check_input_output_mem_overlap(inputs, sz, out_fn,
                                                      expected_failure=not has_input_output_mem_overlap_check)

            self.check_internal_mem_overlap(in_fn, 1, dtype, dev,
                                            expected_failure=not has_internal_mem_overlap_check)

    # TODO: review with ceil opinfo
    @onlyCUDA
    def test_ceil_out_mismatch(self, device):
        a = torch.randn(1)
        b = torch.randn(1, device=device)
        self.assertRaises(RuntimeError, lambda: torch.ceil(a, out=b))

    # TODO: review with erfinv opinfo
    @dtypesIfCUDA(torch.half, torch.float, torch.double)
    @dtypes(torch.float, torch.double)
    def test_erfinv(self, device, dtype):
        # general testing. Narrow the range to avoid accuracy issues
        input_values = torch.randn(4, 4, dtype=dtype, device=device).clamp(-0.3, 0.3)
        self.assertEqual(input_values.erf().erfinv(), input_values)
        # test inf
        self.assertTrue(torch.equal(torch.tensor([-1, 1], dtype=dtype, device=device).erfinv(),
                                    torch.tensor([-inf, inf], dtype=dtype, device=device)))
        # test nan
        self.assertEqual(torch.tensor([-2, 2], dtype=dtype, device=device).erfinv(),
                         torch.tensor([nan, nan], dtype=dtype, device=device))

        if dtype == torch.double:
            # double precision
            a = torch.tensor([0.5, 0.8], dtype=torch.double, device=device).erfinv()
            self.assertEqual(a[0].item(), 0.47693627620447, atol=1e-13, rtol=0)
            self.assertEqual(a[1].item(), 0.90619380243682, atol=1e-13, rtol=0)

    # TODO: opinfo hardshrink
    @onlyCPU
    @dtypes(torch.float, torch.double)
    def test_hardshrink(self, device, dtype):
        data = torch.tensor([1, 0.5, 0.3, 0.6], dtype=dtype, device=device).view(2, 2)
        self.assertEqual(torch.tensor([1, 0.5, 0, 0.6], dtype=dtype, device=device).view(2, 2),
                         data.hardshrink(0.3))
        self.assertEqual(torch.tensor([1, 0, 0, 0.6], dtype=dtype, device=device).view(2, 2),
                         data.hardshrink(0.5))

        # test default lambd=0.5
        self.assertEqual(data.hardshrink(), data.hardshrink(0.5))

        # test non-contiguous case
        self.assertEqual(torch.tensor([1, 0, 0.5, 0.6], dtype=dtype, device=device).view(2, 2),
                         data.t().hardshrink(0.3))

    @onlyCPU
    @dtypes(torch.float, torch.double)
    def test_hardshrink_edge_cases(self, device, dtype) -> None:
        def h(values, l_expected):
            for l, expected in l_expected.items():
                values_tensor = torch.tensor([float(v) for v in values],
                                             dtype=dtype, device=device)
                expected_tensor = torch.tensor([float(v) for v in expected],
                                               dtype=dtype, device=device)
                self.assertEqual(expected_tensor == values_tensor.hardshrink(l),
                                 torch.ones_like(values_tensor, dtype=torch.bool))

        def test_helper(min, max):
            h([0.0, min, -min, 0.1, -0.1, 1.0, -1.0, max, -max, inf, -inf],
              {0.0: [0.0, min, -min, 0.1, -0.1, 1.0, -1.0, max, -max, inf, -inf],
               min: [0.0, 0.0, 0.0, 0.1, -0.1, 1.0, -1.0, max, -max, inf, -inf],
               0.1: [0.0, 0.0, 0.0, 0.0, 0.0, 1.0, -1.0, max, -max, inf, -inf],
               1.0: [0.0, 0.0, 0.0, 0.0, 0.0, 0.0, 0.0, max, -max, inf, -inf],
               max: [0.0, 0.0, 0.0, 0.0, 0.0, 0.0, 0.0, 0.0, 0.0, inf, -inf],
               inf: [0.0, 0.0, 0.0, 0.0, 0.0, 0.0, 0.0, 0.0, 0.0, 0.0, 0.0]})

        test_helper(torch.finfo(dtype).tiny, torch.finfo(dtype).max)

    @onlyCPU
    @slowTest
    @dtypes(torch.float)
    def test_exp_slow(self, device, dtype):
        # Test for https://github.com/pytorch/pytorch/issues/17271
        # This is pretty slow on my Macbook but it only takes a few
        # seconds on a beefy Xeon server
        a = torch.exp(torch.ones(2 ** 31, dtype=dtype, device=device))
        b = torch.exp(torch.ones(1, dtype=dtype, device=device))
        self.assertEqual(a, b.expand(2 ** 31))

    @precisionOverride({torch.bfloat16: 1e-2, torch.float: 0.0002, torch.double: 0.0002})
    @dtypesIfCUDA(torch.float, torch.double, torch.bfloat16)
    @dtypes(torch.float, torch.double)
    def test_hardswish(self, device, dtype):
        inputValues = [-1000, -4, -3, -2, 0, 2, 3, 4, 1000]
        expectedOutput = np.multiply(
            inputValues,
            np.minimum(np.maximum((np.add(inputValues, 3)), 0), 6) / 6.0)

        inputTensor = torch.tensor(inputValues, dtype=dtype, device=device)
        expectedOutputTensor = \
            torch.tensor(expectedOutput, dtype=dtype, device=device)

        # normal
        self.assertEqual(torch.nn.functional.hardswish(inputTensor),
                         expectedOutputTensor)

        # inplace
        inputTensorCpy = inputTensor.clone().detach()
        torch.nn.functional.hardswish(inputTensorCpy, inplace=True)
        self.assertEqual(inputTensorCpy, expectedOutputTensor)

    @precisionOverride({torch.bfloat16: 1e-2, torch.float: 0.0002, torch.double: 0.0002})
    @dtypesIfCUDA(torch.float, torch.double, torch.bfloat16)
    @dtypes(torch.float, torch.double)
    def test_hardsigmoid(self, device, dtype):
        inputValues = [-1000, -4, -3, -2, 0, 2, 3, 4, 1000]
        expectedOutput = np.minimum(np.maximum((np.add(inputValues, 3)), 0), 6) / 6.0

        inputTensor = torch.tensor(inputValues, dtype=dtype, device=device)

        # normal
        self.assertEqual(torch.nn.functional.hardsigmoid(inputTensor),
                         torch.tensor(expectedOutput, dtype=dtype, device=device))

        # inplace
        inputTensorCpy = inputTensor.clone().detach()
        self.assertEqual(torch.nn.functional.hardsigmoid(inputTensorCpy, inplace=True),
                         torch.tensor(expectedOutput, dtype=dtype, device=device))

    @skipIfNoSciPy
    @dtypes(torch.float, torch.double)
    def test_silu(self, device, dtype):
        input_np = np.random.randn(5, 8)
        special_input = [[-1000, -1, -0.1, 0, 0.5, 1, 2, 1000]]
        input_np = np.concatenate((input_np, special_input), axis=0).astype(
            torch_to_numpy_dtype_dict[dtype])
        expected_output_np = input_np * scipy.special.expit(input_np)

        expected_output = torch.from_numpy(expected_output_np).to(device)
        expected_output_noncontig = expected_output.transpose(0, 1)

        atol = 1e-6
        rtol = 1e-6

        input = torch.from_numpy(input_np).clone().contiguous().to(device)
        self.assertEqual(torch.nn.functional.silu(input), expected_output,
                         atol=atol, rtol=rtol)
        self.assertEqual(torch.nn.functional.silu(input, inplace=True),
                         expected_output, atol=atol, rtol=rtol)

        input = torch.from_numpy(input_np).clone().to(device)
        input_noncontig = input.transpose(0, 1)
        self.assertEqual(torch.nn.functional.silu(input_noncontig),
                         expected_output_noncontig, atol=atol, rtol=rtol)
        self.assertEqual(torch.nn.functional.silu(
            input_noncontig, inplace=True), expected_output_noncontig,
            atol=atol, rtol=rtol)

    # Opinfo reciprocal
    @onlyCPU
    @dtypes(torch.float, torch.double)
    def test_reciprocal(self, device, dtype):
        a = torch.randn(100, 89, device=device, dtype=dtype)
        res_div = 1 / a
        res_reciprocal = a.clone()
        res_reciprocal.reciprocal_()
        self.assertEqual(res_reciprocal, res_div)

    @dtypes(torch.float, torch.double, torch.complex64, torch.complex128)
    def test_reciprocal_complex(self, device, dtype):
        t = torch.randn(10, 10, dtype=dtype, device=device)
        expected = torch.from_numpy(np.reciprocal(t.cpu().numpy()))
        actual = torch.reciprocal(t).cpu()
        self.assertEqual(expected, actual)

    @onlyCUDA
    @dtypes(torch.complex64, torch.complex128)
    def test_reciprocal_complex_extremal(self, device, dtype):
        vals = (
            # Inf and Zeros
            complex(float('inf'), float('inf')),
            complex(float('inf'), 0.),
            complex(0., float('inf')),
            complex(0., 0.),

            # Nans and Zeros
            complex(float('nan'), 0.),
            complex(0., float('nan')),
            complex(float('nan'), float('nan')),

            # Inf and Nans
            complex(float('nan'), float('inf')),
            complex(float('inf'), float('nan')),

            # Extremal and Normal Number
            complex(float('nan'), 2.0),
            complex(float('inf'), 2.0),
            complex(2.0, float('nan')),
            complex(2.0, float('inf')),
            complex(2.0, 0.0),
            complex(0.0, 2.0))

        self.compare_with_numpy(torch.reciprocal, np.reciprocal, vals, device, dtype)

    # do ops like threshold need a test_unary(_nonufunc) test suite?
    @onlyCPU
    @dtypes(*torch.testing.get_all_math_dtypes('cpu'))
    def test_threshold(self, device, dtype):
        if dtype != torch.uint8 and dtype != torch.float16 and not dtype.is_complex:
            # 100 is wide enough to use AVX2 instructions for all types
            x = torch.randn(100, dtype=torch.float, device=device).sign().to(dtype=dtype)
            y = torch.threshold(x, 0, 0)
            self.assertTrue(y.le(0).any())

    def _helper_test_igamma(self, loglo, loghi, device, dtype,
                            torch_fcn, scipy_fcn):
        exp1 = 2.71828182846
        vec1 = torch.logspace(loglo, loghi, steps=500, base=exp1,
                              dtype=torch.float64, device=device).unsqueeze(-1)
        vec1 = vec1.to(dtype)
        inputs = [
            (vec1, vec1.transpose(0, 1)),
            (vec1, vec1),  # for large number, it should approach 0.5
            (vec1, 0.5 * vec1),  # test for considerable ratio
            (vec1, 2.0 * vec1),
            (vec1[::2, :], vec1[::2, :]),  # contiguous/discontiguous tests
            (vec1[::2, :], vec1[:vec1.shape[0] // 2, :]),
            (vec1[:vec1.shape[0] // 2, :], vec1[::2, :]),
        ]
        half_prec = dtype in [torch.bfloat16, torch.float16]
        for input0, input1 in inputs:
            actual = torch_fcn(input0, input1)
            if half_prec:
                input0 = input0.to(torch.float)
                input1 = input1.to(torch.float)
            expected = scipy_fcn(input0.cpu().numpy(), input1.cpu().numpy())
            expected = torch.from_numpy(expected).to(dtype)
            self.assertEqual(actual, expected)

    @skipCUDAIfRocm  # see issue https://github.com/pytorch/pytorch/issues/46531
    @dtypesIfCPU(torch.float16, torch.bfloat16, torch.float32, torch.float64)
    @dtypes(torch.float32, torch.float64)
    @unittest.skipIf(not TEST_SCIPY, "SciPy not found")
    @onlyOnCPUAndCUDA
    def test_igamma_common(self, device, dtype):
        # test igamma for reasonable range of values
        loglo = -4  # approx 0.018
        loghi = 4  # approx 54.6
        self._helper_test_igamma(loglo, loghi, device, dtype,
                                 torch.igamma, scipy.special.gammainc)

    @skipCUDAIfRocm
    @dtypesIfCPU(torch.float16, torch.bfloat16, torch.float32, torch.float64)
    @dtypes(torch.float32, torch.float64)
    @unittest.skipIf(not TEST_SCIPY, "SciPy not found")
    @onlyOnCPUAndCUDA
    def test_igammac_common(self, device, dtype):
        # test igammac for reasonable range of values
        loglo = -4  # approx 0.018
        loghi = 4  # approx 54.6
        self._helper_test_igamma(loglo, loghi, device, dtype,
                                 torch.igammac, scipy.special.gammaincc)

    @dtypesIfCPU(torch.float16, torch.bfloat16, torch.float32, torch.float64)
    @dtypes(torch.float32, torch.float64)
    @onlyOnCPUAndCUDA
    def test_igamma_edge_cases(self, device, dtype):
        tkwargs = {"dtype": dtype, "device": device}
        infs = torch.zeros((3,), **tkwargs) + float("inf")
        zeros = torch.zeros((3,), **tkwargs)
        ones = torch.ones((3,), **tkwargs)
        zero_to_large = torch.tensor([0., 1., 1e3], **tkwargs)
        small_to_inf = torch.tensor([1e-3, 1., float("inf")], **tkwargs)
        nans = torch.zeros((3,), **tkwargs) + float("nan")
        inpouts = [
            # (a    ,    x),       out
            ((zeros, small_to_inf), ones),
            ((small_to_inf, zeros), zeros),
            ((infs, zero_to_large), zeros),
            ((zero_to_large, infs), ones),
            ((zeros, zeros), nans),
            ((infs, infs), nans),
            ((-small_to_inf, small_to_inf), nans),
        ]
        for inputs, output in inpouts:
            input0, input1 = inputs
            calc = torch.igamma(input0, input1)
            if torch.all(torch.isnan(output)):
                self.assertTrue(torch.all(torch.isnan(calc)))
            else:
                self.assertEqual(calc, output)

    @dtypesIfCPU(torch.float16, torch.bfloat16, torch.float32, torch.float64)
    @dtypes(torch.float32, torch.float64)
    @onlyOnCPUAndCUDA
    def test_igammac_edge_cases(self, device, dtype):
        tkwargs = {"dtype": dtype, "device": device}
        infs = torch.zeros((3,), **tkwargs) + float("inf")
        zeros = torch.zeros((3,), **tkwargs)
        ones = torch.ones((3,), **tkwargs)
        zero_to_large = torch.tensor([0., 1., 1e3], **tkwargs)
        small_to_inf = torch.tensor([1e-3, 1., float("inf")], **tkwargs)
        nans = torch.zeros((3,), **tkwargs) + float("nan")
        inpouts = [
            # (a    ,    x),       out
            ((zeros, small_to_inf), zeros),
            ((small_to_inf, zeros), ones),
            ((infs, zero_to_large), ones),
            ((zero_to_large, infs), zeros),
            ((zeros, zeros), nans),
            ((infs, infs), nans),
            ((-small_to_inf, small_to_inf), nans),
        ]
        for inputs, output in inpouts:
            input0, input1 = inputs
            calc = torch.igammac(input0, input1)
            if torch.all(torch.isnan(output)):
                self.assertTrue(torch.all(torch.isnan(calc)))
            else:
                self.assertEqual(calc, output)

    def _i0_helper(self, t):
        # Test by comparing to scipy
        dtype = t.dtype
        actual = torch.i0(t)
        if dtype is torch.bfloat16:
            t = t.to(torch.float32)
        expected = scipy.special.i0(t.cpu().numpy())
        # Casting down for dtype float16 is required since scipy upcasts to float32
        if dtype is torch.bfloat16 or dtype is torch.float16:
            expected = torch.from_numpy(expected).to(dtype)
        self.assertEqual(actual, expected)

    def _i0_range_helper(self, range, device, dtype):
        # i0 tests are broken up by the domain for which the function does not overflow for each dtype
        # This is done to ensure that the function performs well across all possible input values, without worrying
        # about inf or nan possibilities
        for r in (range, -range):
            t = torch.rand(1000, device=device).to(dtype) * r
            self._i0_helper(t)

    @dtypesIfCUDA(*torch.testing.get_all_fp_dtypes())
    @dtypes(torch.bfloat16, torch.float32, torch.float64)
    @unittest.skipIf(not TEST_SCIPY, "SciPy not found")
    def test_i0_range1(self, device, dtype):
        # This tests the domain for i0 for which float16 does not overflow
        # The domain is (-13.25, 13.25)
        self._i0_range_helper(13.25, device, dtype)

    @dtypesIfCUDA(*torch.testing.get_all_fp_dtypes())
    @dtypes(torch.bfloat16, torch.float32, torch.float64)
    @unittest.skipIf(not TEST_SCIPY, "SciPy not found")
    def test_i0_range2(self, device, dtype):
        # This tests the domain for i0 for which float32 and bfloat16 does not overflow
        # The domain is (-88.5, 88.5)
        self._i0_range_helper(88.5, device, dtype)

    @dtypes(torch.float64)
    @unittest.skipIf(not TEST_SCIPY, "SciPy not found")
    def test_i0_range3(self, device, dtype):
        # This tests the domain for i0 for which float64 does not overflow
        # The domain is (-709.75, 709.75)
        self._i0_range_helper(709.75, device, dtype)

    @dtypesIfCUDA(*torch.testing.get_all_fp_dtypes())
    @dtypes(torch.bfloat16, torch.float32, torch.float64)
    @unittest.skipIf(not TEST_SCIPY, "SciPy not found")
    def test_i0_special(self, device, dtype):
        t = torch.tensor([], device=device, dtype=dtype)
        self._i0_helper(t)

        t = torch.tensor([inf, -inf, nan], device=device, dtype=dtype)
        self.assertTrue(torch.i0(t).isnan().all())

    # TODO: allow large opinfo values to be opted-into via metadata
    @dtypes(torch.long)
    def test_abs_big_number(self, device, dtype):
        bignumber = 2 ** 31 + 1
        res = torch.tensor([bignumber], device=device, dtype=dtype)
        self.assertGreater(res.abs()[0], 0)

    # TODO: add signed zero testing to opinfos
    @dtypes(torch.float, torch.double)
    def test_abs_signed_zero(self, device, dtype):
        # Both abs(0.0) and abs(-0.0) should result in 0.0
        size = 128 + 1  # pick a large enough number with remainder so that
        # both vectorized and nonvectorized op is tested
        inp = torch.zeros(size, device=device, dtype=dtype)
        inp[::2] = -0.0
        inp = inp.abs()
        for v in inp:
            self.assertGreater(math.copysign(1.0, v), 0.0)

    # TODO: rationalize with abs testing and verify absolute is tested as an alias
    @dtypes(torch.float)
    def test_absolute(self, device, dtype):
        # absolute is an alias for abs. Just check to see that results
        # are the same.
        t = torch.randn(10, 10, device=device, dtype=dtype)
        r_abs = t.abs()
        r_absolute = t.absolute()
        self.assertEqual(r_abs, r_absolute)

        r_abs = torch.abs(t)
        r_absolute = torch.absolute(t)
        self.assertEqual(r_abs, r_absolute)

        r_abs = torch.empty((10, 10), device=device, dtype=dtype)
        r_absolute = torch.empty((10, 10), device=device, dtype=dtype)
        torch.abs(t, out=r_abs)
        torch.absolute(t, out=r_absolute)
        self.assertEqual(r_abs, r_absolute)

        from copy import deepcopy
        t_copy = deepcopy(t)
        t.absolute_()
        t_copy.abs_()
        self.assertEqual(t, t_copy)

    # Note: ROCm fails when using float tensors
    # TODO: update this test to just compare against NumPy
    @onlyCUDA
    @dtypes(torch.double)
    def test_polygamma(self, device, dtype):
        cpu_tensor = torch.randn(10, 10, 10, dtype=dtype)
        device_tensor = cpu_tensor.to(device)
        zeros = torch.zeros(10, 10, 10, dtype=dtype)
        for n in [0, 1, 2, 3, 4, 5]:
            cpu_out = cpu_tensor.polygamma(n)
            device_out = device_tensor.polygamma(n)
            norm_errors = (device_out - cpu_out.to(device)) / device_out
            self.assertEqual(norm_errors, zeros)

        cpu_tensor.requires_grad = True
        for n in [0, 1, 2, 3, 4, 5]:
            torch.autograd.gradcheck(lambda x: x.polygamma(n),
                                     cpu_tensor)

    # Note: fails when using float tensors
    # TODO: update this test to just compare against NumPy
    @onlyCUDA
    @dtypes(torch.double)
    def test_digamma(self, device, dtype):
        cpu_tensor = torch.randn(10, 10, 10, dtype=dtype)
        device_tensor = cpu_tensor.to(device)
        zeros = torch.zeros(10, 10, 10, dtype=dtype)
        cpu_out = cpu_tensor.digamma()
        device_out = device_tensor.digamma()
        norm_errors = (device_out - cpu_out.to(device)) / device_out
        self.assertEqual(norm_errors, zeros)

        # Tests pole behavior
        cpu_tensor = torch.tensor([-0.999999994, -1.999999994, -2.0000000111,
                                   -100.99999994, -1931.99999994, 0.000000111,
                                   -0.000000111, 0, -1, -2, -931], dtype=dtype)
        expected_errors = torch.tensor([0, 0, 0, 0, 0, 0, 0, nan, nan, nan, nan], dtype=dtype)
        device_tensor = cpu_tensor.to(device)
        cpu_out = cpu_tensor.digamma()
        device_out = device_tensor.digamma()
        norm_errors = (device_out - cpu_out.to(device)) / device_out
        self.assertEqual(norm_errors, expected_errors)

    # TODO: update to compare against NumPy by rationalizing with OpInfo
    @onlyCUDA
    @dtypes(torch.float, torch.double)
    def test_abs_zero(self, device, dtype):
        # Both abs(0.0) and abs(-0.0) should result in 0.0
        abs_zeros = torch.tensor([0.0, -0.0], device=device, dtype=dtype).abs().tolist()
        for num in abs_zeros:
            self.assertGreater(math.copysign(1.0, num), 0.0)

    @dtypes(torch.float)
    def test_isfinite_isinf_isnan(self, device, dtype):
        vals = (-float('inf'), float('inf'), float('nan'), -1, 0, 1)

        self.compare_with_numpy(torch.isfinite, np.isfinite, vals, device, dtype)
        self.compare_with_numpy(torch.isinf, np.isinf, vals, device, dtype)
        self.compare_with_numpy(torch.isnan, np.isnan, vals, device, dtype)

    @dtypes(torch.long)
    def test_isfinite_isinf_isnan_int(self, device, dtype):
        vals = (-1, 0, 1)

        self.compare_with_numpy(torch.isfinite, np.isfinite, vals, device, dtype)
        self.compare_with_numpy(torch.isinf, np.isinf, vals, device, dtype)
        self.compare_with_numpy(torch.isnan, np.isnan, vals, device, dtype)

    @dtypes(*(torch.testing.get_all_fp_dtypes()))
    def test_isposinf_isneginf_float(self, device, dtype):
        ops = ((torch.isposinf, np.isposinf), (torch.isneginf, np.isneginf))
        vals = (-float('inf'), float('inf'), float('nan'), -1, 0, 1)

        for torch_op, numpy_op in ops:
            if torch_op == torch.isposinf:
                target_vals = (0, 1, 0, 0, 0, 0)
            else:
                target_vals = (1, 0, 0, 0, 0, 0)

            t = torch.tensor(vals, device=device, dtype=dtype)
            # Manual check here as numpy does not support bfloat16
            if dtype == torch.bfloat16:
                self.assertEqual(torch_op(t),
                                 torch.tensor(target_vals, device=device, dtype=torch.bool))
            else:
                self.compare_with_numpy(torch_op, numpy_op, vals, device, dtype)

            # test the boolean tensor as the `out=` parameter
            out = torch.empty_like(t, dtype=torch.bool)
            t_target = torch.tensor(target_vals, device=device, dtype=torch.bool)
            torch_op(t, out=out)
            self.assertEqual(out, t_target)

    @dtypes(*(torch.testing.get_all_int_dtypes() + [torch.bool]))
    def test_isposinf_isneginf_int_and_bool(self, device, dtype):
        ops = ((torch.isposinf, np.isposinf), (torch.isneginf, np.isneginf))
        vals = (-1, 0, 1)

        for torch_op, numpy_op in ops:
            self.compare_with_numpy(torch_op, numpy_op, vals, device, dtype)

            # test the boolean tensor as the `out=` parameter
            t = torch.tensor(vals, device=device, dtype=dtype)
            out = torch.empty_like(t, dtype=torch.bool)
            t_target = torch.zeros_like(t, dtype=torch.bool)
            torch_op(t, out=out)
            self.assertEqual(out, t_target)

    @dtypes(torch.complex64, torch.complex128)
    def test_isposinf_isneginf_complex(self, device, dtype):
        torch_ops = (torch.isposinf, torch.isneginf)
        vals = (complex(0, float('inf')), complex(1, -float('inf')))
        t = torch.tensor(vals, device=device, dtype=dtype)
        out = torch.empty_like(t)

        for torch_op in torch_ops:
            with self.assertRaisesRegex(RuntimeError, 'does not support complex inputs'):
                torch_op(t)
            with self.assertRaisesRegex(RuntimeError, 'does not support complex inputs'):
                torch_op(t, out=out)

    @dtypes(*(torch.testing.get_all_dtypes(include_bool=False)))
    def test_isposinf_isneginf_non_boolean_output(self, device, dtype):
        # test non-boolean tensors as the `out=` parameters
        # boolean outputs are tested in the above testcases
        vals = (float('inf'), -float('inf'), 1.2)
        t = torch.tensor(vals, device=device)
        for torch_op in (torch.isposinf, torch.isneginf):
            out = torch.empty_like(t, dtype=dtype)
            with self.assertRaisesRegex(RuntimeError, 'does not support non-boolean outputs'):
                torch_op(t, out=out)

    @dtypes(torch.complex64)
    def test_isfinite_isinf_isnan_complex(self, device, dtype):
        vals = (
            complex(-float('inf'), float('inf')),
            complex(-float('inf'), 0),
            complex(0, float('inf')),
            complex(float('inf'), float('nan')),
            complex(float('nan'), 0),
            complex(-1, 0),
            complex(0, 1)
        )

        self.compare_with_numpy(torch.isfinite, np.isfinite, vals, device, dtype)
        self.compare_with_numpy(torch.isinf, np.isinf, vals, device, dtype)
        self.compare_with_numpy(torch.isnan, np.isnan, vals, device, dtype)

    @dtypes(torch.complex64, torch.complex128)
    def test_isreal_complex(self, device, dtype):
        vals = (1, 1 + 1j, 2 + 0j, 3j, 2 - 1j, 2 - 0j)
        self.compare_with_numpy(torch.isreal, np.isreal, vals, device, dtype)

    @dtypes(*torch.testing.get_all_dtypes())
    def test_isreal_noncomplex(self, device, dtype):
        vals = (1, 2, 3)
        # Manual check here since numpy doesn't support bfloat16
        result = torch.isreal(torch.tensor(vals, dtype=dtype))
        expected = torch.ones(result.size(), dtype=torch.bool, device=device)
        self.assertEqual(result, expected)

    @dtypes(torch.complex64)
    def test_isreal_nan_inf(self, device, dtype):
        vals = (
            complex(-float('inf'), float('inf')),
            complex(-float('inf'), 0),
            complex(0, float('inf')),
            complex(float('inf'), float('nan')),
            complex(float('nan'), 0),
            complex(-1, 0),
            complex(0, 1)
        )
        self.compare_with_numpy(torch.isreal, np.isreal, vals, device, dtype)

    @onlyCPU
    def test_isfinite_type(self, device):
        with self.assertRaises(TypeError):
            torch.isfinite(1)  # Parameter must be a tensor

    @onlyCPU
    def test_isinf_type(self, device):
        with self.assertRaises(TypeError):
            torch.isinf(1)  # Parameter must be a tensor

    def test_bitwise_not(self, device):
        res = 0xffff - torch.arange(127, dtype=torch.int8, device=device)
        for dtype in (torch.bool, torch.uint8, torch.int8, torch.int16, torch.int32, torch.int64):
            if dtype == torch.bool:
                a = torch.tensor([True, False], device=device)
                expected_res = torch.tensor([False, True], device=device)
            else:
                a = torch.arange(127, dtype=dtype, device=device)
                expected_res = res.to(dtype)
            # new tensor
            self.assertEqual(expected_res, a.bitwise_not())
            # out
            b = torch.empty(0, dtype=dtype, device=device)
            torch.bitwise_not(a, out=b)
            self.assertEqual(expected_res, b)
            # in-place
            a.bitwise_not_()
            self.assertEqual(expected_res, a)

        # test exceptions
        for dtype in (torch.half, torch.float, torch.double):
            a = torch.zeros(10, dtype=dtype, device=device)
            # new tensor
            with self.assertRaises(RuntimeError):
                a.bitwise_not()
            # out
            b = torch.empty(0, dtype=dtype, device=device)
            with self.assertRaises(RuntimeError):
                torch.bitwise_not(a, out=b)
            # in-place
            with self.assertRaises(RuntimeError):
                a.bitwise_not_()

    @dtypes(*torch.testing.get_all_dtypes())
    def test_logical_not(self, device, dtype):
        data = [10, 1, 0.3, 0, -0.3, -1, -10]
        a = torch.tensor(data, dtype=dtype, device=device)
        if dtype == torch.bfloat16:  # numpy doesn't support these dtypes
            result = [False, False, False, True, False, False, False]
            self.assertEqual(torch.logical_not(a), torch.tensor(result, dtype=torch.bool, device=device))
        else:
            a_np = np.array(data, dtype=torch_to_numpy_dtype_dict[dtype])
            self.assertEqual(np.logical_not(a_np), torch.logical_not(a).to('cpu'))
            self.assertEqual(np.logical_not(a_np, out=a_np), a.logical_not_().to('cpu'))

    @dtypes(*product(torch.testing.get_all_dtypes(),
                     torch.testing.get_all_dtypes()))
    def test_logical_not_out(self, device, dtypes):
        dtype = dtypes[0]
        out_dtype = dtypes[1]
        data = [10, 1, 0.3, 0, -0.3, -1, -10]
        a = torch.tensor(data, dtype=dtype, device=device)
        out = torch.empty_like(a, dtype=out_dtype, device=device)
        if torch.bfloat16 in dtypes:  # numpy doesn't support these dtypes
            result = [not i for i in a]
            self.assertEqual(torch.logical_not(a, out=out), torch.tensor(result, dtype=out_dtype, device=device))
        else:
            out_np = np.empty(a.shape, dtype=torch_to_numpy_dtype_dict[out_dtype])
            self.assertEqual(a, a.cpu().numpy())
            torch.logical_not(a, out=out)
            np.logical_not(a.cpu().numpy(), out=out_np)
            self.assertEqual(out_np, out.to('cpu'))

    def test_nonzero_empty(self, device):
        def assert_tuple_empty(tup, dim):
            self.assertEqual(dim, len(tup))
            for t in tup:
                self.assertEqual(torch.Size([0]), t.shape)

        x = torch.randn(0, 2, 0, 5, 0, device=device)
        y = torch.nonzero(x)
        z = torch.nonzero(x, as_tuple=True)

        self.assertEqual(0, y.numel())
        self.assertEqual(torch.Size([0, 5]), y.shape)
        assert_tuple_empty(z, 5)

        x = torch.tensor(0.5, device=device)
        y = torch.nonzero(x)
        # nonzero with as_tuple returns a
        # tuple of len 1 for a zero-dim tensor.
        # This is done to match Numpy behavior.
        z = torch.nonzero(x, as_tuple=True)
        self.assertEqual(1, len(z))
        self.assertEqual(torch.zeros(1, dtype=torch.long), z[0])

        x = torch.zeros((), device=device)
        y = torch.nonzero(x)
        z = torch.nonzero(x, as_tuple=True)
        self.assertEqual(torch.Size([0, 0]), y.shape)
        self.assertEqual(1, len(z))
        self.assertEqual(torch.empty(0, dtype=torch.long), z[0])

    # TODO: rationalize with exp OpInfo
    @dtypes(*(torch.testing.get_all_fp_dtypes(include_half=False) +
              torch.testing.get_all_complex_dtypes()))
    @dtypesIfCUDA(*(torch.testing.get_all_fp_dtypes(include_half=True) +
                    torch.testing.get_all_complex_dtypes()))
    def test_exp(self, device, dtype):
        for v in (2, -2) + ((1j, 1 + 1j) if dtype.is_complex else ()):
            a = torch.tensor(v, dtype=dtype, device=device) * torch.arange(18, device=device) / 3 * math.pi
            a = a.to(dtype)
            if dtype == torch.bfloat16:
                with self.assertRaises(TypeError):  # compare_with_numpy doesn't support bfloat16
                    self.compare_with_numpy(torch.exp, np.exp, a)
                return
            self.compare_with_numpy(torch.exp, np.exp, a)

            if dtype.is_complex:
                inf_real_zero_imag_in = torch.tensor(complex(float('inf'), 0), device=device, dtype=dtype)
                inf_real_zero_imag_out = torch.exp(inf_real_zero_imag_in).item()
                self.assertTrue(math.isinf(inf_real_zero_imag_out.real))
                if self.device_type == 'cpu':
                    pass
                    # These are commented out because it cannot be consistently reproduced.
                    # This is incorrect. It should be zero. Need fix!
                    # https://github.com/pytorch/pytorch/issues/40590
                    # self.assertNotEqual(inf_real_zero_imag_out.imag, 0)
                    # This is incorrect. They should equal. Need fix!
                    # https://github.com/pytorch/pytorch/issues/40590
                    # with self.assertRaises(AssertionError):
                    #     self.compare_with_numpy(torch.exp, np.exp, inf_real_zero_imag_in)
                else:
                    self.assertEqual(inf_real_zero_imag_out.imag, 0, atol=0, rtol=0)
                    self.compare_with_numpy(torch.exp, np.exp, inf_real_zero_imag_in)

                zero_real_inf_imag_in = torch.tensor(complex(0, float('inf')), device=device, dtype=dtype)
                zero_real_inf_imag_out = torch.exp(zero_real_inf_imag_in).item()
                self.assertTrue(math.isnan(zero_real_inf_imag_out.real))
                self.assertTrue(math.isnan(zero_real_inf_imag_out.imag))
                # Ensure we are notified when NumPy changes its behavior
                self.compare_with_numpy(torch.exp, np.exp, zero_real_inf_imag_in)

                inf_real_imag_in = torch.tensor(complex(float('inf'), float('inf')), device=device, dtype=dtype)
                inf_real_imag_out = torch.exp(inf_real_imag_in).item()
                if self.device_type == 'cpu':
                    pass
                    # This is incorrect. Need fix! https://github.com/pytorch/pytorch/issues/40590
                    # This is commented out because it cannot be consistently reproduced.
                    # with self.assertRaises(AssertionError):
                    #     self.compare_with_numpy(torch.exp, np.exp, inf_real_imag_in)
                else:
                    self.assertTrue(math.isinf(inf_real_imag_out.real))
                    self.assertTrue(math.isnan(inf_real_imag_out.imag))
                    self.compare_with_numpy(torch.exp, np.exp, inf_real_imag_in)

                inf_real_nan_imag_in = torch.tensor(complex(float('inf'), float('nan')), device=device, dtype=dtype)
                inf_real_nan_imag_out = torch.exp(inf_real_nan_imag_in).item()
                if self.device_type == 'cpu':
                    pass
                    # This is incorrect. It should be inf. Need fix! https://github.com/pytorch/pytorch/issues/40590
                    # This is commented out because it cannot be consistently reproduced.
                    # with self.assertRaises(AssertionError):
                    #     self.compare_with_numpy(torch.exp, np.exp, inf_real_nan_imag_in)
                else:
                    self.assertTrue(math.isinf(inf_real_nan_imag_out.real))
                    self.assertTrue(math.isnan(inf_real_nan_imag_out.imag))
                    self.compare_with_numpy(torch.exp, np.exp, inf_real_nan_imag_in)

                nan_real_inf_imag_in = torch.tensor(complex(float('nan'), float('inf')), device=device, dtype=dtype)
                nan_real_inf_imag_out = torch.exp(nan_real_inf_imag_in).item()
                self.assertTrue(math.isnan(nan_real_inf_imag_out.real))
                self.assertTrue(math.isnan(nan_real_inf_imag_out.imag))
                # Ensure we are notified when NumPy changes its behavior
                self.compare_with_numpy(torch.exp, np.exp, nan_real_inf_imag_in)

    @dtypes(*torch.testing.get_all_dtypes(include_complex=False))
    def test_sign(self, device, dtype):
        if dtype == torch.bool:
            a_bool = torch.tensor([True, True, False, float('nan')], device=device).bool()
            a_bool_target = torch.tensor([True, True, False, True], device=device).bool()
            self.assertEqual(a_bool.sign(), a_bool_target, msg='sign device={} dtype=bool'.format(device))
            self.assertEqual(torch.sign(a_bool), a_bool_target, msg='sign device={} dtype=bool'.format(device))

            a_out = torch.empty_like(a_bool)
            torch.sign(a_bool, out=a_out)
            self.assertEqual(a_out, a_bool_target, msg='sign_out device={} dtype=bool'.format(device))

            a_bool.sign_()
            self.assertEqual(a_bool, a_bool_target, msg='sign_ device={} dtype=bool'.format(device))
            return

        # Include NaN for floating point numbers
        if dtype.is_floating_point:
            dt_info = torch.finfo(dtype)

            # Create tensor (with NaN checking)
            a = torch.tensor([float('nan'), -12, 0, 71, dt_info.min, dt_info.max], device=device, dtype=dtype)
            a_target = torch.tensor([0, -1, 0, 1, -1, 1], device=device, dtype=dtype)
        else:
            dt_info = torch.iinfo(dtype)

            # If unsigned type, everything should be >= 0
            if dt_info.min == 0:
                a = torch.tensor([12, 0, 71, dt_info.min, dt_info.max], device=device, dtype=dtype)
                a_target = torch.tensor([1, 0, 1, 0, 1], device=device, dtype=dtype)
            else:
                a = torch.tensor([-12, 0, 71, dt_info.min, dt_info.max], device=device, dtype=dtype)
                a_target = torch.tensor([-1, 0, 1, -1, 1], device=device, dtype=dtype)

        self.assertEqual(a.sign(), a_target, msg='sign device={} dtype={}'.format(device, dtype))
        self.assertEqual(torch.sign(a), a_target, msg='sign device={} dtype={}'.format(device, dtype))

        out = torch.empty_like(a)
        torch.sign(a, out=out)
        self.assertEqual(out, a_target, msg='sign_out device={} dtype={}'.format(device, dtype))

        a.sign_()
        self.assertEqual(a, a_target, msg='sign_ device={} dtype={}'.format(device, dtype))

    @dtypes(*(torch.testing.torch.testing.get_all_fp_dtypes()))
    def test_signbit_float(self, device, dtype):
        t = torch.randn(5, 5, device=device)

        if dtype == torch.bfloat16:
            t_bf16 = torch.tensor([1, 0, -1], device=device, dtype=dtype)
            self.assertEqual(torch.signbit(t_bf16), torch.tensor([False, False, True]))
        else:
            self.compare_with_numpy(torch.signbit, np.signbit, t)

        t_target = torch.signbit(t)
        out = torch.empty_like(t, device=device, dtype=torch.bool)
        torch.signbit(t, out=out)
        self.assertEqual(out, t_target)

        t_sp = (0, float('inf'), -float('inf'), float('nan'))
        if dtype == torch.bfloat16:
            t_sp_df16 = torch.tensor(t_sp, device=device, dtype=dtype)
            self.assertEqual(torch.signbit(t_sp_df16), torch.tensor([False, False, True, False]))
        else:
            self.compare_with_numpy(torch.signbit, np.signbit, t_sp, device, dtype)

    @dtypes(*(torch.testing.get_all_int_dtypes() + [torch.bool]))
    def test_signbit_int_and_bool(self, device, dtype):
        t = torch.randint(-5, 5, (5, 5), device=device)
        self.compare_with_numpy(torch.signbit, np.signbit, t)

        t_target = torch.signbit(t)
        out = torch.empty_like(t, device=device, dtype=torch.bool)
        torch.signbit(t, out=out)
        self.assertEqual(out, t_target)

    @dtypes(torch.complex64, torch.complex128)
    def test_signbit_complex(self, device, dtype):
        vals = (complex(0, -1), complex(-1, 2))
        t = torch.tensor(vals, device=device, dtype=dtype)
        out = torch.empty_like(t).real.bool()

        with self.assertRaisesRegex(RuntimeError, 'signbit is not implemented for complex tensors.'):
            torch.signbit(t)
        with self.assertRaisesRegex(RuntimeError, 'signbit is not implemented for complex tensors.'):
            torch.signbit(t, out=out)

    @dtypes(torch.cfloat, torch.cdouble)
    def test_sgn(self, device, dtype):
        x = torch.randn(100, dtype=dtype)
        angle = x.angle()
        out = x.sgn()
        self.assertEqual(out.angle(), angle)
        self.assertEqual(out.abs(), torch.ones_like(x).real)

        x_out = torch.empty_like(x)
        torch.sgn(x, out=x_out)
        self.assertEqual(x_out.angle(), angle)
        self.assertEqual(x_out.abs(), torch.ones_like(x).real)

    @dtypes(*(torch.testing.get_all_dtypes(include_bool=False)))
    def test_signbit_non_boolean_output(self, device, dtype):
        # test non-boolean tensors as the `out=` parameters
        # boolean outputs are tested in the above testcases
        t = torch.randn(5, 5)
        out = torch.empty_like(t, dtype=dtype)
        with self.assertRaisesRegex(RuntimeError, 'does not support non-boolean outputs'):
            torch.signbit(t, out=out)

    # This function tests that a nan value is returned for input values not in domain
    @dtypes(torch.float32, torch.float64)
    def test_acosh_domain_float(self, device, dtype):
        # Domain of acosh is [1, inf), for values outside the domain - output is mapped
        # to NaN, except for input value `inf` - output is mapped to `inf`
        sample = torch.tensor([float('-inf'), 1.00, -1.23, -0.06, 0.98, float('inf')],
                              device=device, dtype=dtype)
        nan_mask = torch.tensor([True, False, True, True, True, False], device=device)
        inf_mask = torch.tensor([False, False, False, False, False, True], device=device)
        self.assertEqual(torch.isnan(torch.acosh(sample)), nan_mask)
        self.assertEqual(torch.isnan(sample.acosh()), nan_mask)
        self.assertEqual(torch.isinf(torch.acosh(sample)), inf_mask)
        self.assertEqual(torch.isinf(sample.acosh()), inf_mask)

    # This function tests that a nan value is returned for input values not in domain
    @dtypes(torch.float32, torch.float64)
    def test_atanh_domain_float(self, device, dtype):
        # Domain of atanh is (-1, 1), for edge values (-1 and 1) - output is mapped
        # to inf and for other values outside this range - output is mapped to NaN
        sample = torch.tensor([float('-inf'), -1.00, 1.00, -1.23, 1.06, float('inf')],
                              device=device, dtype=dtype)
        nan_mask = torch.tensor([True, False, False, True, True, True], device=device)
        inf_mask = torch.tensor([False, True, True, False, False, False], device=device)
        # For values not in domain (except -1.0 and 1.0), atanh should return nan
        self.assertEqual(torch.isnan(torch.atanh(sample)), nan_mask)
        self.assertEqual(torch.isnan(sample.atanh()), nan_mask)
        # For values -1.0 and 1.0, atanh should return -inf and inf respectively
        self.assertEqual(torch.isinf(torch.atanh(sample)), inf_mask)
        self.assertEqual(torch.isinf(sample.atanh()), inf_mask)


def _generate_reference_input(dtype, device):
    input = []
    input.append(list(range(-5, 5)))
    input.append([0 for x in range(-5, 5)])
    input.append([x + 1e-6 for x in range(-5, 5)])
    # Some vectorized implementations don't support large values
    input.append([x + 1e10 for x in range(-5, 5)])
    input.append([x - 1e10 for x in range(-5, 5)])
    input.append([*torch.randn(7).tolist(), math.inf, -math.inf, math.nan])
    input.append((torch.randn(10) * 1e6).tolist())
    input.append([math.pi * (x / 2) for x in range(-5, 5)])
    return torch.tensor(input, dtype=dtype, device=device)

def _generate_gamma_input(dtype, device, test_poles=True):
    input = []
    input.append((torch.randn(10).abs() + 1e-4).tolist())
    input.append((torch.randn(10).abs() + 1e6).tolist())
    zeros = torch.linspace(-9.5, -0.5, 10)
    input.append(zeros.tolist())
    input.append((zeros - 0.49).tolist())
    input.append((zeros + 0.49).tolist())
    input.append((zeros + (torch.rand(10) * 0.99) - 0.5).tolist())

    if test_poles:
        input.append([-0.999999994, -1.999999994, -2.0000000111,
                      -100.99999994, -1931.99999994, 0.000000111,
                      -0.000000111, 0, -2, -329])
    return torch.tensor(input, dtype=dtype, device=device)

# this class contains information needed to generate tests for torch math functions
# the generated tests compare torch implementation with the reference numpy/scipy implementation,
# and also check proper behavior for contiguous/discontiguous/inplace outputs.
class _TorchMathTestMeta(object):
    def __init__(self,
                 opstr,
                 args=(),
                 reffn=None,
                 refargs=lambda x: (x.numpy(),),
                 input_fn=_generate_reference_input,
                 inputargs=(),
                 substr='',
                 make_inplace=True,
                 decorators=None,
                 ref_backend='numpy',
                 rtol=None,
                 atol=None,
                 dtypes=floating_types(),
                 replace_inf_with_nan=False):
        self.opstr = opstr
        self.args = args
        self.reffn = reffn  # reffn is either callable or ref_backend attribute, set to opstr if not specified
        self.refargs = refargs
        self.input_fn = input_fn
        self.inputargs = inputargs
        self.substr = substr
        self.make_inplace = make_inplace
        assert ref_backend == 'numpy' or ref_backend == 'scipy'
        self.ref_backend = ref_backend
        if ref_backend == 'scipy':
            self.ref_decorator = [unittest.skipIf(not TEST_SCIPY, "Scipy not found")]
        else:
            self.ref_decorator = []
        self.decorators = decorators
        self.rtol = rtol
        self.atol = atol
        self.dtypes = dtypes
        self.replace_inf_with_nan = replace_inf_with_nan

# TODO: replace with make_tensor
# Converts half/bfloat16 dtype to float when device is cpu
def _convert_t(dtype, device):
    if device == 'cpu' and dtype in {torch.half, torch.bfloat16}:
        return torch.float
    return dtype

# TODO: replace with make_tensor
# Returns a tensor of the requested shape, dtype, and device
# Requesting a half CPU tensor returns a float CPU tensor with
# values representable by a half.
# Initialization uses randint for non-float types and randn for float types.
def _make_tensor(shape, dtype, device, fill_ones=False) -> torch.Tensor:
    # Returns a tensor filled with ones
    if fill_ones:
        return torch.ones(*shape, dtype=_convert_t(dtype, device), device=device)

    # Returns a tensor with random integer values
    if not (dtype.is_floating_point or dtype.is_complex):
        t = torch.randint(0, 10, shape, device=device)
        if dtype != torch.uint8:
            t = t - 5  # generate negative values also
        return t.to(_convert_t(dtype, device))

    # Populates the CPU tensor with floats representable as half/bfloat16
    if dtype == torch.half and device == 'cpu':
        return torch.randn(*shape, dtype=torch.float, device=device).half().float()
    if dtype == torch.bfloat16 and device == 'cpu':
        return torch.randn(*shape, dtype=torch.float, device=device).bfloat16().float()

    # Default: returns a tensor with random float values
    return torch.randn(shape, dtype=dtype, device=device).to(dtype=dtype)

# TODO: replace with make_tensor
def _medium_2d(dtype, device):
    return _make_tensor((50, 50), dtype, device)

# TODO: replace with opinfo
_types_no_half = [
    torch.float, torch.double,
    torch.int8, torch.short, torch.int, torch.long,
    torch.uint8
]

# TODO: all these should be replaced with OpInfos
torch_op_tests = [
    _TorchMathTestMeta('exp'),
    _TorchMathTestMeta('expm1'),
    _TorchMathTestMeta('floor'),
    _TorchMathTestMeta('ceil'),
    _TorchMathTestMeta('rad2deg'),
    _TorchMathTestMeta('deg2rad'),
    _TorchMathTestMeta('rsqrt', reffn=lambda x: np.reciprocal(np.sqrt(x))),
    _TorchMathTestMeta('frac', reffn='fmod', refargs=lambda x: (x.numpy(), 1)),
    _TorchMathTestMeta('trunc'),
    _TorchMathTestMeta('round'),
    # FIXME lgamma produces different result compared to scipy at -inf
    _TorchMathTestMeta('lgamma', reffn='gammaln', ref_backend='scipy', replace_inf_with_nan=True),
    _TorchMathTestMeta('polygamma', args=[0], substr='_0', reffn='polygamma',
                       refargs=lambda x: (0, x.numpy()), input_fn=_generate_gamma_input, inputargs=[False],
                       ref_backend='scipy'),
    _TorchMathTestMeta('polygamma', args=[1], substr='_1', reffn='polygamma',
                       refargs=lambda x: (1, x.numpy()), input_fn=_generate_gamma_input, inputargs=[False],
                       ref_backend='scipy', rtol=0.0008, atol=1e-5),
    _TorchMathTestMeta('polygamma', args=[2], substr='_2', reffn='polygamma',
                       refargs=lambda x: (2, x.numpy()), input_fn=_generate_gamma_input, inputargs=[False],
                       ref_backend='scipy', rtol=0.0008, atol=1e-5),
    _TorchMathTestMeta('digamma',
                       input_fn=_generate_gamma_input, inputargs=[True], ref_backend='scipy',
                       replace_inf_with_nan=True),
    _TorchMathTestMeta('abs', input_fn=_medium_2d, dtypes=_types_no_half, rtol=0., atol=0.),
    _TorchMathTestMeta('logit', ref_backend='scipy')]


def generate_torch_test_functions(cls, testmeta, inplace):
    opstr = testmeta.opstr if not inplace else testmeta.opstr + "_"

    def torchfn(x):
        return getattr(x, opstr)(*testmeta.args)

    def fn_check_reference(self, device, dtype):
        def reffn(x):
            backend = np if testmeta.ref_backend == 'numpy' else scipy.special
            opstr = None
            if testmeta.reffn is None:
                opstr = testmeta.opstr
            elif isinstance(testmeta.reffn, str):
                opstr = testmeta.reffn
            if callable(testmeta.reffn):
                fn = testmeta.reffn
            else:
                assert opstr is not None, "invalid reffn"
                fn = getattr(backend, opstr)
            return fn(*testmeta.refargs(x))

        inp = testmeta.input_fn(dtype, device, *testmeta.inputargs)
        with warnings.catch_warnings():
            warnings.simplefilter("ignore")
            expected = torch.from_numpy(reffn(inp))
        actual = torchfn(inp)
        if testmeta.replace_inf_with_nan:
            actual[(actual == -inf) | (actual == inf)] = nan
            expected[(expected == -inf) | (expected == inf)] = nan

        torch.testing.assert_allclose(actual, expected, rtol=testmeta.rtol, atol=testmeta.atol)

    def fn_non_contig(self, device, dtype) -> None:
        shapes = [(5, 7), (1024,)]
        for shape in shapes:
            contig = _make_tensor(shape, dtype=dtype, device=device)
            non_contig = torch.empty(shape + (2,), dtype=dtype)[..., 0]
            non_contig.copy_(contig)
            self.assertFalse(non_contig.is_contiguous())
            self.assertEqual(torchfn(contig), torchfn(non_contig), msg='non-contiguous')

    def fn_non_contig_index(self, device, dtype):
        contig = _make_tensor((2, 2, 1, 2), dtype=dtype, device=device)
        non_contig = contig[:, 1, ...]
        contig = non_contig.clone()
        self.assertFalse(non_contig.is_contiguous())
        self.assertEqual(torchfn(contig), torchfn(non_contig), msg='non-contiguous index')

    def fn_non_contig_expand(self, device, dtype):
        shapes = [(1, 3), (1, 7), (5, 7)]
        for shape in shapes:
            contig = _make_tensor(shape, dtype=dtype, device=device)
            non_contig = contig.clone().expand(3, -1, -1)
            self.assertFalse(non_contig.is_contiguous())
            contig = torchfn(contig)
            non_contig = torchfn(non_contig)
            for i in range(3):
                self.assertEqual(contig, non_contig[i], msg='non-contiguous expand[' + str(i) + ']')

    def fn_contig_size1(self, device, dtype):
        contig = _make_tensor((5, 100), dtype=dtype, device=device)
        contig = contig[:1, :50]
        contig2 = torch.empty(contig.size(), dtype=dtype)
        contig2.copy_(contig)
        self.assertTrue(contig.is_contiguous())
        self.assertTrue(contig2.is_contiguous())
        self.assertEqual(torchfn(contig), torchfn(contig2), msg='contiguous size1')

    def fn_contig_size1_large_dim(self, device, dtype):
        contig = _make_tensor((5, 2, 3, 1, 4, 5, 3, 2, 1, 2, 3, 4), dtype=dtype, device=device)
        contig = contig[:1, :, :, :, :, :, :, :, :, :, :, :]
        contig2 = torch.empty(contig.size(), dtype=dtype)
        contig2.copy_(contig)
        self.assertTrue(contig.is_contiguous())
        self.assertTrue(contig2.is_contiguous())
        self.assertEqual(torchfn(contig), torchfn(contig2), msg='contiguous size1')

    def fn_large(self, device, dtype):
        input = _make_tensor((1024, 512), dtype=dtype, device=device)
        # clone input to properly test inplace functions
        actual = torchfn(input.clone())
        expected = torch.stack([torchfn(slice) for slice in input])
        self.assertEqual(actual, expected, msg='large')

    test_functions = {"test_reference_": fn_check_reference,
                      "test_non_contig_": fn_non_contig,
                      "test_non_contig_index_": fn_non_contig_index,
                      "test_non_contig_expand_": fn_non_contig_expand,
                      "test_contig_size1_": fn_contig_size1,
                      "test_check_contig_size1_large_dim_": fn_contig_size1_large_dim,
                      "test_large_": fn_large}
    for name in test_functions:
        if inplace and 'expand' in name:
            continue
        test_name = name + testmeta.opstr + testmeta.substr
        if inplace:
            test_name += "_inplace"
        assert not hasattr(cls, test_name), "{0} already in TestUnaryUfuncMathOps".format(test_name)

        decorators = [] if testmeta.decorators is None else testmeta.decorators
        if 'reference' in name:
            decorators = decorators + testmeta.ref_decorator
        decorators = decorators + [dtypes(*testmeta.dtypes)]
        fn_test = test_functions[name]
        for dec in decorators:
            fn_test = dec(fn_test)
        setattr(cls, test_name, fn_test)

class TestUnaryUfuncMathOps(TestCase):
    exact_dtype = True

def generate_torch_op_tests(cls):
    for t in torch_op_tests:
        generate_torch_test_functions(cls, t, False)
        if t.make_inplace:
            generate_torch_test_functions(cls, t, True)


generate_torch_op_tests(TestUnaryUfuncMathOps)
>>>>>>> b643dbb8
instantiate_device_type_tests(TestUnaryUfuncs, globals())
instantiate_device_type_tests(TestUnaryUfuncMathOps, globals(), only_for='cpu')

if __name__ == '__main__':
    run_tests()<|MERGE_RESOLUTION|>--- conflicted
+++ resolved
@@ -8,22 +8,6 @@
 import random
 import unittest
 
-<<<<<<< HEAD
-import torch
-
-from torch.testing._internal.common_utils import \
-    (TestCase, run_tests, torch_to_numpy_dtype_dict, suppress_warnings,
-     TEST_NUMPY, IS_MACOS, make_tensor, TEST_SCIPY)
-from torch.testing._internal.common_methods_invocations import \
-    (unary_ufuncs)
-from torch.testing._internal.common_device_type import \
-    (instantiate_device_type_tests, ops, dtypes)
-from torch.testing import \
-    (floating_types_and, integral_types, all_types_and_complex_and)
-
-if TEST_NUMPY:
-    import numpy as np
-=======
 from torch._six import inf, nan
 from torch.testing._internal.common_utils import (
     TestCase, run_tests, torch_to_numpy_dtype_dict, suppress_warnings,
@@ -39,10 +23,7 @@
 
 if TEST_SCIPY:
     import scipy
->>>>>>> b643dbb8
-
-if TEST_SCIPY:
-    import scipy.special
+
 
 # Tests for unary "universal functions (ufuncs)" that accept a single
 # tensor and have common properties like:
@@ -515,7 +496,6 @@
         x = torch.tensor(-1.0000e+20 - 4988429.2000j, dtype=dtype, device=device)
         self.compare_with_numpy(torch.sqrt, np.sqrt, x)
 
-<<<<<<< HEAD
     @unittest.skipIf(not TEST_SCIPY, "Requires SciPy")
     @dtypes(torch.float, torch.double)
     def test_digamma_special(self, device, dtype):
@@ -534,7 +514,6 @@
         x = torch.tensor(dataset, device=device, dtype=dtype)
         self.compare_with_numpy(torch.digamma, scipy.special.digamma, x)
 
-=======
     # TODO opinfo mvlgamma
     @unittest.skipIf(not TEST_SCIPY, "Scipy not found")
     def test_mvlgamma(self, device):
@@ -1956,7 +1935,6 @@
 
 
 generate_torch_op_tests(TestUnaryUfuncMathOps)
->>>>>>> b643dbb8
 instantiate_device_type_tests(TestUnaryUfuncs, globals())
 instantiate_device_type_tests(TestUnaryUfuncMathOps, globals(), only_for='cpu')
 
