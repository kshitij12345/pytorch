--- conflicted
+++ resolved
@@ -73,18 +73,6 @@
         if "call" in node.op:
             result += 1
     return result
-
-
-<<<<<<< HEAD
-=======
-@contextlib.contextmanager
-def disable_functorch_capture():
-    org_val = torch._dynamo.config.capture_func_transforms
-    torch._dynamo.config.capture_func_transforms = False
-    try:
-        yield
-    finally:
-        torch._dynamo.config.capture_func_transforms = org_val
 
 
 # Checks that a dict matches a dict with "regex keys". That is,
@@ -114,7 +102,6 @@
     self.assertEqual(dct, new_dct)
 
 
->>>>>>> 5f56c4fb
 class HigherOrderOpTests(torch._dynamo.test_case.TestCase):
     def _assert_wrap_fallback(self, func, args, setup=lambda: None):
         counters.clear()
