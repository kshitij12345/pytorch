--- conflicted
+++ resolved
@@ -821,12 +821,8 @@
     xfail('istft'),
     xfail('nn.functional.gaussian_nll_loss'),
     xfail('tensor_split'),
-<<<<<<< HEAD
-=======
-    xfail('corrcoef'),
     xfail('quantile'),
     xfail('nanquantile'),
->>>>>>> d54fad56
 
     # Seems like it's creating a sparse tensor that isn't captured by tensor.is_sparse
     xfail('sparse.sampled_addmm'),
