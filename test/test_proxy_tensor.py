# Owner(s): ["module: ProxyTensor"]

from torch.testing._internal.common_utils import TestCase, run_tests
import torch
import unittest
import warnings
import torch.nn.utils._stateless as stateless
from collections.abc import Iterable
from torch.testing._internal.common_device_type import instantiate_device_type_tests
from torch.testing._internal.common_methods_invocations import DecorateInfo
from torch.testing._internal.common_methods_invocations import op_db, wrapper_set_seed
from torch._subclasses.fake_tensor import DynamicOutputShapeException

from torch._decomp import decomposition_table
from torch.testing._internal.common_device_type import ops
from torch.fx.experimental.proxy_tensor import make_fx, DecompositionInterpreter, get_isolated_graphmodule
from torch.utils._pytree import tree_map
from torch import nn
import re

import types
import functools

aten = torch.ops.aten

try:
    import sympy  # noqa: F401
    HAS_SYMPY = True
except ImportError:
    HAS_SYMPY = False
skipIfNoSympy = unittest.skipIf(not HAS_SYMPY, "no sympy")


def process_failures():
    """
    Takes file containing failures like

    FAILED test/test_proxy_tensor.py::TestProxyTensorOpInfoCPU::test_make_fx_symbolic_exhaustive___getitem___cpu_float32 - RuntimeError: aten.size.default - couldn't find symbolic meta function/decomposition  # noqa: B950

    and processes them into a list of opinfo xfails
    """
    f = open('pytest_failures')
    failures = f.readlines()
    failures = [i.strip() for i in failures]

    def process_failure_string(s, matcher):
        out = re.search(matcher, s)
        return out.groups()

    SYMBOLIC_TRACE_MATCH = r'exhaustive_(.*)_cpu.*: (.*)'
    failures = [process_failure_string(s, SYMBOLIC_TRACE_MATCH) for s in failures]

    def create_normalized_name(op):
        if op.variant_test_name == '':
            s = op.name
        else:
            s = f"{op.name}.{op.variant_test_name}"
        return s.replace('.', '_')

    remap_opinfo = {create_normalized_name(op): (op.name, op.variant_test_name) for op in op_db}

    print("symbolic_tensor_failures = {")
    for failure, reason in failures:
        print(f"    xfail{remap_opinfo[failure]},  # {reason}")
    print("}")


def copy_func(f):
    """Based on http://stackoverflow.com/a/6528148/190597 (Glenn Maynard)"""
    g = types.FunctionType(f.__code__, f.__globals__, name=f.__name__,
                           argdefs=f.__defaults__,
                           closure=f.__closure__)
    g = functools.update_wrapper(g, f)
    g.__kwdefaults__ = f.__kwdefaults__
    return g


# Copied from functorch
def xfail(op_name, variant_name='', *, device_type=None, dtypes=None):
    return (op_name, variant_name, device_type, dtypes, True)


def skip(op_name, variant_name='', *, device_type=None, dtypes=None):
    return (op_name, variant_name, device_type, dtypes, False)


def skipOps(test_case_name, base_test_name, to_skip):
    all_opinfos = op_db
    for xfail in to_skip:
        op_name, variant_name, device_type, dtypes, expected_failure = xfail
        matching_opinfos = [o for o in all_opinfos
                            if o.name == op_name and o.variant_test_name == variant_name]
        assert len(matching_opinfos) >= 1, f"Couldn't find OpInfo for {xfail}"
        for opinfo in matching_opinfos:
            decorators = list(opinfo.decorators)
            if expected_failure:
                decorator = DecorateInfo(unittest.expectedFailure,
                                         test_case_name, base_test_name,
                                         device_type=device_type, dtypes=dtypes)
                decorators.append(decorator)
            else:
                decorator = DecorateInfo(unittest.skip("Skipped!"),
                                         test_case_name, base_test_name,
                                         device_type=device_type, dtypes=dtypes)
                decorators.append(decorator)
            opinfo.decorators = tuple(decorators)

    # This decorator doesn't modify fn in any way
    def wrapped(fn):
        return fn
    return wrapped


USE_TORCHVISION = False
try:
    import torchvision
    USE_TORCHVISION = True
except ImportError:
    warnings.warn("Couldn't import torchvision. Some of our tests use it, try "
                  "to install it with commands from pytorch.org, post-fixed with "
                  "`--no-deps` to avoid overwriting the pytorch installation",
                  UserWarning)


def _create_new_input(x):
    if not isinstance(x, torch.Tensor):
        return x
    if x.dtype != torch.float:
        return x + 1
    if x.is_leaf:
        return torch.rand_like(x, requires_grad=x.requires_grad)
    else:
        return torch.rand_like(x)

class TestGenericProxyTensor(TestCase):
    # WARNING: if any of your inputs are index tensors, DO NOT use this
    # function
    def _test(self, f, inps):
        fx_f = make_fx(f, tracing_mode=self.tracing_mode)(*inps)
        new_inps = tree_map(_create_new_input, inps)
        self.assertEqual(fx_f(*new_inps), f(*new_inps))

    def test_make_fx_simple(self):
        def f(x):
            return torch.sin(x)
        self._test(f, (torch.randn(3),))

    def test_scalar_device(self, device='cpu'):
        def f(a, b):
            return a + b
        self._test(f, [torch.randn(3, device=device), torch.tensor(5)])

    def test_isolated_graphmodule(self):
        def is_any_sum(gm):
            return any(node.target == torch.ops.aten.sum.default for node in gm.graph.nodes)

        def is_any_digamma(gm):
            return any(node.target == torch.ops.aten.digamma.default for node in gm.graph.nodes)

        def is_any_sigmoid(gm):
            return any(node.target == torch.ops.aten.sigmoid.default for node in gm.graph.nodes)

        def inner(x):
            return torch.sum(x)

        def f(x):
            gm = get_isolated_graphmodule(inner, (x,), {})
            self.assertTrue(is_any_sum(gm))
            return x + torch.randn(x.shape)

        # get_isolated_graphmodule uses make_fx internally that shouldn't be traced
        # by the outer make_fx call
        traced = make_fx(f)(torch.randn(3))
        self.assertFalse(is_any_sum(traced))

        # When factory functions are used, they should not be traced
        # by the outer make_fx call
        def inner_with_factory():
            val = torch.tensor(float(1))
            val.add_(2)
            return torch.full((10, 10), val).sum()

        def f1(x):
            gm = get_isolated_graphmodule(inner_with_factory, (), {})
            self.assertTrue(is_any_sum(gm))
            return torch.sigmoid(x)

        def f2(x):
            gm = get_isolated_graphmodule(f1, (x,), {})
            self.assertFalse(is_any_sum(gm))
            self.assertTrue(is_any_sigmoid(gm))
            return torch.digamma(x)

        traced = make_fx(f2)(torch.randn(3))
        self.assertFalse(is_any_sum(traced))
        self.assertFalse(is_any_sigmoid(traced))
        self.assertTrue(is_any_digamma(traced))

        # Verify nested make_fx calls don't make factory functions to be leaked
        # into the outer graph
        def f2(x):
            gm = make_fx(f1)(x)
            self.assertFalse(is_any_sum(gm))
            self.assertTrue(is_any_sigmoid(gm))
            return torch.digamma(x)

        traced = make_fx(f2)(torch.randn(3))
        self.assertFalse(is_any_sum(traced))
        self.assertTrue(is_any_sigmoid(traced))
        self.assertTrue(is_any_digamma(traced))

        # Verify interaction with non-ProxyTensor modes
        from torch.testing._internal.logging_tensor import LoggingTensorMode

        def f1_logging(x):
            with LoggingTensorMode():
                gm = get_isolated_graphmodule(inner_with_factory, (), {})
            self.assertTrue(is_any_sum(gm))
            return torch.sigmoid(x)

        def f2_logging(x):
            with LoggingTensorMode(), LoggingTensorMode():
                gm = get_isolated_graphmodule(f1_logging, (x,), {})
            self.assertFalse(is_any_sum(gm))
            self.assertTrue(is_any_sigmoid(gm))
            return torch.digamma(x)

        traced = make_fx(f2_logging)(torch.randn(3))
        self.assertFalse(is_any_sum(traced))
        self.assertFalse(is_any_sigmoid(traced))
        self.assertTrue(is_any_digamma(traced))

        # Verify interaction with another tensor subclass
        # This case currently doesn't work and should raise an error
        # See: https://github.com/pytorch/pytorch/pull/81764#issuecomment-1200472068
        from torch.testing._internal.logging_tensor import LoggingTensor

        def f1_logging_tensor(x):
            gm = get_isolated_graphmodule(inner_with_factory, (), {})
            self.assertTrue(is_any_sum(gm))
            return torch.sigmoid(x)

        def f2_logging_tensor(x):
            x = LoggingTensor(x)
            gm = get_isolated_graphmodule(f1_logging_tensor, (x,), {})
            self.assertFalse(is_any_sum(gm))
            self.assertTrue(is_any_sigmoid(gm))
            return torch.digamma(x)

        with self.assertRaisesRegex(AssertionError, "ProxyTensor is wrapped with another Tensor subclass"):
            traced = make_fx(f2_logging_tensor)(torch.randn(3))
            self.assertFalse(is_any_sum(traced))
            self.assertFalse(is_any_sigmoid(traced))  # this fails, sigmoid is traced with LoggingTensor
            self.assertTrue(is_any_digamma(traced))

    @unittest.skipIf(not USE_TORCHVISION, "test requires torchvision")
    def test_resnet18_backward_trace(self):
        mod = torchvision.models.resnet18()

        # An old version of this test called the module directly.  This works
        # for tracing_mode == "real", but for fake tensors, we also have to
        # ensure that the parameters and buffers get wrapped in fake tensors
        # because free fake tensors are not supported.  Fortunately stateless
        # does precisely this for us.
        def f(x, params, buffers):
            for p in params.values():
                p.grad = None
            loss = stateless.functional_call(mod, {**params, **buffers}, (x,)).sum()
            # I could have done this with the functional API, but there is
            # plenty of exercising this; I want to show mutating API still
            # works
            loss.backward()
            return [p.grad for p in params.values()]

        inp = torch.randn(3, 3, 250, 250)
        self._test(f, [inp, dict(mod.named_parameters()), dict(mod.named_buffers())])

    def test_proxy_tensor(self):
        def f_grad(x):
            val = x.cos().cos().sum()
            return torch.autograd.grad(val, x)

        def f_backward(x):
            val = x.cos().cos().sum()
            val.backward()
            return x.grad

        for f in [f_grad, f_backward]:
            self._test(f, [torch.randn(3, requires_grad=True)])

    def test_inplace_metadata(self):
        def f(x):
            x = x.clone()
            x.unsqueeze_(-1)
            assert x.shape[-1] == 1
            return x

        self._test(f, [torch.randn(5)])

    def test_mode_tracing_factory_function(self):
        def f(x):
            return x + torch.randn(x.shape)

        # default behavior should trace factory functions
        traced = make_fx(f, tracing_mode=self.tracing_mode)(torch.randn(3))
        self.assertTrue(
            any(
                node.target == aten.randn.default
                for node in traced.graph.nodes
            )
        )

    def test_make_fx_overloads(self):
        def f(x):
            return x.cos() + torch.randn(x.shape)

        traced = make_fx(f, tracing_mode=self.tracing_mode)(torch.randn(3))

        self.assertTrue(all([isinstance(node.target, torch._ops.OpOverload)
                             for node in traced.graph.nodes if node.op == 'call_function']))

    def test_tensor_constants(self):
        def f():
            val = torch.tensor(float('inf'))
            return torch.full((100, 100), val)

        self._test(f, [])

    def test_constant_proxy_tensor(self):
        def f():
            val = torch.tensor(float('inf'))
            return torch.full((100, 100), val)

        g = make_fx(f, tracing_mode=self.tracing_mode)()
        self.assertEqual(g(), f())

    def test_constant_proxy_tensor_mut(self):
        def f():
            val = torch.tensor(float(1))
            val.add_(2)
            return torch.full((100, 100), val)

        g = make_fx(f, tracing_mode=self.tracing_mode)()
        self.assertEqual(g(), f())
        # In case we mutated shared state in the g graph!
        self.assertEqual(g(), f())

    def test_constant_unbind(self):
        def f():
            val = torch.tensor([2])
            r, = torch.unbind(val, 0)
            return r.item()

        g = make_fx(f, tracing_mode=self.tracing_mode)()
        self.assertEqual(g(), f())

    def test_decomposition_interpreter(self):
        def fn(x):
            return torch.nn.functional.silu(x)

        x = torch.rand((4, 4))
        fx_module = make_fx(fn, tracing_mode=self.tracing_mode, decomposition_table=None)(x)

        found_silu = False
        for n in fx_module.graph.nodes:
            if n.target == torch.ops.aten.silu or n.target == torch.ops.aten.silu.default:
                found_silu = True

        self.assertTrue(found_silu)

        new_graph = torch.fx.Graph()
        silu_decomp_table = {torch.ops.aten.silu.default: decomposition_table[torch.ops.aten.silu.default]}
        DecompositionInterpreter(
            fx_module,
            new_graph=new_graph,
            decomposition_table=silu_decomp_table,
        ).run(x)

        decomposed_module = torch.fx.GraphModule(fx_module, new_graph)

        for n in decomposed_module.graph.nodes:
            self.assertTrue(n.target != torch.ops.aten.silu)
            self.assertTrue(n.target != torch.ops.aten.silu.default)

        self.assertEqual(fx_module(x), decomposed_module(x))

    def test_make_fx_model_fwd_bwd(self):
        class Foo(torch.nn.Module):
            def __init__(self):
                super().__init__()
                self.linear = torch.nn.Linear(5, 5)

            def forward(self, x):
                return self.linear(x).relu()

        model = Foo()

        def f(x, params):
            out = stateless.functional_call(model, params, x).sum()
            out.backward()
            return list(params.values())
        input = torch.randn(3, 5, requires_grad=True)
        params = dict(model.named_parameters())
        fx_f = make_fx(f, tracing_mode=self.tracing_mode)(input, params)
        # fx may change the order of parameters in list, so using set() to compare
        self.assertTrue(
            torch.allclose(fx_f(input, params)[0], f(input, params)[0])
            or
            torch.allclose(fx_f(input, params)[0], f(input, params)[1])
        )
        self.assertTrue(
            torch.allclose(fx_f(input, params)[1], f(input, params)[0])
            or
            torch.allclose(fx_f(input, params)[1], f(input, params)[1])
        )

    def test_make_fx_model_fwd_bwd_wgtupdate(self):
        class Foo(torch.nn.Module):
            def __init__(self):
                super().__init__()
                self.linear = torch.nn.Linear(5, 5)

            def forward(self, x):
                return self.linear(x).relu()

        model = Foo()

        def f(args, params, buffers):
            if not isinstance(args, Iterable):
                args = [args]
            params_and_buffers = {**params, **buffers}
            out = stateless.functional_call(model, params_and_buffers, args)
            out.sum().backward()
            return [p - 1e-4 * p.grad for p in params.values()]

        input = torch.randn(3, 5, requires_grad=True)
        params = dict(model.named_parameters())
        buffers = dict(model.named_buffers())
        fx_f = make_fx(f, tracing_mode=self.tracing_mode)(input, params, buffers)
        # fx may change the order of parameters in list, so using set() to compare
        # also there is a numerical difference in results so changing atol from 1e-08 to 1e-03
        self.assertTrue(
            torch.allclose(fx_f(input, params, buffers)[0], f(input, params, buffers)[0], atol=1e-03)
            or
            torch.allclose(fx_f(input, params, buffers)[0], f(input, params, buffers)[1], atol=1e-03)
        )
        self.assertTrue(
            torch.allclose(fx_f(input, params, buffers)[1], f(input, params, buffers)[0], atol=1e-03)
            or
            torch.allclose(fx_f(input, params, buffers)[1], f(input, params, buffers)[1], atol=1e-03)
        )


class TestGenericProxyTensorReal(TestGenericProxyTensor):
    tracing_mode = "real"


class TestGenericProxyTensorFake(TestGenericProxyTensor):
    tracing_mode = "fake"


def xfail_inherited_tests(tests):
    """
    Given a list of test names which are defined by a superclass of the
    class this decorates, mark them as expected failure.  This is useful
    if you are doing poor man's parameterized tests by subclassing a generic
    test class.
    """
    def deco(cls):
        for t in tests:
            # NB: expectedFailure operates by mutating the method in question,
            # which is why you have to copy the function first
            setattr(cls, t, unittest.expectedFailure(copy_func(getattr(cls, t))))
        return cls
    return deco


@skipIfNoSympy
@xfail_inherited_tests([
    "test_inplace_metadata",
    "test_mode_tracing_factory_function",
    "test_make_fx_overloads",
    "test_make_fx_model_fwd_bwd_wgtupdate",
    "test_make_fx_model_fwd_bwd",
    "test_proxy_tensor",
    "test_resnet18_backward_trace",
])
class TestGenericProxyTensorSymbolic(TestGenericProxyTensor):
    tracing_mode = "symbolic"


del TestGenericProxyTensor


class TestRealProxyTensor(TestCase):
    def test_mode_tracing_factory_function_no_factory_function(self):
        def f(x):
            return x + torch.randn(x.shape)
        # setting the flag to false should not trace factory functions
        traced = make_fx(f, trace_factory_functions=False)(torch.randn(3))
        self.assertFalse(
            any(
                node.target == aten.randn.default
                for node in traced.graph.nodes
            )
        )

class TestFakeProxyTensor(TestCase):
    def test_issue82547(self):
        x = nn.Parameter(torch.randn(3, 3))

        def f():
            return torch.ops.aten.t.default(x)
        self.assertRaisesRegex(Exception, "non-Fake Tensor", lambda: make_fx(f, tracing_mode="fake")())

        class A(torch.Tensor):
            pass

        x = A(torch.randn(3, 3))
        self.assertRaisesRegex(TypeError, "no implementation found", lambda: make_fx(f, tracing_mode="fake")())

    def test_use_fake_and_tensor(self):
        def f(x, y):
            z = torch.tensor([2.0, 3.0])
            return x + y + z

        g = make_fx(f, tracing_mode="fake")(torch.randn(2), torch.randn(2))
        x, y = torch.randn(2), torch.randn(2)
        self.assertEqual(g(x, y), f(x, y))

# TODO: Need to test the guards themselves specifically as well
@skipIfNoSympy
class TestSymbolicTracing(TestCase):
    def _test_dynamic(self, fn, trace_inputs, test_inputs):
        """
        Tests fn traced with trace_inputs against test_inputs
        Also returns shape env
        """
        trace_inputs = [torch.randn(shape) for shape in trace_inputs]
        traced_f = make_fx(fn, tracing_mode="symbolic")(*trace_inputs)
        for input in test_inputs:
            input = [torch.randn(shape) for shape in input]
            self.assertEqual(traced_f(*input), fn(*input))
        return traced_f.shape_env


    def test_unary(self):
        def f(x):
            assert x.shape[0] < 20
            return x.cos()
        test_inputs = []
        test_inputs.append([(2, 5)])
        test_inputs.append([(6, 8)])
        shape_env = self._test_dynamic(f, [(3, 4)], test_inputs)
        self.assertTrue(shape_env.evaluate_guards_for_args(torch.randn(4, 5)))
        self.assertFalse(shape_env.evaluate_guards_for_args(torch.randn(25, 5)))
        assert len(shape_env.guards) == 1

    def test_binary_broadcast(self):
        def f(a, b):
            c = a * b
            return c

        test_inputs = []
        test_inputs.append([(1, 5), (3, 1)])
        test_inputs.append([(1, 4), (4, 1)])
        shape_env = self._test_dynamic(f, [(1, 2), (3, 1)], test_inputs)
        assert len(shape_env.guards) == 0

    def test_cat(self):
        def f(a, b):
            val = torch.mul(a, b)
            out = torch.cat([val, val])
            if out.shape[0] * out.shape[1] > 20:
                out = out.cos()
            return out

        test_inputs = []
        test_inputs.append([(1, 5), (6, 1)])
        test_inputs.append([(1, 4), (3, 1)])
        shape_env = self._test_dynamic(f, [(1, 6), (8, 1)], test_inputs)
        self.assertTrue(shape_env.evaluate_guards_for_args(torch.randn(1, 10), torch.randn(6, 1)))
        self.assertFalse(shape_env.evaluate_guards_for_args(torch.randn(1, 2), torch.randn(4, 1)))
        assert len(shape_env.guards) == 1

make_fx_failures = {
    # unknown
    xfail('allclose'),
    xfail('equal'),
    xfail('linalg.eigvals'),
    xfail('nn.functional.max_pool1d', device_type='cpu'),
    # empty
    skip('new_empty'),
    skip('empty_like'),
    skip('empty'),
    # flaky
    skip('linalg.lstsq', 'grad_oriented'),
    skip('nn.functional.max_unpool1d', '', device_type='cpu'),
    skip('nn.functional.max_unpool2d', '', device_type='cpu'),
    skip('nn.functional.max_unpool3d', '', device_type='cpu'),
    skip('linalg.lstsq'),  # flaky, probably just a precision issue

    # data-dependent control flow
    xfail('cov'),
<<<<<<< HEAD
    xfail('nanquantile'),
=======
    xfail('istft'),
>>>>>>> 4a1783ee
    xfail('nn.functional.gaussian_nll_loss'),
    xfail('tensor_split'),
    xfail('corrcoef'),

    # Seems like it's creating a sparse tensor that isn't captured by tensor.is_sparse
    xfail('sparse.sampled_addmm'),

    # ???
    xfail('nn.functional.ctc_loss'),
    # proxy tensor doesn't support sparse correctly right now
    skip('to_sparse'),
    # segfaults
    skip('block_diag'),
}

fake_tensor_failures = {
    # FakeTensor fallback doesn't work
    xfail('segment_reduce', 'lengths'),
    xfail('multinomial'),
    xfail('mvlgamma', 'mvlgamma_p_1'),
    xfail('mvlgamma', 'mvlgamma_p_3'),
    xfail('mvlgamma', 'mvlgamma_p_5'),
    xfail('cholesky'),
    xfail('cholesky_inverse'),
    # RuntimeError: The tensor has a non-zero number of elements, but its data is not allocated yet.
    xfail('istft'),
    # ASAN failures due to divide by 0
    skip('nn.functional.nll_loss'),
}

symbolic_tensor_failures = {
    # Needs complex-value support
    xfail('polar'),
    xfail('complex'),
    xfail('linalg.eig'),
    xfail('__getitem__', ''),  # aten.size.default - couldn't find symbolic meta function/decomposition
    xfail('__rmatmul__', ''),  # aten.new_empty.default - couldn't find symbolic meta function/decomposition
    xfail('__rpow__', ''),  # aten._to_copy.default - couldn't find symbolic meta function/decomposition
    xfail('_masked.amax', ''),  # aten._to_copy.default - couldn't find symbolic meta function/decomposition
    xfail('_masked.amin', ''),  # aten._to_copy.default - couldn't find symbolic meta function/decomposition
    xfail('_masked.argmax', ''),  # aten.argmax.default - couldn't find symbolic meta function/decomposition
    xfail('_masked.argmin', ''),  # aten.argmin.default - couldn't find symbolic meta function/decomposition
    xfail('_masked.cumprod', ''),  # aten._to_copy.default - couldn't find symbolic meta function/decomposition
    xfail('_masked.cumsum', ''),  # aten._to_copy.default - couldn't find symbolic meta function/decomposition
    xfail('_masked.log_softmax', ''),  # aten._to_copy.default - couldn't find symbolic meta function/decomposition
    xfail('_masked.logaddexp', ''),  # aten.logaddexp.default - couldn't find symbolic meta function/decomposition
    xfail('_masked.logsumexp', ''),  # Tensors of type TensorImpl do not have numel
    xfail('_masked.mean', ''),  # ones() received an invalid combination of arguments - got (torch.Size, device=torch.device, ...
    xfail('_masked.median', ''),  # aten.nanmedian.dim - couldn't find symbolic meta function/decomposition
    xfail('_masked.norm', ''),  # aten.linalg_vector_norm.default - couldn't find symbolic meta function/decomposition
    xfail('_masked.normalize', ''),  # aten.linalg_vector_norm.default - couldn't find symbolic meta function/decomposition
    xfail('_masked.prod', ''),  # aten._to_copy.default - couldn't find symbolic meta function/decomposition
    xfail('_masked.softmax', ''),  # aten._to_copy.default - couldn't find symbolic meta function/decomposition
    xfail('_masked.softmin', ''),  # aten._to_copy.default - couldn't find symbolic meta function/decomposition
    xfail('_masked.std', ''),  # ones() received an invalid combination of arguments - got (torch.Size, device=torch.device, d...
    xfail('_masked.sum', ''),  # aten._to_copy.default - couldn't find symbolic meta function/decomposition
    xfail('_masked.var', ''),  # ones() received an invalid combination of arguments - got (torch.Size, device=torch.device, d...
    xfail('addbmm', ''),  # aten.addbmm.default - couldn't find symbolic meta function/decomposition
    xfail('addmm', ''),  # aten.mm.default - couldn't find symbolic meta function/decomposition
    xfail('addmm', 'decomposed'),  # aten.mm.default - couldn't find symbolic meta function/decomposition
    xfail('addmv', ''),  # aten.addmv.default - couldn't find symbolic meta function/decomposition
    xfail('addr', ''),  # aten.size.default - couldn't find symbolic meta function/decomposition
    xfail('all', ''),  # Unexpected type <class 'torch.SymIntNode'> when computing elementwise type promotion!
    xfail('aminmax', ''),  # aten.aminmax.default - couldn't find symbolic meta function/decomposition
    xfail('argmax', ''),  # aten.argmax.default - couldn't find symbolic meta function/decomposition
    xfail('argmin', ''),  # aten.argmin.default - couldn't find symbolic meta function/decomposition
    xfail('argsort', ''),  # aten.sort.default - couldn't find symbolic meta function/decomposition
    xfail('argwhere', ''),  # aten.nonzero.default - couldn't find symbolic meta function/decomposition
    xfail('as_strided', ''),  # aten.as_strided.default - couldn't find symbolic meta function/decomposition
    xfail('as_strided_scatter', ''),  # aten.as_strided_scatter.default - couldn't find symbolic meta function/decomposition
    xfail('baddbmm', ''),  # aten.baddbmm.default - couldn't find symbolic meta function/decomposition
    xfail('bernoulli', ''),  # aten.bernoulli.default - couldn't find symbolic meta function/decomposition
    xfail('bfloat16', ''),  # aten._to_copy.default - couldn't find symbolic meta function/decomposition
    xfail('bmm', ''),  # aten.bmm.default - couldn't find symbolic meta function/decomposition
    xfail('bool', ''),  # aten._to_copy.default - couldn't find symbolic meta function/decomposition
    xfail('broadcast_tensors', ''),  # aten.size.default - couldn't find symbolic meta function/decomposition
    xfail('bucketize', ''),  # aten.bucketize.Tensor - couldn't find symbolic meta function/decomposition
    xfail('byte', ''),  # aten._to_copy.default - couldn't find symbolic meta function/decomposition
    xfail('cartesian_prod', ''),  # Tensors of type TensorImpl do not have numel
    xfail('cdist', ''),  # aten.size.default - couldn't find symbolic meta function/decomposition
    xfail('chalf', ''),  # aten._to_copy.default - couldn't find symbolic meta function/decomposition
    xfail('char', ''),  # aten._to_copy.default - couldn't find symbolic meta function/decomposition
    xfail('cholesky_solve', ''),  # Could not run 'aten::_cholesky_solve_helper' with arguments from the 'Meta' back...
    xfail('chunk', ''),  # aten.size.default - couldn't find symbolic meta function/decomposition
    xfail('clamp_max', ''),  # Received type <class 'NoneType'> that is neither a tensor or a number!
    xfail('clone', ''),  # aten.clone.default - couldn't find symbolic meta function/decomposition
    xfail('column_stack', ''),  # Tensors of type TensorImpl do not have numel
    xfail('constant_pad_nd', ''),  # aten.fill.Scalar - couldn't find symbolic meta function/decomposition
    xfail('count_nonzero', ''),  # Could not run 'aten::count_nonzero.dim_IntList' with arguments from the 'Meta' ba...
    xfail('cross', ''),  # aten.linalg_cross.default - couldn't find symbolic meta function/decomposition
    xfail('cummax', ''),  # aten.cummax.default - couldn't find symbolic meta function/decomposition
    xfail('cummin', ''),  # aten.cummin.default - couldn't find symbolic meta function/decomposition
    xfail('cumprod', ''),  # aten.cumprod.default - couldn't find symbolic meta function/decomposition
    xfail('cumsum', ''),  # aten.cumsum.default - couldn't find symbolic meta function/decomposition
    xfail('cumulative_trapezoid', ''),  # aten.slice.Tensor - couldn't find symbolic meta function/decomposition
    xfail('deg2rad', ''),  # aten.deg2rad.default - couldn't find symbolic meta function/decomposition
    xfail('diag_embed', ''),  # aten.diag_embed.default - couldn't find symbolic meta function/decomposition
    xfail('diagflat', ''),  # Tensors of type TensorImpl do not have numel
    xfail('diagonal', ''),  # aten.diagonal.default - couldn't find symbolic meta function/decomposition
    xfail('diagonal_scatter', ''),  # aten.diagonal_scatter.default - couldn't find symbolic meta function/decomposition
    xfail('diff', ''),  # aten.empty_like.default - couldn't find symbolic meta function/decomposition
    xfail('dist', ''),  # aten.dist.default - couldn't find symbolic meta function/decomposition
    xfail('double', ''),  # aten._to_copy.default - couldn't find symbolic meta function/decomposition
    xfail('dsplit', ''),  # aten.slice.Tensor - couldn't find symbolic meta function/decomposition
    xfail('eig', ''),  # aten.eig.default - couldn't find symbolic meta function/decomposition
    xfail('einsum', ''),  # aten.size.default - couldn't find symbolic meta function/decomposition
    xfail('expand_as', ''),  # aten.size.default - couldn't find symbolic meta function/decomposition
    xfail('fft.fft2', ''),  # aten.size.default - couldn't find symbolic meta function/decomposition
    xfail('fft.fft', ''),  # aten.size.default - couldn't find symbolic meta function/decomposition
    xfail('fft.fftn', ''),  # aten.size.default - couldn't find symbolic meta function/decomposition
    xfail('fft.fftshift', ''),  # aten.size.default - couldn't find symbolic meta function/decomposition
    xfail('fft.hfft2', ''),  # aten.size.default - couldn't find symbolic meta function/decomposition
    xfail('fft.hfft', ''),  # aten._to_copy.default - couldn't find symbolic meta function/decomposition
    xfail('fft.hfftn', ''),  # aten.size.default - couldn't find symbolic meta function/decomposition
    xfail('fft.ifft2', ''),  # aten.size.default - couldn't find symbolic meta function/decomposition
    xfail('fft.ifft', ''),  # aten.size.default - couldn't find symbolic meta function/decomposition
    xfail('fft.ifftn', ''),  # aten.size.default - couldn't find symbolic meta function/decomposition
    xfail('fft.ifftshift', ''),  # aten.size.default - couldn't find symbolic meta function/decomposition
    xfail('fft.ihfft2', ''),  # aten.size.default - couldn't find symbolic meta function/decomposition
    xfail('fft.ihfft', ''),  # aten.size.default - couldn't find symbolic meta function/decomposition
    xfail('fft.ihfftn', ''),  # aten.size.default - couldn't find symbolic meta function/decomposition
    xfail('fft.irfft2', ''),  # aten.size.default - couldn't find symbolic meta function/decomposition
    xfail('fft.irfft', ''),  # aten._to_copy.default - couldn't find symbolic meta function/decomposition
    xfail('fft.irfftn', ''),  # aten.size.default - couldn't find symbolic meta function/decomposition
    xfail('fft.rfft2', ''),  # aten.size.default - couldn't find symbolic meta function/decomposition
    xfail('fft.rfft', ''),  # aten.size.default - couldn't find symbolic meta function/decomposition
    xfail('fft.rfftn', ''),  # aten.size.default - couldn't find symbolic meta function/decomposition
    xfail('fill', ''),  # The underlying op of 'aten.stride' has no overload name '_schema'
    xfail('flatten', ''),  # aten.size.default - couldn't find symbolic meta function/decomposition
    xfail('unflatten', ''),  # RuntimeError: Trying to call aten.size on a tensor with symbolic shapes...
    xfail('float', ''),  # aten._to_copy.default - couldn't find symbolic meta function/decomposition
    xfail('float_power', ''),  # aten._to_copy.default - couldn't find symbolic meta function/decomposition
    xfail('frexp', ''),  # aten.frexp.Tensor - couldn't find symbolic meta function/decomposition
    xfail('full_like', ''),  # aten.full_like.default - couldn't find symbolic meta function/decomposition
    xfail('gather', ''),  # aten.gather.default - couldn't find symbolic meta function/decomposition
    xfail('geqrf', ''),  # aten.geqrf.default - couldn't find symbolic meta function/decomposition
    xfail('gradient', ''),  # aten.size.default - couldn't find symbolic meta function/decomposition
    xfail('half', ''),  # aten._to_copy.default - couldn't find symbolic meta function/decomposition
    xfail('histc', ''),  # Could not run 'aten::histc' with arguments from the 'Meta' backend. This could be because...
    xfail('histogram', ''),  # Could not run 'aten::histogram.bin_ct' with arguments from the 'Meta' backend. This c...
    xfail('histogramdd', ''),  # aten._histogramdd_bin_edges.default - couldn't find symbolic meta function/decomposition
    xfail('hsplit', ''),  # aten.size.default - couldn't find symbolic meta function/decomposition
    xfail('i0', ''),  # aten.i0.default - couldn't find symbolic meta function/decomposition
    xfail('istft'),  # RuntimeError: Trying to call aten.size on a tensor with symbolic shapes.
    xfail('index_add', ''),  # Float
    xfail('index_copy', ''),  # Expected a long tensor for index, but got Float
    xfail('index_fill', ''),  # aten.index_fill.int_Scalar - couldn't find symbolic meta function/decomposition
    xfail('index_put', ''),  # aten.index_put.default - couldn't find symbolic meta function/decomposition
    xfail('index_reduce', ''),  # Float
    xfail('inner', ''),  # aten.size.default - couldn't find symbolic meta function/decomposition
    xfail('int', ''),  # aten._to_copy.default - couldn't find symbolic meta function/decomposition
    xfail('inverse', ''),  # Tensors of type TensorImpl do not have numel
    xfail('isclose', ''),  # The underlying op of 'aten.stride' has no overload name '_schema'
    xfail('isin', ''),  # aten.isin.Tensor_Tensor - couldn't find symbolic meta function/decomposition
    xfail('isreal', ''),  # aten.empty_like.default - couldn't find symbolic meta function/decomposition
    xfail('kron', ''),  # aten.size.default - couldn't find symbolic meta function/decomposition
    xfail('kthvalue', ''),  # aten.kthvalue.default - couldn't find symbolic meta function/decomposition
    xfail('lerp', ''),  # aten.lerp.Scalar - couldn't find symbolic meta function/decomposition
    xfail('linalg.cholesky', ''),  # aten.linalg_cholesky_ex.default - couldn't find symbolic meta function/decomposition
    xfail('linalg.cholesky_ex', ''),  # aten.linalg_cholesky_ex.default - couldn't find symbolic meta function/decomposition
    xfail('linalg.cond', ''),  # Tensors of type TensorImpl do not have numel
    xfail('linalg.cross', ''),  # aten.linalg_cross.default - couldn't find symbolic meta function/decomposition
    xfail('linalg.det', ''),  # aten._linalg_det.default - couldn't find symbolic meta function/decomposition
    xfail('linalg.eigh', ''),  # aten._linalg_eigh.default - couldn't find symbolic meta function/decomposition
    xfail('linalg.eigvalsh', ''),  # aten._linalg_eigh.default - couldn't find symbolic meta function/decomposition
    xfail('linalg.householder_product', ''),  # aten.linalg_householder_product.default - couldn't find symbolic meta funct...
    xfail('linalg.inv', ''),  # aten.linalg_inv_ex.default - couldn't find symbolic meta function/decomposition
    xfail('linalg.inv_ex', ''),  # aten.linalg_inv_ex.default - couldn't find symbolic meta function/decomposition
    xfail('linalg.ldl_factor', ''),  # aten.linalg_ldl_factor_ex.default - couldn't find symbolic meta function/decomposition
    xfail('linalg.ldl_factor_ex', ''),  # aten.linalg_ldl_factor_ex.default - couldn't find symbolic meta function/decompos...
    xfail('linalg.ldl_solve', ''),  # aten.linalg_ldl_solve.default - couldn't find symbolic meta function/decomposition
    xfail('linalg.lu', ''),  # aten.linalg_lu.default - couldn't find symbolic meta function/decomposition
    xfail('linalg.lu_factor', ''),  # aten.linalg_lu_factor_ex.default - couldn't find symbolic meta function/decomposition
    xfail('linalg.lu_factor_ex', ''),  # aten.linalg_lu_factor_ex.default - couldn't find symbolic meta function/decomposition
    xfail('linalg.lu_solve', ''),  # aten.linalg_lu_solve.default - couldn't find symbolic meta function/decomposition
    xfail('linalg.matrix_power'),  # RuntimeError: Trying to call aten.size on a tensor with symbolic shape
    xfail('linalg.matrix_norm', ''),  # aten.linalg_vector_norm.default - couldn't find symbolic meta function/decomposition
    xfail('linalg.matrix_rank', ''),  # aten.size.default - couldn't find symbolic meta function/decomposition
    xfail('linalg.matrix_rank', 'hermitian'),  # aten.size.default - couldn't find symbolic meta function/decomposition
    xfail('linalg.multi_dot', ''),  # aten.size.default - couldn't find symbolic meta function/decomposition
    xfail('linalg.norm', ''),  # TensorImpl do not have numel
    xfail('linalg.norm', 'subgradients_at_zero'),  # TensorImpl do not have numel
    xfail('linalg.pinv', ''),  # aten.linalg_pinv.atol_rtol_tensor - couldn't find symbolic meta function/decomposition
    xfail('linalg.pinv', 'singular'),  # aten.linalg_cholesky_ex.default - couldn't find symbolic meta function/decomposition
    xfail('linalg.pinv', 'hermitian'),  # aten.linalg_pinv.atol_rtol_tensor - couldn't find symbolic meta function/decompo...
    xfail('linalg.qr', ''),  # aten.linalg_qr.default - couldn't find symbolic meta function/decomposition
    xfail('linalg.slogdet', ''),  # aten._linalg_slogdet.default - couldn't find symbolic meta function/decomposition
    xfail('linalg.solve', ''),  # aten._linalg_solve_ex.default - couldn't find symbolic meta function/decomposition
    xfail('linalg.solve_ex', ''),  # aten._linalg_solve_ex.default - couldn't find symbolic meta function/decomposition
    xfail('linalg.solve_triangular', ''),  # aten.linalg_solve_triangular.default - couldn't find symbolic meta function/de...
    xfail('linalg.svd', ''),  # aten._linalg_svd.default - couldn't find symbolic meta function/decomposition
    xfail('linalg.svdvals', ''),  # aten._linalg_svd.default - couldn't find symbolic meta function/decomposition
    xfail('linalg.tensorinv', ''),  # aten.size.default - couldn't find symbolic meta function/decomposition
    xfail('linalg.tensorsolve', ''),  # aten.size.default - couldn't find symbolic meta function/decomposition
    xfail('linalg.vander', ''),  # aten.size.default - couldn't find symbolic meta function/decomposition
    xfail('linalg.vecdot', ''),  # Could not run 'aten::vdot' with arguments from the 'Meta' backend. This could be ...
    xfail('linalg.vector_norm', ''),  # TensorImpl do not have numel
    xfail('log_softmax', 'dtype'),  # aten._to_copy.default - couldn't find symbolic meta function/decomposition
    xfail('logaddexp2', ''),  # aten.logaddexp2.default - couldn't find symbolic meta function/decomposition
    xfail('logaddexp', ''),  # aten.logaddexp.default - couldn't find symbolic meta function/decomposition
    xfail('logcumsumexp', ''),  # aten.logcumsumexp.default - couldn't find symbolic meta function/decomposition
    xfail('logdet', ''),  # aten.size.default - couldn't find symbolic meta function/decomposition
    xfail('long', ''),  # aten._to_copy.default - couldn't find symbolic meta function/decomposition
    xfail('lu', ''),  # aten.linalg_lu_factor_ex.default - couldn't find symbolic meta function/decomposition
    xfail('lu_solve', ''),  # aten.linalg_lu_solve.default - couldn't find symbolic meta function/decomposition
    xfail('lu_unpack', ''),  # aten.lu_unpack.default - couldn't find symbolic meta function/decomposition
    xfail('masked_fill', ''),  # expected predicate to be bool, got torch.float32
    xfail('masked_scatter', ''),  # aten.masked_scatter.default - couldn't find symbolic meta function/decomposition
    xfail('masked_select', ''),  # aten.masked_select.default - couldn't find symbolic meta function/decomposition
    xfail('matmul', ''),  # aten.new_empty.default - couldn't find symbolic meta function/decomposition
    xfail('matrix_exp', ''),  # aten.linalg_matrix_exp.default - couldn't find symbolic meta function/decomposition
    xfail('max', 'reduction_with_dim'),  # aten.max.dim - couldn't find symbolic meta function/decomposition
    xfail('mean', ''),  # Unexpected type <class 'torch.SymIntNode'> when computing elementwise type promotion!
    xfail('median', ''),  # Could not run 'aten::median' with arguments from the 'Meta' backend. This could be becau...
    xfail('meshgrid', 'list_of_tensors'),  # Tensors of type TensorImpl do not have numel
    xfail('meshgrid', 'variadic_tensors'),  # Tensors of type TensorImpl do not have numel
    xfail('min', 'reduction_with_dim'),  # aten.min.dim - couldn't find symbolic meta function/decomposition
    xfail('mm', ''),  # aten.mm.default - couldn't find symbolic meta function/decomposition
    xfail('mode', ''),  # aten.mode.default - couldn't find symbolic meta function/decomposition
    xfail('msort', ''),  # aten.sort.default - couldn't find symbolic meta function/decomposition
    xfail('mv', ''),  # aten.mv.default - couldn't find symbolic meta function/decomposition
    xfail('nanmean', ''),  # The underlying op of 'aten.stride' has no overload name '_schema'
    xfail('nanquantile', ''),  # Could not run 'aten::equal' with arguments from the 'Meta' backend.
    xfail('narrow', ''),  # aten.size.default - couldn't find symbolic meta function/decomposition
    xfail('native_layer_norm', ''),  # Unexpected type <class 'torch.SymIntNode'> when computing elementwise type promot...
    xfail('nn.functional.adaptive_avg_pool1d', ''),  # aten.size.default - couldn't find symbolic meta function/decomposition
    xfail('nn.functional.adaptive_avg_pool2d', ''),  # argument 'size' must be tuple of ints, but found element o...
    xfail('nn.functional.adaptive_avg_pool3d', ''),  # aten._adaptive_avg_pool3d.default - couldn't find symbolic meta func...
    xfail('nn.functional.adaptive_max_pool1d', ''),  # aten.size.default - couldn't find symbolic meta function/decomposition
    xfail('nn.functional.adaptive_max_pool2d', ''),  # aten.adaptive_max_pool2d.default - couldn't find symbolic meta funct...
    xfail('nn.functional.adaptive_max_pool3d', ''),  # argument 'output_size' (position 2) must be tupl...
    xfail('nn.functional.avg_pool1d', ''),  # aten.size.default - couldn't find symbolic meta function/decomposition
    xfail('nn.functional.avg_pool2d', ''),  # aten.avg_pool2d.default - couldn't find symbolic meta function/decomposition
    xfail('nn.functional.avg_pool3d', ''),  # aten.avg_pool3d.default - couldn't find symbolic meta function/decomposition
    xfail('nn.functional.batch_norm', ''),  # aten.size.default - couldn't find symbolic meta function/decomposition
    xfail('nn.functional.bilinear', ''),  # aten.size.default - couldn't find symbolic meta function/decomposition
    xfail('nn.functional.binary_cross_entropy', ''),  # aten.new_empty.default - couldn't find symbolic meta function/decom...
    xfail('nn.functional.binary_cross_entropy_with_logits', ''),  # aten.binary_cross_entropy_with_logits.default - couldn'...
    xfail('nn.functional.conv1d', ''),  # aten.convolution.default - couldn't find symbolic meta function/decomposition
    xfail('nn.functional.conv2d', ''),  # aten.convolution.default - couldn't find symbolic meta function/decomposition
    xfail('nn.functional.conv_transpose1d', ''),  # aten.convolution.default - couldn't find symbolic meta function/decompo...
    xfail('nn.functional.conv_transpose2d', ''),  # aten.convolution.default - couldn't find symbolic meta function/decompo...
    xfail('nn.functional.conv_transpose3d', ''),  # aten.convolution.default - couldn't find symbolic meta function/decompo...
    xfail('nn.functional.cosine_embedding_loss', ''),  # The underlying op of 'aten.stride' has no overload name '_schema'
    xfail('nn.functional.cosine_similarity', ''),  # aten.size.default - couldn't find symbolic meta function/decomposition
    xfail('nn.functional.cross_entropy', ''),  # aten.size.default - couldn't find symbolic meta function/decomposition
    xfail('nn.functional.dropout2d', ''),  # Tensors of type TensorImpl do not have numel
    xfail('nn.functional.dropout3d', ''),  # Tensors of type TensorImpl do not have numel
    xfail('nn.functional.dropout', ''),  # Tensors of type TensorImpl do not have numel
    xfail('nn.functional.embedding_bag', ''),  # aten._embedding_bag_forward_only.default - couldn't find symbolic meta fun...
    xfail('nn.functional.embedding', ''),  # argument 'size' must be tuple of ints, but found element of type tor...
    xfail('nn.functional.feature_alpha_dropout', 'with_train'),  # Tensors of type TensorImpl do not have numel
    xfail('nn.functional.fractional_max_pool2d', ''),  # argument 'size' must be tuple of ints, but found element of t...
    xfail('nn.functional.fractional_max_pool3d', ''),  # argument 'size' must be tuple of ints, but found element of t...
    xfail('nn.functional.glu', ''),  # aten.glu.default - couldn't find symbolic meta function/decomposition
    xfail('nn.functional.grid_sample', ''),  # aten.grid_sampler_2d.default - couldn't find symbolic meta function/decompos...
    xfail('nn.functional.group_norm', ''),  # 'torch._C.SymIntNode' and 'int'
    xfail('nn.functional.hardsigmoid', ''),  # Received type <class 'NoneType'> that is neither a tensor or a number!
    xfail('nn.functional.hardswish', ''),  # Received type <class 'NoneType'> that is neither a tensor or a number!
    xfail('nn.functional.hinge_embedding_loss', ''),  # aten.empty_like.default - couldn't find symbolic meta function/deco...
    xfail('nn.functional.huber_loss', ''),  # aten.size.default - couldn't find symbolic meta function/decomposition
    xfail('nn.functional.instance_norm', ''),  # aten.size.default - couldn't find symbolic meta function/decomposition
    xfail('nn.functional.interpolate', 'area'),  # aten.size.default - couldn't find symbolic meta function/decomposition
    xfail('nn.functional.interpolate', 'bicubic'),  # aten.upsample_bicubic2d.vec - couldn't find symbolic meta function/d...
    xfail('nn.functional.interpolate', 'bilinear'),  # aten.upsample_bilinear2d.vec - couldn't find symbolic meta function...
    xfail('nn.functional.interpolate', 'linear'),  # aten.upsample_linear1d.vec - couldn't find symbolic meta function/dec...
    xfail('nn.functional.interpolate', 'nearest'),  # aten.upsample_nearest1d.vec - couldn't find symbolic meta function/d...
    xfail('nn.functional.interpolate', 'trilinear'),  # aten.upsample_trilinear3d.vec - couldn't find symbolic meta functi...
    xfail('nn.functional.kl_div', ''),  # Unexpected type <class 'torch.SymIntNode'> when computing elementwise type pro...
    xfail('nn.functional.l1_loss', ''),  # aten.size.default - couldn't find symbolic meta function/decomposition
    xfail('nn.functional.layer_norm', ''),  # Unexpected type <class 'torch.SymIntNode'> when computing elementwise type...
    xfail('nn.functional.linear', ''),  # aten.mv.default - couldn't find symbolic meta function/decomposition
    xfail('nn.functional.local_response_norm', ''),  # Tensors of type TensorImpl do not have numel
    xfail('nn.functional.margin_ranking_loss', ''),  # The underlying op of 'aten.stride' has no overload name '_schema'
    xfail('nn.functional.max_pool2d', ''),  # aten.max_pool2d_with_indices.default - couldn't find symbolic meta function/d...
    xfail('nn.functional.max_pool3d', ''),  # aten.max_pool3d_with_indices.default - couldn't find symbolic meta function/d...
    xfail('nn.functional.max_unpool1d', 'grad'),  # aten.max_unpool2d.default - couldn't find symbolic meta function/decom...
    xfail('nn.functional.max_unpool2d', 'grad'),  # aten.max_unpool2d.default - couldn't find symbolic meta function/decom...
    xfail('nn.functional.max_unpool3d', 'grad'),  # aten.max_unpool3d.default - couldn't find symbolic meta function/decom...
    xfail('nn.functional.mse_loss', ''),  # aten.size.default - couldn't find symbolic meta function/decomposition
    xfail('nn.functional.multi_margin_loss', ''),  # Could not run 'aten::multi_margin_loss' with arguments from the...
    xfail('nn.functional.multilabel_margin_loss', ''),  # Could not run 'aten::multilabel_margin_loss_forward' with ...
    xfail('nn.functional.multilabel_soft_margin_loss', ''),  # aten.new_empty.default - couldn't find symbolic meta functio...
    xfail('nn.functional.normalize', ''),  # aten.size.default - couldn't find symbolic meta function/decomposition
    xfail('nn.functional.pad', 'circular'),  # aten.size.default - couldn't find symbolic meta function/decomposition
    xfail('nn.functional.pad', 'constant'),  # aten.fill.Scalar - couldn't find symbolic meta function/decomposition
    xfail('nn.functional.pad', 'reflect'),  # aten.reflection_pad1d.default - couldn't find symbolic meta function/decompo...
    xfail('nn.functional.pad', 'replicate'),  # aten.replication_pad1d.default - couldn't find symbolic meta function/deco...
    xfail('nn.functional.pdist', ''),  # Could not run 'aten::_pdist_forward' with arguments from the 'Meta' backend...
    xfail('nn.functional.pixel_shuffle', ''),  # aten.pixel_shuffle.default - couldn't find symbolic meta function/decompos...
    xfail('nn.functional.pixel_unshuffle', ''),  # aten.pixel_unshuffle.default - couldn't find symbolic meta function/deco...
    xfail('nn.functional.poisson_nll_loss', ''),  # The underlying op of 'aten.stride' has no overload name '_schema'
    xfail('nn.functional.rrelu', ''),  # aten.empty_like.default - couldn't find symbolic meta function/decomposition
    xfail('nn.functional.smooth_l1_loss', ''),  # aten.size.default - couldn't find symbolic meta function/decomposition
    xfail('nn.functional.soft_margin_loss', ''),  # aten.soft_margin_loss.default - couldn't find symbolic meta function/de...
    xfail('nn.functional.softmin', 'with_dtype'),  # aten._to_copy.default - couldn't find symbolic meta function/decompos...
    xfail('nn.functional.triplet_margin_loss', ''),  # Unexpected type <class 'torch.SymIntNode'> when computing element...
    xfail('nn.functional.triplet_margin_with_distance_loss', ''),  # Unexpected type <class 'torch.SymIntNode'> when com...
    xfail('nn.functional.unfold', ''),  # aten.im2col.default - couldn't find symbolic meta function/decomposition
    xfail('nn.functional.upsample_bilinear', ''),  # aten.upsample_bilinear2d.vec - couldn't find symbolic meta function/de...
    xfail('nn.functional.upsample_nearest', ''),  # aten.upsample_nearest1d.vec - couldn't find symbolic meta function/deco...
    xfail('norm', ''),  # TensorImpl does not have numel
    xfail('norm', 'nuc'),  # aten._linalg_svd.default - couldn't find symbolic meta function/decomposition
    xfail('normal', ''),  # aten.normal.Tensor_Tensor - couldn't find symbolic meta function/decomposition
    xfail('normal', 'number_mean'),  # aten.normal.float_Tensor - couldn't find symbolic meta function/decomposition
    xfail('ones_like', ''),  # aten.ones_like.default - couldn't find symbolic meta function/decomposition
    xfail('ormqr', ''),  # aten.ormqr.default - couldn't find symbolic meta function/decomposition
    xfail('outer', ''),  # aten.size.default - couldn't find symbolic meta function/decomposition
    xfail('pca_lowrank', ''),  # aten.mm.default - couldn't find symbolic meta function/decomposition
    xfail('pinverse', ''),  # aten.linalg_pinv.atol_rtol_tensor - couldn't find symbolic meta function/decomposition
    xfail('polygamma', 'polygamma_n_0'),  # aten.polygamma.default - couldn't find symbolic meta function/decomposition
    xfail('polygamma', 'polygamma_n_1'),  # aten.polygamma.default - couldn't find symbolic meta function/decomposition
    xfail('polygamma', 'polygamma_n_2'),  # aten.polygamma.default - couldn't find symbolic meta function/decomposition
    xfail('polygamma', 'polygamma_n_3'),  # aten.polygamma.default - couldn't find symbolic meta function/decomposition
    xfail('polygamma', 'polygamma_n_4'),  # aten.polygamma.default - couldn't find symbolic meta function/decomposition
    xfail('put', ''),  # aten.clone.default - couldn't find symbolic meta function/decomposition
    xfail('quantile', ''),  # Could not run 'aten::equal' with arguments from the 'Meta' backend.
    xfail('qr', ''),  # aten.linalg_qr.default - couldn't find symbolic meta function/decomposition
    xfail('rad2deg', ''),  # aten.rad2deg.default - couldn't find symbolic meta function/decomposition
    xfail('rand_like', ''),  # aten.randn_like.default - couldn't find symbolic meta function/decomposition
    xfail('randint_like', ''),  # aten.randint_like.default - couldn't find symbolic meta function/decomposition
    xfail('randn_like', ''),  # aten.randn_like.default - couldn't find symbolic meta function/decomposition
    xfail('ravel', ''),  # Tensors of type TensorImpl do not have numel
    xfail('renorm', ''),  # aten.renorm.default - couldn't find symbolic meta function/decomposition
    xfail('repeat', ''),  # aten.repeat.default - couldn't find symbolic meta function/decomposition
    xfail('reshape_as', ''),  # aten.size.default - couldn't find symbolic meta function/decomposition
    xfail('reshape', ''),  # Tensors of type TensorImpl do not have numel
    xfail('resize_', ''),  # aten.clone.default - couldn't find symbolic meta function/decomposition
    xfail('resize_as_', ''),  # aten.clone.default - couldn't find symbolic meta function/decomposition
    xfail('roll', ''),  # Tensors of type TensorImpl do not have numel
    xfail('rot90', ''),  # aten.empty_like.default - couldn't find symbolic meta function/decomposition
    xfail('round', ''),  # aten.round.default - couldn't find symbolic meta function/decomposition
    xfail('round', 'decimals_0'),  # aten.round.decimals - couldn't find symbolic meta function/decomposition
    xfail('round', 'decimals_3'),  # aten.round.decimals - couldn't find symbolic meta function/decomposition
    xfail('round', 'decimals_neg_3'),  # aten.round.decimals - couldn't find symbolic meta function/decomposition
    xfail('scatter_add', ''),  # aten.scatter_add.default - couldn't find symbolic meta function/decomposition
    xfail('scatter', ''),  # aten.scatter.src - couldn't find symbolic meta function/decomposition
    xfail('scatter_reduce', 'amax'),  # aten.scatter_reduce.two - couldn't find symbolic meta function/decomposition
    xfail('scatter_reduce', 'amin'),  # aten.scatter_reduce.two - couldn't find symbolic meta function/decomposition
    xfail('scatter_reduce', 'mean'),  # aten.scatter_reduce.two - couldn't find symbolic meta function/decomposition
    xfail('scatter_reduce', 'prod'),  # aten.scatter_reduce.two - couldn't find symbolic meta function/decomposition
    xfail('scatter_reduce', 'sum'),  # aten.scatter_reduce.two - couldn't find symbolic meta function/decomposition
    xfail('searchsorted', ''),  # Could not run 'aten::searchsorted.Tensor' with arguments from the 'Meta' backend. ...
    xfail('segment_reduce', 'offsets'),  # aten.segment_reduce.default - couldn't find symbolic meta function/decomposition
    xfail('select', ''),  # aten.select.int - couldn't find symbolic meta function/decomposition
    xfail('select_scatter', ''),  # aten.select_scatter.default - couldn't find symbolic meta function/decomposition
    xfail('sgn', ''),  # aten.sgn.default - couldn't find symbolic meta function/decomposition
    xfail('short', ''),  # aten._to_copy.default - couldn't find symbolic meta function/decomposition
    xfail('sinc', ''),  # aten.sinc.default - couldn't find symbolic meta function/decomposition
    xfail('slice_scatter', ''),  # aten.slice_scatter.default - couldn't find symbolic meta function/decomposition
    xfail('softmax', 'with_dtype'),  # aten._to_copy.default - couldn't find symbolic meta function/decomposition
    xfail('sort', ''),  # aten.sort.default - couldn't find symbolic meta function/decomposition
    xfail('special.airy_ai', ''),  # aten.special_airy_ai.default - couldn't find symbolic meta function/decomposition
    xfail('special.bessel_j0', ''),  # aten.special_bessel_j0.default - couldn't find symbolic meta function/decomposition
    xfail('special.bessel_j1', ''),  # aten.special_bessel_j1.default - couldn't find symbolic meta function/decomposition
    xfail('special.bessel_y0', ''),  # aten.special_bessel_y0.default - couldn't find symbolic meta function/decomposition
    xfail('special.bessel_y1', ''),  # aten.special_bessel_y1.default - couldn't find symbolic meta function/decomposition
    xfail('special.chebyshev_polynomial_t', ''),  # aten.special_chebyshev_polynomial_t.default - couldn't find symbolic me...
    xfail('special.chebyshev_polynomial_u', ''),  # aten.special_chebyshev_polynomial_u.default - couldn't find symbolic me...
    xfail('special.entr', ''),  # aten.special_entr.default - couldn't find symbolic meta function/decomposition
    xfail('special.erfcx', ''),  # aten.special_erfcx.default - couldn't find symbolic meta function/decomposition
    xfail('special.hermite_polynomial_h', ''),  # aten.special_hermite_polynomial_h.default - couldn't find symbolic meta f...
    xfail('special.hermite_polynomial_he', ''),  # aten.special_hermite_polynomial_he.default - couldn't find symbolic meta...
    xfail('special.laguerre_polynomial_l', ''),  # aten.special_laguerre_polynomial_l.default - couldn't find symbolic meta...
    xfail('special.log_ndtr', ''),  # aten.special_log_ndtr.default - couldn't find symbolic meta function/decomposition
    xfail('special.modified_bessel_i0', ''),  # aten.special_modified_bessel_i0.default - couldn't find symbolic meta funct...
    xfail('special.modified_bessel_i1', ''),  # aten.special_modified_bessel_i1.default - couldn't find symbolic meta funct...
    xfail('special.modified_bessel_k0', ''),  # aten.special_modified_bessel_k0.default - couldn't find symbolic meta funct...
    xfail('special.modified_bessel_k1', ''),  # aten.special_modified_bessel_k1.default - couldn't find symbolic meta funct...
    xfail('special.ndtri', ''),  # aten.special_ndtri.default - couldn't find symbolic meta function/decomposition
    xfail('special.polygamma', 'special_polygamma_n_0'),  # aten.polygamma.default - couldn't find symbolic meta function/...
    xfail('special.scaled_modified_bessel_k0', ''),  # aten.special_scaled_modified_bessel_k0.default - couldn't find symbo...
    xfail('special.scaled_modified_bessel_k1', ''),  # aten.special_scaled_modified_bessel_k1.default - couldn't find symbo...
    xfail('special.spherical_bessel_j0', ''),  # aten.special_spherical_bessel_j0.default - couldn't find symbolic meta fun...
    xfail('special.xlog1py', ''),  # aten.special_xlog1py.default - couldn't find symbolic meta function/decomposition
    xfail('split', ''),  # 'torch._C.SymIntNode' and 'int'
    xfail('split', 'list_args'),  # aten.size.default - couldn't find symbolic meta function/decomposition
    xfail('split_with_sizes', ''),  # aten.size.default - couldn't find symbolic meta function/decomposition
    xfail('stack', ''),  # argument 'size' must be tuple of ints, but found element of type torch._C.SymIntNode a...
    xfail('std', ''),  # Unexpected type <class 'torch.SymIntNode'> when computing elementwise type promotion!
    xfail('std_mean', ''),  # Unexpected type <class 'torch.SymIntNode'> when computing elementwise type promotion!
    xfail('stft', ''),  # argument 'size' must be tuple of ints, but found element of type torch._C.SymIntNode at...
    xfail('sum_to_size', ''),  # aten.size.default - couldn't find symbolic meta function/decomposition
    xfail('svd', ''),  # aten._linalg_svd.default - couldn't find symbolic meta function/decomposition
    xfail('svd_lowrank', ''),  # aten.mm.default - couldn't find symbolic meta function/decomposition
    xfail('symeig', ''),  # aten.symeig.default - couldn't find symbolic meta function/decomposition
    xfail('take_along_dim', ''),  # dtype of indices should be Long but got Float
    xfail('take', ''),  # aten.take.default - couldn't find symbolic meta function/decomposition
    xfail('tensordot', ''),  # aten.size.default - couldn't find symbolic meta function/decomposition
    xfail('tile', ''),  # aten.repeat.default - couldn't find symbolic meta function/decomposition
    xfail('topk', ''),  # aten.topk.default - couldn't find symbolic meta function/decomposition
    xfail('trapz', ''),  # aten.size.default - couldn't find symbolic meta function/decomposition
    xfail('trapezoid', ''),  # aten.size.default - couldn't find symbolic meta function/decomposition
    xfail('triangular_solve', ''),  # aten.triangular_solve.default - couldn't find symbolic meta function/decomposition
    xfail('tril', ''),  # aten.tril.default - couldn't find symbolic meta function/decomposition
    xfail('triu', ''),  # aten.triu.default - couldn't find symbolic meta function/decomposition
    xfail('unfold', ''),  # aten.unfold.default - couldn't find symbolic meta function/decomposition
    xfail('var_mean', ''),  # Unexpected type <class 'torch.SymIntNode'> when computing elementwise type promotion!
    xfail('var', ''),  # Unexpected type <class 'torch.SymIntNode'> when computing elementwise type promotion!
    xfail('vdot', ''),  # aten.vdot.default - couldn't find symbolic meta function/decomposition
    xfail('view_as_complex', ''),  # aten.view_as_complex.default - couldn't find symbolic meta function/decomposition
    xfail('view_as', ''),  # aten.size.default - couldn't find symbolic meta function/decomposition
    xfail('view', ''),  # Tensors of type TensorImpl do not have numel
    xfail('vsplit', ''),  # aten.size.default - couldn't find symbolic meta function/decomposition
    xfail('where', ''),  # expected predicate to be bool, got torch.float32
    xfail('zero_', ''),  # aten.clone.default - couldn't find symbolic meta function/decomposition
    xfail('zeros_like', ''),  # aten.zeros_like.default - couldn't find symbolic meta function/decomposition
    xfail('unbind', ''),  # aten.unbind.int - couldn't find symbolic meta function/decomposition
}

def _test_make_fx_helper(self, device, dtype, op, tracing_mode):
    def f(args, kwargs):
        return op.op(*args, **kwargs)
    sample_inputs_itr = op.sample_inputs(device, dtype, requires_grad=False)
    new_f = None
    for sample_input in sample_inputs_itr:
        args = [sample_input.input] + list(sample_input.args)
        kwargs = sample_input.kwargs

        try:
            new_f = make_fx(f, tracing_mode=tracing_mode)(args, kwargs)
        except DynamicOutputShapeException as e:
            self.skipTest("Dynamic output shape operation in trace")

        for arg in args:
            if isinstance(arg, torch.Tensor) and arg.dtype == torch.float:
                arg.uniform_(0, 1)
        try:
            old_out = f(args, kwargs)
        except Exception:
            continue
        new_out = wrapper_set_seed(new_f, args, kwargs)
        self.assertEqual(new_out, old_out)

class TestProxyTensorOpInfo(TestCase):
    @ops(op_db, allowed_dtypes=(torch.float,))
    @skipOps('TestProxyTensorOpInfo', 'test_make_fx_exhaustive', make_fx_failures)
    def test_make_fx_exhaustive(self, device, dtype, op):
        _test_make_fx_helper(self, device, dtype, op, "real")

    @ops(op_db, allowed_dtypes=(torch.float,))
    @skipOps('TestProxyTensorOpInfo', 'test_make_fx_fake_exhaustive', make_fx_failures.union(fake_tensor_failures))
    def test_make_fx_fake_exhaustive(self, device, dtype, op):
        _test_make_fx_helper(self, device, dtype, op, "fake")

    @skipIfNoSympy
    @ops(op_db, allowed_dtypes=(torch.float,))
    @skipOps('TestProxyTensorOpInfo', 'test_make_fx_symbolic_exhaustive',
             make_fx_failures | fake_tensor_failures | symbolic_tensor_failures)
    def test_make_fx_symbolic_exhaustive(self, device, dtype, op):
        _test_make_fx_helper(self, device, dtype, op, "symbolic")


only_for = ("cpu")
instantiate_device_type_tests(TestProxyTensorOpInfo, globals(), only_for=only_for)


if __name__ == '__main__':
    run_tests()<|MERGE_RESOLUTION|>--- conflicted
+++ resolved
@@ -602,11 +602,6 @@
 
     # data-dependent control flow
     xfail('cov'),
-<<<<<<< HEAD
-    xfail('nanquantile'),
-=======
-    xfail('istft'),
->>>>>>> 4a1783ee
     xfail('nn.functional.gaussian_nll_loss'),
     xfail('tensor_split'),
     xfail('corrcoef'),
