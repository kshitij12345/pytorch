# Owner(s): ["module: ProxyTensor"]

from torch.testing._internal.common_utils import TestCase, run_tests
import torch
import unittest
import warnings
import torch.nn.utils._stateless as stateless
import operator
from collections.abc import Iterable
from torch.testing._internal.common_device_type import instantiate_device_type_tests
from torch.testing._internal.common_methods_invocations import DecorateInfo
from torch.testing._internal.common_methods_invocations import op_db, wrapper_set_seed
from torch._subclasses.fake_tensor import DynamicOutputShapeException

from torch._decomp import decomposition_table
from torch.testing._internal.common_device_type import ops
from torch._C import _disabled_torch_function_impl
from torch.fx.experimental.proxy_tensor import make_fx, DecompositionInterpreter, get_isolated_graphmodule, has_proxy
from torch.utils._pytree import tree_map
from torch import nn
import re

import types
import functools

aten = torch.ops.aten

try:
    import sympy  # noqa: F401
    HAS_SYMPY = True
except ImportError:
    HAS_SYMPY = False
skipIfNoSympy = unittest.skipIf(not HAS_SYMPY, "no sympy")
HAS_CUDA = torch.cuda.is_available()


def process_failures():
    """
    Takes file containing failures like

    FAILED test/test_proxy_tensor.py::TestProxyTensorOpInfoCPU::test_make_fx_symbolic_exhaustive___getitem___cpu_float32 - RuntimeError: aten.size.default - couldn't find symbolic meta function/decomposition  # noqa: B950

    and processes them into a list of opinfo xfails
    """
    f = open('pytest_failures')
    failures = f.readlines()
    failures = [i.strip() for i in failures]

    def process_failure_string(s, matcher):
        out = re.search(matcher, s)
        return out.groups()

    SYMBOLIC_TRACE_MATCH = r'exhaustive_(.*)_cpu.*: (.*)'
    failures = [process_failure_string(s, SYMBOLIC_TRACE_MATCH) for s in failures]

    def create_normalized_name(op):
        if op.variant_test_name == '':
            s = op.name
        else:
            s = f"{op.name}.{op.variant_test_name}"
        return s.replace('.', '_')

    remap_opinfo = {create_normalized_name(op): (op.name, op.variant_test_name) for op in op_db}

    print("symbolic_tensor_failures = {")
    for failure, reason in failures:
        print(f"    xfail{remap_opinfo[failure]},  # {reason}")
    print("}")


def copy_func(f):
    """Based on http://stackoverflow.com/a/6528148/190597 (Glenn Maynard)"""
    g = types.FunctionType(f.__code__, f.__globals__, name=f.__name__,
                           argdefs=f.__defaults__,
                           closure=f.__closure__)
    g = functools.update_wrapper(g, f)
    g.__kwdefaults__ = f.__kwdefaults__
    return g


# Copied from functorch
def xfail(op_name, variant_name='', *, device_type=None, dtypes=None):
    return (op_name, variant_name, device_type, dtypes, True)


def skip(op_name, variant_name='', *, device_type=None, dtypes=None):
    return (op_name, variant_name, device_type, dtypes, False)


def skipOps(test_case_name, base_test_name, to_skip):
    all_opinfos = op_db
    for xfail in to_skip:
        op_name, variant_name, device_type, dtypes, expected_failure = xfail
        matching_opinfos = [o for o in all_opinfos
                            if o.name == op_name and o.variant_test_name == variant_name]
        assert len(matching_opinfos) >= 1, f"Couldn't find OpInfo for {xfail}"
        for opinfo in matching_opinfos:
            decorators = list(opinfo.decorators)
            if expected_failure:
                decorator = DecorateInfo(unittest.expectedFailure,
                                         test_case_name, base_test_name,
                                         device_type=device_type, dtypes=dtypes)
                decorators.append(decorator)
            else:
                decorator = DecorateInfo(unittest.skip("Skipped!"),
                                         test_case_name, base_test_name,
                                         device_type=device_type, dtypes=dtypes)
                decorators.append(decorator)
            opinfo.decorators = tuple(decorators)

    # This decorator doesn't modify fn in any way
    def wrapped(fn):
        return fn
    return wrapped


USE_TORCHVISION = False
try:
    import torchvision
    USE_TORCHVISION = True
except ImportError:
    warnings.warn("Couldn't import torchvision. Some of our tests use it, try "
                  "to install it with commands from pytorch.org, post-fixed with "
                  "`--no-deps` to avoid overwriting the pytorch installation",
                  UserWarning)


def _create_new_input(x):
    if not isinstance(x, torch.Tensor):
        return x
    if x.dtype != torch.float:
        return x + 1
    if x.is_leaf:
        return torch.rand_like(x, requires_grad=x.requires_grad)
    else:
        return torch.rand_like(x)

"""
Delays a cos being executed on the unwraptensor until its used. Simulates a CommTensor used
"""
class UnwrapTensor(torch.Tensor):
    @staticmethod
    def __new__(cls, tensor: torch.Tensor):
        r = torch.Tensor._make_wrapper_subclass(
            cls,
            tensor.size(),
            dtype=tensor.dtype,
            device=tensor.device,
            layout=tensor.layout,
            requires_grad=tensor.requires_grad,
        )
        r._tensor = tensor
        return r

    def __repr__(self):
        # TODO: consider all_gather the local tensors for better debugging
        return f"UnwrapTensor({self._tensor})"

    __torch_function__ = _disabled_torch_function_impl

    @classmethod
    def __torch_dispatch__(cls, func, types, args=(), kwargs=None):
        def unwrap(e):
            ret = e
            if isinstance(e, UnwrapTensor):
                ret = e._tensor.cos()

            return ret

        args = tree_map(unwrap, args)
        kwargs = tree_map(unwrap, kwargs)
        return func(*args, **kwargs)

class TestGenericProxyTensor(TestCase):
    # WARNING: if any of your inputs are index tensors, DO NOT use this
    # function
    def _test(self, f, inps):
        fx_f = make_fx(f, tracing_mode=self.tracing_mode)(*inps)
        new_inps = tree_map(_create_new_input, inps)
        r1 = fx_f(*new_inps)
        r2 = f(*new_inps)
        self.assertEqual(r1, r2)

    def test_make_fx_simple(self):
        def f(x):
            return torch.sin(x)
        self._test(f, (torch.randn(3),))

    def test_scalar_device(self, device='cpu'):
        def f(a, b):
            return a + b
        self._test(f, [torch.randn(3, device=device), torch.tensor(5)])

    def test_isolated_graphmodule(self):
        def is_any_sum(gm):
            return any(node.target == torch.ops.aten.sum.default for node in gm.graph.nodes)

        def is_any_digamma(gm):
            return any(node.target == torch.ops.aten.digamma.default for node in gm.graph.nodes)

        def is_any_sigmoid(gm):
            return any(node.target == torch.ops.aten.sigmoid.default for node in gm.graph.nodes)

        def inner(x):
            return torch.sum(x)

        def f(x):
            gm = get_isolated_graphmodule(inner, (x,), {})
            self.assertTrue(is_any_sum(gm))
            return x + torch.randn(x.shape)

        # get_isolated_graphmodule uses make_fx internally that shouldn't be traced
        # by the outer make_fx call
        traced = make_fx(f)(torch.randn(3))
        self.assertFalse(is_any_sum(traced))

        # When factory functions are used, they should not be traced
        # by the outer make_fx call
        def inner_with_factory():
            val = torch.tensor(float(1))
            val.add_(2)
            return torch.full((10, 10), val).sum()

        def f1(x):
            gm = get_isolated_graphmodule(inner_with_factory, (), {})
            self.assertTrue(is_any_sum(gm))
            return torch.sigmoid(x)

        def f2(x):
            gm = get_isolated_graphmodule(f1, (x,), {})
            self.assertFalse(is_any_sum(gm))
            self.assertTrue(is_any_sigmoid(gm))
            return torch.digamma(x)

        traced = make_fx(f2)(torch.randn(3))
        self.assertFalse(is_any_sum(traced))
        self.assertFalse(is_any_sigmoid(traced))
        self.assertTrue(is_any_digamma(traced))

        # Verify nested make_fx calls don't make factory functions to be leaked
        # into the outer graph
        def f2(x):
            gm = make_fx(f1)(x)
            self.assertFalse(is_any_sum(gm))
            self.assertTrue(is_any_sigmoid(gm))
            return torch.digamma(x)

        traced = make_fx(f2)(torch.randn(3))
        self.assertFalse(is_any_sum(traced))
        self.assertTrue(is_any_sigmoid(traced))
        self.assertTrue(is_any_digamma(traced))

        # Verify interaction with non-ProxyTensor modes
        from torch.testing._internal.logging_tensor import LoggingTensorMode

        def f1_logging(x):
            with LoggingTensorMode():
                gm = get_isolated_graphmodule(inner_with_factory, (), {})
            self.assertTrue(is_any_sum(gm))
            return torch.sigmoid(x)

        def f2_logging(x):
            with LoggingTensorMode(), LoggingTensorMode():
                gm = get_isolated_graphmodule(f1_logging, (x,), {})
            self.assertFalse(is_any_sum(gm))
            self.assertTrue(is_any_sigmoid(gm))
            return torch.digamma(x)

        traced = make_fx(f2_logging)(torch.randn(3))
        self.assertFalse(is_any_sum(traced))
        self.assertFalse(is_any_sigmoid(traced))
        self.assertTrue(is_any_digamma(traced))

        # Verify interaction with another tensor subclass
        # This case currently doesn't work and should raise an error
        # See: https://github.com/pytorch/pytorch/pull/81764#issuecomment-1200472068
        from torch.testing._internal.logging_tensor import LoggingTensor

        def f1_logging_tensor(x):
            gm = get_isolated_graphmodule(inner_with_factory, (), {})
            self.assertTrue(is_any_sum(gm))
            return torch.sigmoid(x)

        def f2_logging_tensor(x):
            x = LoggingTensor(x)
            gm = get_isolated_graphmodule(f1_logging_tensor, (x,), {})
            self.assertFalse(is_any_sum(gm))
            self.assertTrue(is_any_sigmoid(gm))
            return torch.digamma(x)

        traced = make_fx(f2_logging_tensor)(torch.randn(3))
        self.assertFalse(is_any_sum(traced))
        self.assertFalse(is_any_sigmoid(traced))  # this fails, sigmoid is traced with LoggingTensor
        self.assertTrue(is_any_digamma(traced))

    def test_proxy_tensor_mode_with_decomp_table_preserves_proxy(self):
        def f(x):
            y = x.new_zeros(x.size())
            y.copy_(x)
            return y

        def _new_zeros_decomp(inp, size, dtype=None, layout=None, device=None, pin_memory=None):
            return torch.zeros(size, dtype=inp.dtype, device=inp.device)

        factory_func_decomp = {torch.ops.aten.new_zeros.default: _new_zeros_decomp}

        # When new_zeros() decomposes into torch.zero(), we expect ProxyTensorMode
        # to still be (re-entrantly) enabled, so that the `torch.zero()` call
        # returns a ProxyTensor.
        out = make_fx(f, decomposition_table=factory_func_decomp)(torch.ones(2))
        self.assertExpectedInline(out.code, """\



def forward(self, x_1):
    zeros = torch.ops.aten.zeros.default([2], dtype = torch.float32, device = device(type='cpu'), pin_memory = False)
    copy_ = torch.ops.aten.copy_.default(zeros, x_1);  zeros = x_1 = None
    return copy_
    """)

    def test_make_fx_reentrant_dispatch(self):
        def f(x):
            return torch.ops.aten.norm.Scalar(x, 2.0)

        def norm_decomp(x, p=2.0):
            if p != 2.0:
                raise RuntimeError("can't handle with p != 2")
            return torch.sqrt(torch.sum(torch.square(x)))

        decomp = {torch.ops.aten.norm.Scalar: norm_decomp}

        traced = make_fx(f, decomposition_table=decomp, tracing_mode=self.tracing_mode)(torch.rand(3))

        for n in traced.graph.nodes:
            self.assertTrue("square" not in str(n.target))
            self.assertTrue("norm" not in str(n.target))

    @unittest.skipIf(not USE_TORCHVISION, "test requires torchvision")
    def test_resnet18_backward_trace(self):
        mod = torchvision.models.resnet18()

        # An old version of this test called the module directly.  This works
        # for tracing_mode == "real", but for fake tensors, we also have to
        # ensure that the parameters and buffers get wrapped in fake tensors
        # because free fake tensors are not supported.  Fortunately stateless
        # does precisely this for us.
        def f(x, params, buffers):
            for p in params.values():
                p.grad = None
            loss = stateless.functional_call(mod, {**params, **buffers}, (x,)).sum()
            # I could have done this with the functional API, but there is
            # plenty of exercising this; I want to show mutating API still
            # works
            loss.backward()
            return [p.grad for p in params.values()]

        inp = torch.randn(3, 3, 250, 250)
        self._test(f, [inp, dict(mod.named_parameters()), dict(mod.named_buffers())])

    def test_varargs(self):
        def f(*args):
            return sum(args)

        self._test(f, [torch.randn(2), torch.randn(2)])

    def test_proxy_tensor(self):
        def f_grad(x):
            val = x.cos().cos().sum()
            return torch.autograd.grad(val, x)

        def f_backward(x):
            val = x.cos().cos().sum()
            val.backward()
            return x.grad

        for f in [f_grad, f_backward]:
            self._test(f, [torch.randn(3, requires_grad=True)])

    def test_inplace_metadata(self):
        def f(x):
            x = x.clone()
            x.unsqueeze_(-1)
            assert x.shape[-1] == 1
            return x

        self._test(f, [torch.randn(5)])

    def test_mode_tracing_factory_function(self):
        def f(x):
            return x + torch.randn(x.shape)

        # default behavior should trace factory functions
        traced = make_fx(f, tracing_mode=self.tracing_mode)(torch.randn(3))
        self.assertTrue(
            any(
                node.target == aten.randn.default
                for node in traced.graph.nodes
            )
        )

    def test_make_fx_overloads(self):
        def f(x):
            return x.cos() + torch.randn(x.shape)

        traced = make_fx(f, tracing_mode=self.tracing_mode)(torch.randn(3))

        self.assertTrue(all([isinstance(node.target, torch._ops.OpOverload)
                             for node in traced.graph.nodes if node.op == 'call_function']))

    def test_tensor_constants(self):
        def f():
            val = torch.tensor(float('inf'))
            return torch.full((100, 100), val)

        self._test(f, [])

    def test_allclose(self):
        def f(a, b):
            return torch.allclose(a, b)

        self.assertRaisesRegex(
            RuntimeError, "data-dependent",
            lambda: make_fx(f, tracing_mode=self.tracing_mode)(
                torch.zeros(3), torch.zeros(3)
            )
        )

    def test_constant_proxy_tensor_mut(self):
        def f():
            val = torch.tensor(float(1))
            val.add_(2)
            return torch.full((100, 100), val)

        g = make_fx(f, tracing_mode=self.tracing_mode)()
        self.assertEqual(g(), f())
        # In case we mutated shared state in the g graph!
        self.assertEqual(g(), f())

    def test_constant_unbind(self):
        def f():
            val = torch.tensor([2])
            r, = torch.unbind(val, 0)
            return r.item()

        g = make_fx(f, tracing_mode=self.tracing_mode)()
        self.assertEqual(g(), f())

    def test_constant_blowup(self):
        def f():
            val = torch.tensor([2])
            blowup = val.repeat(1000)
            return blowup.sum().item()

        self.assertRaisesRegex(
            RuntimeError, "data-dependent",
            lambda: make_fx(f, tracing_mode=self.tracing_mode)()
        )

    def test_constant_random(self):
        def f():
            val = torch.tensor([2.0])
            val.normal_()
            return val.item()

        self.assertRaisesRegex(
            RuntimeError, "data-dependent",
            lambda: make_fx(f, tracing_mode=self.tracing_mode)()
        )

    def test_decomposition_interpreter(self):
        def fn(x):
            return torch.nn.functional.silu(x)

        x = torch.rand((4, 4))
        fx_module = make_fx(fn, tracing_mode=self.tracing_mode, decomposition_table=None)(x)

        found_silu = False
        for n in fx_module.graph.nodes:
            if n.target == torch.ops.aten.silu or n.target == torch.ops.aten.silu.default:
                found_silu = True

        self.assertTrue(found_silu)

        new_graph = torch.fx.Graph()
        silu_decomp_table = {torch.ops.aten.silu.default: decomposition_table[torch.ops.aten.silu.default]}
        DecompositionInterpreter(
            fx_module,
            new_graph=new_graph,
            decomposition_table=silu_decomp_table,
        ).run(x)

        decomposed_module = torch.fx.GraphModule(fx_module, new_graph)

        for n in decomposed_module.graph.nodes:
            self.assertTrue(n.target != torch.ops.aten.silu)
            self.assertTrue(n.target != torch.ops.aten.silu.default)

        self.assertEqual(fx_module(x), decomposed_module(x))

    def test_make_fx_model_fwd_bwd(self):
        class Foo(torch.nn.Module):
            def __init__(self):
                super().__init__()
                self.linear = torch.nn.Linear(5, 5)

            def forward(self, x):
                return self.linear(x).relu()

        model = Foo()

        def f(x, params):
            out = stateless.functional_call(model, params, x).sum()
            out.backward()
            return list(params.values())
        input = torch.randn(3, 5, requires_grad=True)
        params = dict(model.named_parameters())
        fx_f = make_fx(f, tracing_mode=self.tracing_mode)(input, params)
        # fx may change the order of parameters in list, so using set() to compare
        self.assertTrue(
            torch.allclose(fx_f(input, params)[0], f(input, params)[0])
            or
            torch.allclose(fx_f(input, params)[0], f(input, params)[1])
        )
        self.assertTrue(
            torch.allclose(fx_f(input, params)[1], f(input, params)[0])
            or
            torch.allclose(fx_f(input, params)[1], f(input, params)[1])
        )

    def test_make_fx_model_double_param(self):
        class Emformer(torch.nn.Module):
            def __init__(
                self,
                input_dim: int = 256,
            ) -> None:
                super().__init__()

                self.layer_norm = torch.nn.LayerNorm(input_dim)

            def forward(mod_self, x):  # noqa: B902
                self.assertTrue(isinstance(mod_self.layer_norm.weight, torch.Tensor))
                y = mod_self.layer_norm(x)
                self.assertTrue(isinstance(mod_self.layer_norm.weight, torch.Tensor))
                z = mod_self.layer_norm(y)
                return z


        gm = make_fx(Emformer())(torch.randn(16, 1, 256))
        ops = set([n.target for n in gm.graph.nodes if n.op == 'call_function'])
        self.assertEqual(len(ops), 2)


    def test_make_fx_model_fwd_bwd_wgtupdate(self):
        class Foo(torch.nn.Module):
            def __init__(self):
                super().__init__()
                self.linear = torch.nn.Linear(5, 5)

            def forward(self, x):
                return self.linear(x).relu()

        model = Foo()

        def f(args, params, buffers):
            for p in params.values():
                p.grad = None
            if not isinstance(args, Iterable):
                args = [args]
            params_and_buffers = {**params, **buffers}
            out = stateless.functional_call(model, params_and_buffers, args)
            out.sum().backward()
            return [p - 1e-4 * p.grad for p in params.values()]

        input = torch.randn(3, 5, requires_grad=True)
        params = dict(model.named_parameters())
        buffers = dict(model.named_buffers())
        fx_f = make_fx(f, tracing_mode=self.tracing_mode)(input, params, buffers)
        # fx may change the order of parameters in list, so using set() to compare
        # also there is a numerical difference in results so changing atol from 1e-08 to 1e-03
        self.assertTrue(
            torch.allclose(fx_f(input, params, buffers)[0], f(input, params, buffers)[0], atol=1e-03)
            or
            torch.allclose(fx_f(input, params, buffers)[0], f(input, params, buffers)[1], atol=1e-03)
        )
        self.assertTrue(
            torch.allclose(fx_f(input, params, buffers)[1], f(input, params, buffers)[0], atol=1e-03)
            or
            torch.allclose(fx_f(input, params, buffers)[1], f(input, params, buffers)[1], atol=1e-03)
        )

    def test_trace_subclasses(self):
        def f1(x):
            x = UnwrapTensor(x)
            y = x * 2
            return y

        def f2(x):
            wrapped = UnwrapTensor(x)
            y = x * wrapped
            return y

        inp = [torch.randn(5)]
        self._test(f1, inp)
        self._test(f2, inp)

    def test_partial_decomp(self):
        def f(a, b, c):
            x = torch.addmm(a, b, c)
            y = torch.addmm(a, b, c, beta=2, alpha=1)
            return x + y
        inps = [torch.randn(5, 5), torch.randn(5, 5), torch.randn(5, 5)]
        fx_g = make_fx(f)(*inps)

        def addmm(a, b, c, beta=1, alpha=1):
            if beta == 1 and alpha == 1:
                return NotImplemented
            return beta * a + alpha * (b @ c)

        decomposed_fx = make_fx(f, {aten.addmm.default: addmm})(*inps)

        self.assertEqual(fx_g(*inps), decomposed_fx(*inps))
        self.assertEqual(len([n for n in fx_g.graph.nodes if n.target == aten.addmm.default]), 2)
        self.assertEqual(len([n for n in decomposed_fx.graph.nodes if n.target == aten.addmm.default]), 1)

    def test_decomp_of_capture(self):
        val = torch.randn(5)

        def f(x):
            return x.t() + val.t()

        def nop(x):
            return x.cos()

        traced = make_fx(f, decomposition_table={torch.ops.aten.t.default: nop})(torch.randn(5))
        self.assertEqual(len([n for n in traced.graph.nodes if n.target == torch.ops.aten.t.default]), 0)


    @unittest.skipIf(not HAS_CUDA, 'CUDA-only test')
    def test_amp_cache(self):
        layer = torch.nn.Conv2d(3, 3, 3).cuda()

        def f(x, w):
            return torch.nn.functional.conv2d(x, w, stride=layer.stride)

        inp = torch.randn(4, 3, 10, 10, device='cuda')
        with torch.autocast('cuda'):
            out_graph = make_fx(f)(inp, layer.weight).graph
            out_graph2 = make_fx(f)(inp, layer.weight).graph

        self.assertEqual(len(out_graph.nodes), len(out_graph2.nodes))
        for a, b in zip(out_graph.nodes, out_graph2.nodes):
            self.assertEqual(a.op, b.op)

    def test_has_proxy(self):
        foo = torch.randn(5)

        def f(x):
            self.assertFalse(has_proxy(foo))
            self.assertTrue(has_proxy(x))
            y = x.cos()
            self.assertTrue(has_proxy(y))
            return y

        self.assertFalse(has_proxy(torch.randn(5)))
        make_fx(f)(torch.randn(5))

    def test_strides(self):
        def f(x):
            self.assertTrue(x.is_contiguous())
            self.assertFalse(x.is_contiguous(memory_format=torch.channels_last))
            x = x.permute(0, 3, 1, 2)
            self.assertFalse(x.is_contiguous())
            self.assertTrue(x.is_contiguous(memory_format=torch.channels_last))
            return x
        make_fx(f)(torch.randn(2, 3, 4, 5))

        def f(x):
            self.assertTrue(x.is_contiguous())
            y = x[:, 1]
            self.assertFalse(y.is_contiguous())
            y = x[:, ::2]
            self.assertFalse(y.is_contiguous())
            return x.cos()

        make_fx(f)(torch.randn(2, 3, 4, 5))

class TestGenericProxyTensorReal(TestGenericProxyTensor):
    tracing_mode = "real"


class TestGenericProxyTensorFake(TestGenericProxyTensor):
    tracing_mode = "fake"


def xfail_inherited_tests(tests):
    """
    Given a list of test names which are defined by a superclass of the
    class this decorates, mark them as expected failure.  This is useful
    if you are doing poor man's parameterized tests by subclassing a generic
    test class.
    """
    def deco(cls):
        for t in tests:
            # NB: expectedFailure operates by mutating the method in question,
            # which is why you have to copy the function first
            setattr(cls, t, unittest.expectedFailure(copy_func(getattr(cls, t))))
        return cls
    return deco


@skipIfNoSympy
@xfail_inherited_tests([
    "test_inplace_metadata",
    "test_mode_tracing_factory_function",
    "test_make_fx_overloads",
    "test_make_fx_model_fwd_bwd_wgtupdate",
    "test_make_fx_model_fwd_bwd",
    "test_proxy_tensor",
    "test_resnet18_backward_trace",
    "test_trace_subclasses",
])
class TestGenericProxyTensorSymbolic(TestGenericProxyTensor):
    tracing_mode = "symbolic"


del TestGenericProxyTensor


class TestRealProxyTensor(TestCase):
    pass

class TestFakeProxyTensor(TestCase):
    def test_issue82547(self):
        x = nn.Parameter(torch.randn(3, 3))

        def f():
            return torch.ops.aten.t.default(x)
        self.assertRaisesRegex(Exception, "non-Fake Tensor", lambda: make_fx(f, tracing_mode="fake")())

        class A(torch.Tensor):
            pass

        x = A(torch.randn(3, 3))
        self.assertRaisesRegex(TypeError, "no implementation found", lambda: make_fx(f, tracing_mode="fake")())

    def test_use_fake_and_tensor(self):
        def f(x, y):
            z = torch.tensor([2.0, 3.0])
            return x + y + z

        g = make_fx(f, tracing_mode="fake")(torch.randn(2), torch.randn(2))
        x, y = torch.randn(2), torch.randn(2)
        self.assertEqual(g(x, y), f(x, y))

    def test_alias(self):
        def f(x):
            return torch.ops.aten.alias(x)

        r = str(make_fx(f, tracing_mode="fake")(torch.randn(2)).code).strip()
        # NB: this should not have a detach call
        self.assertExpectedInline(r, """\
def forward(self, x_1):
    alias = torch.ops.aten.alias.default(x_1);  x_1 = None
    return alias""")

def _get_node(fx_g, cond):
    for n in fx_g.graph.nodes:
        if cond(n):
            return n
    raise AssertionError

def _get_free_symbols(shape_env):
    vars = tuple(shape_env.var_to_val.keys())
    return len([var for var in vars if var not in shape_env.replacements])

def _trace(f, *args):
    inps = [torch.randn(arg) for arg in args]
    return make_fx(f, tracing_mode="symbolic")(*inps)

# TODO: Need to test the guards themselves specifically as well
@skipIfNoSympy
class TestSymbolicTracing(TestCase):
    def _test_dynamic(self, fn, trace_inputs, test_inputs, assert_eq=True):
        """
        Tests fn traced with trace_inputs against test_inputs
        Also returns shape env
        """
        trace_inputs = [torch.randn(shape) for shape in trace_inputs]
        traced_f = make_fx(fn, tracing_mode="symbolic")(*trace_inputs)
        for input in test_inputs:
            input = [torch.randn(shape) for shape in input]
            rx, ry = traced_f(*input), fn(*input)
            if assert_eq:
                self.assertEqual(rx, ry)
        return traced_f.shape_env


    def test_unary(self):
        def f(x):
            assert x.shape[0] < 20
            return x.cos()
        test_inputs = []
        test_inputs.append([(2, 5)])
        test_inputs.append([(6, 8)])
        shape_env = self._test_dynamic(f, [(3, 4)], test_inputs)
        self.assertTrue(shape_env.evaluate_guards_for_args(torch.randn(4, 5)))
        self.assertFalse(shape_env.evaluate_guards_for_args(torch.randn(25, 5)))
        assert len(shape_env.guards) == 1

    def test_binary_broadcast(self):
        def f(a, b):
            c = a * b
            return c

        test_inputs = []
        test_inputs.append([(1, 5), (3, 1)])
        test_inputs.append([(1, 4), (4, 1)])
        shape_env = self._test_dynamic(f, [(1, 2), (3, 1)], test_inputs)
        assert len(shape_env.guards) == 0

    def test_multiply_shape(self):
        def f(a):
            return torch.empty(a.shape[0] * 2)

        r = str(make_fx(f, tracing_mode="symbolic")(torch.empty(4)).code).strip()
        self.assertExpectedInline(r, """\
def forward(self, a_1):
    sym_size = torch.ops.aten.sym_size(a_1, 0);  a_1 = None
    mul = sym_size * 2;  sym_size = None
    empty = torch.ops.aten.empty.memory_format([mul], device = device(type='cpu'), pin_memory = False);  mul = None
    detach = torch.ops.aten.detach.default(empty);  empty = None
    return detach""")

    def test_symint_to_tensor(self):
        def f(a):
            return a / a.shape[0]

        r = str(make_fx(f, tracing_mode="symbolic")(torch.empty(4)).code).strip()
        self.assertExpectedInline(r, """\
def forward(self, a_1):
    sym_size = torch.ops.aten.sym_size(a_1, 0)
    div = torch.ops.aten.div.Tensor(a_1, sym_size);  a_1 = sym_size = None
    return div""")

        r = str(make_fx(f, tracing_mode="symbolic", decomposition_table=decomposition_table)(torch.empty(4)).code).strip()
        self.assertExpectedInline(r, """\
def forward(self, a_1):
    sym_size = torch.ops.aten.sym_size(a_1, 0)
    sym_float = torch.fx.experimental.symbolic_shapes.sym_float(sym_size)
    lt = sym_size < 0
    eq = sym_size == sym_size;  sym_size = None
    div = torch.ops.prims.div.default(a_1, sym_float);  a_1 = sym_float = None
    return div""")

    def test_cat(self):
        def f(a, b):
            val = torch.mul(a, b)
            out = torch.cat([val, val])
            if out.shape[0] * out.shape[1] > 20:
                out = out.cos()
            return out

        test_inputs = []
        test_inputs.append([(1, 5), (6, 1)])
        test_inputs.append([(1, 4), (3, 1)])
        shape_env = self._test_dynamic(f, [(1, 6), (8, 1)], test_inputs)
        self.assertTrue(shape_env.evaluate_guards_for_args(torch.randn(1, 10), torch.randn(6, 1)))
        self.assertFalse(shape_env.evaluate_guards_for_args(torch.randn(1, 2), torch.randn(4, 1)))
        assert len(shape_env.guards) == 1

    def test_new_empty(self):
        def f(a, b):
            return a.new_empty(b.shape[0], b.shape[1] * 2)

        self._test_dynamic(f, [(2, 4), (4, 5)], [[(2, 3), (5, 7)], [(3, 7), (9, 3)]], assert_eq=False)

    def test_expand(self):
        def f(a):
            b = torch.mul(a, a)
            c = b.expand(a.shape)
            return c

        self._test_dynamic(f, [(3,)], [[(3,)], [(4,)], [(2,)]])
        self._test_dynamic(f, [(5, 1)], [[(4, 1)], [(3, 1)], [(6, 1)]])

    def test_symbolic_meta(self):
        def f(a, b):
            d = a.new_empty(a.shape[0] + b.shape[0])
            return d
        fx_g = make_fx(f, tracing_mode="symbolic")(torch.randn(5), torch.randn(4))
        fx_g.graph.eliminate_dead_code()
        fx_g.recompile()
        meta_c = _get_node(fx_g, lambda x: x.target == aten.new_empty.default)
        meta_d = _get_node(fx_g, lambda x: x.target == operator.add)
        self.assertTrue(meta_c.meta['val'].shape[0].get_pyobj() == meta_d.meta['val'].expr)

    def _assert_no_guards(self, fx_g, free_symbols):
        self.assertEqual(_get_free_symbols(fx_g.shape_env), free_symbols)
        self.assertEqual(len(fx_g.shape_env.get_nontrivial_guards()), 0)

    def test_guards_equal(self):
        def f(a, b):
            return a * b

        fx_g = _trace(f, (5, 5), (5, 5))
        self._assert_no_guards(fx_g, 2)

        fx_g = _trace(f, (5, 5, 5), (5, 5, 5))
        self._assert_no_guards(fx_g, 3)

        fx_g = _trace(f, (5, 1), (1, 5))
        self._assert_no_guards(fx_g, 2)

        def f(a, b, c, d):
            a = a + b
            cat = torch.cat([c, d])
            return a + cat

        fx_g = _trace(f, 7, 7, 4, 3)
        self._assert_no_guards(fx_g, 2)

        def f(a, b):
            a = a.view(b.shape[0])
            return a + b.sum()

        fx_g = _trace(f, (4, 2), 8)
        self._assert_no_guards(fx_g, 2)

        fx_g = _trace(f, (4, 2), (8, 4))
        self._assert_no_guards(fx_g, 3)

        fx_g = _trace(f, (2, 3, 4), 24)
        self._assert_no_guards(fx_g, 3)

    def test_nonidentity_transitive_guards(self):
        def f(a, b, c, d, e):
            vals = [a, b, c, d, e]
            cat_vals = []
            for idx in range(len(vals) - 1):
                cat_vals.append(torch.cat([vals[idx], vals[idx]]))
            final_vals = []
            for a, b in reversed(list(zip(cat_vals, vals[1:]))):
                final_vals.append(a + b)
            return final_vals

        fx_g = _trace(f, 2, 4, 8, 16, 32)
        self._assert_no_guards(fx_g, 1)



make_fx_failures = {
    # unknown
    xfail('allclose'),
    xfail('equal'),
    # empty
    skip('new_empty'),
    skip('empty_like'),
    skip('empty'),
    # flaky
    skip('linalg.lstsq', 'grad_oriented'),
    skip('nn.functional.max_unpool1d', '', device_type='cpu'),
    skip('nn.functional.max_unpool2d', '', device_type='cpu'),
    skip('nn.functional.max_unpool3d', '', device_type='cpu'),
    skip('linalg.lstsq'),  # flaky, probably just a precision issue

    # data-dependent control flow
    xfail('cov'),
    xfail('istft'),
    xfail('nn.functional.gaussian_nll_loss'),
    xfail('tensor_split'),
    xfail('corrcoef'),
    xfail('quantile'),
    xfail('nanquantile'),
    xfail('narrow'),

    # Seems like it's creating a sparse tensor that isn't captured by tensor.is_sparse
    xfail('sparse.sampled_addmm'),
<<<<<<< HEAD
=======
    # ???
    skip('nn.functional.ctc_loss'),  # sometimes it passes
>>>>>>> b0a631cd

    # proxy tensor doesn't support sparse correctly right now
    skip('to_sparse'),
    # segfaults
    skip('block_diag'),
}

fake_tensor_failures = {
    # FakeTensor fallback doesn't work
    xfail('segment_reduce', 'lengths'),
    xfail('multinomial'),
    xfail('mvlgamma', 'mvlgamma_p_1'),
    xfail('mvlgamma', 'mvlgamma_p_3'),
    xfail('mvlgamma', 'mvlgamma_p_5'),
    xfail('cholesky'),
    xfail('cholesky_inverse'),
    # ASAN failures due to divide by 0
    skip('nn.functional.nll_loss'),
}

symbolic_tensor_failures = {
    # Needs complex-value support
    xfail('polar'),
    xfail('linalg.eig'),
    xfail('linalg.eigvals'),
    skip('_masked.logsumexp', ''),  # Tensors of type TensorImpl do not have numel
    xfail('__getitem__', ''),  # aten.size.default - couldn't find symbolic meta function/decomposition
    xfail('__rmatmul__', ''),  # aten.new_empty.default - couldn't find symbolic meta function/decomposition
    xfail('_masked.amax', ''),  # aten._to_copy.default - couldn't find symbolic meta function/decomposition
    xfail('_masked.amin', ''),  # aten._to_copy.default - couldn't find symbolic meta function/decomposition
    xfail('_masked.argmax', ''),  # aten.argmax.default - couldn't find symbolic meta function/decomposition
    xfail('_masked.argmin', ''),  # aten.argmin.default - couldn't find symbolic meta function/decomposition
    xfail('_masked.cumprod', ''),  # aten._to_copy.default - couldn't find symbolic meta function/decomposition
    xfail('_masked.cumsum', ''),  # aten._to_copy.default - couldn't find symbolic meta function/decomposition
    xfail('_masked.log_softmax', ''),  # aten._to_copy.default - couldn't find symbolic meta function/decomposition
    xfail('_masked.logaddexp', ''),  # aten.logaddexp.default - couldn't find symbolic meta function/decomposition
    xfail('_masked.mean', ''),  # ones() received an invalid combination of arguments - got (torch.Size, device=torch.device, ...
    xfail('_masked.median', ''),  # aten.nanmedian.dim - couldn't find symbolic meta function/decomposition
    xfail('_masked.norm', ''),  # aten.linalg_vector_norm.default - couldn't find symbolic meta function/decomposition
    xfail('_masked.normalize', ''),  # aten.linalg_vector_norm.default - couldn't find symbolic meta function/decomposition
    xfail('_masked.prod', ''),  # aten._to_copy.default - couldn't find symbolic meta function/decomposition
    xfail('_masked.softmax', ''),  # aten._to_copy.default - couldn't find symbolic meta function/decomposition
    xfail('_masked.softmin', ''),  # aten._to_copy.default - couldn't find symbolic meta function/decomposition
    xfail('_masked.std', ''),  # ones() received an invalid combination of arguments - got (torch.Size, device=torch.device, d...
    xfail('_masked.sum', ''),  # aten._to_copy.default - couldn't find symbolic meta function/decomposition
    xfail('_masked.var', ''),  # ones() received an invalid combination of arguments - got (torch.Size, device=torch.device, d...
    xfail('addmm', ''),  # aten.mm.default - couldn't find symbolic meta function/decomposition
    xfail('addmm', 'decomposed'),  # aten.mm.default - couldn't find symbolic meta function/decomposition
    xfail('addmv', ''),  # aten.addmv.default - couldn't find symbolic meta function/decomposition
    xfail('addr', ''),  # aten.size.default - couldn't find symbolic meta function/decomposition
    xfail('all', ''),  # aten.size.default - couldn't find symbolic meta function/decomposition
    xfail('aminmax', ''),  # aten.aminmax.default - couldn't find symbolic meta function/decomposition
    xfail('argmax', ''),  # aten.argmax.default - couldn't find symbolic meta function/decomposition
    xfail('argmin', ''),  # aten.argmin.default - couldn't find symbolic meta function/decomposition
    xfail('argsort', ''),  # aten.sort.default - couldn't find symbolic meta function/decomposition
    xfail('argwhere', ''),  # aten.nonzero.default - couldn't find symbolic meta function/decomposition
    xfail('as_strided', ''),  # aten.as_strided.default - couldn't find symbolic meta function/decomposition
    xfail('as_strided_scatter', ''),  # aten.as_strided_scatter.default - couldn't find symbolic meta function/decomposition
    xfail('baddbmm', ''),  # aten.baddbmm.default - couldn't find symbolic meta function/decomposition
    xfail('bernoulli', ''),  # aten.bernoulli.default - couldn't find symbolic meta function/decomposition
    xfail('bmm', ''),  # aten.bmm.default - couldn't find symbolic meta function/decomposition
    xfail('bucketize', ''),  # aten.bucketize.Tensor - couldn't find symbolic meta function/decomposition
    xfail('cartesian_prod', ''),  # Tensors of type TensorImpl do not have numel
    xfail('cdist', ''),  # aten.size.default - couldn't find symbolic meta function/decomposition
    xfail('cholesky_solve', ''),  # Could not run 'aten::_cholesky_solve_helper' with arguments from the 'Meta' back...
    xfail('chunk', ''),  # aten.size.default - couldn't find symbolic meta function/decomposition
    xfail('clone', ''),  # aten.clone.default - couldn't find symbolic meta function/decomposition
    xfail('column_stack', ''),  # Tensors of type TensorImpl do not have numel
    xfail('constant_pad_nd', ''),  # aten.fill.Scalar - couldn't find symbolic meta function/decomposition
    xfail('count_nonzero', ''),  # Could not run 'aten::count_nonzero.dim_IntList' with arguments from the 'Meta' ba...
    xfail('cross', ''),  # aten.linalg_cross.default - couldn't find symbolic meta function/decomposition
    xfail('cummax', ''),  # aten.cummax.default - couldn't find symbolic meta function/decomposition
    xfail('cummin', ''),  # aten.cummin.default - couldn't find symbolic meta function/decomposition
    xfail('cumprod', ''),  # aten.cumprod.default - couldn't find symbolic meta function/decomposition
    xfail('cumsum', ''),  # aten.cumsum.default - couldn't find symbolic meta function/decomposition
    xfail('cumulative_trapezoid', ''),  # aten.slice.Tensor - couldn't find symbolic meta function/decomposition
    xfail('deg2rad', ''),  # aten.deg2rad.default - couldn't find symbolic meta function/decomposition
    xfail('diag_embed', ''),  # aten.diag_embed.default - couldn't find symbolic meta function/decomposition
    xfail('diagonal', ''),  # aten.diagonal.default - couldn't find symbolic meta function/decomposition
    xfail('diagonal_scatter', ''),  # aten.diagonal_scatter.default - couldn't find symbolic meta function/decomposition
    xfail('diff', ''),  # aten.empty_like.default - couldn't find symbolic meta function/decomposition
    xfail('dist', ''),  # aten.dist.default - couldn't find symbolic meta function/decomposition
    xfail('dsplit', ''),  # aten.slice.Tensor - couldn't find symbolic meta function/decomposition
    xfail('einsum', ''),  # aten.size.default - couldn't find symbolic meta function/decomposition
    xfail('expand_as', ''),  # aten.size.default - couldn't find symbolic meta function/decomposition
    xfail('fft.fft2', ''),  # aten.size.default - couldn't find symbolic meta function/decomposition
    xfail('fft.fft', ''),  # aten.size.default - couldn't find symbolic meta function/decomposition
    xfail('fft.fftn', ''),  # aten.size.default - couldn't find symbolic meta function/decomposition
    xfail('fft.fftshift', ''),  # aten.size.default - couldn't find symbolic meta function/decomposition
    xfail('fft.hfft2', ''),  # aten.size.default - couldn't find symbolic meta function/decomposition
    xfail('fft.hfft', ''),  # aten._to_copy.default - couldn't find symbolic meta function/decomposition
    xfail('fft.hfftn', ''),  # aten.size.default - couldn't find symbolic meta function/decomposition
    xfail('fft.ifft2', ''),  # aten.size.default - couldn't find symbolic meta function/decomposition
    xfail('fft.ifft', ''),  # aten.size.default - couldn't find symbolic meta function/decomposition
    xfail('fft.ifftn', ''),  # aten.size.default - couldn't find symbolic meta function/decomposition
    xfail('fft.ifftshift', ''),  # aten.size.default - couldn't find symbolic meta function/decomposition
    xfail('fft.ihfft2', ''),  # aten.size.default - couldn't find symbolic meta function/decomposition
    xfail('fft.ihfft', ''),  # aten.size.default - couldn't find symbolic meta function/decomposition
    xfail('fft.ihfftn', ''),  # aten.size.default - couldn't find symbolic meta function/decomposition
    xfail('fft.irfft2', ''),  # aten.size.default - couldn't find symbolic meta function/decomposition
    xfail('fft.irfft', ''),  # aten._to_copy.default - couldn't find symbolic meta function/decomposition
    xfail('fft.irfftn', ''),  # aten.size.default - couldn't find symbolic meta function/decomposition
    xfail('fft.rfft2', ''),  # aten.size.default - couldn't find symbolic meta function/decomposition
    xfail('fft.rfft', ''),  # aten.size.default - couldn't find symbolic meta function/decomposition
    xfail('fft.rfftn', ''),  # aten.size.default - couldn't find symbolic meta function/decomposition
    xfail('fill', ''),  # The underlying op of 'aten.stride' has no overload name '_schema'
    xfail('flatten', ''),  # aten.size.default - couldn't find symbolic meta function/decomposition
    xfail('unflatten', ''),  # RuntimeError: Trying to call aten.size on a tensor with symbolic shapes...
    xfail('frexp', ''),  # aten.frexp.Tensor - couldn't find symbolic meta function/decomposition
    xfail('full_like', ''),  # aten.full_like.default - couldn't find symbolic meta function/decomposition
    xfail('gather', ''),  # aten.gather.default - couldn't find symbolic meta function/decomposition
    xfail('geqrf', ''),  # aten.geqrf.default - couldn't find symbolic meta function/decomposition
    xfail('gradient', ''),  # aten.size.default - couldn't find symbolic meta function/decomposition
    xfail('histc', ''),  # Could not run 'aten::histc' with arguments from the 'Meta' backend. This could be because...
    xfail('histogram', ''),  # Could not run 'aten::histogram.bin_ct' with arguments from the 'Meta' backend. This c...
    xfail('histogramdd', ''),  # aten._histogramdd_bin_edges.default - couldn't find symbolic meta function/decomposition
    xfail('hsplit', ''),  # aten.size.default - couldn't find symbolic meta function/decomposition
    xfail('i0', ''),  # aten.i0.default - couldn't find symbolic meta function/decomposition
    xfail('index_add', ''),  # Float
    xfail('index_copy', ''),  # Expected a long tensor for index, but got Float
    xfail('index_fill', ''),  # aten.index_fill.int_Scalar - couldn't find symbolic meta function/decomposition
    xfail('index_put', ''),  # aten.index_put.default - couldn't find symbolic meta function/decomposition
    xfail('index_reduce', ''),  # Float
    xfail('inner', ''),  # aten.size.default - couldn't find symbolic meta function/decomposition
    xfail('isclose', ''),  # The underlying op of 'aten.stride' has no overload name '_schema'
    xfail('isin', ''),  # aten.isin.Tensor_Tensor - couldn't find symbolic meta function/decomposition
    xfail('isreal', ''),  # aten.empty_like.default - couldn't find symbolic meta function/decomposition
    xfail('kron', ''),  # aten.size.default - couldn't find symbolic meta function/decomposition
    xfail('kthvalue', ''),  # aten.kthvalue.default - couldn't find symbolic meta function/decomposition
    xfail('lerp', ''),  # aten.lerp.Scalar - couldn't find symbolic meta function/decomposition
    xfail('linalg.cholesky', ''),  # aten.linalg_cholesky_ex.default - couldn't find symbolic meta function/decomposition
    xfail('linalg.cholesky_ex', ''),  # aten.linalg_cholesky_ex.default - couldn't find symbolic meta function/decomposition
    xfail('linalg.cond', ''),  # Tensors of type TensorImpl do not have numel
    xfail('linalg.cross', ''),  # aten.linalg_cross.default - couldn't find symbolic meta function/decomposition
    xfail('linalg.det', ''),  # aten._linalg_det.default - couldn't find symbolic meta function/decomposition
    xfail('linalg.det', 'singular'),  # aten._linalg_det.default - couldn't find symbolic meta function/decomposition
    xfail('linalg.eigh', ''),  # aten._linalg_eigh.default - couldn't find symbolic meta function/decomposition
    xfail('linalg.eigvalsh', ''),  # aten._linalg_eigh.default - couldn't find symbolic meta function/decomposition
    xfail('linalg.householder_product', ''),  # aten.linalg_householder_product.default - couldn't find symbolic meta funct...
    xfail('linalg.inv', ''),  # aten.linalg_inv_ex.default - couldn't find symbolic meta function/decomposition
    xfail('linalg.inv_ex', ''),  # aten.linalg_inv_ex.default - couldn't find symbolic meta function/decomposition
    xfail('linalg.ldl_factor', ''),  # aten.linalg_ldl_factor_ex.default - couldn't find symbolic meta function/decomposition
    xfail('linalg.ldl_factor_ex', ''),  # aten.linalg_ldl_factor_ex.default - couldn't find symbolic meta function/decompos...
    xfail('linalg.ldl_solve', ''),  # aten.linalg_ldl_solve.default - couldn't find symbolic meta function/decomposition
    xfail('linalg.lu', ''),  # aten.linalg_lu.default - couldn't find symbolic meta function/decomposition
    xfail('linalg.lu_factor', ''),  # aten.linalg_lu_factor_ex.default - couldn't find symbolic meta function/decomposition
    xfail('linalg.lu_factor_ex', ''),  # aten.linalg_lu_factor_ex.default - couldn't find symbolic meta function/decomposition
    xfail('linalg.lu_solve', ''),  # aten.linalg_lu_solve.default - couldn't find symbolic meta function/decomposition
    xfail('linalg.matrix_power'),  # RuntimeError: Trying to call aten.size on a tensor with symbolic shape
    xfail('linalg.matrix_norm', ''),  # aten.linalg_vector_norm.default - couldn't find symbolic meta function/decomposition
    xfail('linalg.matrix_rank', ''),  # aten.size.default - couldn't find symbolic meta function/decomposition
    xfail('linalg.matrix_rank', 'hermitian'),  # aten.size.default - couldn't find symbolic meta function/decomposition
    xfail('linalg.multi_dot', ''),  # aten.size.default - couldn't find symbolic meta function/decomposition
    xfail('linalg.norm', ''),  # TensorImpl do not have numel
    xfail('linalg.norm', 'subgradients_at_zero'),  # TensorImpl do not have numel
    xfail('linalg.pinv', ''),  # aten.linalg_pinv.atol_rtol_tensor - couldn't find symbolic meta function/decomposition
    xfail('linalg.pinv', 'singular'),  # aten.linalg_cholesky_ex.default - couldn't find symbolic meta function/decomposition
    xfail('linalg.pinv', 'hermitian'),  # aten.linalg_pinv.atol_rtol_tensor - couldn't find symbolic meta function/decompo...
    xfail('linalg.qr', ''),  # aten.linalg_qr.default - couldn't find symbolic meta function/decomposition
    xfail('linalg.slogdet', ''),  # aten._linalg_slogdet.default - couldn't find symbolic meta function/decomposition
    xfail('linalg.solve', ''),  # aten._linalg_solve_ex.default - couldn't find symbolic meta function/decomposition
    xfail('linalg.solve_ex', ''),  # aten._linalg_solve_ex.default - couldn't find symbolic meta function/decomposition
    xfail('linalg.solve_triangular', ''),  # aten.linalg_solve_triangular.default - couldn't find symbolic meta function/de...
    xfail('linalg.svd', ''),  # aten._linalg_svd.default - couldn't find symbolic meta function/decomposition
    xfail('linalg.svdvals', ''),  # aten._linalg_svd.default - couldn't find symbolic meta function/decomposition
    xfail('linalg.tensorinv', ''),  # aten.size.default - couldn't find symbolic meta function/decomposition
    xfail('linalg.tensorsolve', ''),  # aten.size.default - couldn't find symbolic meta function/decomposition
    xfail('linalg.vander', ''),  # aten.size.default - couldn't find symbolic meta function/decomposition
    xfail('linalg.vector_norm', ''),  # TensorImpl do not have numel
    xfail('logaddexp2', ''),  # aten.logaddexp2.default - couldn't find symbolic meta function/decomposition
    xfail('logaddexp', ''),  # aten.logaddexp.default - couldn't find symbolic meta function/decomposition
    xfail('logcumsumexp', ''),  # aten.logcumsumexp.default - couldn't find symbolic meta function/decomposition
    xfail('logdet', ''),  # aten.size.default - couldn't find symbolic meta function/decomposition
    xfail('lu', ''),  # aten.linalg_lu_factor_ex.default - couldn't find symbolic meta function/decomposition
    xfail('lu_solve', ''),  # aten.linalg_lu_solve.default - couldn't find symbolic meta function/decomposition
    xfail('lu_unpack', ''),  # aten.lu_unpack.default - couldn't find symbolic meta function/decomposition
    xfail('masked_fill', ''),  # expected predicate to be bool, got torch.float32
    xfail('masked_scatter', ''),  # aten.masked_scatter.default - couldn't find symbolic meta function/decomposition
    xfail('masked_select', ''),  # aten.masked_select.default - couldn't find symbolic meta function/decomposition
    xfail('matmul', ''),  # aten.new_empty.default - couldn't find symbolic meta function/decomposition
    xfail('matrix_exp', ''),  # aten.linalg_matrix_exp.default - couldn't find symbolic meta function/decomposition
    xfail('max', 'reduction_with_dim'),  # aten.max.dim - couldn't find symbolic meta function/decomposition
    xfail('median', ''),  # Could not run 'aten::median' with arguments from the 'Meta' backend. This could be becau...
    xfail('meshgrid', 'list_of_tensors'),  # Tensors of type TensorImpl do not have numel
    xfail('meshgrid', 'variadic_tensors'),  # Tensors of type TensorImpl do not have numel
    xfail('min', 'reduction_with_dim'),  # aten.min.dim - couldn't find symbolic meta function/decomposition
    xfail('mm', ''),  # aten.mm.default - couldn't find symbolic meta function/decomposition
    xfail('mode', ''),  # aten.mode.default - couldn't find symbolic meta function/decomposition
    xfail('msort', ''),  # aten.sort.default - couldn't find symbolic meta function/decomposition
    xfail('nanquantile', ''),  # Could not run 'aten::equal' with arguments from the 'Meta' backend.
    xfail('narrow', ''),  # aten.size.default - couldn't find symbolic meta function/decomposition
    xfail('nn.functional.adaptive_avg_pool1d', ''),  # aten.size.default - couldn't find symbolic meta function/decomposition
    xfail('nn.functional.adaptive_avg_pool2d', ''),  # argument 'size' must be tuple of ints, but found element o...
    xfail('nn.functional.adaptive_avg_pool3d', ''),  # aten._adaptive_avg_pool3d.default - couldn't find symbolic meta func...
    xfail('nn.functional.adaptive_max_pool1d', ''),  # aten.size.default - couldn't find symbolic meta function/decomposition
    xfail('nn.functional.adaptive_max_pool2d', ''),  # aten.adaptive_max_pool2d.default - couldn't find symbolic meta funct...
    xfail('nn.functional.adaptive_max_pool3d', ''),  # argument 'output_size' (position 2) must be tupl...
    xfail('nn.functional.avg_pool1d', ''),  # aten.size.default - couldn't find symbolic meta function/decomposition
    xfail('nn.functional.avg_pool2d', ''),  # aten.avg_pool2d.default - couldn't find symbolic meta function/decomposition
    xfail('nn.functional.avg_pool3d', ''),  # aten.avg_pool3d.default - couldn't find symbolic meta function/decomposition
    xfail('nn.functional.batch_norm', ''),  # aten.size.default - couldn't find symbolic meta function/decomposition
    xfail('nn.functional.bilinear', ''),  # aten.size.default - couldn't find symbolic meta function/decomposition
    xfail('nn.functional.binary_cross_entropy', ''),  # aten.new_empty.default - couldn't find symbolic meta function/decom...
    xfail('nn.functional.conv1d', ''),  # aten.convolution.default - couldn't find symbolic meta function/decomposition
    xfail('nn.functional.conv2d', ''),  # aten.convolution.default - couldn't find symbolic meta function/decomposition
    xfail('nn.functional.cosine_embedding_loss', ''),  # The underlying op of 'aten.stride' has no overload name '_schema'
    xfail('nn.functional.cosine_similarity', ''),  # aten.size.default - couldn't find symbolic meta function/decomposition
    xfail('nn.functional.cross_entropy', ''),  # aten.size.default - couldn't find symbolic meta function/decomposition
    xfail('nn.functional.ctc_loss'),  # aten._ctc_loss.Tensor - couldn't find symbolic meta function/decomposition
    xfail('nn.functional.dropout2d', ''),  # Tensors of type TensorImpl do not have numel
    xfail('nn.functional.dropout3d', ''),  # Tensors of type TensorImpl do not have numel
    xfail('nn.functional.dropout', ''),  # Tensors of type TensorImpl do not have numel
    xfail('nn.functional.embedding_bag', ''),  # aten._embedding_bag_forward_only.default - couldn't find symbolic meta fun...
    xfail('nn.functional.embedding', ''),  # argument 'size' must be tuple of ints, but found element of type tor...
    xfail('nn.functional.feature_alpha_dropout', 'with_train'),  # Tensors of type TensorImpl do not have numel
    xfail('nn.functional.fractional_max_pool2d', ''),  # argument 'size' must be tuple of ints, but found element of t...
    xfail('nn.functional.fractional_max_pool3d', ''),  # argument 'size' must be tuple of ints, but found element of t...
    xfail('nn.functional.glu', ''),  # aten.glu.default - couldn't find symbolic meta function/decomposition
    xfail('nn.functional.grid_sample', ''),  # aten.grid_sampler_2d.default - couldn't find symbolic meta function/decompos...
    xfail('nn.functional.group_norm', ''),  # 'torch._C.SymIntNode' and 'int'
    xfail('nn.functional.hinge_embedding_loss', ''),  # aten.empty_like.default - couldn't find symbolic meta function/deco...
    xfail('nn.functional.instance_norm', ''),  # aten.size.default - couldn't find symbolic meta function/decomposition
    xfail('nn.functional.interpolate', 'area'),  # aten.size.default - couldn't find symbolic meta function/decomposition
    xfail('nn.functional.interpolate', 'bicubic'),  # aten.upsample_bicubic2d.vec - couldn't find symbolic meta function/d...
    xfail('nn.functional.interpolate', 'bilinear'),  # aten.upsample_bilinear2d.vec - couldn't find symbolic meta function...
    xfail('nn.functional.interpolate', 'linear'),  # aten.upsample_linear1d.vec - couldn't find symbolic meta function/dec...
    xfail('nn.functional.interpolate', 'nearest'),  # aten.upsample_nearest1d.vec - couldn't find symbolic meta function/d...
    xfail('nn.functional.interpolate', 'trilinear'),  # aten.upsample_trilinear3d.vec - couldn't find symbolic meta functi...
    xfail('nn.functional.linear', ''),  # aten.mv.default - couldn't find symbolic meta function/decomposition
    xfail('nn.functional.local_response_norm', ''),  # Tensors of type TensorImpl do not have numel
    xfail('nn.functional.margin_ranking_loss', ''),  # The underlying op of 'aten.stride' has no overload name '_schema'
    xfail('nn.functional.max_pool1d', ''),  # Trying to call aten.size on a tensor with symbolic shapes.
    xfail('nn.functional.max_pool2d', ''),  # aten.max_pool2d_with_indices.default - couldn't find symbolic meta function/d...
    xfail('nn.functional.max_pool3d', ''),  # aten.max_pool3d_with_indices.default - couldn't find symbolic meta function/d...
    xfail('nn.functional.max_unpool1d', 'grad'),  # aten.max_unpool2d.default - couldn't find symbolic meta function/decom...
    xfail('nn.functional.max_unpool2d', 'grad'),  # aten.max_unpool2d.default - couldn't find symbolic meta function/decom...
    xfail('nn.functional.max_unpool3d', 'grad'),  # aten.max_unpool3d.default - couldn't find symbolic meta function/decom...
    xfail('nn.functional.multi_margin_loss', ''),  # Could not run 'aten::multi_margin_loss' with arguments from the...
    xfail('nn.functional.multilabel_margin_loss', ''),  # Could not run 'aten::multilabel_margin_loss_forward' with ...
    xfail('nn.functional.normalize', ''),  # aten.size.default - couldn't find symbolic meta function/decomposition
    xfail('nn.functional.pad', 'circular'),  # aten.size.default - couldn't find symbolic meta function/decomposition
    xfail('nn.functional.pad', 'constant'),  # aten.fill.Scalar - couldn't find symbolic meta function/decomposition
    xfail('nn.functional.pad', 'reflect'),  # aten.reflection_pad1d.default - couldn't find symbolic meta function/decompo...
    xfail('nn.functional.pad', 'replicate'),  # aten.replication_pad1d.default - couldn't find symbolic meta function/deco...
    xfail('nn.functional.pdist', ''),  # Could not run 'aten::_pdist_forward' with arguments from the 'Meta' backend...
    xfail('nn.functional.pixel_shuffle', ''),  # aten.pixel_shuffle.default - couldn't find symbolic meta function/decompos...
    xfail('nn.functional.pixel_unshuffle', ''),  # aten.pixel_unshuffle.default - couldn't find symbolic meta function/deco...
    xfail('nn.functional.poisson_nll_loss', ''),  # The underlying op of 'aten.stride' has no overload name '_schema'
    xfail('nn.functional.rrelu', ''),  # aten.empty_like.default - couldn't find symbolic meta function/decomposition
    xfail('nn.functional.smooth_l1_loss', ''),  # aten.size.default - couldn't find symbolic meta function/decomposition
    xfail('nn.functional.unfold', ''),  # aten.im2col.default - couldn't find symbolic meta function/decomposition
    xfail('nn.functional.upsample_bilinear', ''),  # aten.upsample_bilinear2d.vec - couldn't find symbolic meta function/de...
    xfail('nn.functional.upsample_nearest', ''),  # aten.upsample_nearest1d.vec - couldn't find symbolic meta function/deco...
    xfail('norm', ''),  # TensorImpl does not have numel
    xfail('norm', 'nuc'),  # aten._linalg_svd.default - couldn't find symbolic meta function/decomposition
    xfail('normal', ''),  # aten.normal.Tensor_Tensor - couldn't find symbolic meta function/decomposition
    xfail('normal', 'number_mean'),  # aten.normal.float_Tensor - couldn't find symbolic meta function/decomposition
    xfail('ones_like', ''),  # aten.ones_like.default - couldn't find symbolic meta function/decomposition
    xfail('ormqr', ''),  # aten.ormqr.default - couldn't find symbolic meta function/decomposition
    xfail('outer', ''),  # aten.size.default - couldn't find symbolic meta function/decomposition
    xfail('pca_lowrank', ''),  # aten.mm.default - couldn't find symbolic meta function/decomposition
    xfail('pinverse', ''),  # aten.linalg_pinv.atol_rtol_tensor - couldn't find symbolic meta function/decomposition
    xfail('polygamma', 'polygamma_n_0'),  # aten.polygamma.default - couldn't find symbolic meta function/decomposition
    xfail('polygamma', 'polygamma_n_1'),  # aten.polygamma.default - couldn't find symbolic meta function/decomposition
    xfail('polygamma', 'polygamma_n_2'),  # aten.polygamma.default - couldn't find symbolic meta function/decomposition
    xfail('polygamma', 'polygamma_n_3'),  # aten.polygamma.default - couldn't find symbolic meta function/decomposition
    xfail('polygamma', 'polygamma_n_4'),  # aten.polygamma.default - couldn't find symbolic meta function/decomposition
    xfail('put', ''),  # aten.clone.default - couldn't find symbolic meta function/decomposition
    xfail('quantile', ''),  # Could not run 'aten::equal' with arguments from the 'Meta' backend.
    xfail('qr', ''),  # aten.linalg_qr.default - couldn't find symbolic meta function/decomposition
    xfail('rad2deg', ''),  # aten.rad2deg.default - couldn't find symbolic meta function/decomposition
    xfail('rand_like', ''),  # aten.randn_like.default - couldn't find symbolic meta function/decomposition
    xfail('randint_like', ''),  # aten.randint_like.default - couldn't find symbolic meta function/decomposition
    xfail('randn_like', ''),  # aten.randn_like.default - couldn't find symbolic meta function/decomposition
    xfail('renorm', ''),  # aten.renorm.default - couldn't find symbolic meta function/decomposition
    xfail('reshape_as', ''),  # aten.size.default - couldn't find symbolic meta function/decomposition
    xfail('reshape', ''),  # Tensors of type TensorImpl do not have numel
    xfail('resize_', ''),  # aten.clone.default - couldn't find symbolic meta function/decomposition
    xfail('resize_as_', ''),  # aten.clone.default - couldn't find symbolic meta function/decomposition
    xfail('roll', ''),  # Tensors of type TensorImpl do not have numel
    xfail('round', ''),  # aten.round.default - couldn't find symbolic meta function/decomposition
    xfail('round', 'decimals_0'),  # aten.round.decimals - couldn't find symbolic meta function/decomposition
    xfail('round', 'decimals_3'),  # aten.round.decimals - couldn't find symbolic meta function/decomposition
    xfail('round', 'decimals_neg_3'),  # aten.round.decimals - couldn't find symbolic meta function/decomposition
    xfail('scatter_add', ''),  # aten.scatter_add.default - couldn't find symbolic meta function/decomposition
    xfail('scatter', ''),  # aten.scatter.src - couldn't find symbolic meta function/decomposition
    xfail('scatter_reduce', 'amax'),  # aten.scatter_reduce.two - couldn't find symbolic meta function/decomposition
    xfail('scatter_reduce', 'amin'),  # aten.scatter_reduce.two - couldn't find symbolic meta function/decomposition
    xfail('scatter_reduce', 'mean'),  # aten.scatter_reduce.two - couldn't find symbolic meta function/decomposition
    xfail('scatter_reduce', 'prod'),  # aten.scatter_reduce.two - couldn't find symbolic meta function/decomposition
    xfail('scatter_reduce', 'sum'),  # aten.scatter_reduce.two - couldn't find symbolic meta function/decomposition
    xfail('searchsorted', ''),  # Could not run 'aten::searchsorted.Tensor' with arguments from the 'Meta' backend. ...
    xfail('segment_reduce', 'offsets'),  # aten.segment_reduce.default - couldn't find symbolic meta function/decomposition
    xfail('select', ''),  # aten.select.int - couldn't find symbolic meta function/decomposition
    xfail('select_scatter', ''),  # aten.select_scatter.default - couldn't find symbolic meta function/decomposition
    xfail('slice_scatter', ''),  # aten.slice_scatter.default - couldn't find symbolic meta function/decomposition
    xfail('sort', ''),  # aten.sort.default - couldn't find symbolic meta function/decomposition
    xfail('special.airy_ai', ''),  # aten.special_airy_ai.default - couldn't find symbolic meta function/decomposition
    xfail('special.bessel_j0', ''),  # aten.special_bessel_j0.default - couldn't find symbolic meta function/decomposition
    xfail('special.bessel_j1', ''),  # aten.special_bessel_j1.default - couldn't find symbolic meta function/decomposition
    xfail('special.bessel_y0', ''),  # aten.special_bessel_y0.default - couldn't find symbolic meta function/decomposition
    xfail('special.bessel_y1', ''),  # aten.special_bessel_y1.default - couldn't find symbolic meta function/decomposition
    xfail('special.chebyshev_polynomial_t', ''),  # aten.special_chebyshev_polynomial_t.default - couldn't find symbolic me...
    xfail('special.chebyshev_polynomial_u', ''),  # aten.special_chebyshev_polynomial_u.default - couldn't find symbolic me...
    xfail('special.entr', ''),  # aten.special_entr.default - couldn't find symbolic meta function/decomposition
    xfail('special.erfcx', ''),  # aten.special_erfcx.default - couldn't find symbolic meta function/decomposition
    xfail('special.hermite_polynomial_h', ''),  # aten.special_hermite_polynomial_h.default - couldn't find symbolic meta f...
    xfail('special.hermite_polynomial_he', ''),  # aten.special_hermite_polynomial_he.default - couldn't find symbolic meta...
    xfail('special.laguerre_polynomial_l', ''),  # aten.special_laguerre_polynomial_l.default - couldn't find symbolic meta...
    xfail('special.log_ndtr', ''),  # aten.special_log_ndtr.default - couldn't find symbolic meta function/decomposition
    xfail('special.modified_bessel_i0', ''),  # aten.special_modified_bessel_i0.default - couldn't find symbolic meta funct...
    xfail('special.modified_bessel_i1', ''),  # aten.special_modified_bessel_i1.default - couldn't find symbolic meta funct...
    xfail('special.modified_bessel_k0', ''),  # aten.special_modified_bessel_k0.default - couldn't find symbolic meta funct...
    xfail('special.modified_bessel_k1', ''),  # aten.special_modified_bessel_k1.default - couldn't find symbolic meta funct...
    xfail('special.ndtri', ''),  # aten.special_ndtri.default - couldn't find symbolic meta function/decomposition
    xfail('special.polygamma', 'special_polygamma_n_0'),  # aten.polygamma.default - couldn't find symbolic meta function/...
    xfail('special.scaled_modified_bessel_k0', ''),  # aten.special_scaled_modified_bessel_k0.default - couldn't find symbo...
    xfail('special.scaled_modified_bessel_k1', ''),  # aten.special_scaled_modified_bessel_k1.default - couldn't find symbo...
    xfail('special.spherical_bessel_j0', ''),  # aten.special_spherical_bessel_j0.default - couldn't find symbolic meta fun...
    xfail('special.xlog1py', ''),  # aten.special_xlog1py.default - couldn't find symbolic meta function/decomposition
    xfail('split', ''),  # 'torch._C.SymIntNode' and 'int'
    xfail('split', 'list_args'),  # aten.size.default - couldn't find symbolic meta function/decomposition
    xfail('split_with_sizes', ''),  # aten.size.default - couldn't find symbolic meta function/decomposition
    xfail('stft', ''),  # argument 'size' must be tuple of ints, but found element of type torch._C.SymIntNode at...
    xfail('sum_to_size', ''),  # aten.size.default - couldn't find symbolic meta function/decomposition
    xfail('svd', ''),  # aten._linalg_svd.default - couldn't find symbolic meta function/decomposition
    xfail('svd_lowrank', ''),  # aten.mm.default - couldn't find symbolic meta function/decomposition
    xfail('symeig', ''),  # aten.symeig.default - couldn't find symbolic meta function/decomposition
    xfail('take_along_dim', ''),  # dtype of indices should be Long but got Float
    xfail('take', ''),  # aten.take.default - couldn't find symbolic meta function/decomposition
    xfail('tensordot', ''),  # aten.size.default - couldn't find symbolic meta function/decomposition
    xfail('topk', ''),  # aten.topk.default - couldn't find symbolic meta function/decomposition
    xfail('trapz', ''),  # aten.size.default - couldn't find symbolic meta function/decomposition
    xfail('trapezoid', ''),  # aten.size.default - couldn't find symbolic meta function/decomposition
    xfail('triangular_solve', ''),  # aten.triangular_solve.default - couldn't find symbolic meta function/decomposition
    xfail('tril', ''),  # aten.tril.default - couldn't find symbolic meta function/decomposition
    xfail('triu', ''),  # aten.triu.default - couldn't find symbolic meta function/decomposition
    xfail('unfold', ''),  # aten.unfold.default - couldn't find symbolic meta function/decomposition
    xfail('view_as_complex', ''),  # aten.view_as_complex.default - couldn't find symbolic meta function/decomposition
    xfail('view_as', ''),  # aten.size.default - couldn't find symbolic meta function/decomposition
    xfail('vsplit', ''),  # aten.size.default - couldn't find symbolic meta function/decomposition
    xfail('where', ''),  # expected predicate to be bool, got torch.float32
    xfail('zero_', ''),  # aten.clone.default - couldn't find symbolic meta function/decomposition
    xfail('zeros_like', ''),  # aten.zeros_like.default - couldn't find symbolic meta function/decomposition
    xfail('unbind', ''),  # aten.unbind.int - couldn't find symbolic meta function/decomposition
}
symbolic_tensor_segfaults = {
}

symbolic_tensor_failures.update(symbolic_tensor_segfaults)

def _test_make_fx_helper(self, device, dtype, op, tracing_mode):
    def f(args, kwargs):
        return op.op(*args, **kwargs)
    sample_inputs_itr = op.sample_inputs(device, dtype, requires_grad=False)
    new_f = None
    for sample_input in sample_inputs_itr:
        args = [sample_input.input] + list(sample_input.args)
        kwargs = sample_input.kwargs

        try:
            new_f = make_fx(f, tracing_mode=tracing_mode)(args, kwargs)
        except DynamicOutputShapeException as e:
            self.skipTest("Dynamic output shape operation in trace")

        for arg in args:
            if isinstance(arg, torch.Tensor) and arg.dtype == torch.float:
                arg.uniform_(0, 1)
        try:
            old_out = f(args, kwargs)
        except Exception:
            continue
        new_out = wrapper_set_seed(new_f, args, kwargs)
        self.assertEqual(new_out, old_out)

class TestProxyTensorOpInfo(TestCase):
    @ops(op_db, allowed_dtypes=(torch.float,))
    @skipOps('TestProxyTensorOpInfo', 'test_make_fx_exhaustive', make_fx_failures)
    def test_make_fx_exhaustive(self, device, dtype, op):
        _test_make_fx_helper(self, device, dtype, op, "real")

    @ops(op_db, allowed_dtypes=(torch.float,))
    @skipOps('TestProxyTensorOpInfo', 'test_make_fx_fake_exhaustive', make_fx_failures.union(fake_tensor_failures))
    def test_make_fx_fake_exhaustive(self, device, dtype, op):
        _test_make_fx_helper(self, device, dtype, op, "fake")

    @skipIfNoSympy
    @ops(op_db, allowed_dtypes=(torch.float,))
    @skipOps('TestProxyTensorOpInfo', 'test_make_fx_symbolic_exhaustive',
             make_fx_failures | fake_tensor_failures | symbolic_tensor_failures)
    def test_make_fx_symbolic_exhaustive(self, device, dtype, op):
        _test_make_fx_helper(self, device, dtype, op, "symbolic")


only_for = ("cpu")
instantiate_device_type_tests(TestProxyTensorOpInfo, globals(), only_for=only_for)


if __name__ == '__main__':
    run_tests()<|MERGE_RESOLUTION|>--- conflicted
+++ resolved
@@ -975,11 +975,6 @@
 
     # Seems like it's creating a sparse tensor that isn't captured by tensor.is_sparse
     xfail('sparse.sampled_addmm'),
-<<<<<<< HEAD
-=======
-    # ???
-    skip('nn.functional.ctc_loss'),  # sometimes it passes
->>>>>>> b0a631cd
 
     # proxy tensor doesn't support sparse correctly right now
     skip('to_sparse'),
