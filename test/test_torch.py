# -*- coding: utf-8 -*-
import torch
import torch.utils.data
import numpy as np

import contextlib
import gc
import io
import inspect
import itertools
import math
import random
import re
import copy
import os
import tempfile
import unittest
import warnings
import types
import pickle
import textwrap
import subprocess
import weakref
import sys
from torch.utils.dlpack import from_dlpack, to_dlpack
from torch._six import inf, nan, string_classes
from itertools import product, combinations, permutations
from functools import partial
from torch import multiprocessing as mp
from torch.testing._internal.common_utils import (
    TestCase, TEST_WITH_ROCM, run_tests,
    IS_WINDOWS, IS_FILESYSTEM_UTF8_ENCODING, NO_MULTIPROCESSING_SPAWN,
    do_test_dtypes, IS_SANDCASTLE, IS_FBCODE, IS_REMOTE_GPU, load_tests, slowTest,
    skipCUDAMemoryLeakCheckIf, BytesIOContext, noarchTest,
    skipIfRocm, skipIfNoSciPy, TemporaryFileName, TemporaryDirectoryName,
    wrapDeterministicFlagAPITest, DeterministicGuard, make_tensor)
from multiprocessing.reduction import ForkingPickler
from torch.testing._internal.common_device_type import (
    instantiate_device_type_tests,
    skipCUDAVersionIn,
    onlyCUDA, onlyCPU,
    dtypes, dtypesIfCUDA, dtypesIfCPU, deviceCountAtLeast,
    skipMeta,
    PYTORCH_CUDA_MEMCHECK, largeTensorTest, onlyOnCPUAndCUDA,
    expectedAlertNondeterministic)
from typing import Dict, List, Tuple
import torch.backends.quantized
import torch.testing._internal.data
from torch.testing._internal.common_cuda import tf32_on_and_off, tf32_is_not_fp32

# Protects against includes accidentally setting the default dtype
assert torch.get_default_dtype() is torch.float32

# load_tests from torch.testing._internal.common_utils is used to automatically filter tests for
# sharding on sandcastle. This line silences flake warnings
load_tests = load_tests

AMPERE_OR_ROCM = TEST_WITH_ROCM or tf32_is_not_fp32()

# Wrap base test class into a class to hide it from testing
# See https://stackoverflow.com/a/25695512
class AbstractTestCases:
    # This is intentionally prefixed by an underscore. Otherwise pytest will try to
    # run its methods as test cases.
    class _TestTorchMixin(TestCase):
        def _make_tensors(self, shape, val_range=(-100, 100), use_floating=True, use_integral=True,
                          use_complex=False) -> Dict[str, List[torch.Tensor]]:
            float_types = [torch.double,
                           torch.float]
            int_types = [torch.int64,
                         torch.int32,
                         torch.int16]

            complex_types = [torch.complex64,
                             torch.complex128]

            def make_contiguous(shape, dtype) -> torch.Tensor:
                if dtype in float_types:
                    val = torch.randn(shape, dtype=dtype)
                    val = val * ((val_range[1] - val_range[0]) / (math.pi * 2.0))
                    val = val + ((val_range[1] - val_range[0]) / 2.0)
                    val = torch.clamp(val, min=val_range[0], max=val_range[1])
                    return val
                result = torch.zeros(shape, dtype=dtype)
                result.apply_(lambda x: random.randint(val_range[0], val_range[1]))
                return result

            def make_non_contiguous(shape, dtype) -> torch.Tensor:
                contig = make_contiguous(shape, dtype)
                non_contig = torch.empty(shape + (2, 2), dtype=dtype)[..., 0]
                non_contig = non_contig.select(-1, -1)
                non_contig.copy_(contig)
                self.assertFalse(non_contig.is_contiguous())
                return non_contig

            def make_contiguous_slice(size, dtype) -> torch.Tensor:
                contig = make_contiguous((1, size), dtype)
                non_contig = contig[:1, 1:size - 1]
                self.assertTrue(non_contig.is_contiguous())
                return contig

            types = []
            if use_floating:
                types += float_types
            if use_integral:
                types += int_types
            if use_complex:
                types += complex_types
            tensors: Dict[str, List[torch.Tensor]] = {"cont": [], "noncont": [], "slice": []}
            for dtype in types:
                tensors["cont"].append(make_contiguous(shape, dtype))
                tensors["noncont"].append(make_non_contiguous(shape, dtype))
                tensors["slice"].append(make_contiguous_slice(sum(list(shape)), dtype))

            return tensors

        def test_dir(self):
            dir(torch)

        @wrapDeterministicFlagAPITest
        def test_deterministic_flag(self):
            for deterministic in [True, False]:
                torch.use_deterministic_algorithms(deterministic)
                self.assertEqual(deterministic, torch.are_deterministic_algorithms_enabled())

            with self.assertRaisesRegex(RuntimeError, r"use_deterministic_algorithms expects a bool, but got int"):
                torch.use_deterministic_algorithms(1)

        def test_type_conversion_via_dtype_name(self):
            x = torch.tensor([1])
            self.assertEqual(x.byte().dtype, torch.uint8)
            self.assertEqual(x.bool().dtype, torch.bool)
            self.assertEqual(x.char().dtype, torch.int8)
            self.assertEqual(x.double().dtype, torch.float64)
            self.assertEqual(x.float().dtype, torch.float32)
            self.assertEqual(x.half().dtype, torch.float16)
            self.assertEqual(x.int().dtype, torch.int32)
            self.assertEqual(x.bfloat16().dtype, torch.bfloat16)
            cfloat = x.cfloat()
            self.assertEqual(cfloat.dtype, torch.complex64)
            self.assertEqual(cfloat.real, x.float())
            self.assertEqual(cfloat.imag, torch.zeros_like(cfloat.imag))
            cdouble = x.cdouble()
            self.assertEqual(cdouble.dtype, torch.complex128)
            self.assertEqual(cdouble.real, x.double())
            self.assertEqual(cdouble.imag, torch.zeros_like(cdouble.imag))

        def test_doc_template(self) -> None:
            from torch._torch_docs import __file__ as doc_file
            from torch._torch_docs import multi_dim_common, single_dim_common, factory_common_args, factory_like_common_args

            with open(doc_file, "r", encoding="utf-8") as f:
                doc_strs = f.read()

            for doc_str in re.findall(r'add_docstr\((.*?),.*?("""|\'\'\')(.*?)("""|\'\'\')\)', doc_strs, re.MULTILINE | re.DOTALL):
                for common_args in [multi_dim_common, single_dim_common, factory_common_args, factory_like_common_args]:
                    for k, v in common_args.items():
                        self.assertNotIn(v, doc_str[2], 'The argument description "{}" in {} can be '
                                                        'replaced by {{{}}}'.format(v, doc_str[0], k))

        def test_doc(self):
            checked_types = (types.MethodType, types.FunctionType,
                             types.BuiltinFunctionType, types.BuiltinMethodType)

            def test_namespace(ns, *skips):
                if isinstance(ns, object):
                    ns_name = ns.__class__.__name__
                else:
                    ns_name = ns.__name__
                skip_regexes = []
                for r in skips:
                    if isinstance(r, string_classes):
                        skip_regexes.append(re.compile('^{}$'.format(re.escape(r))))
                    else:
                        skip_regexes.append(r)

                for name in dir(ns):
                    if name.startswith('_'):
                        continue
                    if name in ['real', 'imag']:
                        y = torch.randn(1, dtype=torch.cfloat)
                        var = getattr(y, name)
                    else:
                        var = getattr(ns, name)
                    if not isinstance(var, checked_types):
                        continue
                    doc = var.__doc__
                    has_doc = doc is not None and len(doc.strip()) > 0
                    full_name = ns_name + '.' + name
                    if any(r.match(name) for r in skip_regexes):
                        self.assertFalse(has_doc,
                                         'New docs have been added for {}, please remove '
                                         'it from the skipped list in TestTorch.test_doc'.format(full_name))
                    else:
                        self.assertTrue(has_doc, '{} is missing documentation'.format(full_name))

            # FIXME: All of the following should be marked as expected failures
            # so that it is easier to tell when missing has been added.
            # FIXME: fix all the skipped ones below!
            test_namespace(torch.randn(1),
                           'as_strided_',
                           re.compile('^clamp_(min|max)_?$'),
                           'is_distributed',
                           'is_nonzero',
                           'is_same_size',
                           'log_softmax',
                           'map2_',
                           'new',
                           'reinforce',
                           'relu',
                           'relu_',
                           'prelu',
                           'resize',
                           'resize_as',
                           'softmax',
                           'split_with_sizes',
                           'unsafe_split_with_sizes',
                           )
            test_namespace(torch.nn)
            test_namespace(torch.nn.functional, 'assert_int_or_pair')
            # TODO: add torch.* tests when we have proper namespacing on ATen functions
            # test_namespace(torch)

        def test_msnpu_error(self):
            with self.assertRaisesRegex(RuntimeError,
                                        "Could not run 'aten::empty.memory_format' with arguments from the 'MSNPU' backend"):
                torch.zeros(1, device=torch.device('msnpu'))

        def test_has_storage(self):
            self.assertIsNotNone(torch.tensor([]).storage())
            self.assertIsNotNone(torch.empty(0).storage())
            self.assertIsNotNone(torch.tensor([]).clone().storage())
            self.assertIsNotNone(torch.tensor([0, 0, 0]).nonzero().storage())
            self.assertIsNotNone(torch.tensor([]).new().storage())

        def test_where_invalid_device(self):
            if torch.cuda.is_available():
                for devices in [('cpu', 'cuda', 'cuda'), ('cuda', 'cpu', 'cpu'),
                                ('cuda', 'cpu', 'cuda'), ('cpu', 'cuda', 'cpu')]:
                    condition = torch.rand(16, device=devices[0])
                    x = torch.rand(16, device=devices[1])
                    y = torch.rand(16, device=devices[2])
                    with self.assertRaisesRegex(RuntimeError,
                                                "Expected condition, x and y to be on the same device"):
                        torch.where(condition, x, y)

        def test_where_bool_tensor(self):
            for d in torch.testing.get_all_device_types():
                a = torch.tensor([True, False], device=d)
                res = torch.where(a > 0)
                self.assertEqual(1, len(res))

        def test_where_tensor(self):
            def rand_tensor(size, dtype, device):
                if dtype.is_floating_point or dtype.is_complex:
                    return torch.rand(size=size, dtype=dtype, device=device)
                elif dtype == torch.uint8:
                    return torch.randint(1, 5, size=size, dtype=dtype, device=device)
                elif dtype == torch.bool:
                    return torch.randint(0, 1, size=size, dtype=dtype, device=device).bool()
                else:
                    return torch.randint(-5, 5, size=size, dtype=dtype, device=device)

            def get_tensor(size, dtype, device, contiguous):
                if not contiguous and len(size) < 2:
                    raise RuntimeError("Unable to generate non contiguous tensor with size < 2")
                t = rand_tensor(size, dtype, device)
                if contiguous:
                    return t
                else:
                    return t.transpose(0, 1)

            height = 5
            width = 5
            for device in torch.testing.get_all_device_types():
                for dt1 in torch.testing.get_all_dtypes():
                    for dt2 in torch.testing.get_all_dtypes():
                        for contiguous in [True, False]:
                            x1 = get_tensor((height, width), dt1, device, contiguous)
                            x2 = get_tensor((height, width), dt2, device, contiguous)
                            if dt1 != dt2:
                                self.assertRaisesRegex(RuntimeError, "expected scalar type", lambda: torch.where(x1 == 1, x1, x2))
                            else:
                                if x1.is_floating_point():
                                    condition = (x1 < 0.5)
                                elif x1.is_complex():
                                    condition = (x1.abs() < 0.5)
                                else:
                                    condition = (x1 == 1)
                                expected = condition.to(x1.dtype) * x1 + (~condition).to(x2.dtype) * x2
                                result = torch.where(condition, x1, x2)
                                self.assertEqual(expected, result)

        def test_dtypes(self):
            all_dtypes = torch.testing.get_all_dtypes()
            do_test_dtypes(self, all_dtypes, torch.strided, torch.device('cpu'))
            if torch.cuda.is_available():
                all_dtypes.remove(torch.bfloat16)  # Remove once _th_zero_ is enabled on cuda for bfloat16
                do_test_dtypes(self, all_dtypes, torch.strided, torch.device('cuda:0'))

        def test_copy_dtypes(self):
            all_dtypes = torch.testing.get_all_dtypes()
            for dtype in all_dtypes:
                copied_dtype = copy.deepcopy(dtype)
                self.assertIs(dtype, copied_dtype)

        def test_copy_transpose(self):
            x = torch.arange(100 * 100, dtype=torch.float).reshape(100, 100).t()
            y = torch.empty(100, 100, dtype=torch.float)
            y.copy_(x)
            self.assertEqual(y[:, 0], range(100))
            self.assertEqual(y[:, 40], range(4000, 4100))

            y = torch.empty(100, 100, dtype=torch.double)
            y.copy_(x)
            self.assertEqual(y[:, 0], range(100))
            self.assertEqual(y[:, 40], range(4000, 4100))

            # Validates regression reported in https://github.com/pytorch/pytorch/issues/45269
            x = torch.arange(100 * 100).reshape(100, 100).to(dtype=torch.cfloat).t()
            y = torch.empty(100, 100, dtype=torch.cfloat)
            y.copy_(x)
            self.assertEqual(y[:, 0], range(100))
            self.assertEqual(y[:, 40], range(4000, 4100))

        def test_device(self):
            cpu = torch.device('cpu')
            self.assertEqual('cpu', str(cpu))
            self.assertEqual('cpu', cpu.type)
            self.assertEqual(None, cpu.index)

            cpu0 = torch.device('cpu:0')
            self.assertEqual('cpu:0', str(cpu0))
            self.assertEqual('cpu', cpu0.type)
            self.assertEqual(0, cpu0.index)

            cpu0 = torch.device('cpu', 0)
            self.assertEqual('cpu:0', str(cpu0))
            self.assertEqual('cpu', cpu0.type)
            self.assertEqual(0, cpu0.index)

            cuda = torch.device('cuda')
            self.assertEqual('cuda', str(cuda))
            self.assertEqual('cuda', cuda.type)
            self.assertEqual(None, cuda.index)

            cuda1 = torch.device('cuda:1')
            self.assertEqual('cuda:1', str(cuda1))
            self.assertEqual('cuda', cuda1.type)
            self.assertEqual(1, cuda1.index)

            cuda1 = torch.device('cuda', 1)
            self.assertEqual('cuda:1', str(cuda1))
            self.assertEqual('cuda', cuda1.type)
            self.assertEqual(1, cuda1.index)

            cuda90 = torch.device('cuda', 90)
            self.assertEqual('cuda:90', str(cuda90))
            self.assertEqual('cuda', cuda90.type)
            self.assertEqual(90, cuda90.index)

            self.assertRaises(RuntimeError, lambda: torch.device('cpu:-1'))
            self.assertRaises(RuntimeError, lambda: torch.device('cuda:-1'))
            self.assertRaises(RuntimeError, lambda: torch.device('cuda:2 '))
            self.assertRaises(RuntimeError, lambda: torch.device('cuda: 2'))
            self.assertRaises(RuntimeError, lambda: torch.device('cuda:2 2'))
            self.assertRaises(RuntimeError, lambda: torch.device('cuda:2.'))
            self.assertRaises(RuntimeError, lambda: torch.device('cuda:2?'))
            self.assertRaises(RuntimeError, lambda: torch.device('cuda:?2'))
            self.assertRaises(RuntimeError, lambda: torch.device('cuda:'))
            self.assertRaises(RuntimeError, lambda: torch.device('cuda:2.232'))
            self.assertRaises(RuntimeError, lambda: torch.device('cuda:2 cuda:3'))
            self.assertRaises(RuntimeError, lambda: torch.device('cuda:2+cuda:3'))
            self.assertRaises(RuntimeError, lambda: torch.device('cuda:2cuda:3'))
            self.assertRaises(RuntimeError, lambda: torch.device(-1))

            self.assertRaises(RuntimeError, lambda: torch.device('other'))
            self.assertRaises(RuntimeError, lambda: torch.device('other:0'))

            device_set = {'cpu', 'cpu:0', 'cuda', 'cuda:0', 'cuda:1', 'cuda:10', 'cuda:100'}
            device_hash_set = set()
            for device in list(device_set):
                device_hash_set.add(hash(torch.device(device)))
            self.assertEqual(len(device_set), len(device_hash_set))

            def get_expected_device_repr(device):
                if device.index is not None:
                    return "device(type='{type}', index={index})".format(
                        type=device.type, index=device.index)

                return "device(type='{type}')".format(type=device.type)

            for device in device_set:
                dev = torch.device(device)
                self.assertEqual(repr(dev), get_expected_device_repr(dev))

        def test_to(self):
            def test_copy_behavior(t, non_blocking=False):
                self.assertIs(t, t.to(t, non_blocking=non_blocking))
                self.assertIs(t, t.to(t.dtype, non_blocking=non_blocking))
                self.assertIs(t, t.to(torch.empty_like(t), non_blocking=non_blocking))
                self.assertIsNot(t, t.to(t, non_blocking=non_blocking, copy=True))
                self.assertIsNot(t, t.to(t.dtype, non_blocking=non_blocking, copy=True))
                self.assertIsNot(t, t.to(torch.empty_like(t), non_blocking=non_blocking, copy=True))

                devices = [t.device]
                if t.device.type == 'cuda':
                    if t.device.index == -1:
                        devices.append('cuda:{}'.format(torch.cuda.current_device()))
                    elif t.device.index == torch.cuda.current_device():
                        devices.append('cuda')
                for device in devices:
                    self.assertIs(t, t.to(device, non_blocking=non_blocking))
                    self.assertIs(t, t.to(device, t.dtype, non_blocking=non_blocking))
                    self.assertIsNot(t, t.to(device, non_blocking=non_blocking, copy=True))
                    self.assertIsNot(t, t.to(device, t.dtype, non_blocking=non_blocking, copy=True))

            a = torch.tensor(5)
            test_copy_behavior(a)
            self.assertEqual(a.device, a.to('cpu').device)
            self.assertEqual(a.device, a.to('cpu', dtype=torch.float32).device)
            self.assertIs(torch.float32, a.to('cpu', dtype=torch.float32).dtype)
            self.assertEqual(a.device, a.to(torch.float32).device)
            self.assertIs(torch.float32, a.to(dtype=torch.float32).dtype)
            self.assertEqual(a.data_ptr(), a.to('cpu').data_ptr())
            self.assertEqual(a.data_ptr(), a.to(dtype=a.dtype, device=a.device, copy=False).data_ptr())
            self.assertEqual(a.data_ptr(), a.to('cpu', copy=False).data_ptr())
            self.assertNotEqual(a.data_ptr(), a.to('cpu', copy=True).data_ptr())

            if torch.cuda.is_available():
                for non_blocking in [True, False]:
                    for cuda in ['cuda', 'cuda:0' if torch.cuda.device_count() == 1 else 'cuda:1']:
                        b = torch.tensor(5., device=cuda)
                        test_copy_behavior(b, non_blocking)
                        self.assertEqual(b.device, b.to(cuda, non_blocking=non_blocking).device)
                        self.assertEqual(a.device, b.to('cpu', non_blocking=non_blocking).device)
                        self.assertEqual(b.device, a.to(cuda, non_blocking=non_blocking).device)
                        self.assertIs(torch.int32, b.to('cpu', dtype=torch.int32, non_blocking=non_blocking).dtype)
                        self.assertEqual(a.device, b.to('cpu', dtype=torch.int32, non_blocking=non_blocking).device)
                        self.assertIs(torch.int32, b.to(dtype=torch.int32).dtype)
                        self.assertEqual(b.device, b.to(dtype=torch.int32).device)

        def test_to_with_tensor(self):
            a = torch.tensor(5)
            self.assertEqual(a.device, a.to(a).device)

            if torch.cuda.is_available():
                for non_blocking in [True, False]:
                    for cuda in ['cuda', 'cuda:0' if torch.cuda.device_count() == 1 else 'cuda:1']:
                        b = torch.tensor(5., device=cuda)
                        self.assertEqual(b.device, b.to(b, non_blocking=non_blocking).device)
                        self.assertEqual(a.device, b.to(a, non_blocking=non_blocking).device)
                        self.assertEqual(b.device, a.to(b, non_blocking=non_blocking).device)

        def test_as_subclass(self):
            class SubTensor(torch.Tensor):
                member_var = object()

            t0 = torch.tensor(0)
            t1 = torch.tensor([1, 2])
            t2 = torch.tensor([[3, 4], [5, 6]])

            s0 = t0.as_subclass(SubTensor)
            s1 = t1.as_subclass(SubTensor)
            s2 = t2.as_subclass(SubTensor)

            # Check that the correct type is returned.
            self.assertTrue(type(s0) is SubTensor)
            self.assertTrue(type(s1) is SubTensor)
            self.assertTrue(type(s2) is SubTensor)

            # Check that the data is equal.
            self.assertEqual(t0, s0)
            self.assertEqual(t1, s1)
            self.assertEqual(t2, s2)

            t0[()] = 1
            t1[1] = 3
            t2[1, 1] = 7

            # Check that the data is equal even after modification.
            self.assertEqual(t0, s0)
            self.assertEqual(t1, s1)
            self.assertEqual(t2, s2)

            # Check that member variables are passed through.
            self.assertTrue(s0.member_var is SubTensor.member_var)
            self.assertTrue(s1.member_var is SubTensor.member_var)
            self.assertTrue(s2.member_var is SubTensor.member_var)

            # Test that autograd is propagated.
            t = torch.tensor(5, dtype=torch.float32, requires_grad=True)

            # Run a calculation on the tensor.
            exp_t = torch.exp(t)

            # Cast exp_t to a subclass.
            exp_s = exp_t.as_subclass(SubTensor)

            # Make sure that t.grad was initially None
            self.assertTrue(t.grad is None)

            # Run the autograd calculation.
            exp_s.backward()

            # Make sure autograd was propagated to the original tensor
            # declared with requires_grad.
            self.assertTrue(t.grad is not None)

        def test_type(self):
            x = torch.randn(3, 3).double()
            self.assertEqual(x.type('torch.FloatTensor').dtype, torch.float32)
            self.assertEqual(x.type(torch.FloatTensor).dtype, torch.float32)
            self.assertEqual(x.int().type(torch.Tensor).dtype, torch.get_default_dtype())
            self.assertEqual(x.type(torch.int32).dtype, torch.int32)

        def test_qengine(self):
            qengines = torch.backends.quantized.supported_engines
            original_qe = torch.backends.quantized.engine
            for qe in qengines:
                torch.backends.quantized.engine = qe
                assert torch.backends.quantized.engine == qe, 'qengine not set successfully'
            torch.backends.quantized.engine = original_qe

        def _spawn_method(self, method, arg):
            try:
                mp.set_start_method('spawn')
            except RuntimeError:
                pass
            with mp.Pool(1) as pool:
                out: list = pool.map(method, [arg])
                self.assertTrue(out[0])

        @staticmethod
        def _test_multinomial_invalid_probs(probs):
            try:
                # n_sample = 1 is a special case, test n_sample=2 which is more general
                torch.multinomial(probs.to('cpu'), 2)
                return False  # Should not be reached
            except RuntimeError as e:
                return 'probability tensor contains either `inf`, `nan` or element < 0' in str(e)

        @slowTest
        @unittest.skipIf(NO_MULTIPROCESSING_SPAWN, "Disabled for environments that \
                         don't support multiprocessing with spawn start method")
        @unittest.skipIf(IS_WINDOWS, 'FIXME: CUDA OOM error on Windows')
        def test_multinomial_invalid_probs(self):
            test_method = AbstractTestCases._TestTorchMixin._test_multinomial_invalid_probs
            self._spawn_method(test_method, torch.tensor([1., -1., 1.]))
            self._spawn_method(test_method, torch.tensor([1., inf, 1.]))
            self._spawn_method(test_method, torch.tensor([1., -inf, 1.]))
            self._spawn_method(test_method, torch.tensor([1., 1., nan]))

        def test_copy_broadcast(self):
            torch.zeros(5, 6).copy_(torch.zeros(6))
            self.assertRaises(RuntimeError, lambda: torch.zeros(5, 6).copy_(torch.zeros(30)))

        def test_copy_many_to_one(self):
            # Testing in-place copy where it attempt to write from many memory
            # storage to a single storage would cause RuntimeError to be thrown
            self.assertRaises(RuntimeError, lambda: torch.zeros(1, 6).expand(5, 6).copy_(torch.zeros(5, 6)))

        def test_slice(self):
            empty = torch.empty(0, 4)
            x = torch.arange(0., 16).view(4, 4)
            self.assertEqual(x[:], x)
            self.assertEqual(x[:4], x)
            # start and stop are clamped to the size of dim
            self.assertEqual(x[:5], x)
            # if start >= stop then the result is empty
            self.assertEqual(x[2:1], empty)
            self.assertEqual(x[2:2], empty)
            # out of bounds is also empty
            self.assertEqual(x[10:12], empty)
            # additional correctness checks
            self.assertEqual(x[:1].tolist(), [[0, 1, 2, 3]])
            self.assertEqual(x[:-3].tolist(), [[0, 1, 2, 3]])
            self.assertEqual(x[:, -2:3].tolist(), [[2], [6], [10], [14]])
            self.assertEqual(x[0:-1:2].tolist(), [[0, 1, 2, 3], [8, 9, 10, 11]])

        @unittest.skip("Not implemented yet")
        def test_conv2(self):
            x = torch.rand(math.floor(torch.uniform(50, 100)), math.floor(torch.uniform(50, 100)))
            k = torch.rand(math.floor(torch.uniform(10, 20)), math.floor(torch.uniform(10, 20)))
            imvc = torch.conv2(x, k)
            imvc2 = torch.conv2(x, k, 'V')
            imfc = torch.conv2(x, k, 'F')

            ki = k.clone()
            ks = k.storage()
            kis = ki.storage()
            for i in range(ks.size() - 1, 0, -1):
                kis[ks.size() - i + 1] = ks[i]
            # for i=ks.size(), 1, -1 do kis[ks.size()-i+1]=ks[i] end
            imvx = torch.xcorr2(x, ki)
            imvx2 = torch.xcorr2(x, ki, 'V')
            imfx = torch.xcorr2(x, ki, 'F')

            self.assertEqual(imvc, imvc2, atol=0, rtol=0, msg='torch.conv2')
            self.assertEqual(imvc, imvx, atol=0, rtol=0, msg='torch.conv2')
            self.assertEqual(imvc, imvx2, atol=0, rtol=0, msg='torch.conv2')
            self.assertEqual(imfc, imfx, atol=0, rtol=0, msg='torch.conv2')
            self.assertLessEqual(math.abs(x.dot(x) - torch.xcorr2(x, x)[0][0]), 1e-10, 'torch.conv2')

            xx = torch.empty(2, x.size(1), x.size(2))
            xx[1].copy_(x)
            xx[2].copy_(x)
            kk = torch.empty(2, k.size(1), k.size(2))
            kk[1].copy_(k)
            kk[2].copy_(k)

            immvc = torch.conv2(xx, kk)
            immvc2 = torch.conv2(xx, kk, 'V')
            immfc = torch.conv2(xx, kk, 'F')

            self.assertEqual(immvc[0], immvc[1], atol=0, rtol=0, msg='torch.conv2')
            self.assertEqual(immvc[0], imvc, atol=0, rtol=0, msg='torch.conv2')
            self.assertEqual(immvc2[0], imvc2, atol=0, rtol=0, msg='torch.conv2')
            self.assertEqual(immfc[0], immfc[1], atol=0, rtol=0, msg='torch.conv2')
            self.assertEqual(immfc[0], imfc, atol=0, rtol=0, msg='torch.conv2')

        @unittest.skip("Not implemented yet")
        def test_conv3(self):
            x = torch.rand(math.floor(torch.uniform(20, 40)),
                           math.floor(torch.uniform(20, 40)),
                           math.floor(torch.uniform(20, 40)))
            k = torch.rand(math.floor(torch.uniform(5, 10)),
                           math.floor(torch.uniform(5, 10)),
                           math.floor(torch.uniform(5, 10)))
            imvc = torch.conv3(x, k)
            imvc2 = torch.conv3(x, k, 'V')
            imfc = torch.conv3(x, k, 'F')

            ki = k.clone()
            ks = k.storage()
            kis = ki.storage()
            for i in range(ks.size() - 1, 0, -1):
                kis[ks.size() - i + 1] = ks[i]
            imvx = torch.xcorr3(x, ki)
            imvx2 = torch.xcorr3(x, ki, 'V')
            imfx = torch.xcorr3(x, ki, 'F')

            self.assertEqual(imvc, imvc2, atol=0, rtol=0, msg='torch.conv3')
            self.assertEqual(imvc, imvx, atol=0, rtol=0, msg='torch.conv3')
            self.assertEqual(imvc, imvx2, atol=0, rtol=0, msg='torch.conv3')
            self.assertEqual(imfc, imfx, atol=0, rtol=0, msg='torch.conv3')
            self.assertLessEqual(math.abs(x.dot(x) - torch.xcorr3(x, x)[0][0][0]), 4e-10, 'torch.conv3')

            xx = torch.empty(2, x.size(1), x.size(2), x.size(3))
            xx[1].copy_(x)
            xx[2].copy_(x)
            kk = torch.empty(2, k.size(1), k.size(2), k.size(3))
            kk[1].copy_(k)
            kk[2].copy_(k)

            immvc = torch.conv3(xx, kk)
            immvc2 = torch.conv3(xx, kk, 'V')
            immfc = torch.conv3(xx, kk, 'F')

            self.assertEqual(immvc[0], immvc[1], atol=0, rtol=0, msg='torch.conv3')
            self.assertEqual(immvc[0], imvc, atol=0, rtol=0, msg='torch.conv3')
            self.assertEqual(immvc2[0], imvc2, atol=0, rtol=0, msg='torch.conv3')
            self.assertEqual(immfc[0], immfc[1], atol=0, rtol=0, msg='torch.conv3')
            self.assertEqual(immfc[0], imfc, atol=0, rtol=0, msg='torch.conv3')

        @unittest.skip("Not implemented yet")
        def _test_conv_corr_eq(self, fn, fn_2_to_3):
            ix = math.floor(random.randint(20, 40))
            iy = math.floor(random.randint(20, 40))
            iz = math.floor(random.randint(20, 40))
            kx = math.floor(random.randint(5, 10))
            ky = math.floor(random.randint(5, 10))
            kz = math.floor(random.randint(5, 10))

            x = torch.rand(ix, iy, iz)
            k = torch.rand(kx, ky, kz)

            o3 = fn(x, k)
            o32 = torch.zeros(o3.size())
            fn_2_to_3(x, k, o3, o32)
            self.assertEqual(o3, o32)

        @unittest.skip("Not implemented yet")
        def test_xcorr3_xcorr2_eq(self):
            def reference(x, k, o3, o32):
                for i in range(o3.size(1)):
                    for j in range(k.size(1)):
                        o32[i].add(torch.xcorr2(x[i + j - 1], k[j]))
            self._test_conv_corr_eq(torch.xcorr3, reference)

        @unittest.skip("Not implemented yet")
        def test_xcorr3_xcorr2_eq_full(self):
            def reference(x, k, o3, o32):
                for i in range(x.size(1)):
                    for j in range(k.size(1)):
                        o32[i].add(torch.xcorr2(x[i], k[k.size(1) - j + 1], 'F'))
            self._test_conv_corr_eq(lambda x, k: torch.xcorr3(x, k, 'F'), reference)

        @unittest.skip("Not implemented yet")
        def test_conv3_conv2_eq_valid(self):
            def reference(x, k, o3, o32):
                for i in range(o3.size(1)):
                    for j in range(k.size(1)):
                        o32[i].add(torch.conv2(x[i + j - 1], k[k.size(1) - j + 1]))
            self._test_conv_corr_eq(torch.conv3, reference)

        @unittest.skip("Not implemented yet")
        def test_fconv3_fconv2_eq(self):
            def reference(x, k, o3, o32):
                for i in range(o3.size(1)):
                    for j in range(k.size(1)):
                        o32[i + j - 1].add(torch.conv2(x[i], k[j], 'F'))
            self._test_conv_corr_eq(lambda x, k: torch.conv3(x, k, 'F'), reference)

        def test_dtype_is_signed(self):
            for dtype in torch.testing.get_all_dtypes():
                self.assertEqual(dtype.is_signed, torch.is_signed(torch.tensor(0, dtype=dtype)))

            self.assertRaisesRegex(RuntimeError, 'not supported for quantized', lambda: torch.quint8.is_signed)
            self.assertRaisesRegex(RuntimeError, 'not supported for quantized', lambda: torch.qint8.is_signed)
            self.assertRaisesRegex(RuntimeError, 'not supported for quantized', lambda: torch.qint32.is_signed)

        def test_RNGState(self):
            state = torch.get_rng_state()
            stateCloned = state.clone()
            before = torch.rand(1000)

            self.assertEqual(state.ne(stateCloned).long().sum(), 0, atol=0, rtol=0)

            torch.set_rng_state(state)
            after = torch.rand(1000)
            self.assertEqual(before, after, atol=0, rtol=0)

        def test_RNGStateAliasing(self):
            # Fork the random number stream at this point
            gen = torch.Generator()
            gen.set_state(torch.get_rng_state())
            self.assertEqual(gen.get_state(), torch.get_rng_state())

            target_value = torch.rand(1000)
            # Dramatically alter the internal state of the main generator
            _ = torch.rand(100000)
            forked_value = torch.rand(1000, generator=gen)
            self.assertEqual(target_value, forked_value, atol=0, rtol=0, msg="RNG has not forked correctly.")

        def test_RNG_after_pickle(self):
            torch.random.manual_seed(100)
            before = torch.rand(10)

            torch.random.manual_seed(100)
            buf = io.BytesIO()
            tensor = torch.tensor([1, 2, 3])
            ForkingPickler(buf, pickle.HIGHEST_PROTOCOL).dump(tensor)
            after = torch.rand(10)

            self.assertEqual(before, after, atol=0, rtol=0)

        def test_boxMullerState(self):
            torch.manual_seed(123)
            odd_number = 101
            seeded = torch.randn(odd_number)
            state = torch.get_rng_state()
            midstream = torch.randn(odd_number)
            torch.set_rng_state(state)
            repeat_midstream = torch.randn(odd_number)
            torch.manual_seed(123)
            reseeded = torch.randn(odd_number)
            self.assertEqual(midstream, repeat_midstream, atol=0, rtol=0,
                             msg='get_rng_state/set_rng_state not generating same sequence of normally distributed numbers')
            self.assertEqual(seeded, reseeded, atol=0, rtol=0,
                             msg='repeated calls to manual_seed not generating same sequence of normally distributed numbers')

        def test_manual_seed(self):
            rng_state = torch.get_rng_state()
            torch.manual_seed(2)
            x = torch.randn(100)
            self.assertEqual(torch.initial_seed(), 2)
            torch.manual_seed(2)
            y = torch.randn(100)
            self.assertEqual(x, y)

            max_int64 = 0x7fff_ffff_ffff_ffff
            min_int64 = -max_int64 - 1
            max_uint64 = 0xffff_ffff_ffff_ffff
            # Check all boundary cases of valid seed value inputs
            test_cases = [
                # (seed, expected_initial_seed)
                # Positive seeds should be unchanged
                (max_int64, max_int64),
                (max_int64 + 1, max_int64 + 1),
                (max_uint64, max_uint64),
                (0, 0),
                # Negative seeds wrap around starting from the largest seed value
                (-1, max_uint64),
                (min_int64, max_int64 + 1)
            ]
            for seed, expected_initial_seed in test_cases:
                torch.manual_seed(seed)
                actual_initial_seed = torch.initial_seed()
                msg = "expected initial_seed() = %x after calling manual_seed(%x), but got %x instead" % (
                    expected_initial_seed, seed, actual_initial_seed)
                self.assertEqual(expected_initial_seed, actual_initial_seed, msg=msg)
            for invalid_seed in [min_int64 - 1, max_uint64 + 1]:
                with self.assertRaisesRegex(RuntimeError, r'Overflow when unpacking long'):
                    torch.manual_seed(invalid_seed)

            torch.set_rng_state(rng_state)

        def test_numel(self):
            b = torch.ByteTensor(3, 100, 100)
            self.assertEqual(b.nelement(), 3 * 100 * 100)
            self.assertEqual(b.numel(), 3 * 100 * 100)

        def test_empty_storage_view(self):
            # we should be able to "modify" slices of a 0-element
            # array without an error being raised due to
            # trying to resize its storage
            t = torch.from_numpy(np.empty((0, 4)))
            t[:, 1::2] *= 1

        def test_newaxis_numpy_comparison(self):
            def run_test(tensor, *idx):
                npt = tensor.numpy()
                self.assertEqual(tensor[idx], npt[idx])

            # 1D Tensor Tests
            x = torch.arange(0, 10)
            cases = [
                [None],
                [None, None],
                [Ellipsis, None],
                [None, Ellipsis],
                [2, None],
                [None, 2],
                [Ellipsis, None, 2],
                [Ellipsis, 2, None],
                [2, Ellipsis, None],
                [2, None, Ellipsis],
                [None, 2, Ellipsis],
                [None, Ellipsis, 2],
            ]

            for case in cases:
                run_test(x, *case)

            # 2D Tensor Tests
            x = torch.arange(0, 12).view(3, 4)
            cases = [
                [None],
                [None, None],
                [None, None, None],
                [Ellipsis, None],
                [Ellipsis, None, None],
                [None, Ellipsis],
                [None, Ellipsis, None],
                [None, None, Ellipsis],
                [2, None],
                [2, None, Ellipsis],
                [2, Ellipsis, None],
                [None, 2, Ellipsis],
                [Ellipsis, 2, None],
                [Ellipsis, None, 2],
                [None, Ellipsis, 2],
                [1, 2, None],
                [1, 2, Ellipsis, None],
                [1, Ellipsis, 2, None],
                [Ellipsis, 1, None, 2],
                [Ellipsis, 1, 2, None],
                [1, None, 2, Ellipsis],
                [None, 1, Ellipsis, 2],
                [None, 1, 2, Ellipsis],
            ]

            for case in cases:
                run_test(x, *case)

        def _consecutive(self, size, start=1):
            sequence = torch.ones(torch.tensor(size).prod(0)).cumsum(0)
            sequence.add_(start - 1)
            return sequence.resize_(*size)

        def test_newindex(self):
            reference = self._consecutive((3, 3, 3))
            # This relies on __index__() being correct - but we have separate tests for that

            def checkPartialAssign(index):
                reference = torch.zeros(3, 3, 3)
                reference[index] = self._consecutive((3, 3, 3))[index]
                self.assertEqual(reference[index], self._consecutive((3, 3, 3))[index], atol=0, rtol=0)
                reference[index] = 0
                self.assertEqual(reference, torch.zeros(3, 3, 3), atol=0, rtol=0)

            checkPartialAssign(0)
            checkPartialAssign(1)
            checkPartialAssign(2)
            checkPartialAssign((0, 1))
            checkPartialAssign((1, 2))
            checkPartialAssign((0, 2))
            checkPartialAssign(torch.LongTensor((0, 2)))

            with self.assertRaises(IndexError):
                reference[1, 1, 1, 1] = 1
            with self.assertRaises(IndexError):
                reference[1, 1, 1, (1, 1)] = 1
            with self.assertRaises(IndexError):
                reference[3, 3, 3, 3, 3, 3, 3, 3] = 1
            with self.assertRaises(IndexError):
                reference[0.0] = 1
            with self.assertRaises(TypeError):
                reference[0.0:2.0] = 1
            with self.assertRaises(IndexError):
                reference[0.0, 0.0:2.0] = 1
            with self.assertRaises(IndexError):
                reference[0.0, :, 0.0:2.0] = 1
            with self.assertRaises(IndexError):
                reference[0.0, ..., 0.0:2.0] = 1
            with self.assertRaises(IndexError):
                reference[0.0, :, 0.0] = 1

        def test_index_add(self):
            for device in torch.testing.get_all_device_types():
                for dest_contig, src_contig, index_contig in product([True, False], repeat=3):
                    for other_sizes in ((), (4, 5)):
                        for dtype in [torch.int, torch.long]:
                            num_copy, num_dest = 3, 3
                            dest = torch.randn(num_dest, *other_sizes, device=device)
                            if not dest_contig:
                                dest = torch.testing.make_non_contiguous(dest)
                            src = torch.randn(num_copy, *other_sizes, device=device)
                            if not src_contig:
                                src = torch.testing.make_non_contiguous(src)
                            idx = torch.randperm(num_dest, dtype=dtype, device=device).narrow(0, 0, num_copy)
                            if not index_contig:
                                idx = torch.testing.make_non_contiguous(idx)
                            # index_add_ without alpha argument
                            dest2 = dest.clone()
                            dest.index_add_(0, idx, src)
                            for i in range(idx.size(0)):
                                dest2[idx[i]] += src[i]
                            self.assertEqual(dest, dest2)
                            # index_add_ with alpha argument
                            dest2 = dest.clone()
                            dest.index_add_(0, idx, src, alpha=2)
                            for i in range(idx.size(0)):
                                dest2[idx[i]] += src[i] * 2
                            self.assertEqual(dest, dest2)

        # add coverage for issue with atomic add that appeared only for
        # specific dtypes on cuda:
        # https://github.com/pytorch/pytorch/issues/29153
        def test_index_add_all_dtypes(self):
            for device in torch.testing.get_all_device_types():
                for dtype in torch.testing.get_all_math_dtypes(device):
                    for idx_dtype in [torch.int, torch.long]:
                        size = [5, 5]
                        if dtype.is_floating_point or dtype.is_complex:
                            tensor = torch.rand(size, dtype=dtype, device=device)
                        elif dtype.is_signed:
                            tensor = torch.randint(-5, 15, size, dtype=dtype, device=device)
                        else:
                            tensor = torch.randint(0, 10, size, dtype=dtype, device=device)

                        # index_add calls atomicAdd on cuda.
                        zeros = torch.zeros(size, dtype=dtype, device=device)

                        added = zeros.index_add(0, torch.arange(0, size[0], dtype=idx_dtype, device=device), tensor)
                        self.assertEqual(added, tensor)

                        added = zeros.index_add(0, torch.arange(0, size[0], dtype=idx_dtype, device=device), tensor, alpha=-1)
                        self.assertEqual(added, -tensor)

        # Fill idx with valid indices.
        @staticmethod
        def _fill_indices(self, idx, dim, dim_size, elems_per_row, m, n, o):
            for i in range(1 if dim == 0 else m):
                for j in range(1 if dim == 1 else n):
                    for k in range(1 if dim == 2 else o):
                        ii = [i, j, k]
                        ii[dim] = slice(0, idx.size(dim) + 1)
                        idx[tuple(ii)] = torch.randperm(dim_size)[0:elems_per_row]

        def test_unflatten(self):
            # test args: tensor, int, sizes
            self.assertEqual(torch.tensor([]).unflatten(0, (0, 1)), torch.empty(0, 1))
            self.assertEqual(torch.tensor([1]).unflatten(0, (1, 1)), torch.tensor([[1]]))
            self.assertEqual(torch.tensor([1, 2, 3, 4]).unflatten(0, (2, 2)), torch.tensor([[1, 2], [3, 4]]))
            self.assertEqual(torch.tensor([1, 2, 3, 4]).unflatten(0, [2, 2]), torch.tensor([[1, 2], [3, 4]]))
            self.assertEqual(torch.tensor([1, 2, 3, 4]).unflatten(0, torch.Size([2, 2])), torch.tensor([[1, 2], [3, 4]]))
            self.assertEqual(torch.ones(2, 10).unflatten(1, (5, 2)), torch.ones(2, 5, 2))
            self.assertEqual(torch.tensor([1, 2, 3, 4]).unflatten(0, (-1, 2)),
                             torch.tensor([[1, 2], [3, 4]]))
            self.assertEqual(torch.ones(2, 10).unflatten(1, (5, -1)),
                             torch.ones(2, 5, 2))
            self.assertEqual(torch.ones(2, 10).unflatten(1, (-1,)),
                             torch.ones(2, 10))
            self.assertEqual(torch.ones(2, 3 * 4 * 5 * 6).unflatten(1, (3, 4, -1, 6)),
                             torch.ones(2, 3, 4, 5, 6))
            self.assertEqual(torch.ones(2, 0, 2).unflatten(1, (3, -1, 4, 5)),
                             torch.ones(2, 3, 0, 4, 5, 2))

            # test invalid args: tensor, str, sizes
            with self.assertRaisesRegex(TypeError, r"received an invalid combination of arguments"):
                torch.tensor([1]).unflatten('A', (1, 1))

            # test invalid args: tensor, str, namedshape
            with self.assertRaisesRegex(RuntimeError, r"Name 'A' not found in Tensor\[None\]."):
                torch.ones(4).unflatten('A', (('A', 2), ('B', 2)))

            # test other invalid arguments
            with self.assertRaisesRegex(RuntimeError, r"sizes must be non-empty"):
                torch.tensor([1]).unflatten(0, [])
            with self.assertRaisesRegex(RuntimeError, r"Provided sizes \[2, 2\] don't multiply up to the size of dim 0 \(1\)"):
                torch.tensor([1]).unflatten(0, [2, 2])
            with self.assertRaisesRegex(IndexError, r"dimension specified as 0 but tensor has no dimensions"):
                torch.tensor(1).unflatten(0, [0])
            with self.assertRaisesRegex(RuntimeError, r"only one dimension can be inferred"):
                torch.randn(5, 10).unflatten(1, (-1, -1))
            with self.assertRaisesRegex(RuntimeError,
                                        r"Provided sizes \[-1, 4\] don't multiply up to the size of dim 1 \(10\)"):
                torch.randn(5, 10).unflatten(1, (-1, 4))
            with self.assertRaisesRegex(RuntimeError,
                                        r"the unspecified dimension size -1 can be any value and is ambiguous"):
                torch.randn(2, 0).unflatten(1, (2, -1, 0))

        @staticmethod
        def _test_gather(self, cast, test_bounds=True):
            m, n, o = random.randint(10, 20), random.randint(10, 20), random.randint(10, 20)
            elems_per_row = random.randint(1, 10)
            dim = random.randrange(3)

            for dtype in {torch.float32, torch.complex64, torch.complex128}:
                src = torch.randn(m, n, o, dtype=dtype)
                idx_size = [m, n, o]
                idx_size[dim] = elems_per_row
                idx = torch.LongTensor().resize_(*idx_size)
                AbstractTestCases._TestTorchMixin._fill_indices(self, idx, dim, src.size(dim), elems_per_row, m, n, o)

                src = cast(src)
                idx = cast(idx)

                actual = torch.gather(src, dim, idx)
                expected = cast(torch.zeros(idx_size, dtype=dtype))
                for i in range(idx_size[0]):
                    for j in range(idx_size[1]):
                        for k in range(idx_size[2]):
                            ii = [i, j, k]
                            ii[dim] = idx[i, j, k]
                            expected[i, j, k] = src[tuple(ii)]
                self.assertEqual(actual, expected, atol=0, rtol=0)

            bad_src = torch.randn(*[i - 1 for i in idx_size])
            self.assertRaises(RuntimeError, lambda: torch.gather(bad_src, dim, idx))

            # should throw an error when index dtype is not long
            with self.assertRaisesRegex(RuntimeError, 'Expected dtype int64 for index'):
                torch.gather(src, dim, idx.to(torch.int))

            # should throw an error when out.dtype != src.dtype.
            with self.assertRaisesRegex(RuntimeError, 'Expected self.dtype to be equal to src.dtype'):
                torch.gather(src, dim, idx, out=expected.to(torch.int))

            # checks for the same dimensionality
            with self.assertRaisesRegex(RuntimeError, 'Index tensor must have the same number of dimensions as input tensor'):
                torch.gather(src, dim, idx.unsqueeze(-1))

            with self.assertRaisesRegex(RuntimeError, 'Index tensor must have the same number of dimensions as input tensor'):
                torch.gather(src.unsqueeze(-1), dim, idx)

            if test_bounds:
                idx[0][0][0] = 23
                self.assertRaises(RuntimeError, lambda: torch.gather(src, dim, idx))

            src = cast(torch.randn(3, 4, 5))
            expected, idx = src.max(2, True)
            expected = cast(expected)
            idx = cast(idx)
            actual = torch.gather(src, 2, idx)
            self.assertEqual(actual, expected, atol=0, rtol=0)

            # Bool test case
            t = torch.tensor([[False, True], [True, True]])
            self.assertEqual(torch.gather(t, 1, torch.tensor([[0, 0], [1, 0]])), torch.tensor([[False, False], [True, True]]))

        def test_gather(self):
            self._test_gather(self, lambda t: t)

        @staticmethod
        def _test_scatter_add_mult_index_base(self, cast):
            m, n = 30, 40
            idx = torch.zeros(m, n).long()
            src = torch.ones(m, n)
            res0 = torch.zeros(m, n).scatter_add_(0, idx, src)
            res1 = torch.zeros(m, n).scatter_add_(1, idx, src)

            self.assertEqual(res0[0, :], m * torch.ones(n), atol=0, rtol=0)
            self.assertEqual(res1[:, 0], n * torch.ones(m), atol=0, rtol=0)

        def test_scatter_add_mult_index(self):
            self._test_scatter_add_mult_index_base(self, lambda t: t)

        @staticmethod
        def _test_scatter_base(self, cast, method, is_scalar=False, test_bounds=True, reduction=None, *, test_complex=False):
            if test_complex:
                dtypes = [torch.complex64, torch.complex128]
            else:
                dtypes = [torch.float16, torch.float32, torch.float64]

            for dtype in dtypes:
                m, n, o = random.randint(10, 20), random.randint(10, 20), random.randint(10, 20)
                elems_per_row = random.randint(1, 10)
                dim = random.randrange(3)

                idx_size = [m, n, o]
                idx_size[dim] = elems_per_row
                idx = cast(torch.LongTensor().resize_(*idx_size))
                AbstractTestCases._TestTorchMixin._fill_indices(self, idx, dim, ([m, n, o])[dim], elems_per_row, m, n, o)

                src_size = [random.randint(1, 5) + s for s in idx_size]
                if is_scalar:
                    src = random.random()
                else:
                    src = cast(torch.randn(src_size, dtype=dtype))

                base = cast(torch.randn(m, n, o, dtype=dtype))
                if reduction:
                    actual = getattr(base.clone(), method)(dim, idx, src, reduce=reduction)
                else:
                    actual = getattr(base.clone(), method)(dim, idx, src)
                expected = base.clone()
                for i in range(idx_size[0]):
                    for j in range(idx_size[1]):
                        for k in range(idx_size[2]):
                            ii = [i, j, k]
                            ii[dim] = idx[i, j, k]
                            if method == 'scatter_add_':
                                expected[tuple(ii)] += src[i, j, k]
                            else:
                                # method may be 'scatter_' or 'scatter'
                                # both might have a reduction argument
                                value = src if is_scalar else src[i, j, k]

                                if reduction == "add":
                                    expected[tuple(ii)] += value
                                elif reduction == "multiply":
                                    expected[tuple(ii)] *= value
                                else:
                                    expected[tuple(ii)] = value

                self.assertEqual(actual, expected, atol=0, rtol=0)

                # should throw an error when self.dtype != src.dtype.
                # we ignore the case when src is Scalar, as it gets
                # cast via src.to<scalar_t>.
                if not is_scalar:
                    with self.assertRaisesRegex(RuntimeError, 'Expected self.dtype to be equal to src.dtype'):
                        getattr(base.clone().type(torch.int), method)(dim, idx, src)

                    with self.assertRaisesRegex(RuntimeError, 'Expected self.dtype to be equal to src.dtype'):
                        getattr(base.clone(), method)(dim, idx, src.type(torch.int))

                # should throw an error when index dtype is not long
                with self.assertRaisesRegex(RuntimeError, 'Expected dtype int64 for index'):
                    getattr(base.clone(), method)(dim, idx.type(torch.int), src)

                # check for the same dimensionality
                with self.assertRaisesRegex(RuntimeError, 'Index tensor must have the same number of dimensions as self tensor'):
                    getattr(base.clone().unsqueeze(-1), method)(dim, idx, src)

                with self.assertRaisesRegex(RuntimeError, 'Index tensor must have the same number of dimensions as self tensor'):
                    getattr(base.clone(), method)(dim, idx.unsqueeze(-1), src)

                if not is_scalar:
                    with self.assertRaisesRegex(RuntimeError, 'Index tensor must have the same number of dimensions as src tensor'):
                        getattr(base.clone(), method)(dim, idx, src.unsqueeze(-1))

                if test_bounds:
                    idx[0][0][0] = 34
                    with self.assertRaises(RuntimeError):
                        if reduction:
                            getattr(base.clone(), method)(dim, idx, src, reduce=reduction)
                        else:
                            getattr(base.clone(), method)(dim, idx, src)

                # test for empty index, should be a no-op
                idx = cast(torch.LongTensor())
                if reduction:
                    actual = getattr(base.clone(), method)(dim, idx, src, reduce=reduction)
                else:
                    actual = getattr(base.clone(), method)(dim, idx, src)
                self.assertEqual(actual, base, atol=0, rtol=0)

        def test_scatter(self):
            self._test_scatter_base(self, lambda t: t, 'scatter_')

        def test_scatterAdd(self):
            self._test_scatter_base(self, lambda t: t, 'scatter_add_')

        def test_scatterFill(self):
            self._test_scatter_base(self, lambda t: t, 'scatter_', True)

        def test_scatterReduce(self):
            for method in ["add", "multiply"]:
                self._test_scatter_base(self, lambda t: t, 'scatter_', reduction=method)
                self._test_scatter_base(self, lambda t: t, 'scatter_', True, reduction=method)

        def test_structseq_repr(self):
            a = torch.arange(250).reshape(5, 5, 10)
            expected = """
            torch.return_types.max(
            values=tensor([[ 40,  41,  42,  43,  44,  45,  46,  47,  48,  49],
                    [ 90,  91,  92,  93,  94,  95,  96,  97,  98,  99],
                    [140, 141, 142, 143, 144, 145, 146, 147, 148, 149],
                    [190, 191, 192, 193, 194, 195, 196, 197, 198, 199],
                    [240, 241, 242, 243, 244, 245, 246, 247, 248, 249]]),
            indices=tensor([[4, 4, 4, 4, 4, 4, 4, 4, 4, 4],
                    [4, 4, 4, 4, 4, 4, 4, 4, 4, 4],
                    [4, 4, 4, 4, 4, 4, 4, 4, 4, 4],
                    [4, 4, 4, 4, 4, 4, 4, 4, 4, 4],
                    [4, 4, 4, 4, 4, 4, 4, 4, 4, 4]]))"""
            self.assertEqual(repr(a.max(1)), textwrap.dedent(expected).strip())

        def test_is_same_size(self):
            t1 = torch.empty(3, 4, 9, 10)
            t2 = torch.empty(3, 4)
            t3 = torch.empty(1, 9, 3, 3)
            t4 = torch.empty(3, 4, 9, 10)

            self.assertFalse(t1.is_same_size(t2))
            self.assertFalse(t1.is_same_size(t3))
            self.assertTrue(t1.is_same_size(t4))

        def test_tensor_set(self):
            t1 = torch.tensor([])
            t2 = torch.empty(3, 4, 9, 10).uniform_()
            t1.set_(t2)
            self.assertEqual(t1.storage()._cdata, t2.storage()._cdata)
            size = torch.Size([9, 3, 4, 10])
            t1.set_(t2.storage(), 0, size)
            self.assertEqual(t1.size(), size)
            t1.set_(t2.storage(), 0, tuple(size))
            self.assertEqual(t1.size(), size)
            self.assertEqual(t1.stride(), (120, 40, 10, 1))
            stride = (10, 360, 90, 1)
            t1.set_(t2.storage(), 0, size, stride)
            self.assertEqual(t1.stride(), stride)
            t1.set_(t2.storage(), 0, size=size, stride=stride)
            self.assertEqual(t1.size(), size)
            self.assertEqual(t1.stride(), stride)

            # test argument names
            t1 = torch.tensor([])
            # 1. case when source is tensor
            t1.set_(source=t2)
            self.assertEqual(t1.storage()._cdata, t2.storage()._cdata)
            # 2. case when source is storage
            t1.set_(source=t2.storage())
            self.assertEqual(t1.storage()._cdata, t2.storage()._cdata)
            # 3. case when source is storage, and other args also specified
            t1.set_(source=t2.storage(), storage_offset=0, size=size, stride=stride)
            self.assertEqual(t1.size(), size)
            self.assertEqual(t1.stride(), stride)

            t1 = torch.tensor([True, True], dtype=torch.bool)
            t2 = torch.tensor([False, False], dtype=torch.bool)
            t1.set_(t2)
            self.assertEqual(t1.storage()._cdata, t2.storage()._cdata)

        def test_tensor_set_errors(self):
            f_cpu = torch.randn((2, 3), dtype=torch.float32)
            d_cpu = torch.randn((2, 3), dtype=torch.float64)

            # change dtype
            self.assertRaises(RuntimeError, lambda: f_cpu.set_(d_cpu.storage()))
            self.assertRaises(RuntimeError,
                              lambda: f_cpu.set_(d_cpu.storage(), 0, d_cpu.size(), d_cpu.stride()))
            self.assertRaises(RuntimeError, lambda: f_cpu.set_(d_cpu))

            # change device
            if torch.cuda.is_available():
                f_cuda = torch.randn((2, 3), dtype=torch.float32, device='cuda')

                # cpu -> cuda
                self.assertRaises(RuntimeError, lambda: f_cpu.set_(f_cuda.storage()))
                self.assertRaises(RuntimeError,
                                  lambda: f_cpu.set_(f_cuda.storage(), 0, f_cuda.size(), f_cuda.stride()))
                self.assertRaises(RuntimeError, lambda: f_cpu.set_(f_cuda))

                # cuda -> cpu
                self.assertRaises(RuntimeError, lambda: f_cuda.set_(f_cpu.storage()))
                self.assertRaises(RuntimeError,
                                  lambda: f_cuda.set_(f_cpu.storage(), 0, f_cpu.size(), f_cpu.stride()))
                self.assertRaises(RuntimeError, lambda: f_cuda.set_(f_cpu))

        def test_equal(self):
            # Contiguous, 1D
            t1 = torch.tensor((3., 4., 9., 10.))
            t2 = t1.contiguous()
            t3 = torch.tensor((1., 9., 3., 10.))
            t4 = torch.tensor((3., 4., 9.))
            t5 = torch.tensor([])
            self.assertTrue(t1.equal(t2))
            self.assertFalse(t1.equal(t3))
            self.assertFalse(t1.equal(t4))
            self.assertFalse(t1.equal(t5))
            self.assertTrue(torch.equal(t1, t2))
            self.assertFalse(torch.equal(t1, t3))
            self.assertFalse(torch.equal(t1, t4))
            self.assertFalse(torch.equal(t1, t5))

            # Non contiguous, 2D
            s = torch.tensor(((1, 2, 3, 4), (5, 6, 7, 8)))
            s1 = s[:, 1:3]
            s2 = s1.clone()
            s3 = torch.tensor(((2, 3), (6, 7)))
            s4 = torch.tensor(((0, 0), (0, 0)))

            self.assertFalse(s1.is_contiguous())
            self.assertTrue(s1.equal(s2))
            self.assertTrue(s1.equal(s3))
            self.assertFalse(s1.equal(s4))
            self.assertTrue(torch.equal(s1, s2))
            self.assertTrue(torch.equal(s1, s3))
            self.assertFalse(torch.equal(s1, s4))

        def test_element_size(self):
            byte = torch.ByteStorage().element_size()
            char = torch.CharStorage().element_size()
            short = torch.ShortStorage().element_size()
            int = torch.IntStorage().element_size()
            long = torch.LongStorage().element_size()
            float = torch.FloatStorage().element_size()
            double = torch.DoubleStorage().element_size()
            bool = torch.BoolStorage().element_size()
            bfloat16 = torch.BFloat16Storage().element_size()
            complexfloat = torch.ComplexFloatStorage().element_size()
            complexdouble = torch.ComplexDoubleStorage().element_size()

            self.assertEqual(byte, torch.ByteTensor().element_size())
            self.assertEqual(char, torch.CharTensor().element_size())
            self.assertEqual(short, torch.ShortTensor().element_size())
            self.assertEqual(int, torch.IntTensor().element_size())
            self.assertEqual(long, torch.LongTensor().element_size())
            self.assertEqual(float, torch.FloatTensor().element_size())
            self.assertEqual(double, torch.DoubleTensor().element_size())
            self.assertEqual(bool, torch.BoolTensor().element_size())
            self.assertEqual(bfloat16, torch.tensor([], dtype=torch.bfloat16).element_size())
            self.assertEqual(complexfloat, torch.tensor([], dtype=torch.complex64).element_size())
            self.assertEqual(complexdouble, torch.tensor([], dtype=torch.complex128).element_size())

            self.assertGreater(byte, 0)
            self.assertGreater(char, 0)
            self.assertGreater(short, 0)
            self.assertGreater(int, 0)
            self.assertGreater(long, 0)
            self.assertGreater(float, 0)
            self.assertGreater(double, 0)
            self.assertGreater(bool, 0)
            self.assertGreater(bfloat16, 0)
            self.assertGreater(complexfloat, 0)
            self.assertGreater(complexdouble, 0)

            # These tests are portable, not necessarily strict for your system.
            self.assertEqual(byte, 1)
            self.assertEqual(char, 1)
            self.assertEqual(bool, 1)
            self.assertGreaterEqual(short, 2)
            self.assertGreaterEqual(int, 2)
            self.assertGreaterEqual(int, short)
            self.assertGreaterEqual(long, 4)
            self.assertGreaterEqual(long, int)
            self.assertGreaterEqual(double, float)

        def test_permute(self):
            orig = [1, 2, 3, 4, 5, 6, 7]
            perm = torch.randperm(7).tolist()
            x = torch.empty(*orig).fill_(0)
            new = [i - 1 for i in x.permute(*perm).size()]
            self.assertEqual(perm, new)
            self.assertEqual(x.size(), orig)

        def test_reversed(self):
            val = torch.arange(0, 10)
            self.assertEqual(reversed(val), torch.arange(9, -1, -1))

            val = torch.arange(1, 10).view(3, 3)
            self.assertEqual(reversed(val), torch.tensor([[7, 8, 9], [4, 5, 6], [1, 2, 3]]))

            val = torch.tensor(42)
            self.assertEqual(reversed(val), torch.tensor(42))

        def test_contains(self):
            x = torch.arange(0, 10)
            self.assertEqual(4 in x, True)
            self.assertEqual(12 in x, False)

            x = torch.arange(1, 10).view(3, 3)
            val = torch.arange(1, 4)
            self.assertEqual(val in x, True)
            val += 10
            self.assertEqual(val in x, False)

            self.assertRaisesRegex(
                RuntimeError,
                "Tensor.__contains__ only supports Tensor or scalar, but you passed in a {}.".format(type("foo")),
                lambda: "foo" in x)
            self.assertRaisesRegex(
                RuntimeError,
                "Tensor.__contains__ only supports Tensor or scalar, but you passed in a {}.".format(type([1, 2])),
                lambda: [1, 2] in x)

        def test_deepcopy_parameter(self):
            from copy import deepcopy
            l = torch.nn.Linear(10, 1)
            s = l.state_dict(keep_vars=True)
            self.assertEqual(torch.nn.Parameter, type(s['weight']))
            self.assertEqual(torch.nn.Parameter, type(s['bias']))

            s2 = deepcopy(s)
            self.assertEqual(torch.nn.Parameter, type(s2['weight']))
            self.assertEqual(torch.nn.Parameter, type(s2['bias']))

        def test_pickle(self):
            import pickle
            a = torch.randn(5, 5)
            serialized = pickle.dumps(a)
            b = pickle.loads(serialized)
            self.assertEqual(a, b)

        def test_pickle_parameter(self):
            import pickle
            a = torch.nn.Parameter(torch.randn(5, 5))
            serialized = pickle.dumps(a)
            b = pickle.loads(serialized)
            self.assertTrue(isinstance(b, torch.nn.Parameter))
            self.assertEqual(a.requires_grad, b.requires_grad)
            self.assertEqual(a, b)

        def test_pickle_parameter_no_requires_grad(self):
            import pickle
            a = torch.nn.Parameter(torch.randn(5, 5), requires_grad=False)
            serialized = pickle.dumps(a)
            b = pickle.loads(serialized)
            self.assertTrue(isinstance(b, torch.nn.Parameter))
            self.assertEqual(a.requires_grad, b.requires_grad)
            self.assertEqual(a, b)

        def test_pickle_dtype(self):
            t = torch.float32
            serialized = pickle.dumps(t)
            b = pickle.loads(serialized)
            self.assertTrue(isinstance(b, torch.dtype))
            self.assertEqual(id(b), id(t))

        def test_pickle_size(self):
            a = torch.rand(10).size()
            serialized = pickle.dumps(a)
            b = pickle.loads(serialized)
            self.assertTrue(isinstance(b, torch.Size))
            self.assertEqual(a, b)

        def test_pickle_function(self):
            # https://github.com/pytorch/pytorch/issues/37703
            a = torch.tanh
            serialized = pickle.dumps(a)
            b = pickle.loads(serialized)
            self.assertEqual(a, b)

        def test_generator_cpu(self):
            # test default generators are equal
            self.assertEqual(torch.default_generator, torch.default_generator)

            # tests Generator API
            # manual_seed, seed, initial_seed, get_state, set_state
            g1 = torch.Generator()
            g2 = torch.Generator()
            g1.manual_seed(12345)
            g2.manual_seed(12345)
            self.assertEqual(g1.initial_seed(), g2.initial_seed())

            g1.seed()
            g2.seed()
            self.assertNotEqual(g1.initial_seed(), g2.initial_seed())

            g1 = torch.Generator()
            g2_state = g2.get_state()
            g2_randn = torch.randn(1, generator=g2)
            g1.set_state(g2_state)
            g1_randn = torch.randn(1, generator=g1)
            self.assertEqual(g1_randn, g2_randn)

            default_state = torch.default_generator.get_state()
            q = torch.empty(100)
            g1_normal = q.normal_()
            g2 = torch.Generator()
            g2.set_state(default_state)
            g2_normal = q.normal_(generator=g2)
            self.assertEqual(g1_normal, g2_normal)

        def test_invalid_generator_raises(self):
            self.assertRaises(RuntimeError, lambda: torch.Generator('opengl'))

        def _sobol_reference_samples(self, scramble: bool) -> torch.Tensor:
            if not scramble:
                # theoretical values from Joe Kuo 2010
                return torch.tensor(
                    [
                        [0., 0.],
                        [0.5, 0.5],
                        [0.75, 0.25],
                        [0.25, 0.75],
                        [0.375, 0.375],
                        [0.875, 0.875],
                        [0.625, 0.125],
                        [0.125, 0.625],
                    ],
                )
            else:
                # theoretical values unknown: convergence properties checked
                return torch.tensor(
                    [
                        [0.50860737, 0.29320504],
                        [0.07116939, 0.89594537],
                        [0.49354145, 0.11524881],
                        [0.93097717, 0.70244044],
                        [0.87266153, 0.23887917],
                        [0.31021884, 0.57600391],
                        [0.13687253, 0.42054182],
                        [0.69931293, 0.77336788],
                    ],
                )

        def test_sobolengine_bounds(self, scramble: bool = False):
            engine = torch.quasirandom.SobolEngine(100, scramble=scramble, seed=123456)
            sample = engine.draw(512)
            self.assertTrue(torch.all(sample >= 0))
            self.assertTrue(torch.all(sample <= 1))

        def test_sobolengine_bounds_scrambled(self):
            self.test_sobolengine_bounds(scramble=True)

        def test_sobolengine_draw(self, scramble: bool = False):
            ref_sample = self._sobol_reference_samples(scramble=scramble)
            engine = torch.quasirandom.SobolEngine(2, scramble=scramble, seed=123456)
            sample = engine.draw(n=len(ref_sample))
            self.assertEqual(sample, ref_sample)
            self.assertEqual(engine.num_generated, len(ref_sample))

        def test_sobolengine_draw_scrambled(self):
            self.test_sobolengine_draw(scramble=True)

        def test_sobolengine_first_point(self):
            for dtype in (torch.float, torch.double):
                engine = torch.quasirandom.SobolEngine(2, scramble=False)
                sample = engine.draw(1, dtype=dtype)
                self.assertTrue(torch.all(sample == 0))
                self.assertEqual(sample.dtype, dtype)
            for dtype in (torch.float, torch.double):
                engine = torch.quasirandom.SobolEngine(2, scramble=True, seed=123456)
                sample = engine.draw(1, dtype=dtype)
                self.assertTrue(torch.all(sample != 0))
                self.assertEqual(sample.dtype, dtype)

        def test_sobolengine_continuing(self, scramble: bool = False):
            ref_sample = self._sobol_reference_samples(scramble=scramble)
            engine = torch.quasirandom.SobolEngine(2, scramble=scramble, seed=123456)
            n_half = len(ref_sample) // 2
            _ = engine.draw(n=n_half)
            sample = engine.draw(n=n_half)
            torch.testing.assert_allclose(sample, ref_sample[n_half:])

        def test_sobolengine_continuing_scrambled(self):
            self.test_sobolengine_continuing(scramble=True)

        def test_sobolengine_reset(self, scramble: bool = False):
            ref_sample = self._sobol_reference_samples(scramble=scramble)
            engine = torch.quasirandom.SobolEngine(2, scramble=scramble, seed=123456)
            _ = engine.draw(n=len(ref_sample) // 2)
            engine.reset()
            self.assertEqual(engine.num_generated, 0)
            sample = engine.draw(n=len(ref_sample))
            torch.testing.assert_allclose(sample, ref_sample)

        def test_sobolengine_reset_scrambled(self):
            self.test_sobolengine_reset(scramble=True)

        def test_sobolengine_fast_forward(self, scramble: bool = False):
            ref_sample = self._sobol_reference_samples(scramble=scramble)
            engine = torch.quasirandom.SobolEngine(2, scramble=scramble, seed=123456)
            engine.fast_forward(4)
            sample = engine.draw(n=4)
            torch.testing.assert_allclose(sample, ref_sample[4:])
            # alternate fast forwarding with sampling
            engine.reset()
            even_draws = []
            for i in range(8):
                if i % 2 == 0:
                    even_draws.append(engine.draw())
                else:
                    engine.fast_forward(1)
            torch.testing.assert_allclose(
                ref_sample[[i for i in range(8) if i % 2 == 0]],
                np.concatenate(even_draws),
            )

        def test_sobolengine_fast_forward_scrambled(self):
            self.test_sobolengine_fast_forward(scramble=True)

        def test_sobolengine_distribution(self, scramble=False):
            d = 50
            engine = torch.quasirandom.SobolEngine(d, scramble=scramble, seed=123456)
            sample = engine.draw(1024)
            torch.testing.assert_allclose(
                torch.mean(sample, dim=0), torch.full((d,), 0.5), atol=2, rtol=2
            )
            torch.testing.assert_allclose(
                np.percentile(sample, 25, axis=0), np.repeat(0.25, d), atol=2, rtol=2
            )
            torch.testing.assert_allclose(
                np.percentile(sample, 75, axis=0), np.repeat(0.75, d), atol=2, rtol=2
            )

        def test_sobolengine_distribution_scrambled(self):
            self.test_sobolengine_distribution(scramble=True)

        def test_sobolengine_draw_base2(self, scramble=False):
            ref_sample = self._sobol_reference_samples(scramble=scramble)
            engine = torch.quasirandom.SobolEngine(2, scramble=scramble, seed=123456)
            sample = engine.draw_base2(2)
            self.assertEqual(ref_sample[:4], sample)
            # resampling still having N=2**n
            sample = engine.draw_base2(2)
            self.assertEqual(ref_sample[4:8], sample)

        def test_sobolengine_draw_base2_scrambled(self):
            self.test_sobolengine_draw_base2(scramble=True)

        def test_sobolengine_raise(self):
            maxdim = torch.quasirandom.SobolEngine.MAXDIM
            with self.assertRaises(ValueError):
                torch.quasirandom.SobolEngine(maxdim + 1)

        def test_sobolengine_high_dim(self):
            engine = torch.quasirandom.SobolEngine(1111, scramble=False, seed=123456)
            samples1 = engine.draw()
            vals1, counts1 = torch.unique(samples1, return_counts=True)
            samples2 = engine.draw()
            vals2, counts2 = torch.unique(samples2, return_counts=True)
            self.assertEqual(vals1.item(), 0.0)
            self.assertEqual(counts1.item(), 1111)
            self.assertEqual(vals2.item(), 0.5)
            self.assertEqual(counts1.item(), 1111)

        def test_parsing_int64(self):
            # accepts integer arguments
            x = torch.cumsum(torch.ones(5, 5), 0)
            self.assertEqual(x, torch.cumsum(torch.ones(5, 5), torch.tensor(0)))
            # doesn't accept floating point variables
            self.assertRaises(TypeError, lambda: torch.cumsum(torch.ones(5, 5), torch.tensor(0.)))

        def test_parsing_double(self):
            # accepts floating point and integer arguments
            x = torch.randn(2, 3)
            torch.isclose(x, x, 1, 1)
            self.assertTrue(torch.isclose(x, x, 1, 1).all())
            self.assertTrue(torch.isclose(x, x, 1.5, 1.).all())
            # accepts floating point and integer tensors
            self.assertTrue(torch.isclose(x, x, torch.tensor(1), torch.tensor(1)).all())
            self.assertTrue(torch.isclose(x, x, torch.tensor(1.5), torch.tensor(1.)).all())
            # doesn't accept variables with requires_grad
            self.assertRaises(TypeError,
                              lambda: torch.isclose(x, x, torch.tensor(1.5), torch.tensor(1., requires_grad=True)).all())

        def test_parsing_intlist(self):
            #  parse with integer variables
            self.assertEqual(torch.Size([3, 4]), torch.ones((torch.tensor(3), torch.tensor(4))).shape)
            self.assertEqual(torch.Size([3, 4]), torch.ones(torch.tensor(3), torch.tensor(4)).shape)
            # parse with numpy integers
            self.assertEqual(torch.Size([3, 4]), torch.ones((np.array(3), np.int64(4))).shape)
            self.assertEqual(torch.Size([3, 4]), torch.ones(np.array(3), np.int64(4)).shape)
            self.assertEqual(torch.Size([3, 4]), torch.ones((np.int64(3), np.array(4))).shape)
            self.assertEqual(torch.Size([3, 4]), torch.ones(np.int64(3), np.array(4)).shape)

            # fail parse with float variables
            self.assertRaises(TypeError, lambda: torch.ones((torch.tensor(3.), torch.tensor(4))))
            # fail parse with numpy floats
            self.assertRaises(TypeError, lambda: torch.ones((np.float(3.), torch.tensor(4))))
            self.assertRaises(TypeError, lambda: torch.ones((np.array(3.), torch.tensor(4))))

            # fail parse with > 1 element variables
            self.assertRaises(TypeError, lambda: torch.ones(torch.tensor(3, 3)))
            self.assertRaises(TypeError, lambda: torch.ones((torch.tensor(3, 3))))
            self.assertRaises(TypeError, lambda: torch.ones(np.array(3, 3)))
            self.assertRaises(TypeError, lambda: torch.ones((np.array(3, 3))))

            # fail parse with additional positional args after intlist arg
            self.assertRaisesRegex(TypeError,
                                   "received an invalid combination of arguments",
                                   lambda: torch.LongTensor((6, 0), 1, 1, 0))
            self.assertRaisesRegex(TypeError,
                                   "missing 1 required positional arguments",
                                   lambda: torch.tensor().new_zeros((5, 5), 0))

        def test_half_tensor(self):
            devices = ["cpu"]
            if torch.cuda.is_available():
                devices.append("cuda")

            # contiguous tensor
            # non-contiguous tensor
            # dense non-overlapping tensor
            # non-dense non-overlapping sliced tensor
            # non-dense overlapping equal strides
            for device in devices:
                tset = (
                    torch.randn(4, 3, 2, device=device, dtype=torch.float).contiguous(),
                    torch.randn(4, 3, 2, device=device, dtype=torch.float).transpose(0, 1),
                    torch.randn(4, 3, 2, device=device, dtype=torch.float),
                    torch.randn(4, 3, 2, device=device, dtype=torch.float)[:, :, ::2],
                    torch.empty_strided(
                        (4, 2, 3), (10, 3, 3), device=device, dtype=torch.float
                    ).copy_(torch.rand((4, 2, 3), dtype=torch.float, device=device)),
                )

                for x in tset:
                    self.assertEqual(x.half().float(), x, atol=1e-3, rtol=0)
                    xh = x.half()
                    with tempfile.NamedTemporaryFile() as f:
                        torch.save(xh, f)
                        f.seek(0)
                        xh2 = torch.load(f)
                        self.assertEqual(xh.float(), xh2.float())

        def test_from_buffer(self):
            a = bytearray([1, 2, 3, 4])
            self.assertEqual(torch.ByteStorage.from_buffer(a).tolist(), [1, 2, 3, 4])
            shorts = torch.ShortStorage.from_buffer(a, 'big')
            self.assertEqual(shorts.size(), 2)
            self.assertEqual(shorts.tolist(), [258, 772])
            ints = torch.IntStorage.from_buffer(a, 'little')
            self.assertEqual(ints.size(), 1)
            self.assertEqual(ints[0], 67305985)
            f = bytearray([0x40, 0x10, 0x00, 0x00])
            floats = torch.FloatStorage.from_buffer(f, 'big')
            self.assertEqual(floats.size(), 1)
            self.assertEqual(floats[0], 2.25)

            f = bytearray([0x00, 0x01, 0x02, 0x03, 0x04, 0x05, 0x10, 0x40])
            bools = torch.BoolStorage.from_buffer(f, 'big')
            self.assertEqual(bools.size(), 8)
            self.assertEqual(bools.tolist(), [False, True, True, True, True, True, True, True])
            self.assertEqual(bools.type(), 'torch.BoolStorage')

            f = bytearray(b'\x80\x02\x8a\nl\xfc\x9cF\xf9 j\xa8P\x19.\x80\x02M\xe9')
            bools = torch.BoolStorage.from_buffer(f, 'big')
            self.assertEqual(bools.size(), 19)

            f = bytearray(b'\0x4A')
            bools = torch.BoolStorage.from_buffer(f, 'big')
            self.assertEqual(bools.size(), 4)
            self.assertEqual(bools.tolist(), [False, True, True, True])

        def test_storage_casts(self):
            storage = torch.IntStorage([-1, 0, 1, 2, 3, 4])
            self.assertEqual(storage.size(), 6)
            self.assertEqual(storage.tolist(), [-1, 0, 1, 2, 3, 4])
            self.assertEqual(storage.type(), 'torch.IntStorage')
            self.assertIs(storage.dtype, torch.int32)

            floatStorage = storage.float()
            self.assertEqual(floatStorage.size(), 6)
            self.assertEqual(floatStorage.tolist(), [-1, 0, 1, 2, 3, 4])
            self.assertEqual(floatStorage.type(), 'torch.FloatStorage')
            self.assertEqual(floatStorage.int().tolist(), [-1, 0, 1, 2, 3, 4])
            self.assertIs(floatStorage.dtype, torch.float32)

            halfStorage = storage.half()
            self.assertEqual(halfStorage.size(), 6)
            self.assertEqual(halfStorage.tolist(), [-1, 0, 1, 2, 3, 4])
            self.assertEqual(halfStorage.type(), 'torch.HalfStorage')
            self.assertEqual(halfStorage.int().tolist(), [-1, 0, 1, 2, 3, 4])
            self.assertIs(halfStorage.dtype, torch.float16)

            bfloat16Storage = storage.bfloat16()
            self.assertEqual(bfloat16Storage.size(), 6)
            self.assertEqual(bfloat16Storage.tolist(), [-1, 0, 1, 2, 3, 4])
            self.assertEqual(bfloat16Storage.type(), 'torch.BFloat16Storage')
            self.assertEqual(bfloat16Storage.int().tolist(), [-1, 0, 1, 2, 3, 4])
            self.assertIs(bfloat16Storage.dtype, torch.bfloat16)

            longStorage = storage.long()
            self.assertEqual(longStorage.size(), 6)
            self.assertEqual(longStorage.tolist(), [-1, 0, 1, 2, 3, 4])
            self.assertEqual(longStorage.type(), 'torch.LongStorage')
            self.assertEqual(longStorage.int().tolist(), [-1, 0, 1, 2, 3, 4])
            self.assertIs(longStorage.dtype, torch.int64)

            shortStorage = storage.short()
            self.assertEqual(shortStorage.size(), 6)
            self.assertEqual(shortStorage.tolist(), [-1, 0, 1, 2, 3, 4])
            self.assertEqual(shortStorage.type(), 'torch.ShortStorage')
            self.assertEqual(shortStorage.int().tolist(), [-1, 0, 1, 2, 3, 4])
            self.assertIs(shortStorage.dtype, torch.int16)

            doubleStorage = storage.double()
            self.assertEqual(doubleStorage.size(), 6)
            self.assertEqual(doubleStorage.tolist(), [-1.0, 0.0, 1.0, 2.0, 3.0, 4.0])
            self.assertEqual(doubleStorage.type(), 'torch.DoubleStorage')
            self.assertEqual(doubleStorage.int().tolist(), [-1, 0, 1, 2, 3, 4])
            self.assertIs(doubleStorage.dtype, torch.float64)

            charStorage = storage.char()
            self.assertEqual(charStorage.size(), 6)
            self.assertEqual(charStorage.tolist(), [-1.0, 0.0, 1.0, 2.0, 3.0, 4.0])
            self.assertEqual(charStorage.type(), 'torch.CharStorage')
            self.assertEqual(charStorage.int().tolist(), [-1, 0, 1, 2, 3, 4])
            self.assertIs(charStorage.dtype, torch.int8)

            byteStorage = storage.byte()
            self.assertEqual(byteStorage.size(), 6)
            self.assertEqual(byteStorage.tolist(), [255, 0, 1, 2, 3, 4])
            self.assertEqual(byteStorage.type(), 'torch.ByteStorage')
            self.assertEqual(byteStorage.int().tolist(), [255, 0, 1, 2, 3, 4])
            self.assertIs(byteStorage.dtype, torch.uint8)

            boolStorage = storage.bool()
            self.assertEqual(boolStorage.size(), 6)
            self.assertEqual(boolStorage.tolist(), [True, False, True, True, True, True])
            self.assertEqual(boolStorage.type(), 'torch.BoolStorage')
            self.assertEqual(boolStorage.int().tolist(), [1, 0, 1, 1, 1, 1])
            self.assertIs(boolStorage.dtype, torch.bool)

            complexfloat_storage = torch.ComplexFloatStorage([-1, 0, 1 + 2j, 2.5j, 3.5, 4 - 2j])
            self.assertEqual(complexfloat_storage.size(), 6)
            self.assertEqual(complexfloat_storage.tolist(), [-1, 0, 1 + 2j, 2.5j, 3.5, 4 - 2j])
            self.assertEqual(complexfloat_storage.type(), 'torch.ComplexFloatStorage')
            self.assertIs(complexfloat_storage.dtype, torch.complex64)

            complexdouble_storage = complexfloat_storage.complex_double()
            self.assertEqual(complexdouble_storage.size(), 6)
            self.assertEqual(complexdouble_storage.tolist(), [-1, 0, 1 + 2j, 2.5j, 3.5, 4 - 2j])
            self.assertEqual(complexdouble_storage.type(), 'torch.ComplexDoubleStorage')
            self.assertIs(complexdouble_storage.dtype, torch.complex128)

        def test_from_file(self):
            def assert_with_filename(filename):
                size = 10000
                s1 = torch.FloatStorage.from_file(filename, True, size)
                t1 = torch.FloatTensor(s1).copy_(torch.randn(size))

                # check mapping
                s2 = torch.FloatStorage.from_file(filename, True, size)
                t2 = torch.FloatTensor(s2)
                self.assertEqual(t1, t2, atol=0, rtol=0)

                # check changes to t1 from t2
                rnum = random.uniform(-1, 1)
                t1.fill_(rnum)
                self.assertEqual(t1, t2, atol=0, rtol=0)

                # check changes to t2 from t1
                rnum = random.uniform(-1, 1)
                t2.fill_(rnum)
                self.assertEqual(t1, t2, atol=0, rtol=0)

                # release the tensors
                del s1, t1, s2, t2

            with TemporaryFileName() as fname:
                assert_with_filename(fname)

            if IS_FILESYSTEM_UTF8_ENCODING:
                with TemporaryDirectoryName(suffix='中文') as dname, TemporaryFileName(dir=dname) as fname:
                    assert_with_filename(fname)

        def test_torch_from_file(self):
            def assert_with_filename(filename):
                size = 10000
                s1 = torch.from_file(filename, True, size, dtype=torch.float)
                t1 = torch.FloatTensor(s1).copy_(torch.randn(size))

                # check mapping
                s2 = torch.from_file(filename, True, size, dtype=torch.float)
                t2 = torch.FloatTensor(s2)
                self.assertEqual(t1, t2, atol=0, rtol=0)

                # check changes to t1 from t2
                rnum = random.uniform(-1, 1)
                t1.fill_(rnum)
                self.assertEqual(t1, t2, atol=0, rtol=0)

                # check changes to t2 from t1
                rnum = random.uniform(-1, 1)
                t2.fill_(rnum)
                self.assertEqual(t1, t2, atol=0, rtol=0)

                # release the tensors
                del s1, t1, s2, t2

            with TemporaryFileName() as fname:
                assert_with_filename(fname)

            if IS_FILESYSTEM_UTF8_ENCODING:
                with TemporaryDirectoryName(suffix='中文') as dname, TemporaryFileName(dir=dname) as fname:
                    assert_with_filename(fname)

        def test_print(self):
            default_type = torch.tensor([]).type()
            for t in torch._tensor_classes:
                if t == torch.HalfTensor:
                    continue  # HalfTensor does not support fill
                if t.is_sparse:
                    continue
                if t.is_cuda and not torch.cuda.is_available():
                    continue
                obj = t(100, 100).fill_(1)
                obj.__repr__()
                str(obj)
            # test half tensor
            obj = torch.rand(100, 100, device='cpu').half()
            obj.__repr__()
            str(obj)
            for t in torch._storage_classes:
                if t == torch.BFloat16Storage:
                    continue  # Fix once fill is enabled for bfloat16
                if t.is_cuda and not torch.cuda.is_available():
                    continue
                if t == torch.BoolStorage or t == torch.cuda.BoolStorage:
                    obj = t(100).fill_(True)
                else:
                    obj = t(100).fill_(1)
                obj.__repr__()
                str(obj)

            # test complex tensor
            # complex tensor print uses two formatters, one for real values
            # and the other for imag values. this is consistent with numpy
            x = torch.tensor([2.3 + 4j, 7 + 6j])
            self.assertEqual(x.__repr__(), str(x))
            self.assertExpectedInline(str(x), '''tensor([2.3000+4.j, 7.0000+6.j])''')

            # test scientific notation for complex tensors
            x = torch.tensor([1e28 + 2j , -1e-28j])
            self.assertEqual(x.__repr__(), str(x))
            self.assertExpectedInline(str(x), '''tensor([1.0000e+28+2.0000e+00j, -0.0000e+00-1.0000e-28j])''')

            # test big integer
            x = torch.tensor(2341234123412341)
            self.assertEqual(x.__repr__(), str(x))
            self.assertExpectedInline(str(x), '''tensor(2341234123412341)''')

            # test scientific notation
            x = torch.tensor([1e28, 1e-28])
            self.assertEqual(x.__repr__(), str(x))
            self.assertExpectedInline(str(x), '''tensor([1.0000e+28, 1.0000e-28])''')

            # test scientific notation using set_printoptions
            x = torch.tensor([1e2, 1e-2])
            torch.set_printoptions(sci_mode=True)
            self.assertEqual(x.__repr__(), str(x))
            self.assertExpectedInline(str(x), '''tensor([1.0000e+02, 1.0000e-02])''')
            torch.set_printoptions(sci_mode=False)
            self.assertEqual(x.__repr__(), str(x))
            self.assertExpectedInline(str(x), '''tensor([  100.0000,     0.0100])''')
            torch.set_printoptions(sci_mode=None)  # reset to the default value

            # test no leading space if all elements positive
            x = torch.tensor([1, 2])
            self.assertEqual(x.__repr__(), str(x))
            self.assertExpectedInline(str(x), '''tensor([1, 2])''')

            # test for leading space if there are negative elements
            x = torch.tensor([1, -2])
            self.assertEqual(x.__repr__(), str(x))
            self.assertExpectedInline(str(x), '''tensor([ 1, -2])''')

            # test inf and nan
            x = torch.tensor([4, inf, 1.5, -inf, 0, nan, 1])
            self.assertEqual(x.__repr__(), str(x))
            self.assertExpectedInline(str(x), '''tensor([4.0000,    inf, 1.5000,   -inf, 0.0000,    nan, 1.0000])''')

            y = torch.tensor([4, inf, complex(1.5, inf), complex(-inf, 4), 0, complex(nan, inf), complex(3, nan)])
            self.assertEqual(y.__repr__(), str(y))
            expected_str = '''\
tensor([4.0000+0.j,    inf+0.j, 1.5000+infj,   -inf+4.j, 0.0000+0.j,    nan+infj,
        3.0000+nanj])'''
            self.assertExpectedInline(str(y), expected_str)

            # test dtype
            torch.set_default_dtype(torch.float)
            x = torch.tensor([1e-324, 1e-323, 1e-322, 1e307, 1e308, 1e309], dtype=torch.float64)
            self.assertEqual(x.__repr__(), str(x))
            expected_str = '''\
tensor([ 0.0000e+00, 9.8813e-324, 9.8813e-323, 1.0000e+307, 1.0000e+308,
                inf], dtype=torch.float64)'''
            self.assertExpectedInline(str(x), expected_str)

            # test changing default dtype
            torch.set_default_dtype(torch.float64)
            self.assertEqual(x.__repr__(), str(x))
            expected_str = '''\
tensor([ 0.0000e+00, 9.8813e-324, 9.8813e-323, 1.0000e+307, 1.0000e+308,
                inf])'''
            self.assertExpectedInline(str(x), expected_str)

            # test summary
            x = torch.zeros(10000)
            self.assertEqual(x.__repr__(), str(x))
            self.assertExpectedInline(str(x), '''tensor([0., 0., 0.,  ..., 0., 0., 0.])''')

            # test internal summary function
            x = torch.rand(1, 20, 5, 30)
            summary = torch._tensor_str.get_summarized_data(x)
            self.assertEqual(summary.shape, (1, 6, 5, 6))
            first_and_last = [0, 1, 2, -3, -2, -1]
            self.assertEqual(summary, x[:, first_and_last][..., first_and_last])

            # test device
            if torch.cuda.is_available():
                x = torch.tensor([123], device='cuda:0')
                self.assertEqual(x.__repr__(), str(x))
                self.assertExpectedInline(str(x), '''tensor([123], device='cuda:0')''')

                # test changing default to cuda
                torch.set_default_tensor_type(torch.cuda.FloatTensor)
                self.assertEqual(x.__repr__(), str(x))
                self.assertExpectedInline(str(x), '''tensor([123])''')

                # test printing a tensor on a different gpu than current one.
                if torch.cuda.device_count() >= 2:
                    with torch.cuda.device(1):
                        self.assertEqual(x.__repr__(), str(x))
                        self.assertExpectedInline(str(x), '''tensor([123], device='cuda:0')''')

                # test printing cpu tensor when default device is cuda
                y = torch.tensor([123], device='cpu')
                self.assertEqual(y.__repr__(), str(y))
                self.assertExpectedInline(str(y), '''tensor([123], device='cpu')''')
            torch.set_default_tensor_type(default_type)


            # test integral floats and requires_grad
            x = torch.tensor([123.], requires_grad=True)
            self.assertEqual(x.__repr__(), str(x))
            self.assertExpectedInline(str(x), '''tensor([123.], requires_grad=True)''')

            # test non-contiguous print
            # sliced tensor should have > PRINT_OPTS.threshold elements
            x = torch.ones(100, 2, 2, 10)
            y = x.as_strided(size=(100, 2, 10), stride=(2 * 2 * 10, 2 * 10, 1))
            self.assertEqual(str(y), y.__repr__())
            expected_str = '''\
tensor([[[1., 1., 1.,  ..., 1., 1., 1.],
         [1., 1., 1.,  ..., 1., 1., 1.]],

        [[1., 1., 1.,  ..., 1., 1., 1.],
         [1., 1., 1.,  ..., 1., 1., 1.]],

        [[1., 1., 1.,  ..., 1., 1., 1.],
         [1., 1., 1.,  ..., 1., 1., 1.]],

        ...,

        [[1., 1., 1.,  ..., 1., 1., 1.],
         [1., 1., 1.,  ..., 1., 1., 1.]],

        [[1., 1., 1.,  ..., 1., 1., 1.],
         [1., 1., 1.,  ..., 1., 1., 1.]],

        [[1., 1., 1.,  ..., 1., 1., 1.],
         [1., 1., 1.,  ..., 1., 1., 1.]]])\
'''

            self.assertExpectedInline(str(y), expected_str)

            x = torch.ones(100, 2, 2, 10) * (1 + 1j)
            y = x.as_strided(size=(100, 2, 10), stride=(2 * 2 * 10, 2 * 10, 1))
            self.assertEqual(str(y), y.__repr__())
            expected_str = '''\
tensor([[[1.+1.j, 1.+1.j, 1.+1.j,  ..., 1.+1.j, 1.+1.j, 1.+1.j],
         [1.+1.j, 1.+1.j, 1.+1.j,  ..., 1.+1.j, 1.+1.j, 1.+1.j]],

        [[1.+1.j, 1.+1.j, 1.+1.j,  ..., 1.+1.j, 1.+1.j, 1.+1.j],
         [1.+1.j, 1.+1.j, 1.+1.j,  ..., 1.+1.j, 1.+1.j, 1.+1.j]],

        [[1.+1.j, 1.+1.j, 1.+1.j,  ..., 1.+1.j, 1.+1.j, 1.+1.j],
         [1.+1.j, 1.+1.j, 1.+1.j,  ..., 1.+1.j, 1.+1.j, 1.+1.j]],

        ...,

        [[1.+1.j, 1.+1.j, 1.+1.j,  ..., 1.+1.j, 1.+1.j, 1.+1.j],
         [1.+1.j, 1.+1.j, 1.+1.j,  ..., 1.+1.j, 1.+1.j, 1.+1.j]],

        [[1.+1.j, 1.+1.j, 1.+1.j,  ..., 1.+1.j, 1.+1.j, 1.+1.j],
         [1.+1.j, 1.+1.j, 1.+1.j,  ..., 1.+1.j, 1.+1.j, 1.+1.j]],

        [[1.+1.j, 1.+1.j, 1.+1.j,  ..., 1.+1.j, 1.+1.j, 1.+1.j],
         [1.+1.j, 1.+1.j, 1.+1.j,  ..., 1.+1.j, 1.+1.j, 1.+1.j]]])\
'''
            self.assertExpectedInline(str(y), expected_str)

            # test print 0-dim tensor: there's no 0-dim in Numpy, we match arrayprint style
            x = torch.tensor(0.00002)
            self.assertEqual(x.__repr__(), str(x))
            self.assertExpectedInline(str(x), '''tensor(2.0000e-05)''')

            # test print boolean tensor
            x = torch.tensor([True])
            self.assertEqual(x.__repr__(), str(x))
            self.assertExpectedInline(str(x), '''tensor([True])''')

            x = torch.tensor(True)
            self.assertEqual(x.__repr__(), str(x))
            self.assertExpectedInline(str(x), '''tensor(True)''')

            # [Numpy] test print float in sci_mode when min < 0.0001.
            x = torch.tensor([0.00002])
            self.assertEqual(x.__repr__(), str(x))
            self.assertExpectedInline(str(x), '''tensor([2.0000e-05])''')

            # [Numpy] test print complex in sci_mode when real_min < 0.0001 and (or) imag_min < 0.0001.
            x = torch.tensor([0.00002]) * (1 + 1j)
            self.assertEqual(x.__repr__(), str(x))
            self.assertExpectedInline(str(x), '''tensor([2.0000e-05+2.0000e-05j])''')

            # [Numpy] test print float in sci_mode when max > 1e8.
            # TODO: Pytorch uses fixed precision to print, while Numpy uses dragon4_scientific
            # to do automatic trimming and padding.
            x = torch.tensor([123456789.])
            self.assertEqual(x.__repr__(), str(x))
            self.assertExpectedInline(str(x), '''tensor([1.2346e+08])''')

            # [Numpy] test print float in sci_mode when max / min > 1000.
            x = torch.tensor([0.01, 11])
            self.assertEqual(x.__repr__(), str(x))
            self.assertExpectedInline(str(x), '''tensor([1.0000e-02, 1.1000e+01])''')

            # [Numpy] test print int max / min > 1000, no sci_mode
            x = torch.tensor([1, 1010])
            self.assertEqual(x.__repr__(), str(x))
            self.assertExpectedInline(str(x), '''tensor([   1, 1010])''')

            # [Numpy] test print int > 1e8, no sci_mode
            x = torch.tensor([1000000000])  # 1e9
            self.assertEqual(x.__repr__(), str(x))
            self.assertExpectedInline(str(x), '''tensor([1000000000])''')

            # [Numpy] test printing float in int_mode
            x = torch.tensor([1., 1000.])
            self.assertEqual(x.__repr__(), str(x))
            self.assertExpectedInline(str(x), '''tensor([   1., 1000.])''')

            # [Numpy] test printing float in int_mode in sci format when max / min > 1000.
            x = torch.tensor([1., 1010.])
            self.assertEqual(x.__repr__(), str(x))
            self.assertExpectedInline(str(x), '''tensor([1.0000e+00, 1.0100e+03])''')

        def test_sizeof(self) -> None:
            sizeof_empty = torch.randn(0).storage().__sizeof__()
            sizeof_10 = torch.randn(10).storage().__sizeof__()
            sizeof_100 = torch.randn(100).storage().__sizeof__()
            self.assertEqual((sizeof_100 - sizeof_empty) // (sizeof_10 - sizeof_empty), 10)
            self.assertEqual((sizeof_100 - sizeof_empty) % (sizeof_10 - sizeof_empty), 0)

            sizeof_empty = torch.randn(0).to(torch.uint8).storage().__sizeof__()
            sizeof_10 = torch.randn(10).to(torch.uint8).storage().__sizeof__()
            sizeof_100 = torch.randn(100).to(torch.uint8).storage().__sizeof__()
            self.assertEqual((sizeof_100 - sizeof_empty) // (sizeof_10 - sizeof_empty), 10)
            self.assertEqual((sizeof_100 - sizeof_empty) % (sizeof_10 - sizeof_empty), 0)

        def test_iter(self) -> None:
            x = torch.randn(5, 5)
            for i, sub in enumerate(x):
                self.assertEqual(sub, x[i])

            x = torch.tensor([])
            self.assertEqual(list(x), [])

        def test_assertEqual(self) -> None:
            x = torch.FloatTensor([0])
            self.assertEqual(x, 0)
            xv = torch.autograd.Variable(x)
            self.assertEqual(xv, 0)
            self.assertEqual(x, xv)
            self.assertEqual(xv, x)

            # Tests that setting atol or rtol without the other throws
            self.assertRaises(AssertionError,
                              lambda: self.assertEqual(x, xv, atol=4))
            self.assertRaises(AssertionError,
                              lambda: self.assertEqual(x, xv, rtol=4))

            self.assertRaisesRegex(TypeError, "takes from 3 to 4 positional arguments",
                                   lambda: self.assertEqual(x, xv, "", 1.0))  # type: ignore[misc]

        def test_new(self) -> None:
            x = torch.autograd.Variable(torch.tensor([]))
            y = torch.autograd.Variable(torch.randn(4, 4))
            z = torch.autograd.Variable(torch.IntTensor([1, 2, 3]))
            self.assertEqual(x.new().shape, [0])
            self.assertEqual(x.new(), x)
            self.assertEqual(x.new(1, 2).shape, [1, 2])
            self.assertEqual(x.new(torch.Size([3, 4])).shape, [3, 4])
            self.assertEqual(x.new([3, 4]).shape, [2])
            self.assertEqual(x.new([3, 4]).tolist(), [3, 4])
            self.assertEqual(x.new((3, 4)).tolist(), [3, 4])
            self.assertEqual(x.new([np.int32(3), np.float64(4)]).tolist(), [3, 4])
            self.assertEqual(x.new(np.array((3, 4))).tolist(), [3, 4])
            self.assertEqual(x.new([z[2], z[0] + 3]).tolist(), [3, 4])
            self.assertEqual(x.new(size=(3, 4)).shape, [3, 4])
            self.assertEqual(x.new(()).shape, [0])
            self.assertEqual(x.new(y.storage()).data_ptr(), y.data_ptr())
            self.assertEqual(x.new(y).data_ptr(), y.data_ptr())
            self.assertIsNot(x.new(y), y)

            self.assertRaises(TypeError, lambda: x.new(z))
            # TypeError would be better
            self.assertRaises(RuntimeError, lambda: x.new(z.storage()))

        @unittest.skipIf(PYTORCH_CUDA_MEMCHECK, "is_pinned uses failure to detect pointer property")
        def test_pin_memory(self):
            x = torch.randn(3, 5)
            self.assertFalse(x.is_pinned())
            if not torch.cuda.is_available():
                self.assertRaises(RuntimeError, lambda: x.pin_memory())
            else:
                pinned = x.pin_memory()
                self.assertTrue(pinned.is_pinned())
                self.assertEqual(pinned, x)
                self.assertNotEqual(pinned.data_ptr(), x.data_ptr())
                # test that pin_memory on already pinned tensor has no effect
                self.assertIs(pinned, pinned.pin_memory())
                self.assertEqual(pinned.data_ptr(), pinned.pin_memory().data_ptr())

        def test_error_msg_type_translation(self):
            with self.assertRaisesRegex(
                    RuntimeError,
                    # message includes both Double and Long
                    '(?=.*Double)(?=.*Long)'):

                # Calls model with a LongTensor input but DoubleTensor weights
                input = torch.zeros(1, 1, 1, 6, dtype=torch.long)
                weight = torch.nn.Parameter(torch.zeros(1, 1, 1, 3, dtype=torch.double))
                model = torch.nn.Conv2d(1, 1, (1, 3), stride=1, padding=0, bias=False)
                model.weight = weight
                out = model(input)

        def test_apply(self):
            x = torch.arange(1, 6)
            res = x.clone().apply_(lambda k: k + k)
            self.assertEqual(res, x * 2)
            self.assertRaises(TypeError, lambda: x.apply_(lambda k: "str"))

        def test_map(self):
            x = torch.autograd.Variable(torch.randn(3, 3))
            y = torch.autograd.Variable(torch.randn(3))
            res = x.clone()
            res.map_(y, lambda a, b: a + b)
            self.assertEqual(res, x + y)
            self.assertRaisesRegex(TypeError, "not callable", lambda: res.map_(y, "str"))

        def test_map2(self):
            x = torch.autograd.Variable(torch.randn(3, 3))
            y = torch.autograd.Variable(torch.randn(3))
            z = torch.autograd.Variable(torch.randn(1, 3))
            res = x.clone()
            res.map2_(y, z, lambda a, b, c: a + b * c)
            self.assertEqual(res, x + y * z)
            z.requires_grad = True
            self.assertRaisesRegex(
                RuntimeError, "requires grad",
                lambda: res.map2_(y, z, lambda a, b, c: a + b * c))

        def test_Size(self):
            x = torch.Size([1, 2, 3])
            self.assertIsInstance(x, tuple)
            self.assertEqual(x[0], 1)
            self.assertEqual(x[1], 2)
            self.assertEqual(x[2], 3)
            self.assertEqual(len(x), 3)
            self.assertRaises(TypeError, lambda: torch.Size(torch.ones(3)))

            self.assertIsInstance(x * 2, torch.Size)
            self.assertIsInstance(x[:-1], torch.Size)
            self.assertIsInstance(x + x, torch.Size)

        def test_Size_scalar(self):
            three = torch.tensor(3)
            two = torch.tensor(2)
            x = torch.Size([0, 1, two, three, 4])
            for i in range(1, 5):
                self.assertEqual(x[i], i)

        def test_Size_iter(self):
            for sizes in [iter([1, 2, 3, 4, 5]), range(1, 6)]:
                x = torch.Size(sizes)
                for i in range(0, 5):
                    self.assertEqual(x[i], i + 1)

        def test_t_not_2d_error(self):
            self.assertRaises(RuntimeError, lambda: torch.randn(2, 3, 4).t())
            self.assertRaises(RuntimeError, lambda: torch.randn(2, 3, 4).t_())

        # skip this test for now as it affects all tests
        @unittest.skipIf(True, "flush_denormal not supported")
        def test_set_flush_denormal(self):
            tiny_float = 1e-42
            tiny_double = 1e-320
            float_tensor = torch.FloatTensor([1.0, tiny_float])
            double_tensor = torch.DoubleTensor([1.0, tiny_float, tiny_double])

            self.assertEqual(float_tensor[0], 1.0, atol=0.0, rtol=0)
            self.assertEqual(float_tensor[1], tiny_float, atol=tiny_float / 16, rtol=0)
            self.assertEqual(double_tensor[0], 1.0, atol=0.0, rtol=0)
            self.assertEqual(double_tensor[1], tiny_float, atol=0.0, rtol=0)
            self.assertEqual(double_tensor[2], tiny_double, atol=0.0, rtol=0)

            torch.set_flush_denormal(True)
            self.assertEqual(float_tensor[0], 1.0, atol=0.0, rtol=0)
            self.assertEqual(float_tensor[1], 0.0, atol=0.0, rtol=0)  # tiny_float to zero
            self.assertEqual(double_tensor[0], 1.0, atol=0.0, rtol=0)
            # tiny_float is not converted to zero in double type
            self.assertEqual(double_tensor[1], tiny_float, atol=0.0, rtol=0)
            self.assertEqual(double_tensor[2], 0.0, atol=0.0, rtol=0)  # tiny_double to zero
            torch.set_flush_denormal(False)

        def test_show_config(self):
            # We can't usefully test the output; just make sure this doesn't crash
            torch.__config__.show()

        @unittest.skipIf(IS_FBCODE, "CXX_FLAGS is only for OSS build.")
        def test_cxx_flags(self):
            torch.__config__._cxx_flags()

        def test_parallel_info(self):
            torch.__config__.parallel_info()

        @slowTest
        def test_slow_test(self):
            # Just a smoketest to make sure our slowTest decorator works.
            pass

        def test_is_nonzero(self):
            with self.assertRaisesRegex(RuntimeError, "Boolean value of Tensor with no values is ambiguous"):
                torch.tensor([]).is_nonzero()
            with self.assertRaisesRegex(RuntimeError, "Boolean value of Tensor with more than one value is ambiguous"):
                torch.tensor([0, 0]).is_nonzero()
            self.assertFalse(torch.tensor(0).is_nonzero())
            self.assertTrue(torch.tensor(1).is_nonzero())
            self.assertFalse(torch.tensor([0]).is_nonzero())
            self.assertTrue(torch.tensor([1]).is_nonzero())
            self.assertFalse(torch.tensor([[0]]).is_nonzero())
            self.assertTrue(torch.tensor([[1]]).is_nonzero())
            self.assertTrue(torch.tensor(0.1).is_nonzero())
            self.assertTrue(torch.tensor(-0.1).is_nonzero())
            self.assertFalse(torch.tensor(0.0).is_nonzero())
            self.assertTrue(torch.tensor(True).is_nonzero())
            self.assertFalse(torch.tensor(False).is_nonzero())
            self.assertFalse(torch.tensor(0 + 0j).is_nonzero())
            self.assertTrue(torch.tensor(0 + 0.1j).is_nonzero())

        def test_assert_async(self):
            with self.assertRaisesRegex(RuntimeError, "Boolean value of Tensor with no values is ambiguous"):
                torch._assert_async(torch.tensor([]))
            with self.assertRaisesRegex(RuntimeError, "Boolean value of Tensor with more than one value is ambiguous"):
                torch._assert_async(torch.tensor([0, 0]))
            with self.assertRaisesRegex(RuntimeError, "Expected Tensor with single nonzero value, but got zero"):
                torch._assert_async(torch.tensor(0))
            torch._assert_async(torch.tensor(1))
            torch._assert_async(torch.tensor(0.1))
            torch._assert_async(torch.tensor(-0.1))
            with self.assertRaisesRegex(RuntimeError, "Expected Tensor with single nonzero value, but got zero"):
                torch._assert_async(torch.tensor(0.0))
            torch._assert_async(torch.tensor(True))
            with self.assertRaisesRegex(RuntimeError, "Expected Tensor with single nonzero value, but got zero"):
                torch._assert_async(torch.tensor(False))
            torch._assert_async(torch.tensor(0 + 0.1j))
            with self.assertRaisesRegex(RuntimeError, "Expected Tensor with single nonzero value, but got zero"):
                torch._assert_async(torch.tensor(0 + 0j))

        # NB: we must not be built with CUDA; if we are built with CUDA but no CUDA
        # is available, we get a different error.
        @unittest.skipIf(torch.backends.cuda.is_built() or IS_SANDCASTLE, "CUDA is built, can't test CUDA not built error")
        def test_cuda_not_built(self):
            msg = "Torch not compiled with CUDA enabled"
            self.assertRaisesRegex(AssertionError, msg, lambda: torch.cuda.current_device())
            self.assertRaisesRegex(AssertionError, msg, lambda: torch.tensor([1], device="cuda"))
            self.assertRaisesRegex(AssertionError, msg, lambda: torch.tensor([1]).cuda())
            self.assertRaisesRegex(TypeError, msg, lambda: torch.cuda.FloatTensor())
            self.assertRaisesRegex(TypeError, msg, lambda: torch.set_default_tensor_type(torch.cuda.FloatTensor))
            self.assertRaisesRegex(AssertionError, msg, lambda: torch.tensor([1]).to(device="cuda"))

        def test_has_internal_overlap(self):
            OVERLAP_NO = 0
            OVERLAP_YES = 1
            OVERLAP_TOO_HARD = 2

            # Check for contiguous tensors
            a = torch.randn(3, 3)
            self.assertEqual(torch._debug_has_internal_overlap(a), OVERLAP_NO)

            # Checks for zero strides
            b = torch.randn(1, 3)
            b_expanded = b.expand(4, 3)
            self.assertEqual(torch._debug_has_internal_overlap(b_expanded), OVERLAP_YES)

            # Check for zero strided, size 1 axis, in non-contiguous storage (gh-33812)
            c = torch.randn(10).as_strided([2, 1, 5], [1, 0, 2])
            self.assertEqual(torch._debug_has_internal_overlap(c), OVERLAP_NO)
            c = torch.randn(2, 1, 10)[::2].as_strided((2, 1, 5), (10, 0, 2))
            self.assertEqual(torch._debug_has_internal_overlap(c), OVERLAP_TOO_HARD)


        def test_allow_tensor_metadata_change(self):
            def do_test(t):
                with self.assertRaisesRegex(
                        RuntimeError,
                        "set_sizes_contiguous is not allowed on a Tensor created from .data or .detach()"):
                    t.resize_((2, 1))
                with self.assertRaisesRegex(
                        RuntimeError,
                        "set_storage is not allowed on a Tensor created from .data or .detach()"):
                    t.set_()
                with self.assertRaisesRegex(
                        RuntimeError,
                        "set_storage_offset is not allowed on a Tensor created from .data or .detach()"):
                    t.set_(t.storage(), 0, t.size(), list(t.stride()))

            do_test(torch.tensor([[1, 2]]).data)
            do_test(torch.tensor([[1, 2]]).detach())

        def test_c10_layer_norm(self):
            # test that we can call c10 ops and they return a reasonable result
            X = torch.rand(5, 5, dtype=torch.float)
            weight = torch.rand(*X.size()[1:], dtype=torch.float)
            bias = torch.rand(*X.size()[1:], dtype=torch.float)
            epsilon = 1e-4

            expected_norm = torch.nn.functional.layer_norm(
                X, X.size()[1:], weight=weight, bias=bias, eps=epsilon)
            actual_norm, actual_mean, actual_stdev = \
                torch.ops._caffe2.LayerNorm(torch.tensor(X), torch.tensor(
                    weight), torch.tensor(bias), 1, epsilon, True)
            torch.testing.assert_allclose(expected_norm, actual_norm)

        def test_memory_format(self):
            def test_helper(x, memory_format):
                y = x.contiguous(memory_format=memory_format)
                self.assertFalse(y.is_contiguous())
                self.assertTrue(y.is_contiguous(memory_format=memory_format))
                self.assertEqual(y, x)

            test_helper(torch.randn(4, 3, 8, 8), torch.channels_last)
            test_helper(torch.randn(4, 3, 8, 8, 8), torch.channels_last_3d)

        def test_memory_format_contiguous_returns_same_tensor_if_already_satisfies(self):
            def test_helper(x, memory_format):
                alias = x.contiguous(memory_format=memory_format)
                alias.fill_(7)
                self.assertEqual(x, alias)

            test_helper(torch.randn(4, 8, 8, 3).permute(0, 3, 1, 2), torch.channels_last)
            test_helper(torch.randn(4, 8, 8, 8, 3).permute(0, 4, 1, 2, 3), torch.channels_last_3d)

        def test_memory_format_empty(self):
            def test_helper(dim1, dim2, memory_format):
                with self.assertRaises(RuntimeError):
                    x = torch.empty(dim1, memory_format=memory_format)
                x = torch.empty(dim2, memory_format=memory_format)
                self.assertTrue(x.is_contiguous(memory_format=memory_format))

            test_helper((3, 3), (3, 3, 3, 3), torch.channels_last)
            test_helper((3, 3, 3), (3, 3, 3, 3, 3), torch.channels_last_3d)

        def test_subclass_tensors(self):
            # raise an error when trying to subclass FloatTensor
            with self.assertRaisesRegex(TypeError, "type 'torch.FloatTensor' is not an acceptable base type"):
                class Foo1(torch.FloatTensor):
                    pass

            # but allow subclassing Tensor:
            class Foo2(torch.Tensor):
                def foo(self):
                    return 5
            f = Foo2()
            self.assertEqual(f.foo(), 5)

        def test_ndim(self):
            a = torch.randn(1, 2, 3)
            self.assertEqual(3, a.ndim)
            b = torch.randn(())
            self.assertEqual(0, b.ndim)
            c = torch.randn(1, 0)
            self.assertEqual(2, c.ndim)

        def test_fill_diagonal(self):
            a1 = torch.randn(7, 3)
            a2 = a1.clone()
            v = 1
            for i in range(3):
                a2[i][i] = v
            a1.fill_diagonal_(v)
            self.assertEqual(a1, a2)

            b1 = torch.randn(7, 3)
            b2 = b1.clone()
            for i in range(3):
                b2[i][i] = v
                b2[i + 4][i] = v
            b1.fill_diagonal_(v, wrap=True)
            self.assertEqual(b1, b2)

            c1 = torch.rand(3, 3, 3)
            c2 = c1.clone()
            for i in range(3):
                c2[i][i][i] = v
            c1.fill_diagonal_(v)
            self.assertEqual(c1, c2)

            # non-contiguous tensor
            d1 = torch.rand(3, 3, 3)[:, 1, ...]
            d2 = d1.clone()
            for i in range(3):
                d2[i][i] = v
            d1.fill_diagonal_(v)
            self.assertEqual(d1, d2)

            e1 = torch.rand(7, 3, 3)[:, 1, ...]
            e2 = e1.clone()
            for i in range(3):
                e2[i][i] = v
                e2[i + 4][i] = v
            e1.fill_diagonal_(v, wrap=True)
            self.assertEqual(e1, e2)

        def test_batch_norm_cpu_inference(self):
            # input nchw in (2,1,1,1), (2,2,2,2)
            inputs = [
                torch.tensor([[[[-0.5000]]], [[[0.5000]]]]),
                torch.tensor([
                    [
                        [[-0.5000, 0.5000], [-1.0000, 1.0000]],
                        [[-0.2500, -0.5000], [0.2500, 0.5000]]
                    ],
                    [
                        [[0.1000, 1.0000], [1.0000, 0.1000]],
                        [[1.0000, 0.5000], [1.5000, -1.5000]]
                    ]])]
            # output nchw in (2,1,1,1), (2,2,2,2)
            outputs = [
                torch.tensor([
                    [[[-0.499997496604919433593750000]]],
                    [[[0.499997496604919433593750000]]]]),
                torch.tensor([
                    [[[-0.499997496604919433593750000, 0.499997496604919433593750000],
                      [-0.999994993209838867187500000, 0.999994993209838867187500000]],
                     [[-0.249998748302459716796875000, -0.499997496604919433593750000],
                      [0.249998748302459716796875000, 0.499997496604919433593750000]]],
                    [[[0.099999502301216125488281250, 0.999994993209838867187500000],
                      [0.999994993209838867187500000, 0.099999502301216125488281250]],
                     [[0.999994993209838867187500000, 0.499997496604919433593750000],
                      [1.499992489814758300781250000, -1.499992489814758300781250000]]]])]


            for i in range(len(inputs)):
                for affine in [False, True]:
                    m = torch.nn.BatchNorm2d(inputs[i].size()[1], 1e-05, 0.1, affine=affine)
                    m.eval()
                    # contiguous case
                    input1 = inputs[i].contiguous()
                    output1 = m(input1)
                    # non-contiguous case
                    input2 = input1.permute(0, 1, 3, 2)
                    output2 = m(input2).permute(0, 1, 3, 2)
                    # channels last case
                    input3 = input1.contiguous(memory_format=torch.channels_last)
                    output3 = m(input3)
                    self.assertEqual(output3, outputs[i])
                    self.assertEqual(output3, output1)
                    self.assertEqual(output3, output2)

        @noarchTest
        def test_empty_meta(self):
            x = torch.empty(2 ** 20, 2 ** 20, device='meta')
            y = torch.empty(2 ** 20, device='meta')
            z = x + y
            self.assertEqual(z.size(), (2 ** 20, 2 ** 20))
            self.assertRaises(RuntimeError, lambda: z[0][0].item())

        @noarchTest
        def test_upsample_nearest1d_meta(self):
            # TODO: this test should be triggered by test_nn.py but right
            # now meta is not enabled (and even if it was, we are probably
            # missing too many meta functions to get through the test unmolested)

            # NB: Can't make the exponent too big, or it will overflow
            # signed 64-bit integer
            x = torch.empty(2 * 10 ** 8, 3, 2 * 10 ** 8, device='meta')
            z = torch.nn.functional.interpolate(x, scale_factor=2)
            self.assertEqual(z.size(), (2 * 10 ** 8, 3, 4 * 10 ** 8))
            self.assertRaises(RuntimeError, lambda: z[0][0][0].item())

            # TODO: the out tests cannot be triggered by test_nn.py because
            # we don't actually do out= arguments for nn functions, so there
            # is no public API by which to get the out version

            # interpolate doesn't seem to support out=
            # (not sure why passing None here doesn't work? How strange...)
            z = torch.empty(0, device='meta')
            torch._C._nn.upsample_nearest1d(x, (4 * 10 ** 8,), 2, out=z)
            self.assertEqual(z.size(), (2 * 10 ** 8, 3, 4 * 10 ** 8))
            self.assertRaises(RuntimeError, lambda: z[0][0][0].item())

        @noarchTest
        def test_upsample_nearest2d_meta(self):
            # TODO: the out tests cannot be triggered by test_nn.py because
            # we don't actually do out= arguments for nn functions, so there
            # is no public API by which to get the out version

            # Make sure we don't clobber strides of out tensor.  NB: this
            # test must be done on 2d/3d, because 1d doesn't have any meaningful
            # layout support
            x = torch.empty(4, 3, 8, 8, device='meta')
            out = torch.empty(4, 3, 16, 16, device='meta', memory_format=torch.channels_last)
            torch._C._nn.upsample_nearest2d(x, (16, 16), out=out)
            self.assertTrue(out.is_contiguous(memory_format=torch.channels_last))

            x = torch.empty(4, 3, 8, 8, device='meta', memory_format=torch.channels_last)
            out = torch.empty(4, 3, 16, 16, device='meta')
            torch._C._nn.upsample_nearest2d(x, (16, 16), out=out)
            self.assertTrue(out.is_contiguous())

            # But if resize occurs, do clobber
            x = torch.empty(4, 3, 8, 8, device='meta', memory_format=torch.channels_last)
            out = torch.empty(0, device='meta')
            torch._C._nn.upsample_nearest2d(x, (16, 16), out=out)
            self.assertTrue(out.is_contiguous(memory_format=torch.channels_last))

            # Complain if out dtype mismatch
            x = torch.empty(4, 3, 8, 8, device='meta', dtype=torch.float)
            out = torch.empty(4, 3, 16, 16, device='meta', dtype=torch.double)
            self.assertExpectedRaisesInline(
                RuntimeError, lambda: torch._C._nn.upsample_nearest2d(x, (16, 16), out=out),
                """Expected out tensor to have dtype float, but got double instead"""
            )

            # Complain if out device mismatch
            x = torch.empty(0, 3, 8, 8, device='meta')
            out = torch.empty(0, 3, 16, 16, device='cpu')
            self.assertExpectedRaisesInline(
                RuntimeError, lambda: torch._C._nn.upsample_nearest2d(x, (16, 16), out=out),
                """Expected out tensor to have device meta, but got cpu instead"""
            )

        @noarchTest
        def test_detach_meta(self):
            x = torch.empty(2, device='meta')
            # This used to segfault
            self.assertRaises(RuntimeError, lambda: x.detach().storage())

        @noarchTest
        def test_add_meta_scalar(self):
            # From https://github.com/pytorch/pytorch/issues/53815
            x = torch.empty(2, device='meta')
            y = x + 2
            self.assertEqual(y.size(), x.size())

        def test_normal_shape(self):
            warned = False
            for device in torch.testing.get_all_device_types():
                tensor1 = torch.rand(1, device=device)
                tensor4 = torch.rand(4, device=device)
                tensor120 = torch.rand(120, device=device)
                tensor2145 = torch.rand(2, 1, 4, 5, device=device)
                tensor2345 = torch.rand(2, 3, 4, 5, device=device)
                tensor2345_non_contiguous = torch.rand(2, 4, 3, 5, device=device).permute(0, 2, 1, 3)
                tensor2345_channels_last = tensor2345.contiguous(memory_format=torch.channels_last)
                output2345 = torch.zeros(2, 3, 4, 5, device=device)
                output345 = torch.zeros(3, 4, 5, device=device)

                # inputs have same size
                self.assertEqual(torch.normal(tensor2345, tensor2345).size(), (2, 3, 4, 5))
                self.assertEqual(torch.normal(tensor2345_non_contiguous, tensor2345).size(), (2, 3, 4, 5))
                self.assertEqual(torch.normal(tensor2345, tensor2345_channels_last).size(), (2, 3, 4, 5))
                self.assertEqual(torch.normal(tensor2345_non_contiguous, tensor2345_channels_last).size(), (2, 3, 4, 5))

                # scalar case
                self.assertEqual(torch.normal(tensor2345, 2).size(), (2, 3, 4, 5))
                self.assertEqual(torch.normal(2, tensor2345).size(), (2, 3, 4, 5))

                # inputs are expandable tensors
                self.assertEqual(torch.normal(tensor2345, tensor1).size(), (2, 3, 4, 5))
                self.assertEqual(torch.normal(tensor2145, tensor2345).size(), (2, 3, 4, 5))

                # inputs are non-expandable tensors, but they have same number of elements
                # TORCH_WARN_ONCE is used in torch.normal, only 1st assertEqual will show warn msg
                if not warned:
                    self.assertWarnsRegex(UserWarning, "deprecated and the support will be removed",
                                          lambda: self.assertEqual(torch.normal(tensor120, tensor2345).size(), (120,)))
                    warned = True
                else:
                    self.assertEqual(torch.normal(tensor120, tensor2345).size(), (120,))
                self.assertEqual(torch.normal(tensor2345, tensor120).size(), (2, 3, 4, 5))

                # inputs are non-expandable tensors and they don't have same number of elements
                with self.assertRaisesRegex(RuntimeError, "inconsistent tensor"):
                    torch.normal(tensor2345, tensor4)

                # output and inputs are size compatible
                self.assertEqual(torch.normal(tensor2345, tensor2345, out=output2345).size(), (2, 3, 4, 5))

                # output and inputs are not size compatible
                with self.assertRaisesRegex(RuntimeError, "inconsistent tensor"):
                    # inputs are expandable but have different broadcasted size than output
                    torch.normal(tensor2345, tensor2145, out=output345)
                with self.assertRaisesRegex(RuntimeError, "inconsistent tensor"):
                    # inputs are not expandable but reshapeable, output size is not the same as mean
                    torch.normal(tensor2345, tensor120, out=output345)

        def test_tensoriterator_output_setup(self):
            # Test whether the output's memory layout is correct
            def test_memory_layout(x, y, scale, zero_point, out):
                self.assertEqual(x.dim(), 4)
                self.assertEqual(x.size(), y.size())
                self.assertEqual(y.size(), out.size())

                shape = x.size()
                for n in range(shape[0]):
                    for c in range(shape[1]):
                        for h in range(shape[2]):
                            for w in range(shape[3]):
                                if scale is not None and zero_point is not None:
                                    self.assertEqual(
                                        out[n][c][h][w],
                                        torch.ops.quantized.add(x[n][c][h][w], y[n][c][h][w], scale, zero_point))
                                else:
                                    self.assertEqual(out[n][c][h][w], x[n][c][h][w] + y[n][c][h][w])

            xraw = torch.rand(2, 3, 4, 4)
            yraw = torch.rand(2, 3, 4, 4)
            qxraw = torch.quantize_per_tensor(xraw, 0.1, 5, torch.quint8)
            qyraw = torch.quantize_per_tensor(yraw, 0.1, 5, torch.quint8)

            # contiguous case fast setup
            test_memory_layout(xraw, yraw, None, None, xraw + yraw)
            test_memory_layout(qxraw, qyraw, 0.1, 5, torch.ops.quantized.add(qxraw, qyraw, 0.1, 5))

            # channels last case fast setup
            x = xraw.contiguous(memory_format=torch.channels_last)
            y = yraw.contiguous(memory_format=torch.channels_last)
            test_memory_layout(x, y, None, None, x + y)
            qx = qxraw.contiguous(memory_format=torch.channels_last)
            qy = qyraw.contiguous(memory_format=torch.channels_last)
            test_memory_layout(qx, qy, 0.1, 5, torch.ops.quantized.add(qx, qy, 0.1, 5))

            # non contiguous case fast setup (dense, non-overlapping, same shape and strides)
            x = xraw.permute(0, 2, 3, 1)
            y = yraw.permute(0, 2, 3, 1)
            test_memory_layout(x, y, None, None, x + y)
            qx = qxraw.permute(0, 2, 3, 1)
            qy = qyraw.permute(0, 2, 3, 1)
            test_memory_layout(qx, qy, 0.1, 5, torch.ops.quantized.add(qx, qy, 0.1, 5))

            # non contiguous case fast setup (dense, non-overlapping)
            # input tensors have same shape and strides
            # output tensor have same shape as input tensors but different stride
            # output tensor should preserve its strides in this case
            x = xraw.permute(0, 2, 3, 1)
            y = yraw.permute(0, 2, 3, 1)
            out = torch.empty_like(xraw)
            out = out.permute(0, 3, 2, 1)
            expected_stride = out.stride()
            test_memory_layout(x, y, None, None, torch.add(x, y, out=out))
            self.assertEqual(expected_stride, out.stride())

            # non contiguous case non fast setup
            x = xraw.permute(0, 2, 3, 1)
            y = yraw.permute(0, 3, 2, 1)
            test_memory_layout(x, y, None, None, x + y)
            qx = qxraw.permute(0, 2, 3, 1)
            qy = qyraw.permute(0, 3, 2, 1)
            test_memory_layout(qx, qy, 0.1, 5, torch.ops.quantized.add(qx, qy, 0.1, 5))

        # Tests to make sure we still handle .data properly until it is removed
        def test_dot_data_use(self):
            # .data allows to change the Tensors types inplace, check that we still
            # raise a nice error.
            with self.assertRaisesRegex(
                    RuntimeError,
                    # message includes both Double and Long
                    '(?=.*Double)(?=.*Long)'):

                # Calls model with a LongTensor input but DoubleTensor weights
                input = torch.randn(1, 1, 1, 6, dtype=torch.double)
                weight = torch.zeros(1, 1, 1, 3, dtype=torch.long)
                model = torch.nn.Conv2d(1, 1, (1, 3), stride=1, padding=0, bias=False)
                model.weight.data = weight
                out = model(input)


# Functions to test negative dimension wrapping
METHOD = 1
INPLACE_METHOD = 2
FUNCTIONAL = 4
DIM_ARG = None

def make_neg_dim_test(name, tensor_arg, arg_constr, types, extra_dim=0):
    def neg_dim_test(self):
        if isinstance(tensor_arg, list):
            assert METHOD not in types and INPLACE_METHOD not in types
            x = [torch.randn(arg) for arg in tensor_arg]
            ndim = len(tensor_arg[-1])
        else:
            x = torch.randn(*tensor_arg)
            ndim = len(tensor_arg)
        ndim += extra_dim

        n_dim_to_test = sum(e is DIM_ARG for e in arg_constr())

        for dims_val in combinations(range(ndim), n_dim_to_test):
            arg = arg_constr()
            arg_neg = copy.deepcopy(arg)
            idx = 0
            for i, v in enumerate(arg):
                if v is DIM_ARG:
                    arg[i] = dims_val[idx]
                    arg_neg[i] = dims_val[idx] - ndim
                    idx += 1

            if METHOD in types:
                a = getattr(x, name)(*arg)
                b = getattr(x, name)(*arg_neg)
                self.assertEqual(a, b)

            if INPLACE_METHOD in types:
                a = x.clone()
                getattr(a, name + '_')(*arg)
                b = x.clone()
                getattr(b, name + '_')(*arg_neg)
                self.assertEqual(a, b)

            if FUNCTIONAL in types:
                a = getattr(torch, name)(x, *arg)
                b = getattr(torch, name)(x, *arg_neg)
                self.assertEqual(a, b)

    return neg_dim_test


def idx_tensor(size, max_val):
    return torch.LongTensor(*size).random_(0, max_val - 1)


def add_neg_dim_tests():
    neg_dim_tests = [
        ('narrow', (10, 20, 30), lambda: [DIM_ARG, 0, 5], [METHOD]),
        ('transpose', (10, 20, 30), lambda: [DIM_ARG, DIM_ARG], [METHOD, INPLACE_METHOD, FUNCTIONAL]),
        ('size', (10, 20, 30), lambda: [DIM_ARG], [METHOD]),
        ('cat', [(2, 3, 4), (2, 3, 4)], lambda: [DIM_ARG], [FUNCTIONAL]),
        ('chunk', (10, 20, 30), lambda: [5, DIM_ARG], [METHOD, FUNCTIONAL]),
        ('gather', (10, 20), lambda: [DIM_ARG, idx_tensor((10, 20), 10)], [METHOD, FUNCTIONAL]),
        ('index_select', (10, 10), lambda: [DIM_ARG, idx_tensor((10,), 10)], [METHOD, FUNCTIONAL]),
        ('split', (10, 20), lambda: [5, DIM_ARG], [METHOD, FUNCTIONAL]),
        ('squeeze', (10, 1, 20, 1), lambda: [DIM_ARG], [METHOD, INPLACE_METHOD, FUNCTIONAL]),
        ('unbind', (2, 3, 4), lambda: [DIM_ARG], [FUNCTIONAL]),
        ('unsqueeze', (10, 20), lambda: [DIM_ARG], [METHOD, INPLACE_METHOD, FUNCTIONAL], 1),
        ('logcumsumexp', (10, 20), lambda: [DIM_ARG], [METHOD, FUNCTIONAL]),
        ('cumprod', (10, 20), lambda: [DIM_ARG], [METHOD, FUNCTIONAL]),
        ('cumsum', (10, 20), lambda: [DIM_ARG], [METHOD, FUNCTIONAL]),
        ('cummax', (10, 20), lambda: [DIM_ARG], [METHOD, FUNCTIONAL]),
        ('cummin', (10, 20), lambda: [DIM_ARG], [METHOD, FUNCTIONAL]),
        ('mean', (10, 20), lambda: [DIM_ARG], [METHOD, FUNCTIONAL]),
        ('median', (10, 20), lambda: [DIM_ARG], [METHOD, FUNCTIONAL]),
        ('nanmedian', (10, 20), lambda: [DIM_ARG], [METHOD, FUNCTIONAL]),
        ('mode', (10, 20), lambda: [DIM_ARG], [METHOD, FUNCTIONAL]),
        ('norm', (10, 20), lambda: [2, DIM_ARG], [METHOD, FUNCTIONAL]),
        ('prod', (10, 20), lambda: [DIM_ARG], [METHOD, FUNCTIONAL]),
        ('std', (10, 20), lambda: [DIM_ARG], [METHOD, FUNCTIONAL]),
        ('sum', (10, 20), lambda: [DIM_ARG], [METHOD, FUNCTIONAL]),
        ('var', (10, 20), lambda: [DIM_ARG], [METHOD, FUNCTIONAL]),
        ('kthvalue', (10, 20), lambda: [3, DIM_ARG], [METHOD, FUNCTIONAL]),
        ('max', (10, 20), lambda: [DIM_ARG], [METHOD, FUNCTIONAL]),
        ('min', (10, 20), lambda: [DIM_ARG], [METHOD, FUNCTIONAL]),
        ('sort', (10, 20), lambda: [DIM_ARG], [METHOD, FUNCTIONAL]),
        ('topk', (10, 20), lambda: [5, DIM_ARG], [METHOD, FUNCTIONAL]),
        ('renorm', (10, 20), lambda: [2, DIM_ARG, 1], [METHOD, INPLACE_METHOD, FUNCTIONAL]),
        ('index_add', (10, 10), lambda: [DIM_ARG, idx_tensor((10,), 10), torch.randn(10, 10)], [INPLACE_METHOD]),
        ('index_copy', (10, 10), lambda: [DIM_ARG, idx_tensor((10,), 10), torch.randn(10, 10)], [INPLACE_METHOD]),
        ('index_fill', (10, 10), lambda: [DIM_ARG, idx_tensor((10,), 10), 12], [INPLACE_METHOD]),
        ('scatter', (10, 10), lambda: [DIM_ARG, idx_tensor((10, 10), 10), torch.randn(10, 10)], [INPLACE_METHOD]),
        ('select', (10, 20), lambda: [DIM_ARG, 3], [METHOD]),
        ('unfold', (10, 20), lambda: [DIM_ARG, 5, 2], [METHOD]),
    ]

    for decl in neg_dim_tests:
        if len(decl) == 4:
            name, tensor_arg, arg_constr, types = decl
            extra_dim = 0
        elif len(decl) == 5:
            name, tensor_arg, arg_constr, types, extra_dim = decl

        test_name = 'test_' + name + '_neg_dim'

        assert not hasattr(AbstractTestCases._TestTorchMixin, test_name), "Duplicated test name: " + test_name
        setattr(AbstractTestCases._TestTorchMixin, test_name, make_neg_dim_test(name, tensor_arg, arg_constr, types, extra_dim))


@contextlib.contextmanager
def torch_vital_set(value):
    stash = None
    if 'TORCH_VITAL' in os.environ:
        stash = os.environ['TORCH_VITAL']
    os.environ['TORCH_VITAL'] = value
    try:
        yield
    finally:
        if stash:
            os.environ['TORCH_VITAL'] = stash
        else:
            del os.environ['TORCH_VITAL']


# Tests Vital Signs for Torch
class TestBasicVitalSigns(TestCase):
    def test_basic_vitals(self):
        with torch_vital_set(''):
            self.assertFalse(torch.vitals_enabled())
        with torch_vital_set('ON'):
            self.assertTrue(torch.vitals_enabled())

    def test_basic_vitals_read_write(self):
        with torch_vital_set('ON'):
            self.assertTrue(torch.vitals_enabled())
            # This tests the code path of setting a vital
            self.assertTrue(torch.set_vital('Dataloader', 'basic_unit_test', 'TEST_VALUE_STRING'))
            self.assertIn('TEST_VALUE_STRING', torch.read_vitals())
            self.assertIn('CUDA.used', torch.read_vitals())

<<<<<<< HEAD
=======
    def test_dataloader_vitals(self):
        with torch_vital_set('ON'):
            inps = torch.arange(10 * 5, dtype=torch.float32).view(10, 5)
            tgts = torch.arange(10 * 5, dtype=torch.float32).view(10, 5)
            dataset = torch.utils.data.TensorDataset(inps, tgts)
            loader = torch.utils.data.DataLoader(dataset, batch_size=2)
            self.assertIn('Dataloader.enabled\t\t True', torch.read_vitals())

>>>>>>> aa6a8a6d

class TestVitalSignsCuda(TestCase):
    @onlyCUDA
    def test_cuda_vitals_gpu_only(self, device):
        with torch_vital_set('ON'):
            self.assertIn('CUDA.used\t\t true', torch.read_vitals())


# Device-generic tests. Instantiated below and not run directly.
class TestTorchDeviceType(TestCase):
    exact_dtype = True

    # TODO: move all tensor creation to common ops
    def _rand_shape(self, dim, min_size, max_size):
        shape = []
        for i in range(dim):
            shape.append(random.randint(min_size, max_size))
        return tuple(shape)

    @onlyCPU
    def test_set_deterministic_deprecated_warning(self, device):
        with DeterministicGuard(torch.are_deterministic_algorithms_enabled()):
            # Calling set_deterministic throws a warning about deprecation once
            # per process but testing this is tricky here since we actually get
            # two warnings: one for the deprecated use of `set_deterministic`
            # and one for the 'beta' use of `use_deterministic_algorithms`.
            # The assertWarnsOnceRegex cannot handle two different warnings
            with warnings.catch_warnings(record=True) as ws:
                warnings.simplefilter("always")  # allow any warning to be raised
                prev = torch.is_warn_always_enabled()
                torch.set_warn_always(True)
                try:
                    torch.set_deterministic(True)
                finally:
                    torch.set_warn_always(prev)
                for w in ws:
                    txt = str(w.message)
                    assert ("torch.use_deterministic_algorithms is in beta" in txt or
                            "torch.set_deterministic is deprecated" in txt)

    @onlyCPU
    def test_is_deterministic_deprecated_warning(self, device):
        with DeterministicGuard(torch.are_deterministic_algorithms_enabled()):
            # Calling is_deterministic throws a warning about deprecation once per process
            with self.assertWarnsOnceRegex(UserWarning, "torch.is_deterministic is deprecated"):
                torch.is_deterministic()

    # Validates that mathematical constants are defined properly, as required by
    # the Python Array API (https://data-apis.org/array-api/latest/API_specification/constants.html)
    @onlyCPU
    def test_constants(self, device):
        self.assertIsInstance(torch.e, float)
        self.assertEqual(torch.e, math.e, atol=0, rtol=0)

        self.assertIsInstance(torch.pi, float)
        self.assertEqual(torch.pi, math.pi, atol=0, rtol=0)

        self.assertIsInstance(torch.nan, float)
        self.assertEqual(torch.nan, math.nan, equal_nan=True)

        self.assertIsInstance(torch.inf, float)
        self.assertEqual(torch.inf, math.inf)

    @dtypes(torch.float32, torch.complex64)
    def test_storage(self, device, dtype):
        v = torch.randn(3, 5, dtype=dtype, device=device)
        self.assertEqual(v.storage()[0], v[0][0])
        self.assertEqual(v.storage()[14], v[2][4])

    @dtypes(torch.float32, torch.complex64)
    def test_deepcopy(self, device, dtype):
        from copy import deepcopy
        a = torch.randn(5, 5, dtype=dtype, device=device)
        b = torch.randn(5, 5, dtype=dtype, device=device)
        c = a.view(25)
        q = [a, [a.storage(), b.storage()], b, c]
        w = deepcopy(q)
        self.assertEqual(w[0], q[0], atol=0, rtol=0)
        self.assertEqual(w[1][0], q[1][0], atol=0, rtol=0)
        self.assertEqual(w[1][1], q[1][1], atol=0, rtol=0)
        self.assertEqual(w[1], q[1], atol=0, rtol=0)
        self.assertEqual(w[2], q[2], atol=0, rtol=0)

        # Check that deepcopy preserves sharing
        w[0].add_(1)
        for i in range(a.numel()):
            self.assertEqual(w[1][0][i], q[1][0][i] + 1)
        self.assertEqual(w[3], c + 1)
        w[2].sub_(1)
        for i in range(a.numel()):
            self.assertEqual(w[1][1][i], q[1][1][i] - 1)

    @dtypes(torch.float32, torch.complex64)
    def test_deepcopy_scalar(self, device, dtype):
        from copy import deepcopy
        a = torch.tensor(5, dtype=dtype, device=device)
        self.assertEqual(a.size(), deepcopy(a).size())
        self.assertEqual(a, deepcopy(a))

    def check_internal_mem_overlap(self, inplace_op, num_inputs,
                                   dtype, device,
                                   expected_failure=False):
        if isinstance(inplace_op, str):
            inplace_op = getattr(torch.Tensor, inplace_op)
        input = torch.randn(1, dtype=dtype, device=device).expand(3, 3)
        inputs = [input] + [torch.randn_like(input)
                            for i in range(num_inputs - 1)]
        if not expected_failure:
            with self.assertRaisesRegex(RuntimeError, 'single memory location'):
                inplace_op(*inputs)
        else:
            with self.assertRaises(AssertionError):
                with self.assertRaisesRegex(RuntimeError, 'single memory location'):
                    inplace_op(*inputs)

    def unary_check_input_output_mem_overlap(self, data, sz, op,
                                             expected_failure=False):

        def _test(op, output, input):
            output_exp = torch.empty_like(output)
            op(input, out=output_exp)
            self.assertEqual(op(input, out=output), output_exp, msg=op.__name__)

        # output is identical to input:
        _test(op, output=data[0:sz], input=data[0:sz])
        # output and input are independent:
        _test(op, output=data[0:sz], input=data[sz:2 * sz])
        # output partially overlaps with input:
        if not expected_failure:
            with self.assertRaisesRegex(RuntimeError, 'unsupported operation'):
                _test(op, data[0:sz], data[1:sz + 1])
        else:
            with self.assertRaises(AssertionError):
                with self.assertRaisesRegex(RuntimeError, 'unsupported operation'):
                    _test(op, data[0:sz], data[1:sz + 1])
        # output is transpose of input:
        length = int(math.sqrt(sz))
        input = data[:length**2].view([length, length])
        out = input.t()
        if not expected_failure:
            with self.assertRaisesRegex(RuntimeError, 'unsupported operation'):
                _test(op, out, input)
        else:
            with self.assertRaises(AssertionError):
                with self.assertRaisesRegex(RuntimeError, 'unsupported operation'):
                    _test(op, out, input)

    def ternary_check_input_output_mem_overlap(self, op, device,
                                               expected_failure=False):
        sz = 9
        data = torch.randn(2 * sz, device=device)
        other1 = torch.randn(sz, device=device)
        other2 = torch.randn(sz, device=device)

        self.unary_check_input_output_mem_overlap(
            data, sz, lambda input, out:
                op(input, other1.view(input.shape), other2.view(input.shape), out=out),
            expected_failure=expected_failure)

        self.unary_check_input_output_mem_overlap(
            data, sz, lambda input, out:
                op(other1.view(input.shape), input, other2.view(input.shape), out=out),
            expected_failure=expected_failure)

        self.unary_check_input_output_mem_overlap(
            data, sz, lambda input, out:
                op(other1.view(input.shape), other2.view(input.shape), input, out=out),
            expected_failure=expected_failure)



    def _select_broadcastable_dims(self, dims_full=None):
        # select full dimensionality
        if dims_full is None:
            dims_full = []
            ndims = random.randint(1, 4)
            dims_full = [random.randint(1, 8) for _ in range(ndims)]
        else:
            ndims = len(dims_full)

        # select actual dimensions for ops:
        # larger: full ndims, individual sizes may be reduced
        # smaller: possibly reduced ndims, sizes may be reduced
        smaller_ndims = random.randint(1, ndims)
        dims_small = []
        dims_large = []
        for i in range(ndims - 1, -1, -1):
            j = random.randint(1, 3)
            if j == 1:  # no reduced singleton dimension
                ds = dims_full[i]
                dl = dims_full[i]
            elif j == 2:  # larger may have reduced singleton dimension
                ds = dims_full[i]
                dl = 1 if len(dims_small) < smaller_ndims else dims_full[i]
            elif j == 3:  # smaller may have reduced singleton dimension
                ds = 1
                dl = dims_full[i]
            dims_large = [dl] + dims_large
            if len(dims_small) < smaller_ndims:
                dims_small = [ds] + dims_small
        return (dims_small, dims_large, dims_full)

    # collected tests of ops that used scalar_check in Declarations.cwrap for
    # correctness
    def test_scalar_check(self, device):
        zero_d = torch.randn((), device=device)
        one_d = torch.randn((1,), device=device)

        # remainder
        self.assertEqual((), torch.remainder(zero_d, zero_d).shape)
        self.assertEqual((), torch.remainder(zero_d, 2).shape)
        self.assertEqual((1,), torch.remainder(zero_d, one_d).shape)
        self.assertEqual((1,), torch.remainder(one_d, zero_d).shape)

        # fmod
        self.assertEqual((), torch.fmod(zero_d, zero_d).shape)
        self.assertEqual((), torch.fmod(zero_d, 2).shape)
        self.assertEqual((1,), torch.fmod(zero_d, one_d).shape)
        self.assertEqual((1,), torch.fmod(one_d, zero_d).shape)

        # exp, cos, cosh, tan, atan, tanh, erf, erfc, reciprocal
        self.assertEqual((), torch.exp(zero_d).shape)
        self.assertEqual((), torch.cos(zero_d).shape)
        self.assertEqual((), torch.cosh(zero_d).shape)
        self.assertEqual((), torch.tan(zero_d).shape)
        self.assertEqual((), torch.atan(zero_d).shape)
        self.assertEqual((), torch.acosh(zero_d).shape)
        self.assertEqual((), torch.asinh(zero_d).shape)
        self.assertEqual((), torch.atanh(zero_d).shape)
        self.assertEqual((), torch.tanh(zero_d).shape)
        self.assertEqual((), torch.erf(zero_d).shape)
        self.assertEqual((), torch.erfc(zero_d).shape)
        self.assertEqual((), torch.reciprocal(zero_d).shape)
        self.assertEqual((1,), torch.exp(one_d).shape)
        self.assertEqual((1,), torch.cos(one_d).shape)
        self.assertEqual((1,), torch.cosh(one_d).shape)
        self.assertEqual((1,), torch.tan(one_d).shape)
        self.assertEqual((1,), torch.atan(one_d).shape)
        self.assertEqual((1,), torch.acosh(one_d).shape)
        self.assertEqual((1,), torch.asinh(one_d).shape)
        self.assertEqual((1,), torch.atanh(one_d).shape)
        self.assertEqual((1,), torch.tanh(one_d).shape)
        self.assertEqual((1,), torch.erf(one_d).shape)
        self.assertEqual((1,), torch.erfc(one_d).shape)
        self.assertEqual((1,), torch.reciprocal(one_d).shape)

        # clamp
        self.assertEqual((), torch.clamp(zero_d, min=0, max=1).shape)
        self.assertEqual((), torch.clamp(zero_d, min=0).shape)
        self.assertEqual((), torch.clamp(zero_d, max=1).shape)
        self.assertEqual((1,), torch.clamp(one_d, min=0, max=1).shape)
        self.assertEqual((1,), torch.clamp(one_d, min=0).shape)
        self.assertEqual((1,), torch.clamp(one_d, max=1).shape)

        # cumsum, cumprod, cummax, cummin
        self.assertEqual((), torch.logcumsumexp(zero_d, 0).shape)
        self.assertEqual((), torch.cumsum(zero_d, 0).shape)
        self.assertEqual((), torch.cumprod(zero_d, 0).shape)
        self.assertEqual((), torch.cummax(zero_d, 0)[0].shape)
        self.assertEqual((), torch.cummin(zero_d, 0)[0].shape)

        # renorm
        self.assertRaises(RuntimeError, lambda: torch.renorm(zero_d, 0.5, 0, 1.0))

        # sort, topk
        self.assertEqual([(), ()], [x.shape for x in torch.sort(zero_d, 0, False)])
        self.assertEqual([(), ()], [x.shape for x in torch.sort(zero_d, 0, True)])
        self.assertEqual([(), ()], [x.shape for x in torch.topk(zero_d, 1, 0, False)])
        self.assertEqual([(), ()], [x.shape for x in torch.topk(zero_d, 1, 0, True)])

        # lstsq (gels)
        self.assertRaises(RuntimeError, lambda: torch.lstsq(zero_d, zero_d))

        # eig
        self.assertRaises(RuntimeError, lambda: torch.eig(zero_d, False))
        self.assertRaises(RuntimeError, lambda: torch.eig(zero_d, True))

        # this is only implemented on cpu
        if (torch.device(device).type == 'cpu'):
            self.assertRaises(RuntimeError, lambda: torch.ormqr(zero_d, zero_d, zero_d))

        # max, min
        self.assertEqual((), torch.max(zero_d, zero_d).shape)
        self.assertEqual((1,), torch.max(one_d, zero_d).shape)
        self.assertEqual((1,), torch.max(zero_d, one_d).shape)
        self.assertEqual((), torch.min(zero_d, zero_d).shape)
        self.assertEqual((1,), torch.min(one_d, zero_d).shape)
        self.assertEqual((1,), torch.min(zero_d, one_d).shape)

        # diag
        self.assertRaises(RuntimeError, lambda: torch.diag(zero_d))

        zero_d_int = torch.tensor(1, device=device)
        one_d_int = torch.tensor([1], device=device)

        # lshift, rshift
        self.assertEqual((), (zero_d_int >> zero_d_int).shape)
        self.assertEqual((), (zero_d_int >> 1).shape)
        self.assertEqual((1,), (one_d_int >> zero_d_int).shape)
        self.assertEqual((1,), (zero_d_int >> one_d_int).shape)
        self.assertEqual((1,), (one_d_int >> 1).shape)

        self.assertEqual((), (zero_d_int << zero_d_int).shape)
        self.assertEqual((), (zero_d_int << 1).shape)
        self.assertEqual((1,), (one_d_int << zero_d_int).shape)
        self.assertEqual((1,), (zero_d_int << one_d_int).shape)
        self.assertEqual((1,), (one_d_int << 1).shape)

        # or
        self.assertEqual((), (zero_d_int | zero_d_int).shape)
        self.assertEqual((), (zero_d_int | 1).shape)
        self.assertEqual((1,), (one_d_int | zero_d_int).shape)
        self.assertEqual((1,), (zero_d_int | one_d_int).shape)
        self.assertEqual((1,), (one_d_int | 1).shape)

        # and
        self.assertEqual((), (zero_d_int & zero_d_int).shape)
        self.assertEqual((), (zero_d_int & 1).shape)
        self.assertEqual((1,), (one_d_int & zero_d_int).shape)
        self.assertEqual((1,), (zero_d_int & one_d_int).shape)
        self.assertEqual((1,), (one_d_int & 1).shape)

        # clone
        self.assertEqual((), zero_d.clone().shape)

        zero_d_bool = torch.tensor(True, device=device)
        one_d_bool = torch.tensor([True], device=device)

        # masked_select
        self.assertEqual((1,), torch.masked_select(zero_d_bool, zero_d_bool).shape)
        self.assertEqual((1,), torch.masked_select(zero_d_bool, one_d_bool).shape)
        self.assertEqual((1,), torch.masked_select(one_d_bool, zero_d_bool).shape)

        zero_d_uint8 = torch.tensor(1, dtype=torch.uint8, device=device)
        one_d_uint8 = torch.tensor([1], dtype=torch.uint8, device=device)

        with warnings.catch_warnings():
            warnings.simplefilter("ignore")
            self.assertEqual((1,), torch.masked_select(zero_d_uint8, zero_d_uint8).shape)
            self.assertEqual((1,), torch.masked_select(zero_d_uint8, one_d_uint8).shape)
            self.assertEqual((1,), torch.masked_select(one_d_uint8, zero_d_uint8).shape)

        # mode
        self.assertEqual([(), ()], [x.shape for x in torch.mode(zero_d, dim=0, keepdim=True)])
        self.assertEqual([(), ()], [x.shape for x in torch.mode(zero_d, dim=0, keepdim=False)])
        self.assertEqual([(1,), (1,)], [x.shape for x in torch.mode(one_d, dim=0, keepdim=True)])
        self.assertEqual([(), ()], [x.shape for x in torch.mode(one_d, dim=0, keepdim=False)])

        # max
        self.assertEqual([(), ()], [x.shape for x in torch.max(zero_d, dim=0, keepdim=True)])
        self.assertEqual([(), ()], [x.shape for x in torch.max(zero_d, dim=0, keepdim=False)])
        self.assertEqual([(1,), (1,)], [x.shape for x in torch.max(one_d, dim=0, keepdim=True)])
        self.assertEqual([(), ()], [x.shape for x in torch.max(one_d, dim=0, keepdim=False)])

        # amax
        self.assertEqual((), torch.amax(zero_d, dim=0, keepdim=True).shape)
        self.assertEqual((), torch.amax(zero_d, dim=0, keepdim=False).shape)
        self.assertEqual((1,), torch.amax(one_d, dim=0, keepdim=True).shape)
        self.assertEqual((), torch.amax(one_d, dim=0, keepdim=False).shape)

        # min
        self.assertEqual([(), ()], [x.shape for x in torch.min(zero_d, dim=0, keepdim=True)])
        self.assertEqual([(), ()], [x.shape for x in torch.min(zero_d, dim=0, keepdim=False)])
        self.assertEqual([(1,), (1,)], [x.shape for x in torch.min(one_d, dim=0, keepdim=True)])
        self.assertEqual([(), ()], [x.shape for x in torch.min(one_d, dim=0, keepdim=False)])

        # amin
        self.assertEqual((), torch.amin(zero_d, dim=0, keepdim=True).shape)
        self.assertEqual((), torch.amin(zero_d, dim=0, keepdim=False).shape)
        self.assertEqual((1,), torch.amin(one_d, dim=0, keepdim=True).shape)
        self.assertEqual((), torch.amin(one_d, dim=0, keepdim=False).shape)

        # set_
        zero_d_clone = zero_d.clone()
        one_d_clone = one_d.clone()
        self.assertEqual((), zero_d_clone.set_(one_d.storage(), 0, (), ()).shape)
        self.assertEqual((1,), zero_d_clone.set_(one_d.storage(), 0, (1,), (1,)).shape)
        self.assertEqual((), one_d_clone.set_(one_d.storage(), 0, (), ()).shape)
        self.assertEqual((1,), one_d_clone.set_(one_d.storage(), 0, (1,), (1,)).shape)

        self.assertEqual((), zero_d.clone().set_(zero_d).shape)
        self.assertEqual((), one_d.clone().set_(zero_d).shape)
        self.assertEqual((1,), zero_d.clone().set_(one_d).shape)
        self.assertEqual((1,), one_d.clone().set_(one_d).shape)

        # take
        self.assertEqual((), torch.randn((2, 3), device=device).take(zero_d_int).shape)
        self.assertEqual((1,), torch.randn((2, 3), device=device).take(one_d_int).shape)

        # gather
        self.assertEqual((), torch.gather(zero_d, 0, torch.zeros((), dtype=torch.int64, device=device)).shape)
        self.assertEqual((1,), torch.gather(zero_d, 0, torch.zeros((1,), dtype=torch.int64, device=device)).shape)
        self.assertEqual((), torch.gather(one_d, 0, torch.zeros((), dtype=torch.int64, device=device)).shape)
        self.assertEqual((1,), torch.gather(one_d, 0, torch.zeros((1,), dtype=torch.int64, device=device)).shape)

        # normal
        # std must be >= 0
        zero_d_ge_0 = torch.rand((), device=device)
        # documentation says out shape matches shape of mean
        self.assertEqual((), torch.normal(zero_d, zero_d_ge_0).shape)
        self.assertEqual((1,), torch.normal(one_d, zero_d_ge_0).shape)
        self.assertEqual((), torch.normal(1, zero_d_ge_0).shape)
        self.assertEqual((), torch.normal(zero_d, 1).shape)
        self.assertEqual((1,), torch.normal(one_d, 1).shape)
        # TODO: this behavior differs on CPU and GPU, see https://github.com/pytorch/pytorch/issues/30480.
        # self.assertEqual((), torch.normal(zero_d, one_d).shape)
        # self.assertEqual((), torch.normal(1, one_d).shape)

        # convolutions.  Yes, we are testing nn.functional here; seems justified
        # given its similar to the other tests
        w = torch.randn(2, 1, 3, 3, device=device).div_(2).requires_grad_()
        self.assertRaises(RuntimeError, lambda: torch.nn.functional.conv2d(zero_d, w, groups=1))
        self.assertRaises(RuntimeError, lambda: torch.nn.functional.conv2d(zero_d, w, groups=2))

        # nll_loss -- verify input can't be 0-dimensional.
        self.assertRaises(ValueError, lambda: torch.nn.functional.nll_loss(zero_d, zero_d, reduction='none'))
        self.assertRaises(ValueError, lambda: torch.nn.functional.nll_loss(zero_d, one_d, reduction='none'))
        # verify output is 0-dimensional when reduction != 'none'
        for (input, target) in ((torch.randn(1, 1, device=device), torch.tensor([0], device=device)),
                                (torch.randn(1, 1, 1, 1, device=device), torch.tensor([[[0]]], device=device))):
            self.assertEqual((), torch.nn.functional.nll_loss(input, target, reduction='mean').shape)
            self.assertEqual((), torch.nn.functional.nll_loss(input, target, reduction='sum').shape)

        # multilabel_margin_loss
        for input in (zero_d, one_d, torch.randn(1, 1, device=device)):
            for target in (torch.tensor(0, device=device), torch.tensor([0], device=device), torch.tensor([[0]], device=device)):
                if (input.dim() <= 1 and target.dim() <= 1) or (input.dim() == 2 and target.dim() == 2):
                    output_shape = (target.shape[0],) if target.dim() == 2 else ()
                    self.assertEqual(output_shape,
                                     torch.nn.functional.multilabel_margin_loss(input, target, reduction='none').shape)
                    self.assertEqual((), torch.nn.functional.multilabel_margin_loss(input, target, reduction='mean').shape)
                    self.assertEqual((), torch.nn.functional.multilabel_margin_loss(input, target, reduction='sum').shape)
                else:
                    self.assertRaises(RuntimeError,
                                      lambda: torch.nn.functional.multilabel_margin_loss(input, target, reduction='none'))
                    self.assertRaises(RuntimeError,
                                      lambda: torch.nn.functional.multilabel_margin_loss(input, target, reduction='mean'))
                    self.assertRaises(RuntimeError,
                                      lambda: torch.nn.functional.multilabel_margin_loss(input, target, reduction='sum'))

        # multi_margin_loss
        for input in (zero_d, one_d, torch.randn(1, 1, device=device)):
            for target in (torch.tensor(0, device=device), torch.tensor([0], device=device)):
                self.assertEqual(target.shape, torch.nn.functional.multi_margin_loss(input, target, reduction='none').shape)
                self.assertEqual((), torch.nn.functional.multi_margin_loss(input, target, reduction='mean').shape)
                self.assertEqual((), torch.nn.functional.multi_margin_loss(input, target, reduction='sum').shape)

    # Uses mismatched arange out size to trigger a warning
    def test_cpp_warnings_have_python_context(self, device):
        # Creates long string in advance to avoid a too-long Python line
        s = ".+Triggered internally at.+RangeFactories.+"

        def cpp_warn_fn():
            out = torch.empty((5,))
            torch.arange(0, 3, out=out)
            return out

        # Checks eager-mode cpp warning
        with warnings.catch_warnings(record=True) as w:
            cpp_warn_fn()
            frameinfo = inspect.getframeinfo(inspect.currentframe())
            warning = w[0]

            # Checks for cpp context in the warning message
            self.assertTrue(re.search(s, str(warning.message)) is not None)

            # Checks the Python features of the warning
            # Note: the eager mode warning refers to the line in the function
            # that throws the warning.
            self.assertEqual(frameinfo.lineno - 6, warning.lineno)
            self.assertEqual(len(w), 1)

        # Checks jitted cpp warning
        with warnings.catch_warnings(record=True) as w:
            scripted_cpp_warn_fn = torch.jit.script(cpp_warn_fn)
            scripted_cpp_warn_fn()
            warning = w[0]

            # Checks for cpp context in the warning message
            self.assertTrue(re.search(s, str(warning.message)) is not None)

            # Checks the Python features of the warning
            # Note: the jitted warning's lineno refers to the call to the jitted
            # function, which in our test suite has a layer of indirection
            # that makes checking the Python lineno fragile
            self.assertEqual(len(w), 1)

        # Checks jitted Python warning
        def warn_fn():
            warnings.warn("Warning!")

        # The jit mimics an eager-mode Python warning in this case
        with warnings.catch_warnings(record=True) as w:
            scripted_warn_fn = torch.jit.script(warn_fn)
            scripted_warn_fn()
            frameinfo = inspect.getframeinfo(inspect.currentframe())
            warning = w[0]

            self.assertTrue(re.search('Warning!', str(warning.message)) is not None)

            # Checks the Python features of the warning
            self.assertEqual(frameinfo.lineno - 6, warning.lineno)
            self.assertEqual(len(w), 1)

    @onlyCPU
    def test_warn_always_caught(self, device):
        # Check that we can catch a TORCH_WARN_ONCE warning twice
        # since assertWarnsOnceRegex uses set_warn_always(True) which changes
        # TORCH_WARN_ONCE to TORCH_WARN
        a = np.arange(10)
        a.flags.writeable = False
        with self.assertWarnsOnceRegex(UserWarning, '.*non-writeable.*'):
            torch.from_numpy(a)

        # OK, got it once, now try again
        with self.assertWarnsOnceRegex(UserWarning, '.*non-writeable.*'):
            torch.from_numpy(a)

        # Make sure emitting two warnings will pass the assertWarnsOnceRegex
        # context manager
        with self.assertWarnsOnceRegex(UserWarning, '.*non-writeable.*'):
            torch.from_numpy(a)
            torch.from_numpy(a)

    # TODO: this test should be in test_nn.py
    def test_conv_transposed_backward_agnostic_to_memory_format(self, device):
        in_channels = 64
        out_channels = 128
        scale_factor = 8
        batch_size = 8
        length = 16

        conv = torch.nn.ConvTranspose1d(
            in_channels, out_channels, kernel_size=scale_factor * 2, stride=scale_factor).to(device)
        layer_norm = torch.nn.LayerNorm(out_channels).to(device)

        input_ = torch.randn(batch_size, in_channels, length).to(device).contiguous()
        input_ = conv(input_).contiguous()
        input_ = layer_norm(input_.transpose(1, 2).contiguous()).contiguous()
        input_.sum().backward()

    # TODO: this test should be in test_nn.py
    @onlyCUDA
    @largeTensorTest('12GB')
    def test_conv_transposed_large(self, device):
        # ConvTranspose3d works for large input tensors (gh-32866)
        in_channels = 64
        out_channels = 128
        kernel_size = 5

        conv = torch.nn.ConvTranspose3d(
            in_channels, out_channels, kernel_size=kernel_size,
            stride=2, padding=2, output_padding=1).to(device)

        x = torch.rand([1, 64, 8, 128, 172]).to(device)
        y = conv(x)

    def test_is_set_to(self, device):
        t1 = torch.empty(3, 4, 9, 10, device=device)
        t2 = torch.empty(3, 4, 9, 10, device=device)
        t3 = torch.tensor([], device=device).set_(t1)
        t4 = t3.clone().resize_(12, 90)
        self.assertFalse(t1.is_set_to(t2))
        self.assertTrue(t1.is_set_to(t3))
        self.assertTrue(t3.is_set_to(t1), "is_set_to should be symmetric")
        self.assertFalse(t1.is_set_to(t4))
        self.assertFalse(torch.tensor([]).is_set_to(torch.tensor([])),
                         "Tensors with no storages should not appear to be set "
                         "to each other")

        t1 = torch.tensor([True, True], dtype=torch.bool, device=device)
        t2 = torch.tensor([0], dtype=torch.bool, device=device).set_(t1)
        self.assertTrue(t1.is_set_to(t2))

        # test that sizes must match
        t1 = torch.empty([2, 3, 4], device=device)
        t2 = t1.view(4, 3, 2)
        self.assertFalse(t1.is_set_to(t2))
        self.assertFalse(t2.is_set_to(t1))

        # test that legacy empty size behavior used to be respected (i.e. all
        # empty tensors were logically collapsed to size [0]).
        t1 = torch.empty([2, 5, 0], device=device)
        t2 = t1.view([0])
        self.assertFalse(t1.is_set_to(t2))
        self.assertFalse(t2.is_set_to(t1))

    def test_broadcast(self, device):

        # all functions
        fns = {
            "dist", "atan2", "pow", "lerp", "add",
            "sub", "mul", "div", "fmod", "remainder",
            "eq", "ge", "gt", "le", "lt", "max", "min", "ne",
            "addcdiv", "addcmul", "masked_scatter", "masked_select", "masked_fill",
            "map", "map2", "copy"
        }
        # functions with three tensor arguments
        fns_3_args = {"map2"}
        fns_value_kwarg = {"addcdiv", "addcmul"}

        for fn in fns:
            (dims_small, dims_large, dims_full) = self._select_broadcastable_dims()
            full1d = torch.randn(*dims_full, device=device).flatten().float()
            small = torch.randn(*dims_small, device=device).float()
            large = torch.randn(*dims_large, device=device).float()
            small_expanded = small.expand(*dims_full)
            large_expanded = large.expand(*dims_full)
            small2 = None
            small2_expanded = None
            if fn in fns_3_args or fn in fns_value_kwarg:
                # create another smaller tensor
                (dims_small2, _, _) = self._select_broadcastable_dims(dims_full)
                small2 = torch.randn(*dims_small2, device=device).float()
                small2_expanded = small2.expand(*dims_full)

            if small.is_cuda and fn in ['map', 'map2']:
                # map and map2 are not implementd on CUDA tensors
                continue

            if hasattr(large_expanded, fn):
                # run through tensor versions of functions
                # and verify fully expanded inputs give same results
                expanded = {large: large_expanded, small: small_expanded, small2: small2_expanded}

                def tensorfn(myfn, t1, t2):
                    if fn == "lerp":
                        return myfn(t1, 0.5)
                    elif fn == "masked_select":
                        return myfn(t1 < 0)
                    elif fn == "masked_scatter":
                        return myfn(t1 < 0.5, full1d)
                    elif fn == "masked_fill":
                        return myfn(t1 < 0.5, 1.0)
                    elif fn in fns_3_args:
                        return myfn(1, t1, t2)
                    elif fn in fns_value_kwarg:
                        return myfn(t1, t2, value=1)
                    else:
                        return myfn(t1)

                # test various orders
                for first, second, third in [(large, small, small2), (small, large, small2),
                                             (small2, small, large), (small2, large, small)]:
                    if first is None:
                        break  # ignore last iter when small2 is None
                    method_expanded = getattr(expanded[first], fn)
                    method = getattr(first, fn)
                    r1 = tensorfn(method_expanded, expanded[second], expanded[third])
                    r2 = tensorfn(method, second, third)
                    self.assertEqual(r1, r2)

            # now for torch. versions of functions
            if hasattr(torch, fn):
                fntorch = getattr(torch, fn)
                expanded = {large: large_expanded, small: small_expanded, small2: small2_expanded}

                def torchfn(t1, t2, t3):
                    if fn == "lerp":
                        return fntorch(t1, t2, 0.5)
                    elif fn == "masked_select":
                        return fntorch(t1, t2 < 0)
                    elif fn == "masked_scatter":
                        return fntorch(t1, t2 < 0.5, full1d)
                    elif fn == "masked_fill":
                        return fntorch(t1, t2 < 0.5, 1.0)
                    elif fn in fns_3_args:
                        return fntorch(t1, 1.0, t2, t3)
                    elif fn in fns_value_kwarg:
                        return fntorch(t1, t2, t3, value=1.0)
                    else:
                        return fntorch(t1, t2)

                # test various orders
                for first, second, third in [(large, small, small2), (small, large, small2),
                                             (small2, small, large), (small2, large, small)]:
                    if first is None:
                        break  # ignore last iter when small2 is None
                    r1 = torchfn(expanded[first], expanded[second], expanded[third])
                    r2 = torchfn(first, second, third)
                    self.assertEqual(r1, r2)

            # now for in place functions
            # in-place tensor is not broadcastable; test only guaranteed
            # to work by broadcasting other argument(s)
            if not hasattr(large_expanded, fn + "_"):
                continue

            # need to clone largeExpanded so we can reuse, since functions are in-place
            large_expanded_clone = large_expanded.clone()

            def tensorfn_inplace(t0, t1, t2=None):
                t0_fn = getattr(t0, fn + "_")
                if fn == "lerp":
                    return t0_fn(t1, 0.5)
                elif fn == "masked_scatter":
                    return t0_fn(t1 < 0.5, full1d)
                elif fn == "masked_fill":
                    return t0_fn(t1 < 0.5, 1.0)
                elif fn == "map":
                    return t0_fn(t1, lambda x, y: x + y)
                elif fn == "map2":
                    return t0_fn(t1, t2, lambda x, y, z: x + y + z)
                elif fn in fns_3_args:
                    return t0_fn(1.0, t1, t2)
                elif fn in fns_value_kwarg:
                    return t0_fn(t1, t2, value=1.0)
                else:
                    return t0_fn(t1)
            # in-place pointwise operations don't actually work if the in-place
            # tensor is 0-strided (numpy has the same issue)
            if (0 not in large_expanded.stride() and 0 not in large_expanded_clone.stride()):
                r1 = tensorfn_inplace(large_expanded, small_expanded, small2_expanded)
                r2 = tensorfn_inplace(large_expanded_clone, small, small2)
                self.assertEqual(r1, r2)

            def broadcastable(t0, t1, t2=None):
                try:
                    t1.expand_as(t0)
                    if t2 is not None:
                        t2.expand_as(t0)
                except RuntimeError:
                    return False
                return True

            def _test_in_place_broadcastable(t0, t1, t2=None):
                if not broadcastable(t0, t1, t2):
                    same_size = t0.numel() == t1.numel() and (t0.numel() == t2.numel() if t2 is not None else True)
                    if not same_size:
                        self.assertRaises(RuntimeError, lambda: tensorfn_inplace(t0, t1, t2))
                else:
                    tensorfn_inplace(t0, t1, t2)

            if fn not in fns_3_args and fn not in fns_value_kwarg:
                _test_in_place_broadcastable(small, large_expanded)
                _test_in_place_broadcastable(small, large)
            else:
                _test_in_place_broadcastable(small2, small_expanded, large_expanded)
                _test_in_place_broadcastable(small2, small, large)

    @unittest.skipIf(IS_FBCODE and IS_REMOTE_GPU, "cublas runtime error")
    @onlyCUDA
    @wrapDeterministicFlagAPITest
    def test_cublas_config_nondeterministic_alert(self, device):
        test_cases = [
            # (function, (tensor sizes))
            ('mm', ((2, 2), (2, 2),)),
            ('mv', ((2, 2), (2,),)),
            ('bmm', ((1, 2, 2), (1, 2, 2),))]

        test_configs = [
            # (CuBLAS workspace config, is deterministic)
            ('garbage', False),
            (None, False),
            (':4096:8', True),
            (':16:8', True)]

        cublas_var_name = 'CUBLAS_WORKSPACE_CONFIG'
        is_cuda10_2_or_higher = (
            (torch.version.cuda is not None)
            and ([int(x) for x in torch.version.cuda.split(".")] >= [10, 2]))

        def test_case_info(fn_name, config):
            return f'function "{fn_name}" with config "{"" if config is None else config}"'

        # Create processes to test each combination of test cases and config settings
        processes = []
        for fn_name, arg_sizes in test_cases:
            for config, is_config_deterministic in test_configs:
                env = os.environ.copy()
                if config is None:
                    if env.get(cublas_var_name) is not None:
                        del env[cublas_var_name]
                else:
                    env[cublas_var_name] = config
                should_throw_error = is_cuda10_2_or_higher and not is_config_deterministic
                script = f"""
import torch
torch.use_deterministic_algorithms(True)
fn = torch.{fn_name}
arg_sizes = {arg_sizes}
device = '{device}'
should_throw_error = {should_throw_error}
args = []
for arg_size in arg_sizes:
    args.append(torch.randn(*arg_size, device=device))
try:
    fn(*args)
except RuntimeError as e:
    if not should_throw_error:
        raise RuntimeError('Did not expect any error to be raised')
    elif 'Deterministic behavior was enabled with either' not in str(e):
        raise RuntimeError('Expected a CuBLAS nondeterministic error, but got a different error')
else:
    if should_throw_error:
        raise RuntimeError('Expected a CuBLAS nondeterministic error, but it was not raised')

"""
                try:
                    subprocess.check_output(
                        [sys.executable, '-c', script],
                        stderr=subprocess.STDOUT,
                        # On Windows, opening the subprocess with the default CWD makes `import torch`
                        # fail, so just set CWD to this script's directory
                        cwd=os.path.dirname(os.path.realpath(__file__)),
                        env=env)
                except subprocess.CalledProcessError as e:
                    self.fail(msg=(
                        f'Subprocess exception while attempting to run {test_case_info(fn_name, config)}:\n'
                        + e.output.decode("utf-8")))

    def test_nondeterministic_alert_AvgPool3d(self, device):
        module = torch.nn.AvgPool3d(3)
        input = torch.randn(2, 3, 3, 3, requires_grad=True, device=device)
        res = module(input)
        grad = torch.ones_like(res)

        @expectedAlertNondeterministic('avg_pool3d_backward_cuda', 'cuda')
        def backward_func(slf, device):
            res.backward(grad)

        backward_func(self, device)

    def test_nondeterministic_alert_AdaptiveAvgPool2d(self, device):
        module = torch.nn.AdaptiveAvgPool2d(3)
        input = torch.randn(2, 3, 3, requires_grad=True, device=device)
        res = module(input)
        grad = torch.ones_like(res)

        @expectedAlertNondeterministic('adaptive_avg_pool2d_backward_cuda', 'cuda')
        def backward_func(slf, device):
            res.backward(grad)

        backward_func(self, device)

    def test_nondeterministic_alert_AdaptiveAvgPool3d(self, device):
        module = torch.nn.AdaptiveAvgPool3d(3)
        input = torch.randn(2, 3, 3, 3, requires_grad=True, device=device)
        res = module(input)
        grad = torch.ones_like(res)

        @expectedAlertNondeterministic('adaptive_avg_pool3d_backward_cuda', 'cuda')
        def backward_func(slf, device):
            res.backward(grad)

        backward_func(self, device)

    def test_nondeterministic_alert_MaxPool3d(self, device):
        module = torch.nn.MaxPool3d(3)
        input = torch.randn(2, 3, 3, 3, requires_grad=True, device=device)
        res = module(input)
        grad = torch.ones_like(res)

        @expectedAlertNondeterministic('max_pool3d_with_indices_backward_cuda', 'cuda')
        def backward_func(slf, device):
            res.backward(grad)

        backward_func(self, device)

    def test_nondeterministic_alert_AdaptiveMaxPool2d(self, device):
        module = torch.nn.AdaptiveMaxPool2d(3)
        input = torch.randn(2, 3, 3, requires_grad=True, device=device)
        res = module(input)
        grad = torch.ones_like(res)

        @expectedAlertNondeterministic('adaptive_max_pool2d_backward_cuda', 'cuda')
        def backward_func(slf, device):
            res.backward(grad)

        backward_func(self, device)

    def test_nondeterministic_alert_FractionalMaxPool2d(self, device):
        module = torch.nn.FractionalMaxPool2d(2, output_ratio=0.5)
        input = torch.randn(2, 3, 3, 3, requires_grad=True, device=device)
        res = module(input)
        grad = torch.ones_like(res)

        @expectedAlertNondeterministic('fractional_max_pool2d_backward_cuda', 'cuda')
        def backward_func(slf, device):
            res.backward(grad)

        backward_func(self, device)

    def test_nondeterministic_alert_FractionalMaxPool3d(self, device):
        module = torch.nn.FractionalMaxPool3d(2, output_ratio=0.5)
        input = torch.randn(2, 3, 3, 3, 3, requires_grad=True, device=device)
        res = module(input)
        grad = torch.ones_like(res)

        @expectedAlertNondeterministic('fractional_max_pool3d_backward_cuda', 'cuda')
        def backward_func(slf, device):
            res.backward(grad)

        backward_func(self, device)

    def test_nondeterministic_alert_interpolate_linear(self, device):
        input = torch.randn(1, 2, 4, device=device, requires_grad=True)
        res = torch.nn.functional.interpolate(
            input,
            size=12,
            mode='linear',
            align_corners=False)
        grad = torch.ones_like(res)

        @expectedAlertNondeterministic('upsample_linear1d_backward_out_cuda', 'cuda')
        def backward_func(slf, device):
            res.backward(grad)

        backward_func(self, device)

    def test_nondeterministic_alert_interpolate_bilinear(self, device):
        input = torch.randn(1, 2, 4, 4, device=device, requires_grad=True)
        res = torch.nn.functional.interpolate(
            input,
            size=12,
            mode='bilinear',
            align_corners=False)
        grad = torch.ones_like(res)

        @expectedAlertNondeterministic('upsample_bilinear2d_backward_out_cuda', 'cuda')
        def backward_func(slf, device):
            res.backward(grad)

        backward_func(self, device)

    def test_nondeterministic_alert_interpolate_bicubic(self, device):
        input = torch.randn(1, 2, 4, 4, device=device, requires_grad=True)
        res = torch.nn.functional.interpolate(
            input,
            size=12,
            mode='bicubic',
            align_corners=False)
        grad = torch.ones_like(res)

        @expectedAlertNondeterministic('upsample_bicubic2d_backward_out_cuda', 'cuda')
        def backward_func(slf, device):
            res.backward(grad)

        backward_func(self, device)

    def test_nondeterministic_alert_interpolate_trilinear(self, device):
        input = torch.randn(1, 2, 4, 4, 4, device=device, requires_grad=True)
        res = torch.nn.functional.interpolate(
            input,
            size=12,
            mode='trilinear',
            align_corners=False)
        grad = torch.ones_like(res)

        @expectedAlertNondeterministic('upsample_trilinear3d_backward_out_cuda', 'cuda')
        def backward_func(slf, device):
            res.backward(grad)

        backward_func(self, device)

    def test_nondeterministic_alert_ReflectionPad1d(self, device):
        module = torch.nn.ReflectionPad1d((1, 2))
        input = torch.randn(2, 3, 8, device=device, requires_grad=True)
        res = module(input)
        grad = torch.ones_like(res)

        @expectedAlertNondeterministic('reflection_pad1d_backward_out_cuda', 'cuda')
        def backward_func(slf, device):
            res.backward(grad)

        backward_func(self, device)

    def test_nondeterministic_alert_ReflectionPad2d(self, device):
        module = torch.nn.ReflectionPad2d((1, 2, 3, 4))
        input = torch.randn(2, 3, 8, 8, device=device, requires_grad=True)
        res = module(input)
        grad = torch.ones_like(res)

        @expectedAlertNondeterministic('reflection_pad2d_backward_cuda', 'cuda')
        def backward_func(slf, device):
            res.backward(grad)

        backward_func(self, device)

    def test_nondeterministic_alert_ReflectionPad3d(self, device):
        module = torch.nn.ReflectionPad3d((1, 2, 3, 4, 5, 6))
        input = torch.randn(2, 3, 8, 8, 8, device=device, requires_grad=True)
        res = module(input)
        grad = torch.ones_like(res)

        @expectedAlertNondeterministic('reflection_pad3d_backward_out_cuda', 'cuda')
        def backward_func(slf, device):
            res.backward(grad)

        backward_func(self, device)

    def test_nondeterministic_alert_ReplicationPad1d(self, device):
        module = torch.nn.ReplicationPad1d((1, 2))
        input = torch.randn(2, 3, 4, device=device, requires_grad=True)
        res = module(input)
        grad = torch.ones_like(res)

        @expectedAlertNondeterministic('replication_pad1d_backward_cuda', 'cuda')
        def backward_func(slf, device):
            res.backward(grad)

        backward_func(self, device)

    def test_nondeterministic_alert_ReplicationPad2d(self, device):
        module = torch.nn.ReplicationPad2d((1, 2, 3, 4))
        input = torch.randn(2, 3, 4, 4, device=device, requires_grad=True)
        res = module(input)
        grad = torch.ones_like(res)

        @expectedAlertNondeterministic('replication_pad2d_backward_cuda', 'cuda')
        def backward_func(slf, device):
            res.backward(grad)

        backward_func(self, device)

    def test_nondeterministic_alert_ReplicationPad3d(self, device):
        module = torch.nn.ReplicationPad3d((1, 2, 3, 4, 5, 6))
        input = torch.randn(2, 3, 4, 4, 4, device=device, requires_grad=True)
        res = module(input)
        grad = torch.ones_like(res)

        @expectedAlertNondeterministic('replication_pad3d_backward_cuda', 'cuda')
        def backward_func(slf, device):
            res.backward(grad)

        backward_func(self, device)

    def test_nondeterministic_alert_NLLLoss(self, device):
        module = torch.nn.NLLLoss()
        input = torch.randn(2, 3, 5, 5, device=device)
        target = torch.rand(2, 5, 5, device=device).mul(3).floor().long()

        @expectedAlertNondeterministic('SpatialClassNLLCriterion_updateOutput', 'cuda')
        def forward_func(slf, device):
            module(input, target)

        forward_func(self, device)

    def test_nondeterministic_alert_CTCLoss(self, device):
        module = torch.nn.CTCLoss()
        input = torch.randn(50, 3, 15, device=device, requires_grad=True)
        target = torch.randint(0, 14, (3, 30), device=device)
        input_lengths = [50, 50, 50]
        target_lengths = [30, 25, 20]
        res = module(input, target, input_lengths, target_lengths)
        grad = torch.ones_like(res)

        @expectedAlertNondeterministic('ctc_loss_backward_gpu', 'cuda')
        def backward_func(slf, device):
            res.backward(grad)

        backward_func(self, device)

    def test_nondeterministic_alert_EmbeddingBag_max(self, device):
        module = torch.nn.EmbeddingBag(
            4, 3, None, 2., False, 'max',
            _weight=torch.randn(4, 3, device=device, requires_grad=True))
        input = torch.randint(0, 3, (4, 3), device=device)
        res = module(input)
        grad = torch.ones_like(res)

        @expectedAlertNondeterministic('embedding_bag_backward_cuda_max', 'cuda')
        def backward_func(slf, device):
            res.backward(grad)

        backward_func(self, device)

    def test_nondeterministic_alert_scatter_add(self, device):
        def test_func(op_call):
            input = torch.randn(5, 4, device=device)
            dim = 0
            index = torch.tensor([[3]], device=device)
            src = torch.tensor([[1.0]], device=device)

            @expectedAlertNondeterministic('scatter_add_cuda_kernel', 'cuda')
            def forward_func(slf, device):
                op_call(input, dim, index, src)

            forward_func(self, device)

        test_func(torch.Tensor.scatter_add_)
        test_func(torch.Tensor.scatter_add)
        test_func(torch.scatter_add)

    @onlyOnCPUAndCUDA
    def test_nondeterministic_alert_put(self, device):
        def test_func(op_call):
            a = torch.randn(10, device=device)
            indices = torch.tensor([0, 0], device=device)
            values = torch.tensor([0., 1.], device=device)

            @expectedAlertNondeterministic('put_')
            def forward_func(slf, device):
                op_call(a, indices, values, accumulate=False)

            forward_func(self, device)

        test_func(torch.Tensor.put)
        test_func(torch.Tensor.put_)

    def test_nondeterministic_alert_put_accumulate(self, device):
        def test_func(op_call):
            a = torch.randn(10, device=device)
            indices = torch.tensor([0, 0], device=device)
            values = torch.tensor([0., 1.], device=device)

            @expectedAlertNondeterministic('put_', 'cuda')
            def forward_func(slf, device):
                op_call(a, indices, values, accumulate=True)

            forward_func(self, device)

        test_func(torch.Tensor.put)
        test_func(torch.Tensor.put_)

    def test_nondeterministic_alert_histc(self, device):
        def test_func(op_call):
            a = torch.tensor([], device=device)

            @expectedAlertNondeterministic('_histc_cuda', 'cuda')
            def forward_func(slf, device):
                res = op_call(a, min=0, max=3)

            forward_func(self, device)

        test_func(torch.histc)
        test_func(torch.Tensor.histc)

    def test_nondeterministic_alert_bincount(self, device):
        def test_func(op_call):
            a = torch.tensor([], device=device, dtype=torch.long)

            @expectedAlertNondeterministic('_bincount_cuda', 'cuda')
            def forward_func(slf, device):
                res = op_call(a)

            forward_func(self, device)

        test_func(torch.bincount)
        test_func(torch.Tensor.bincount)

    # Ensures that kthvalue throws nondeterministic alerts in the correct cases
    @dtypes(torch.double)
    def test_nondeterministic_alert_kthvalue(self, device, dtype):
        @expectedAlertNondeterministic('kthvalue CUDA', 'cuda')
        def test_func(slf, device, call_type):
            S = 10
            k = 5
            a = torch.randn(S, device=device)
            if call_type == 'function':
                torch.kthvalue(a, k)
            elif call_type == 'method':
                a.kthvalue(k)
            elif call_type == 'out':
                values = torch.empty_like(a)
                indices = torch.empty((), device=device, dtype=torch.long)
                torch.kthvalue(a, k, out=(values, indices))
            else:
                self.fail(f"'{call_type}' is not a valid call type")

        test_func(self, device, 'function')
        test_func(self, device, 'method')
        test_func(self, device, 'out')

    @onlyOnCPUAndCUDA
    def test_nondeterministic_alert_gather(self, device):
        def test_func(op_call):
            a = torch.randn(3, 3, device=device, requires_grad=True)
            dim = 0
            index = torch.tensor([[0]], device=device)
            res = op_call(a, dim, index)
            grad = torch.ones_like(res)

            @expectedAlertNondeterministic('scatter_add_cuda_kernel', 'cuda')
            def backward_func(slf, device):
                res.backward(grad)

            backward_func(self, device)

        test_func(torch.gather)
        test_func(torch.Tensor.gather)

    def test_nondeterministic_alert_grid_sample_2d(self, device):
        input = torch.empty(1, 1, 2, 2, device=device, requires_grad=True)
        grid = torch.empty(1, 1, 1, 2, device=device)
        res = torch.nn.functional.grid_sample(input, grid, align_corners=False)
        grad = torch.ones_like(res)

        @expectedAlertNondeterministic('grid_sampler_2d_backward_cuda', 'cuda')
        def backward_func(slf, device):
            res.backward(grad)

        backward_func(self, device)

    def test_nondeterministic_alert_grid_sample_3d(self, device):
        input = torch.empty(1, 1, 2, 2, 2, device=device, requires_grad=True)
        grid = torch.empty(1, 1, 1, 2, 3, device=device)
        res = torch.nn.functional.grid_sample(input, grid, align_corners=False)
        grad = torch.ones_like(res)

        @expectedAlertNondeterministic('grid_sampler_3d_backward_cuda', 'cuda')
        def backward_func(slf, device):
            res.backward(grad)

        backward_func(self, device)

    def test_embedding_scalar_weight_error(self, device):
        indices = torch.rand(2, 2, device=device).long()
        weights = [
            torch.tensor(1.0, device=device),
            torch.tensor(1.0, device=device).reshape(1, 1, 1),
        ]
        for weight in weights:
            with self.assertRaisesRegex(RuntimeError, "'weight' must be 2-D"):
                torch.embedding(weight, indices)

    def test_dist(self, device):
        def run_test(x, y):
            for p in [0, 1, 2, 3, 4, inf, -inf]:
                dist_xy = torch.dist(x, y, p)
                dist_xy_norm = torch.norm(x - y, p)
                self.assertEqual(dist_xy, dist_xy_norm)

        run_test(torch.randn(5, device=device), torch.randn(5, device=device))

        x = torch.zeros(3, device=device)
        y = torch.zeros(3, device=device)
        y[1] = 1.
        run_test(x, y)

    # Ensures that median throws nondeterministic alerts in the correct cases
    @dtypes(torch.double)
    def test_nondeterministic_alert_median(self, device, dtype):
        def test_func(slf, device, call_type):
            S = 10
            a = torch.randn(S, device=device)
            if call_type == 'function':
                torch.median(a)
            elif call_type == 'function with indices':
                torch.median(a, 0)
            elif call_type == 'method':
                a.median()
            elif call_type == 'method with indices':
                a.median(0)
            elif call_type == 'out with indices':
                result = torch.empty_like(a)
                indices = torch.empty((), dtype=torch.long, device=device)
                torch.median(a, 0, out=(result, indices))
            else:
                self.fail(f"'{call_type}' is not a valid call type")

        @expectedAlertNondeterministic('median CUDA with indices output', 'cuda')
        def test_func_expect_error(slf, device, call_type):
            test_func(slf, device, call_type)

        test_func(self, device, 'function')
        test_func_expect_error(self, device, 'function with indices')
        test_func(self, device, 'method')
        test_func_expect_error(self, device, 'method with indices')
        test_func_expect_error(self, device, 'out with indices')

    def _test_gather_backward_one_dim(self, device, deterministic: bool = False) -> None:
        with DeterministicGuard(deterministic):
            m = random.randint(2000, 3000)
            elems = random.randint(10 * m, 20 * m)
            dim = 0
            src = torch.randn(m, device=device, requires_grad=True)
            idx = torch.randint(m, (elems,), device=device)
            res = torch.gather(src, dim, idx)
            weight = torch.rand_like(res, device=device) * 10 ** 6
            res.backward(weight)
            grad = src.grad.detach().clone()

            if torch.device(device).type == 'cuda':
                for _ in range(2):
                    src.grad.data.zero_()
                    res = torch.gather(src, dim, idx)
                    res.backward(weight)
                    self.assertEqual(src.grad, grad, atol=0, rtol=0)
            else:
                expected = torch.zeros_like(src, device=device)
                for i in range(elems):
                    expected[idx[i]] += weight[i]
                self.assertEqual(grad, expected, atol=0, rtol=0)

    @onlyOnCPUAndCUDA
    def test_gather_backward_deterministic_path(self, device) -> None:
        self._test_gather_backward_one_dim(device, True)

    @onlyCPU
    def test_gather_backward_one_dim(self, device) -> None:
        self._test_gather_backward_one_dim(device, False)

    @onlyOnCPUAndCUDA
    def test_scatter_add_one_dim_deterministic(self, device) -> None:
        with DeterministicGuard(True):
            m = random.randint(20, 30)
            elems = random.randint(2000 * m, 3000 * m)
            dim = 0
            src = torch.randn(elems, device=device)
            idx = torch.randint(m, (elems,), device=device)

            x = torch.zeros(m, device=device)
            res = x.scatter_add(dim, idx, src)

            expected = torch.zeros(m, device=device)
            for i in range(elems):
                expected[idx[i]] += src[i]

            self.assertEqual(res, expected, atol=0, rtol=0)

    @dtypes(*torch.testing.get_all_fp_dtypes())
    def test_log_normal(self, device, dtype):
        a = torch.tensor([10], dtype=dtype, device=device).log_normal_()
        self.assertEqual(a.dtype, dtype)
        self.assertEqual(a.size(), torch.Size([1]))

    @dtypes(*(torch.testing.get_all_int_dtypes() + torch.testing.get_all_fp_dtypes()))
    def test_geometric(self, device, dtype):
        a = torch.tensor([10], dtype=dtype, device=device).geometric_(0.5)
        self.assertEqual(a.dtype, dtype)
        self.assertEqual(a.size(), torch.Size([1]))

    def test_repeat_interleave(self, device):
        y = torch.tensor([[1, 2], [3, 4]], device=device)
        # exercise single argument function signature
        temp = y.repeat_interleave(2)
        self.assertEqual(torch.Size([8]), temp.size())

        for dtype in [torch.int, torch.long]:
            lengths = torch.tensor([1, 2], dtype=dtype, device=device)
            output_size = torch.sum(lengths)
            a = torch.repeat_interleave(
                y,
                lengths,
                dim=0,
            )
            self.assertEqual(a.dtype, y.dtype)
            self.assertEqual(a.size(), torch.Size([3, 2]))

            a_with_output = torch.repeat_interleave(
                y,
                lengths,
                dim=0,
                output_size=output_size,
            )
            self.assertEqual(a_with_output.dtype, y.dtype)
            self.assertEqual(a_with_output.size(), torch.Size([3, 2]))

    @dtypes(*(torch.testing.get_all_fp_dtypes(include_half=False, include_bfloat16=False)))
    @dtypesIfCUDA(*(torch.testing.get_all_fp_dtypes(include_bfloat16=False)))
    def test_bernoulli_p(self, device, dtype):
        for trivial_p in ([0, 1], [1, 0, 1, 1, 0, 1]):
            x = torch.tensor(trivial_p, dtype=dtype, device=device)
            self.assertEqual(x.bernoulli().tolist(), trivial_p)

        def isBinary(t):
            return torch.ne(t, 0).mul_(torch.ne(t, 1)).sum().item() == 0

        p = torch.rand(5, 5, dtype=dtype, device=device)
        self.assertTrue(isBinary(p.bernoulli()))

        p = torch.rand(5, dtype=dtype, device=device).expand(5, 5)
        self.assertTrue(isBinary(p.bernoulli()))

        p = torch.rand(5, 5, dtype=dtype, device=device)
        torch.bernoulli(torch.rand_like(p), out=p)
        self.assertTrue(isBinary(p))

    # RngUniform not implemented for Integral type in XLA test
    @dtypes(*(torch.testing.get_all_fp_dtypes(include_half=False, include_bfloat16=False)))
    @dtypesIfCPU(*(torch.testing.get_all_dtypes(include_half=False, include_bfloat16=False, include_complex=False)))
    @dtypesIfCUDA(*(torch.testing.get_all_dtypes(include_bfloat16=False, include_complex=False)))
    def test_bernoulli_self(self, device, dtype):

        def isBinary(t):
            return torch.ne(t, 0).mul_(torch.ne(t, 1)).sum().item() == 0

        t = torch.empty(10, 10, dtype=dtype, device=device)

        t.fill_(2)
        t.bernoulli_(0.5)
        self.assertTrue(isBinary(t))

        for p_dtype in torch.testing.get_all_fp_dtypes(include_half=device.startswith('cuda'),
                                                       include_bfloat16=False):
            p = torch.rand(10, dtype=p_dtype, device=device).expand(10, 10)
            t.fill_(2)
            t.bernoulli_(p)
            self.assertTrue(isBinary(t))

            t.fill_(2)
            torch.bernoulli(torch.rand_like(t, dtype=p_dtype), out=t)
            self.assertTrue(isBinary(t))

            t.fill_(2)
            t.bernoulli_(torch.rand_like(t, dtype=p_dtype))
            self.assertTrue(isBinary(t))

    @slowTest
    @dtypes(*(torch.testing.get_all_fp_dtypes(include_half=False, include_bfloat16=False)))
    @dtypesIfCUDA(*(torch.testing.get_all_fp_dtypes(include_bfloat16=False)))
    def test_bernoulli_edge_cases(self, device, dtype):
        # Need to draw a lot of samples to cover every random floating point number.
        a = torch.zeros(10000, 10000, dtype=dtype, device=device)  # probability of drawing "1" is 0
        num_ones = (torch.bernoulli(a) == 1).sum()
        self.assertEqual(num_ones, 0)

        b = torch.ones(10000, 10000, dtype=dtype, device=device)  # probability of drawing "1" is 1
        num_zeros = (torch.bernoulli(b) == 0).sum()
        self.assertEqual(num_zeros, 0)

    @dtypes(*torch.testing.get_all_fp_dtypes())
    def test_exponential(self, device, dtype):
        a = torch.tensor([10], dtype=dtype, device=device).exponential_(0.5)
        self.assertEqual(a.dtype, dtype)
        self.assertEqual(a.size(), torch.Size([1]))

        # Tests extremal behavior
        tests = ((-0, float('inf')), (0, float('inf')), (float('inf'), 0))
        for test in tests:
            t = torch.empty((1,), device=device, dtype=dtype).exponential_(test[0])
            self.assertTrue(t.item() == test[1])

        # Tests that negative lambda fails
        with self.assertRaises(RuntimeError):
            torch.empty((1,), device=device, dtype=dtype).exponential_(-0.5)

    @onlyCUDA
    @dtypesIfCUDA(torch.half, torch.float)
    def test_exponential_no_zero(self, device, dtype):
        # naively, 0 in exponential can be generated with probability 2^-24
        # so we need more samples to check if it's not generated
        # instead of doing one
        # don't test CPU, that would be a long test
        x = torch.empty(50000000, device=device, dtype=dtype).exponential_()
        self.assertTrue(x.min() > 0)

    def _generate_correlation_tensors(self, device, dtype):
        yield make_tensor((0, 0), device, dtype)
        yield make_tensor((1, 0), device, dtype)
        yield make_tensor((0, 1), device, dtype)
        yield make_tensor((2,), device, dtype)
        yield make_tensor((2, 1), device, dtype)
        yield make_tensor((2, 2), device, dtype)
        yield make_tensor((2, 3), device, dtype)
        yield make_tensor((5, 10), device, dtype)
        yield make_tensor((5, 10), device, dtype, noncontiguous=True)
        if dtype != torch.int:
            yield torch.tensor([0, -2, nan, 10.2, inf], dtype=dtype, device=device)

    @onlyOnCPUAndCUDA
    @dtypes(torch.int, torch.float, torch.cfloat)
    def test_corrcoef(self, device, dtype):
        for x in self._generate_correlation_tensors(device, dtype):
            res = torch.corrcoef(x)
            ref = np.corrcoef(x.cpu().numpy())
            self.assertEqual(res, ref, exact_dtype=False)

    @dtypes(torch.int, torch.float, torch.cfloat)
    def test_cov(self, device, dtype):
        def check(t, correction=1, fweights=None, aweights=None):
            res = torch.cov(t, correction=correction, fweights=fweights, aweights=aweights)
            t = t.cpu().numpy()
            fweights = fweights.cpu().numpy() if fweights is not None else None
            aweights = aweights.cpu().numpy() if aweights is not None else None
            ref = np.cov(t, ddof=correction, fweights=fweights, aweights=aweights)
            self.assertEqual(res, ref, atol=1e-05, rtol=1e-05, exact_dtype=False)

        for x in self._generate_correlation_tensors(device, dtype):
            check(x)
            num_observations = x.numel() if x.ndim < 2 else x.size(1)
            if num_observations > 0:
                fweights = torch.randint(1, 10, (num_observations,), device=device)
                aweights = make_tensor((num_observations,), device, torch.float, low=1)
                for correction, fw, aw in product([0, 1, 2], [None, fweights], [None, aweights]):
                    check(x, correction, fweights, aweights)

    def test_cov_error(self, device):
        def check(msg, *args, **kwargs):
            with self.assertRaisesRegex(RuntimeError, r'cov\(\):.*' + msg + r'.*'):
                torch.cov(*args, **kwargs)

        a = torch.rand(2)
        check(r'expected input to have two or fewer dimensions', torch.rand(2, 2, 2))
        check(r'expected fweights to have one or fewer dimensions', a, fweights=torch.rand(2, 2))
        check(r'expected aweights to have one or fewer dimensions', a, aweights=torch.rand(2, 2))
        check(r'expected fweights to have integral dtype', a, fweights=torch.rand(2))
        check(r'expected aweights to have floating point dtype', a, aweights=torch.tensor([1, 1]))
        check(r'expected fweights to have the same numel', a, fweights=torch.tensor([1]))
        check(r'expected aweights to have the same numel', a, aweights=torch.rand(1))
        check(r'fweights cannot be negative', a, fweights=torch.tensor([-1, -2]))
        check(r'aweights cannot be negative', a, aweights=torch.tensor([-1., -2.]))

    @skipIfNoSciPy
    @dtypes(*torch.testing.get_all_fp_dtypes())
    def test_uniform_kstest(self, device, dtype):
        from scipy import stats
        size = 1000
        for from_ in [-42, 0, 4.2]:
            for to_ in [-4.2, 0, 42]:
                if to_ > from_:
                    t = torch.empty(size, dtype=dtype, device=device).uniform_(from_, to_)
                    res = stats.kstest(t.cpu().to(torch.double), 'uniform', args=(from_, (to_ - from_)))
                    self.assertTrue(res.statistic < 0.1)

    @skipIfNoSciPy
    @dtypes(*torch.testing.get_all_fp_dtypes(include_bfloat16=False))
    @dtypesIfCUDA(*torch.testing.get_all_fp_dtypes())
    def test_normal_kstest(self, device, dtype):
        from scipy import stats
        size = 1000
        for mean in [-10, 0, 50]:
            for std in [1, 5, 10]:
                t = torch.empty(size, dtype=dtype, device=device).normal_(mean=mean, std=std)
                res = stats.kstest(t.cpu().to(torch.double), 'norm', args=(mean, std))
                self.assertTrue(res.statistic < 0.1)

    @skipIfNoSciPy
    @dtypes(*torch.testing.get_all_fp_dtypes())
    def test_lognormal_kstest(self, device, dtype):
        from scipy import stats
        size = 1000
        for mean in [-3, 0, 7]:
            for std in [1, 5, 7]:
                t = torch.empty(size, dtype=dtype, device=device).log_normal_(mean=mean, std=std)
                res = stats.kstest(t.cpu().to(torch.double), 'lognorm', args=(std, 0, math.exp(mean)))
                if dtype == torch.half:
                    self.assertTrue(res.statistic < 0.3)
                else:
                    self.assertTrue(res.statistic < 0.1)

    @skipIfNoSciPy
    @dtypes(*torch.testing.get_all_fp_dtypes())
    def test_exponential_kstest(self, device, dtype):
        from scipy import stats
        size = 1000
        for lambd in [0.5, 1.0, 5.0]:
            t = torch.empty(size, dtype=dtype, device=device).exponential_(lambd=lambd)
            res = stats.kstest(t.cpu().to(torch.double), 'expon', args=(0, 1 / lambd,))
            self.assertTrue(res.statistic < 0.1)

    @skipIfNoSciPy
    @dtypes(*torch.testing.get_all_fp_dtypes())
    def test_cauchy_kstest(self, device, dtype):
        from scipy import stats
        size = 1000
        for median in [-10, 0, 50]:
            for sigma in [0.5, 1.0, 10.0]:
                t = torch.empty(size, dtype=dtype, device=device).cauchy_(median=median, sigma=sigma)
                res = stats.kstest(t.cpu().to(torch.double), 'cauchy', args=(median, sigma))
                self.assertTrue(res.statistic < 0.1)

    @slowTest
    @onlyCUDA
    @dtypes(torch.bfloat16, torch.float32)
    def test_cauchy_no_inf(self, device, dtype):
        # torch.float16 will have `inf` because of its smaller range.
        for _ in range((2**16) * 2):
            x = torch.empty((2**16), dtype=dtype, device=device)
            x.cauchy_()
            self.assertFalse(x.isinf().sum())

    @skipIfNoSciPy
    @dtypes(*(torch.testing.get_all_int_dtypes() + torch.testing.get_all_fp_dtypes()))
    def test_geometric_kstest(self, device, dtype):
        from scipy import stats
        size = 1000
        for p in [0.2, 0.5, 0.8]:
            t = torch.empty(size, dtype=dtype, device=device).geometric_(p=p)
            actual = np.histogram(t.cpu().to(torch.double), np.arange(1, 100))[0]
            expected = stats.geom(p).pmf(np.arange(1, 99)) * size
            res = stats.chisquare(actual, expected)
            self.assertEqual(res.pvalue, 1.0, atol=0.1, rtol=0)

    def test_pairwise_distance_empty(self, device):
        shape = (2, 0)
        x = torch.randn(shape, device=device)
        y = torch.randn(shape, device=device)

        self.assertEqual(torch.zeros(2, device=device), torch.pairwise_distance(x, y))
        self.assertEqual(torch.zeros((2, 1), device=device), torch.pairwise_distance(x, y, keepdim=True))

        shape = (0, 2)
        x = torch.randn(shape, device=device)
        y = torch.randn(shape, device=device)
        self.assertEqual(torch.zeros(0, device=device), torch.pairwise_distance(x, y))
        self.assertEqual(torch.zeros((0, 1), device=device), torch.pairwise_distance(x, y, keepdim=True))

    def test_pdist_empty(self, device):
        shape = (0, 2)
        x = torch.randn(shape, device=device)
        self.assertEqual(torch.empty(0, device=device), torch.pdist(x))

        shape = (1, 2)
        x = torch.randn(shape, device=device)
        self.assertEqual(torch.empty(0, device=device), torch.pdist(x))

        shape = (3, 0)
        x = torch.randn(shape, device=device)
        self.assertEqual(torch.zeros(3, device=device), torch.pdist(x))

    def test_cdist_empty(self, device):
        x = torch.randn((0, 5), device=device)
        y = torch.randn((4, 5), device=device)
        self.assertEqual(torch.empty(0, 4, device=device), torch.cdist(x, y))

        x = torch.randn((2, 5), device=device)
        y = torch.randn((0, 5), device=device)
        self.assertEqual(torch.empty(2, 0, device=device), torch.cdist(x, y))

        x = torch.randn((2, 0), device=device)
        y = torch.randn((3, 0), device=device)
        self.assertEqual(torch.zeros(2, 3, device=device), torch.cdist(x, y))

        x = torch.randn((2, 0), device=device)
        y = torch.randn((0, 0), device=device)
        self.assertEqual(torch.empty(2, 0, device=device), torch.cdist(x, y))

    def _brute_cdist(self, x, y, p=2):
        r1 = x.shape[-2]
        r2 = y.shape[-2]
        if r1 == 0 or r2 == 0:
            return torch.empty(r1, r2, device=x.device)
        return torch.norm(x[..., None, :] - y[..., None, :, :], p=p, dim=-1)

    def test_cdist_norm(self, device):
        for r1 in [3, 4, 5, 6]:
            for m in [2, 3, 4, 10]:
                for r2 in [4, 6, 7, 8]:
                    for p in [0, 1, 2, 3, 1.5, 2.5, float('inf')]:
                        x = torch.randn(r1, m, device=device)
                        y = torch.randn(r2, m, device=device)
                        if p == 2:
                            for cm in ['use_mm_for_euclid_dist', 'donot_use_mm_for_euclid_dist']:
                                actual = torch.cdist(x, y, p=2, compute_mode=cm)
                                expected = self._brute_cdist(x, y, p=2)
                                self.assertEqual(expected, actual, rtol=0, atol=0.02)
                        else:
                            actual = torch.cdist(x, y, p=p)
                            expected = self._brute_cdist(x, y, p=p)
                            self.assertEqual(expected, actual)

    def test_cdist_norm_batch(self, device):
        for r1 in [3, 4, 5, 6]:
            for m in [2, 3, 4, 10]:
                for r2 in [4, 6, 7, 8]:
                    for p in [0, 1, 2, 3, 1.5, 2.5, float('inf')]:
                        x = torch.randn(2, 3, 6, r1, m, device=device)
                        y = torch.randn(2, 3, 6, r2, m, device=device)
                        if p == 2:
                            for cm in ['use_mm_for_euclid_dist', 'donot_use_mm_for_euclid_dist']:
                                actual = torch.cdist(x, y, p=2, compute_mode=cm)
                                expected = self._brute_cdist(x, y, p=2)
                                self.assertEqual(expected, actual, rtol=0, atol=0.02)
                        else:
                            actual = torch.cdist(x, y, p=p)
                            expected = self._brute_cdist(x, y, p=p)
                            self.assertEqual(expected, actual)

    @onlyCUDA
    def test_cdist_cuda_backward(self, device):
        for l1 in [1, 511, 513]:
            for l2 in [1, 511, 513]:
                for p in [0, 1, 2, 3, 1.5, 2.5, float('inf')]:
                    x1 = torch.randn(4, l1, 32, device=device, requires_grad=True)
                    x2 = x1.clone().detach_().requires_grad_()
                    y1 = torch.randn(4, l2, 32, device=device, requires_grad=True)
                    y2 = y1.clone().detach_().requires_grad_()
                    if p == 2:
                        for cm in ['use_mm_for_euclid_dist', 'donot_use_mm_for_euclid_dist']:
                            z1 = torch.cdist(x1, y1, p=2, compute_mode=cm).mean()
                            z2 = self._brute_cdist(x2, y2, p=2).mean()
                            z1.backward()
                            z2.backward()
                            self.assertEqual(x1.grad, x2.grad, rtol=0, atol=0.001)
                            self.assertEqual(y1.grad, y2.grad, rtol=0, atol=0.001)
                    else:
                        z1 = torch.cdist(x1, y1, p=p).mean()
                        z2 = self._brute_cdist(x2, y2, p=p).mean()
                        self.assertEqual(x1.grad, x2.grad, rtol=0, atol=0.001)
                        self.assertEqual(y1.grad, y2.grad, rtol=0, atol=0.001)

    @tf32_on_and_off(0.005)
    def test_cdist_large(self, device):
        for cm in ['use_mm_for_euclid_dist_if_necessary', 'use_mm_for_euclid_dist', 'donot_use_mm_for_euclid_dist']:
            x = torch.randn(1000, 10, device=device)
            y = torch.randn(1000, 10, device=device)
            actual = torch.cdist(x, y, p=2, compute_mode=cm)
            expected = self._brute_cdist(x, y, p=2)
            self.assertEqual(expected, actual)

    @slowTest
    @tf32_on_and_off(0.01)
    def test_cdist_large_batch(self, device):
        for cm in ['use_mm_for_euclid_dist_if_necessary', 'use_mm_for_euclid_dist', 'donot_use_mm_for_euclid_dist']:
            x = torch.randn(4, 3, 1000, 10, device=device)
            y = torch.randn(4, 3, 1000, 10, device=device)
            actual = torch.cdist(x, y, p=2, compute_mode=cm)
            expected = self._brute_cdist(x, y, p=2)
            self.assertEqual(expected, actual)

    @tf32_on_and_off(0.005)
    def test_cdist_non_contiguous(self, device):
        for cm in ['use_mm_for_euclid_dist', 'donot_use_mm_for_euclid_dist']:
            x = torch.randn(5, 7, device=device).transpose(-1, -2)
            y = torch.randn(5, 3, device=device).transpose(-1, -2)
            actual = torch.cdist(x, y, p=2, compute_mode=cm)
            expected = self._brute_cdist(x, y, p=2)
            self.assertFalse(x.is_contiguous())
            self.assertFalse(y.is_contiguous())
            self.assertEqual(expected, actual)

            x = torch.randn(7, 5, device=device)
            y = torch.randn(5, 3, device=device).t()
            actual = torch.cdist(x, y, p=2, compute_mode=cm)
            expected = self._brute_cdist(x, y, p=2)
            self.assertTrue(x.is_contiguous())
            self.assertFalse(y.is_contiguous())
            self.assertEqual(expected, actual)

            x = torch.randn(5, 7, device=device).t()
            y = torch.randn(3, 5, device=device)
            actual = torch.cdist(x, y, p=2, compute_mode=cm)
            expected = self._brute_cdist(x, y, p=2)
            self.assertFalse(x.is_contiguous())
            self.assertTrue(y.is_contiguous())
            self.assertEqual(expected, actual)

    @tf32_on_and_off()
    def test_cdist_non_contiguous_batch(self, device):
        for cm in ['use_mm_for_euclid_dist', 'donot_use_mm_for_euclid_dist']:
            x = torch.randn(4, 3, 2, 5, 7, device=device).transpose(-1, -2)
            y = torch.randn(4, 3, 2, 5, 3, device=device).transpose(-1, -2)
            actual = torch.cdist(x, y, p=2, compute_mode=cm)
            expected = self._brute_cdist(x, y, p=2)
            self.assertFalse(x.is_contiguous())
            self.assertFalse(y.is_contiguous())
            self.assertEqual(expected, actual)

            x = torch.randn(7, 2, 7, 5, device=device)
            y = torch.randn(7, 2, 5, 3, device=device).transpose(-1, -2)
            actual = torch.cdist(x, y, p=2, compute_mode=cm)
            expected = self._brute_cdist(x, y, p=2)
            self.assertTrue(x.is_contiguous())
            self.assertFalse(y.is_contiguous())
            self.assertEqual(expected, actual)

            x = torch.randn(4, 5, 7, device=device).transpose(-1, -2)
            y = torch.randn(4, 3, 5, device=device)
            actual = torch.cdist(x, y, p=2, compute_mode=cm)
            expected = self._brute_cdist(x, y, p=2)
            self.assertFalse(x.is_contiguous())
            self.assertTrue(y.is_contiguous())
            self.assertEqual(expected, actual)

    def test_multinomial_constraints(self, device):
        x = torch.empty(1, 2, 3, dtype=torch.double, device=device)
        self.assertRaisesRegex(
            RuntimeError, "prob_dist must be 1 or 2 dim",
            lambda: torch.multinomial(x, 2))
        x = torch.empty(1, 2, dtype=torch.long, device=device)
        self.assertRaisesRegex(
            RuntimeError, "multinomial only supports floating-point dtypes for input",
            lambda: torch.multinomial(x, 2))
        x = torch.empty(1, 2, dtype=torch.double, device=device)
        y = torch.empty(1, 2, dtype=torch.double, device=device)
        self.assertRaisesRegex(
            RuntimeError, "multinomial expects Long tensor out",
            lambda: torch.multinomial(x, 2, out=y))
        x = torch.empty(2, dtype=torch.double, device=device)
        self.assertRaisesRegex(
            RuntimeError, "cannot sample n_sample <= 0 samples",
            lambda: torch.multinomial(x, 0))
        x = torch.empty(2, dtype=torch.double, device=device)
        self.assertRaisesRegex(
            RuntimeError, "cannot sample n_sample <= 0 samples",
            lambda: torch.multinomial(x, -1))
        x = torch.empty(2, dtype=torch.double, device=device)
        self.assertRaisesRegex(
            RuntimeError, "cannot sample n_sample > prob_dist",
            lambda: torch.multinomial(x, 3, False))
        x = torch.empty(16777217, dtype=torch.double, device=device)
        self.assertRaisesRegex(
            RuntimeError, "number of categories cannot exceed",
            lambda: torch.multinomial(x, 3))

    def test_cumsum(self, device):
        x = torch.rand(100, 100, device=device)
        res1 = torch.cumsum(x, 1)
        res2 = torch.tensor([]).to(device)
        torch.cumsum(x, 1, out=res2)
        self.assertEqual(res1, res2)
        x.cumsum_(1)
        self.assertEqual(res1, x)

        a = torch.tensor([[True, False, True],
                          [False, False, False],
                          [True, True, True]], device=device)
        b = a.byte()
        aRes = torch.cumsum(a, 0)
        bRes = torch.cumsum(b, 0)
        self.assertEqual(aRes, bRes)
        self.assertEqual(aRes, torch.tensor([[1, 0, 1],
                                             [1, 0, 1],
                                             [2, 1, 2]]))

        aRes = torch.cumsum(a, 1)
        bRes = torch.cumsum(b, 1)
        self.assertEqual(aRes, bRes)
        self.assertEqual(aRes, torch.tensor([[1, 1, 2],
                                             [0, 0, 0],
                                             [1, 2, 3]]))

        # Check that cummulative sum over a zero length dimension doesn't crash on backprop.
        # Also check that cumsum over other dimensions in a tensor with a zero-length
        # dimensiuon also works
        # Also include a basic suite of similar tests for other bases cases.
        shapes = [[2, 0], [2, 1, 4], [0, 2, 3], [1], [5]]
        for shape in shapes:
            for dim in range(len(shape)):
                raw_tensor = torch.zeros(*shape, requires_grad=True)
                integrated = raw_tensor.cumsum(dim=dim)
                # Check that backward does not crash
                integrated.sum().backward()
                # Check that output maintained correct shape
                self.assertEqual(raw_tensor.shape, raw_tensor.grad.shape)

        # Check a scalar example
        raw_tensor = torch.tensor(3., requires_grad=True)
        integrated = raw_tensor.cumsum(dim=-1)
        self.assertEqual(raw_tensor, integrated)
        # Check that backward does not crash
        integrated.sum().backward()
        # Check that output maintained correct shape
        self.assertEqual(raw_tensor.shape, raw_tensor.grad.shape)

    def test_cumprod(self, device):
        x = torch.rand(100, 100, device=device)
        res1 = torch.cumprod(x, 1)
        res2 = torch.tensor([]).to(device)
        torch.cumprod(x, 1, out=res2)
        self.assertEqual(res1, res2)
        x.cumprod_(1)
        self.assertEqual(res1, x)

        a = torch.tensor([[True, False, True],
                          [False, False, False],
                          [True, True, True]], dtype=torch.bool, device=device)
        b = a.byte()
        aRes = torch.cumprod(a, 0)
        bRes = torch.cumprod(b, 0)
        self.assertEqual(aRes, bRes)
        self.assertEqual(aRes, torch.tensor([[1, 0, 1],
                                             [0, 0, 0],
                                             [0, 0, 0]]))

        aRes = torch.cumprod(a, 1)
        bRes = torch.cumprod(b, 1)
        self.assertEqual(aRes, bRes)
        self.assertEqual(aRes, torch.tensor([[1, 0, 0],
                                             [0, 0, 0],
                                             [1, 1, 1]]))

        # Check that cummulative prod over a zero length dimension doesn't crash on backprop.
        # Also check that cumprod over other dimensions in a tensor with a zero-length
        # dimensiuon also works
        # Also include a basic suite of similar tests for other bases cases.
        shapes = [[2, 0], [2, 1, 4], [0, 2, 3], [1], [5]]
        for shape in shapes:
            for dim in range(len(shape)):
                raw_tensor = torch.zeros(*shape, requires_grad=True)
                integrated = raw_tensor.cumprod(dim=dim)
                # Check that backward does not crash
                integrated.sum().backward()
                # Check that output maintained correct shape
                self.assertEqual(raw_tensor.shape, raw_tensor.grad.shape)

        # Check a scalar example
        raw_tensor = torch.tensor(3., requires_grad=True)
        integrated = raw_tensor.cumprod(dim=-1)
        self.assertEqual(raw_tensor, integrated)
        # Check that backward does not crash
        integrated.sum().backward()
        # Check that output maintained correct shape
        self.assertEqual(raw_tensor.shape, raw_tensor.grad.shape)

    def test_cummax_cummin(self, device):
        def test_ops(op, string_of_function_name, expected_output1, expected_output2):
            x = torch.rand(100, 100, device=device)
            out1 = op(x, 1)
            res2 = torch.empty(0, device=device)
            indices2 = torch.empty(0, dtype=torch.int64, device=device)
            op(x, 1, out=(res2, indices2))
            self.assertEqual(out1[0], res2)
            self.assertEqual(out1[1], indices2)

            a = torch.tensor([[True, False, True],
                              [False, False, False],
                              [True, True, True]], dtype=torch.bool, device=device)
            b = a.byte()
            aRes = op(a, 0)
            bRes = op(b, 0)
            self.assertEqual(aRes[0], bRes[0].bool())
            self.assertEqual(aRes[0], expected_output1.bool())

            # test inf and nan input
            x = torch.tensor([4, inf, 1.5, -inf, 0, nan, 1])
            xRes = op(x, 0)[0]
            self.assertEqual(xRes, expected_output2)

            # op shouldn't support values, indices with a dtype, device type or layout
            # different from that of input tensor
            t = torch.randn(10)
            values = torch.empty(0, dtype=torch.int16)
            indices = torch.empty(0, dtype=torch.int64)
            with self.assertRaisesRegex(
                    RuntimeError,
                    'expected scalar_type Float but found Short'):
                op(t, 0, out=(values, indices))

            # Check that op over a zero length dimension doesn't crash on backprop.
            # Also check that op over other dimensions in a tensor with a zero-length
            # dimension also works
            # Also include a basic suite of similar tests for other bases cases.
            shapes = [[2, 0], [2, 1, 4], [0, 2, 3], [1], [5]]
            for shape in shapes:
                for dim in range(len(shape)):
                    raw_tensor = torch.zeros(*shape, requires_grad=True)
                    integrated = getattr(raw_tensor, string_of_function_name)(dim=dim)
                    # Check that backward does not crash
                    integrated[0].sum().backward()
                    # Check that output maintained correct shape
                    self.assertEqual(raw_tensor.shape, raw_tensor.grad.shape)

            # Check a scalar example
            raw_tensor = torch.tensor(3., requires_grad=True)
            integrated = getattr(raw_tensor, string_of_function_name)(dim=-1)
            # Check that backward does not crash
            integrated[0].sum().backward()
            # Check that output maintained correct shape
            self.assertEqual(raw_tensor.shape, raw_tensor.grad.shape)

        expected_out = torch.tensor([4, inf, inf, inf, inf, nan, nan])
        test_ops(torch.cummax, "cummax", torch.tensor([[1, 0, 1],
                                                       [1, 0, 1],
                                                       [1, 1, 1]]), expected_out)

        expected_out = torch.tensor([4, 4, 1.5, -inf, -inf, nan, nan])
        test_ops(torch.cummin, "cummin", torch.tensor([[1, 0, 1],
                                                       [0, 0, 0],
                                                       [0, 0, 0]]), expected_out)

    def test_logcumsumexp(self, device):
        def logcumsumexp(a, axis):
            return torch.cumsum(a.exp(), axis=axis).log_()

        axis = -1
        a = torch.randn(100, 100, device=device)

        actual = a.logcumsumexp(axis)
        expected = logcumsumexp(a, axis)
        self.assertEqual(a.dtype, actual.dtype)
        self.assertEqual(expected.shape, actual.shape)
        self.assertEqual(expected, actual)

        # check -inf and nan handling
        x = torch.tensor([-float('inf'), -float('inf'), 1.0, 1.0, float('inf'),
                         float('inf'), float('nan'), 1.0, 1.0], device=device)
        x2d = x.unsqueeze(0).expand(2, -1)

        for inp in (x, x2d):
            actual = inp.logcumsumexp(axis)
            expected = logcumsumexp(inp, axis)
            self.assertEqual(expected, actual)

        # Check that out is actually inplace
        b = torch.randn(5, 2, device=device)
        inplace_out = torch.zeros(5, 2, device=device)

        expected = logcumsumexp(b, axis)
        torch.logcumsumexp(b, axis=axis, out=inplace_out)

        self.assertEqual(inplace_out, expected)

        # Check input and inplace_output type mismatch
        b = torch.randn(5, 2, device=device, dtype=torch.float64)
        inplace_out = torch.zeros(5, 2, device=device, dtype=torch.float32)
        with self.assertRaisesRegex(
                RuntimeError,
                'expected scalar_type Double but found Float'):
            torch.logcumsumexp(b, axis, out=inplace_out)

    def _test_diff_numpy(self, t, dims=None):
        # Helper for test_diff to compare with NumPy reference implementation
        def to_np(t):
            if t.dtype == torch.bfloat16:
                return t.to(dtype=torch.float, device="cpu").numpy()
            else:
                return t.cpu().numpy()

        for dim in dims if dims else range(t.dim()):
            prepend = t.narrow(dim, 0, 1)
            append = t.narrow(dim, 0, 1)
            np_t = to_np(t)

            # test when prepend and append's size along dim is 1
            actual = torch.diff(t, dim=dim, prepend=prepend, append=append)
            expected = torch.from_numpy(np.diff(np_t, axis=dim, prepend=to_np(prepend), append=to_np(append)))
            self.assertEqual(actual, expected.to(t.dtype))

            # test when prepend and append's size along dim != 1
            actual = torch.diff(t, dim=dim, prepend=t, append=t)
            expected = torch.from_numpy(np.diff(np_t, axis=dim, prepend=np_t, append=np_t))
            self.assertEqual(actual, expected.to(t.dtype))

    # All tensors appear contiguous on XLA
    @onlyOnCPUAndCUDA
    @dtypes(*torch.testing.get_all_dtypes())
    def test_diff_noncontig(self, device, dtype):
        shapes = (
            (1,),
            (1, 5),
            (3, 5),
            (1, 5, 1),
            (2, 3, 5))

        for shape in shapes:
            contig = make_tensor(shape, device, dtype, low=-9, high=9)

            non_contig = torch.empty(shape + (2, 2), device=device, dtype=dtype)[..., 0]
            non_contig = non_contig.select(-1, -1)
            non_contig.copy_(contig)
            self.assertTrue(not non_contig.is_contiguous() or shape == (1,))

            self._test_diff_numpy(non_contig)

    # RngNormal not implemented for type f16 for XLA
    @dtypes(*torch.testing.get_all_dtypes(include_half=False))
    @dtypesIfCPU(*torch.testing.get_all_dtypes())
    @dtypesIfCUDA(*torch.testing.get_all_dtypes())
    def test_diff(self, device, dtype):
        shapes = (
            (1,),
            (1, 5),
            (3, 5),
            (1, 5, 1),
            (2, 3, 5))

        for shape in shapes:
            contig = make_tensor(shape, device, dtype, low=-9, high=9)
            self._test_diff_numpy(contig)

        t = torch.ones(2, 3)

        with self.assertRaisesRegex(
                RuntimeError, 'diff expects prepend or append to be the same dimension as input'):
            invalid_prepend = torch.tensor([1, 2, 3], device=device, dtype=dtype)
            t.diff(dim=0, prepend=invalid_prepend)

        with self.assertRaisesRegex(
                RuntimeError, 'diff expects the shape of tensor to prepend or append to match that of input'):
            invalid_prepend = torch.tensor([[0, 1]], device=device, dtype=dtype)
            t.diff(dim=0, prepend=invalid_prepend)

        with self.assertRaisesRegex(
                RuntimeError, 'diff only supports n = 1 currently'):
            torch.diff(t, n=2)

        with self.assertRaisesRegex(
                RuntimeError, 'diff expects input to be at least one-dimensional'):
            scalar = torch.tensor(2, device=device, dtype=dtype)
            torch.diff(scalar)

    # if the given input arg is not a list, it returns a list of single element: [arg]
    def _wrap_to_list(self, input_array):
        return input_array if isinstance(input_array, list) else [input_array]

    # To ensure inf, -inf, and nan values do not cause divergence between Numpy and PyTorch.
    # There are two types of possible divergence:
    # 1. When we compute a,b both real numbers and has very small absolute values (i.e. very near to 0.0)
    # then, result of a/b be inf, -inf and nan, and this cause divergence.
    # 2. When we are dividing complex numbers by zero. For example, when a = torch.tensor(3+5j) we have
    # a/0 to be equal to nan + nan*j in PyTorch and inf + inf*j in Numpy.
    def _inf_nan_preprocess(self, actual, expected):
        for i in range(len(expected)):
            expected[i] = np.nan_to_num(expected[i], nan=nan, posinf=nan, neginf=nan)
            # nan_to_num is not defined for complex tensors in PyTorch.
            if actual[i].dtype == torch.complex64 :
                actual[i].real = torch.nan_to_num(actual[i].real, nan=nan, posinf=nan, neginf=nan)
                actual[i].imag = torch.nan_to_num(actual[i].imag, nan=nan, posinf=nan, neginf=nan)
            else:
                actual[i] = torch.nan_to_num(actual[i], nan=nan, posinf=nan, neginf=nan)

        return actual, expected

    @onlyOnCPUAndCUDA
    @dtypes(torch.long, torch.float32, torch.complex64)
    def test_gradient_all(self, device, dtype):
        def create_scalar(shape):
            return make_tensor((1,), device='cpu', dtype=dtype, low=1.).item()

        def create_list(shape):
            return make_tensor((len(shape),), device='cpu', dtype=dtype, low=1.).tolist()

        def create_coordinate_tensors(shape):
            tensor_list = []
            for i in range(len(shape)):
                tensor_list.append(make_tensor((shape[i],), device=device, dtype=dtype))
            return tensor_list

        def filter_shape(shape, dim):
            filtered_shape = []
            for i in range(len(dim)):
                filtered_shape.append(shape[dim[i]])
            return filtered_shape

        # shape, dims format
        test_cases = (
            ((5,), (0,)),
            ((4, 4), (0, 1)),
            ((3, 3, 3), (-1, 0)),
            ((4, 4, 4), (2,)),
            ((4, 4, 4), (0, 1)),
            ((4, 4, 4, 3), (0, 2, 3)),
            ((4, 5, 3, 4, 3), (1, 2)),
            ((4, 3, 6, 5, 3), (2, 4)),
            ((4, 3, 3, 5, 3), (0, 1, 2, 3, 4)),
        )

        for case, contig, edge_order, space_fn in product(test_cases, [True, False], [1, 2],
                                                          (create_scalar, create_list, create_coordinate_tensors)):
            shape, dims = case
            # filter shape by dims before passing filtered shape to create_* functions
            filtered_shape = filter_shape(shape, dims)

            spacing = space_fn(filtered_shape)
            t = make_tensor(shape, device=device, dtype=dtype, noncontiguous=not contig)
            t_np = t.cpu().numpy()

            actual = torch.gradient(t, spacing=spacing, dim=dims, edge_order=edge_order)
            if space_fn == create_coordinate_tensors and spacing[0].device != 'cpu':
                spacing = [space.cpu().detach().numpy() for space in spacing]
            expected = np.gradient(t_np, *self._wrap_to_list(spacing), axis=dims, edge_order=edge_order)
            actual, expected = self._inf_nan_preprocess(list(actual), self._wrap_to_list(expected))
            self.assertEqual(actual, expected, equal_nan="relaxed", atol=1e-4, rtol=0, exact_dtype=False)

    @onlyOnCPUAndCUDA
    @dtypes(torch.long, torch.float32, torch.complex64)
    def test_gradient_extreme_cases(self, device, dtype):
        # Test behaviour for inf and nan values
        actual = torch.gradient(torch.tensor([2, -2, inf, inf, -inf, -inf, inf, 3, -inf, 2, nan, nan, 3, inf, nan]))
        expected = np.gradient(np.array([2, -2, inf, inf, -inf, -inf, inf, 3, -inf, 2, nan, nan, 3, inf, nan]))
        self.assertEqual(actual, self._wrap_to_list(expected), exact_dtype=False)

        # Test behaviour in very big tensors
        large_size = 100000
        t = make_tensor((large_size,), device, dtype)
        t_np = t.cpu().numpy()
        coordinates_np = list(np.random.randn(large_size))
        coordinates = [torch.tensor(coordinates_np, device=device)]
        actual = torch.gradient(t, spacing=coordinates, dim=0, edge_order=1)
        expected = [np.gradient(t_np, coordinates_np, axis=0, edge_order=1)]
        self.assertEqual(actual, expected, exact_dtype=False)

        actual = torch.gradient(t, spacing=coordinates, dim=0, edge_order=2)
        expected = [np.gradient(t_np, coordinates_np, axis=0, edge_order=2)]
        self.assertEqual(actual, expected, exact_dtype=False)

    @onlyOnCPUAndCUDA
    def test_gradient_type_promotion(self, device):
        inputs = (
            make_tensor((4, 4), device=device, dtype=torch.float32),
            make_tensor((4, 4), device=device, dtype=torch.complex64),
            make_tensor((4, 4), device=device, dtype=torch.int64),
        )

        spacing = (
            make_tensor((1,), device='cpu', dtype=torch.float32).item(),
            make_tensor((1,), device='cpu', dtype=torch.int64).item(),
            make_tensor((1,), device='cpu', dtype=torch.complex64).item(),
            make_tensor((2,), device='cpu', dtype=torch.float32, low=0.1).tolist(),
            make_tensor((2,), device='cpu', dtype=torch.int64, low=1).tolist(),
            make_tensor((2,), device='cpu', dtype=torch.complex64).tolist(),
            [make_tensor((4,), device=device, dtype=torch.float32),
             make_tensor((4,), device=device, dtype=torch.float32)],
            [make_tensor((4,), device=device, dtype=torch.int64),
             make_tensor((4,), device=device, dtype=torch.int64)],
            [make_tensor((4,), device=device, dtype=torch.complex64),
             make_tensor((4,), device=device, dtype=torch.complex64)],
        )

        for input, spacing_or_coord, edge_order in product(inputs, spacing, [1, 2]):
            input_np = input.cpu().numpy()
            input_np = input.cpu().numpy()
            actual = torch.gradient(input, spacing=spacing_or_coord, dim=(0, 1), edge_order=edge_order)
            spacing_or_coord_wrapped = self._wrap_to_list(spacing_or_coord)
            spacing_or_coord_np = []
            if torch.is_tensor(spacing_or_coord_wrapped[0]) and torch.device(spacing_or_coord_wrapped[0].device).type != 'cpu':
                for i in range(len(spacing_or_coord_wrapped)):
                    spacing_or_coord_np.append(spacing_or_coord_wrapped[i].detach().clone().cpu().numpy())
            else:
                spacing_or_coord_np = spacing_or_coord_wrapped
            expected = np.gradient(input_np, *spacing_or_coord_np, axis=(0, 1), edge_order=edge_order)
            if actual[0].dtype == torch.complex64 and input.dtype != torch.complex64:
                for i in range(len(actual)):
                    self.assertEqual(actual[i].real, expected[i].real, exact_dtype=False)
                    # Type promotion fails on Numpy when spacing is given as complex number and input is given as real.
                    # Result is given just as real number and all the imaginary parts to be equal to zero.
                    self.assertEqual(expected[i].imag, torch.zeros(actual[i].shape), exact_dtype=False)
            else:
                actual, expected = self._inf_nan_preprocess(list(actual), expected)
                self.assertEqual(actual, expected, equal_nan="relaxed", exact_dtype=False)

    @onlyOnCPUAndCUDA
    @dtypes(torch.long, torch.float32, torch.complex64)
    def test_error_gradient(self, device, dtype):
        t = torch.tensor([[1, 2, 3], [4, 5, 6], [7, 8, 9]], device=device, dtype=dtype)
        with self.assertRaisesRegex(RuntimeError, 'torch.gradient expected spacing to be unspecified, a scalar '):
            dim = (1, 0)
            spacing = [0.1]
            torch.gradient(t, spacing=spacing, dim=dim, edge_order=1)

        with self.assertRaisesRegex(RuntimeError, 'torch.gradient only supports edge_order=1 and edge_order=2.'):
            torch.gradient(t, edge_order=3)

        with self.assertRaisesRegex(RuntimeError, 'dim 1 appears multiple times in the list of dims'):
            dim = (1, 1)
            spacing = 0.1
            torch.gradient(t, spacing=spacing, dim=dim, edge_order=1)

        with self.assertRaisesRegex(RuntimeError, 'torch.gradient expected each tensor to be on the same device,'):
            dim = (0, 1)
            coordinates = [torch.tensor([1, 2, 4], device='cpu'), torch.tensor([1, 2, 4], device='meta')]
            torch.gradient(t, spacing=coordinates, dim=dim, edge_order=1)

        with self.assertRaises(IndexError):
            torch.gradient(t, dim=3)

        with self.assertRaisesRegex(RuntimeError, 'torch.gradient expected each dimension size to be at least'):
            torch.gradient(torch.tensor([[1], [2], [3]]), edge_order=1)

        with self.assertRaisesRegex(RuntimeError, 'torch.gradient expected each dimension size to be at least'):
            torch.gradient(torch.tensor([[1, 2], [3, 4]]), edge_order=2)

    def _test_large_cum_fn_helper(self, x, fn):
        x_cpu = x.cpu().float()
        expected = fn(x_cpu)
        actual = fn(x).cpu().float()
        self.assertEqual(expected, actual.cpu().float())

    @unittest.skipIf(IS_FBCODE and IS_REMOTE_GPU, "sandcastle OOM with current tpx gpu/re configuration")
    @onlyCUDA
    @dtypesIfCUDA(torch.half)  # only small dtype not to get oom
    def test_large_cumsum(self, device, dtype):
        # initialization to avoid overflow and half caveats
        x = torch.empty(2**30 + 200, device=device, dtype=dtype)
        x[::3] = -3
        x[1::3] = 2
        x[2::3] = 1
        self._test_large_cum_fn_helper(x, lambda x: torch.cumsum(x, 0))

    @onlyCUDA
    @dtypesIfCUDA(torch.half)  # only small dtype not to get oom
    def test_large_cumprod(self, device, dtype):
        # initialization to avoid overflow and half caveats
        x = torch.empty(2**30 + 200, device=device, dtype=dtype)
        x[::3] = 8
        x[1::3] = .25
        x[2::3] = .5
        self._test_large_cum_fn_helper(x, lambda x: torch.cumprod(x, 0))

    def test_discontiguous_out_cumsum(self, device):
        x = torch.randn(4, 8, device=device)
        y = torch.empty(4, 16, device=device)[:, ::2]
        out = torch.cumsum(x, 0)
        torch.cumsum(x, 0, out=y)
        self.assertFalse(y.is_contiguous())
        self.assertEqual(out, y, atol=0., rtol=0.)

    def _test_cumminmax_helper(self, x, fn, expected_val, expected_ind):
        val, ind = fn(x, -1)
        self.assertEqual(val, expected_val, atol=0, rtol=0)
        self.assertEqual(ind, expected_ind, atol=0, rtol=0)
        out_val = torch.empty_like(val).t().contiguous().t()
        out_ind = torch.empty_like(ind).t().contiguous().t()
        fn(x, -1, out=(out_val, out_ind))
        self.assertFalse(out_val.is_contiguous())
        self.assertFalse(out_ind.is_contiguous())
        self.assertEqual(out_val, expected_val, atol=0, rtol=0)
        self.assertEqual(out_ind, expected_ind, atol=0, rtol=0)

    def test_cummax_discontiguous(self, device):
        x = torch.tensor([[0, 1, 2, 3, 2, 1], [4, 5, 6, 5, 6, 7]], device=device, dtype=torch.float).t().contiguous().t()
        expected_val = torch.tensor([[0, 1, 2, 3, 3, 3], [4, 5, 6, 6, 6, 7]], device=device, dtype=torch.float)
        expected_ind = torch.tensor([[0, 1, 2, 3, 3, 3], [0, 1, 2, 2, 4, 5]], device=device, dtype=torch.long)
        self._test_cumminmax_helper(x, torch.cummax, expected_val, expected_ind)

    def test_cummin_discontiguous(self, device):
        x = torch.tensor([[3, 2, 1, 0, 1, 2], [7, 6, 5, 4, 5, 2]], device=device, dtype=torch.float).t().contiguous().t()
        expected_val = torch.tensor([[3, 2, 1, 0, 0, 0], [7, 6, 5, 4, 4, 2]], device=device, dtype=torch.float)
        expected_ind = torch.tensor([[0, 1, 2, 3, 3, 3], [0, 1, 2, 3, 3, 5]], device=device, dtype=torch.long)
        self._test_cumminmax_helper(x, torch.cummin, expected_val, expected_ind)

    def test_bool_tensor_value_change(self, device):
        x = torch.tensor([True, False], dtype=torch.bool, device=device)
        x[0] = False
        x[1] = True
        self.assertEqual(x, torch.tensor([False, True], dtype=torch.bool, device=device))

    def test_unfold_all_devices_and_dtypes(self, device):
        for dt in torch.testing.get_all_dtypes():

            if dt == torch.bool:
                x = torch.empty((0, 1, 3, 0), dtype=dt, device=device)
                self.assertEqual((0, 1, 1, 0, 3), x.unfold(2, 3, 2).shape)
            else:
                x = torch.empty((0, 1, 3, 0), dtype=dt, device=device)
                self.assertEqual((0, 1, 1, 0, 3), x.unfold(2, 3, 2).shape)

    def test_unfold_scalars(self, device):
        x = torch.tensor(0.5, device=device)
        # unfold on a 0-dimensional tensor should always return a 1-d dimensional
        # tensor of shape [size] (i.e., the second parameter to unfold)

        self.assertEqual(torch.empty(0, device=device), x.unfold(0, 0, 1))
        self.assertEqual(torch.empty(0, device=device), x.unfold(0, 0, 2))
        self.assertEqual(torch.tensor([0.5], device=device), x.unfold(0, 1, 1))

    def test_copy_all_dtypes_and_devices(self, device):
        from copy import copy
        for dt in torch.testing.get_all_dtypes():
            x = torch.tensor([1, 2, 3, 4], dtype=dt, device=device)
            x_clone = x.clone()
            y = copy(x)
            y.fill_(1)
            # copy is a shallow copy, only copies the tensor view,
            # not the data
            self.assertEqual(x, y)

    def test_clone_all_dtypes_and_devices(self, device):
        for dt in torch.testing.get_all_dtypes():
            x = torch.tensor((1, 1), dtype=dt, device=device)
            y = x.clone()
            self.assertEqual(x, y)

    def test_clone_zero_stride_dim(self, device):
        # stride zero, size 1 axis, not contiguous
        x = torch.randn(10)
        y = x.as_strided([2, 1, 5], [1, 0, 2])
        self.assertEqual(y, y.clone())

    @dtypesIfCUDA(*set(torch.testing.get_all_math_dtypes('cuda')))
    @dtypes(*set(torch.testing.get_all_math_dtypes('cpu')))
    def test_addcmul(self, device, dtype):
        # Returns floating or integral scalar corresponding to dtype
        def _number(floating, integer, dtype):
            if dtype in [torch.half, torch.float, torch.double, torch.bfloat16]:
                return floating
            elif dtype in [torch.cfloat, torch.cdouble]:
                return floating * (1 + 1j)
            else:
                return integer

        def rand_tensor(size, dtype, device):
            if dtype.is_floating_point or dtype.is_complex:
                return torch.rand(size=size, dtype=dtype, device=device)
            if dtype == torch.uint8:
                return torch.randint(1, 5, size=size, dtype=dtype, device=device)
            else:
                return torch.randint(-5, 5, size=size, dtype=dtype, device=device)

        a = rand_tensor((2, 2), dtype=dtype, device=device)
        b = rand_tensor((2, 2), dtype=dtype, device=device)
        c = rand_tensor((2, 2), dtype=dtype, device=device)

        alpha = _number(0.5, 3, dtype)

        actual = torch.addcmul(a, b, c, value=alpha)
        expected = a + alpha * b * c

        self.assertEqual(expected, actual)

        with self.assertWarnsOnceRegex(
                UserWarning, "This overload of addcmul is deprecated"):
            self.assertEqual(actual, torch.addcmul(a, alpha, b, c))

        if self.device_type == 'cuda' and dtype == torch.half:
            a = torch.tensor([60000.0], device=device, dtype=dtype)
            b = torch.tensor([60000.0], device=device, dtype=dtype)
            c = torch.tensor([2.0], device=device, dtype=dtype)
            out = torch.addcmul(a, b, c, value=-1)
            self.assertTrue(not (out.isnan() or out.isinf()))

    def test_narrow_empty(self, device):
        x = torch.randn(2, 3, 4, device=device)
        for d in range(x.dim()):
            y = x.narrow(d, x.size(d), 0)
            sz = list(x.size())
            sz[d] = 0
            self.assertEqual(sz, y.size())

    @dtypes(*torch.testing.get_all_dtypes())
    def test_index_copy(self, device, dtype):
        # We just test for num_copy <= num_dest, as otherwise there are repeated indices
        # and the behavior is undefined
        num_copy, num_dest = 3, 5

        def make_arg(batch_sizes, n, dim, contig):
            size_arg = batch_sizes[:dim] + (n,) + batch_sizes[dim:]
            return make_tensor(size_arg, device, dtype, low=None, high=None, noncontiguous=not contig)

        def ref_index_copy(tgt, dim, idx, src):
            for i in range(idx.size(0)):
                idx_dest = dim * (slice(None),) + (idx[i],)
                idx_src = dim * (slice(None),) + (i,)
                tgt[idx_dest] = src[idx_src]

        # More thorough testing as in index_add
        for dest_contig, src_contig, index_contig in product([True, False], repeat=3):
            for other_sizes in ((), (4, 5)):
                for dim in range(len(other_sizes)):
                    dest = make_arg(other_sizes, num_dest, dim, dest_contig)
                    src = make_arg(other_sizes, num_copy, dim, src_contig)
                    idx = torch.randperm(num_dest, dtype=torch.int64, device=device)[:num_copy]
                    if not index_contig:
                        idx = torch.repeat_interleave(idx, 2, dim=-1)
                        idx = idx[..., ::2]
                    dest2 = dest.clone()
                    dest.index_copy_(dim, idx, src)
                    ref_index_copy(dest2, dim, idx, src)
                    self.assertEqual(dest, dest2)

    # onlyOnCPUAndCUDA due to an XLA error:
    # https://github.com/pytorch/pytorch/issues/53256
    @onlyOnCPUAndCUDA
    @dtypes(*torch.testing.get_all_dtypes())
    def test_index_copy_scalars(self, device, dtype):
        # Create the 8 possible combinations of scalar sizes for target / index / source
        scalars = ((make_tensor(size_t, dtype=dtype, device=device, low=None, high=None),
                    make_tensor(size_i, dtype=torch.int64, device=device, low=0, high=1),
                    make_tensor(size_s, dtype=dtype, device=device, low=None, high=None))
                   for size_t, size_i, size_s in product([(), (1,)], repeat=3))
        for target, idx, source in scalars:
            target.index_copy_(0, idx, source)
            self.assertEqual(target.item(), source.item())

    @onlyCPU
    def test_errors_index_copy(self, device):
        # We do not test the GPU as the CUDA_ASSERT would break the CUDA context
        idx_dim = 8
        tgt_dim = 5
        batch_dim = 3

        # Too large of an index
        a = torch.randn(batch_dim, tgt_dim, device=device)
        idx = torch.full((idx_dim,), tgt_dim, device=device)
        c = torch.zeros(batch_dim, idx_dim, device=device)
        with self.assertRaises(IndexError):
            a.index_copy_(1, idx, c)

        # Too small (negative indices)
        idx = torch.full((idx_dim,), -1, device=device)
        with self.assertRaises(IndexError):
            a.index_copy_(1, idx, c)

        # Too small (very negative indices) - they should be unsupported even
        # when support for negative indices is implemented for index_copy_
        idx = torch.full((idx_dim,), -tgt_dim - 1, device=device)
        with self.assertRaises(IndexError):
            a.index_copy_(1, idx, c)

    def _prepare_data_for_index_copy_and_add_deterministic(
        self, dim: int, device: torch.device
    ) -> Tuple[torch.Tensor, torch.Tensor, torch.Tensor]:
        assert (dim >= 0 and dim < 3)
        a = [5, 4, 3]
        a[dim] = 2000
        x = torch.zeros(a, device=device)
        b = a.copy()
        elems = a[dim] * 20
        b[dim] = elems
        src = torch.rand(b, device=device)
        index = torch.randint(a[dim], (elems,), device=device)
        return (x, index, src)

    @onlyOnCPUAndCUDA
    def test_index_copy_deterministic(self, device: torch.device) -> None:
        for dim in range(3):
            x, index, src = self._prepare_data_for_index_copy_and_add_deterministic(dim, device)
            with DeterministicGuard(True):
                y0 = torch.index_copy(x, dim, index, src)

            x0 = x.clone().detach()
            index_list = index.tolist()
            for i in range(len(index_list)):
                if dim == 0:
                    x0[index_list[i], :, :] = src[i, :, :]
                elif dim == 1:
                    x0[:, index_list[i], :] = src[:, i, :]
                elif dim == 2:
                    x0[:, :, index_list[i]] = src[:, :, i]

            self.assertEqual(x0, y0, atol=0, rtol=0)

    @onlyOnCPUAndCUDA
    def test_index_add_deterministic(self, device: torch.device) -> None:
        for dim in range(3):
            x, index, src = self._prepare_data_for_index_copy_and_add_deterministic(dim, device)
            alpha = random.random() + 1
            # on CPU it should be deterministic regardless of the deterministic mode
            with DeterministicGuard(True):
                y0 = torch.index_add(x, dim, index, src, alpha=alpha)
                for _ in range(3):
                    y = torch.index_add(x, dim, index, src, alpha=alpha)
                    self.assertEqual(y, y0, atol=0, rtol=0)

            with DeterministicGuard(False):
                for _ in range(3):
                    y_nd = torch.index_add(x, dim, index, src, alpha=alpha)
                    self.assertEqual(y_nd, y0, atol=1e-3, rtol=1e-5)

    @onlyOnCPUAndCUDA
    def test_index_put_non_accumulate_deterministic(self, device) -> None:
        with DeterministicGuard(True):
            for i in range(3):
                m = random.randint(10, 20)
                elems = random.randint(20000, 30000)
                values = torch.rand(elems, device=device)
                indices = torch.randint(m, (elems,), device=device)
                input = torch.rand(m, device=device)
                output = input.index_put((indices,), values, accumulate=False)

                input_list = input.tolist()
                indices_list = indices.tolist()
                values_list = values.tolist()
                for i, v in zip(indices_list, values_list):
                    input_list[i] = v

                self.assertEqual(output, input_list)

    @dtypes(*torch.testing.get_all_dtypes())
    def test_index_fill(self, device, dtype):
        x = torch.tensor([[1, 2], [4, 5]], dtype=dtype, device=device)
        index = torch.tensor([0], device=device)
        x.index_fill_(1, index, 0)
        self.assertEqual(x, torch.tensor([[0, 2], [0, 5]], dtype=dtype, device=device))
        if not x.is_complex():
            with self.assertRaisesRegex(RuntimeError, r"Scalar"):
                x.index_fill_(1, index, 1 + 1j)
        # Make sure that the result stays 0-dim while applied to
        # a 0-dim input
        x = torch.tensor(1, dtype=dtype, device=device)
        self.assertEqual(0, x.index_fill(0, index, -1).dim())
        self.assertEqual(0, x.index_fill_(0, index, -1).dim())

    # The test fails for zero-dimensional tensors on XLA
    @onlyOnCPUAndCUDA
    @dtypes(*torch.testing.get_all_dtypes())
    def test_index_select(self, device, dtype):
        num_src, num_out = 3, 5

        def make_arg(batch_sizes, n, dim, contig):
            size_arg = batch_sizes[:dim] + (n,) + batch_sizes[dim:]
            return make_tensor(size_arg, device, dtype, low=None, high=None, noncontiguous=not contig)

        def ref_index_select(src, dim, idx):
            # bfloat16 is just used on GPU, so it's not supported on numpy
            if dtype == torch.bfloat16:
                src = src.float()
            out = torch.from_numpy(np.take(src.cpu().numpy(), idx.cpu().numpy(), axis=dim))
            if dtype == torch.bfloat16:
                out = out.to(device=device, dtype=dtype)
            return out

        for src_contig, idx_contig in product([True, False], repeat=2):
            for other_sizes in ((), (4, 5)):
                for dim in range(len(other_sizes)):
                    src = make_arg(other_sizes, num_src, dim, src_contig)
                    idx = make_tensor((num_out,), device, dtype=torch.int64, low=0, high=num_src, noncontiguous=not idx_contig)
                    out = torch.index_select(src, dim, idx)
                    out2 = ref_index_select(src, dim, idx)
                    self.assertEqual(out, out2)

        for idx_type in (torch.int32, torch.int64):
            other_sizes = (3, 2)
            dim = 1
            src = make_arg(other_sizes, num_src, dim, True)
            idx = make_tensor((num_out,), device, dtype=idx_type, low=0, high=num_src, noncontiguous=False)
            out = torch.index_select(src, dim, idx)
            out2 = ref_index_select(src, dim, idx)
            self.assertEqual(out, out2)

        # Create the 4 possible combinations of scalar sizes for index / source
        scalars = ((make_tensor(size_s, device, dtype),
                    torch.zeros(size_i, dtype=torch.int64, device=device))
                   for size_s, size_i in product([(), (1,)], repeat=2))
        for source, idx in scalars:
            out = source.index_select(0, idx)
            self.assertEqual(out.item(), source.item())

    @dtypes(*torch.testing.get_all_dtypes())
    def test_take(self, device, dtype):
        idx_size = (4,)

        make_arg = partial(make_tensor, device=device, dtype=dtype)
        make_idx = partial(make_tensor, low=0, device=device, dtype=torch.int64)

        def ref_take(src, idx):
            if dtype == torch.bfloat16:
                src = src.half()
            src = src.cpu().numpy()
            idx = idx.cpu().numpy()
            out = torch.from_numpy(np.take(src, idx)).to(device=device, dtype=dtype)
            return out

        for src_contig, idx_contig, idx_reshape in product([True, False], repeat=3):
            for src_size in ((5,), (4, 5)):
                src = make_arg(src_size, noncontiguous=not src_contig)
                idx = make_idx(idx_size, high=src.numel(), noncontiguous=not idx_contig)
                if idx_reshape:
                    idx = idx.reshape(2, 2)
                out = torch.take(src, idx)
                out2 = ref_take(src, idx)
                self.assertEqual(out, out2)

        # Create the 4 possible combinations of scalar sizes for source / index
        for size_s, size_i in product([(), (1,)], repeat=2):
            source = make_arg(size_s)
            idx = make_idx(size_i, high=1)
            out = source.take(idx)
            self.assertEqual(out.item(), source.item())

    # The bool instance does not work on GPU. See
    # https://github.com/pytorch/pytorch/issues/54317
    @dtypes(*torch.testing.get_all_dtypes(include_bool=False))
    def test_put(self, device, dtype):
        src_size = (4,)

        make_arg = partial(make_tensor, device=device, dtype=dtype)
        make_idx = partial(make_tensor, low=0, device=device, dtype=torch.int64)

        def ref_put(dst, idx, src, accumulate):
            new_dst = dst.clone(memory_format=torch.contiguous_format).view(-1)
            new_idx = idx.contiguous().view(-1)
            new_src = src.contiguous().view(-1)
            method = new_dst.index_add_ if accumulate else new_dst.index_copy_
            return method(0, new_idx, new_src).view_as(dst)

        for dst_contig, src_contig, idx_contig, idx_reshape, accumulate in product([True, False], repeat=5):
            for dst_size in ((5,), (4, 5)):
                dst = make_arg(dst_size, noncontiguous=not dst_contig)
                src = make_arg(src_size, noncontiguous=not src_contig)

                # If accumulate=True, `put_` should be deterministic regardless of the inputs on CPU
                # On CUDA it may not be, but the test has enough tolerance to account for this
                if accumulate:
                    idx = make_idx(src_size, high=dst.numel())
                else:
                    idx = torch.randperm(dst.numel(), dtype=torch.int64, device=device)[:src_size[0]]
                if not idx_contig:
                    idx = torch.repeat_interleave(idx, 2, dim=-1)[..., ::2]
                if idx_reshape:
                    idx = idx.reshape(2, 2)
                out = torch.put(dst, idx, src, accumulate)
                # out-place
                reference = ref_put(dst, idx, src, accumulate)
                self.assertEqual(out, reference)

                # in-place
                dst.put_(idx, src, accumulate)
                self.assertEqual(dst, reference)


        # Create the 8 possible combinations of scalar sizes for target / index / source
        scalars = ((make_arg(size_t),
                    make_idx(size_i, high=1),
                    make_arg(size_s))
                   for size_t, size_i, size_s in product([(), (1,)], repeat=3))
        for (dest, idx, source), accumulate in product(scalars, [True, False]):
            dest_init = dest.clone()
            # out-place
            out = torch.put(dest, idx, source, accumulate=accumulate)
            # in-place
            dest1 = dest.clone()
            dest1.put_(idx, source, accumulate=accumulate)
            for d in [out, dest1]:
                if accumulate:
                    self.assertEqual(d.item(), (dest_init + source).item())
                else:
                    self.assertEqual(d.item(), source.item())

        # Empty case
        dest = make_arg((3, 2))
        reference = dest.clone()
        idx = make_idx((0,), high=1)
        source = make_arg((0,))
        for accumulate in [True, False]:
            out = torch.put(dest, idx, source, accumulate=accumulate)
            self.assertEqual(out, reference)
            dest.put_(idx, source, accumulate=accumulate)
            self.assertEqual(dest, reference)

    # The bool instance does not work on GPU. See
    # https://github.com/pytorch/pytorch/issues/54317
    @dtypes(*torch.testing.get_all_dtypes(include_bool=False))
    def test_put_accumulate(self, device, dtype):
        # Test for parallel adds with accumulate == True
        low_precision = dtype == torch.half or dtype == torch.bfloat16
        # Less numbers to avoid overflow with low_precision
        # Grainsize is 3000 for the for_loop to be parallized on CPU
        sizes = ((100,)) if low_precision else ((200,), (3002,))
        # Bfloat16 has a particularly bad performance here
        # This operation is nondeterministic on GPU, so we are generous with the rtol
        rtol, atol = (1e-1, 1e-2) if low_precision else (1e-3, 1e-4)

        make_arg = partial(make_tensor, low=-2, high=3, device=device, dtype=dtype)
        # Dump everything into the 0-th position
        make_idx = partial(torch.zeros, device=device, dtype=torch.int64)
        args = ((make_idx(size), make_arg(size)) for size in sizes)

        for idx, source in args:
            orig = make_arg((1,))
            out = orig.put(idx, source, accumulate=True)
            self.assertEqual(out, orig + source.sum(), rtol=rtol, atol=atol)

    def test_take_empty(self, device):
        for input_shape in [(0,), (0, 1, 2, 0), (1, 2, 3)]:
            for indices_shape in [(0,), (0, 1, 2, 0)]:
                input = torch.empty(input_shape, device=device)
                indices = torch.empty(indices_shape, dtype=torch.int64, device=device)
                self.assertEqual(indices, torch.take(input, indices), exact_dtype=False)

    def test_put_empty(self, device):
        for dst_shape in [(0,), (0, 1, 2, 0), (1, 2, 3)]:
            for indices_shape in [(0,), (0, 1, 2, 0)]:
                for accumulate in [False, True]:
                    dst = torch.randn(dst_shape, device=device)
                    indices = torch.empty(indices_shape, dtype=torch.int64, device=device)
                    src = torch.randn(indices_shape, device=device)
                    self.assertEqual(dst, dst.put_(indices, src, accumulate=accumulate))

    def scatter_allow_reduce(self, device, dtype, reduceop):
        device_type = torch.device(device).type
        return device_type != 'cuda' or (reduceop == 'multiply' and dtype.is_floating_point)

    # torch.{zeros, ones} do not support ComplexHalf (torch.complex32)
    # So, we are skipping it here.
    @dtypes(*(torch.testing.get_all_fp_dtypes(include_bfloat16=False, include_half=False) +
              torch.testing.get_all_complex_dtypes()))
    @dtypesIfCPU(*torch.testing.get_all_dtypes())
    @dtypesIfCUDA(*torch.testing.get_all_dtypes())
    def test_scatter_reduce_operations_to_large_input(self, device, dtype):
        index = torch.tensor([[1], [2]], device=device, dtype=torch.long)
        test_data = [
            (torch.zeros(4, 4, device=device, dtype=dtype),
             torch.ones(2, 2, device=device, dtype=dtype),
             torch.tensor([[0, 0, 0, 0],
                           [1, 0, 0, 0],
                           [1, 0, 0, 0],
                           [0, 0, 0, 0]],
                          device=device, dtype=dtype), "add"),
            (torch.tensor([2], device=device, dtype=dtype).repeat(4, 4),
             torch.tensor([6], device=device, dtype=dtype).repeat(2, 2),
             torch.tensor([[2, 2, 2, 2],
                           [12, 2, 2, 2],
                           [12, 2, 2, 2],
                           [2, 2, 2, 2]], device=device, dtype=dtype), "multiply"),
        ]

        for input, src, result, operation in test_data:
            if not self.scatter_allow_reduce(device, dtype, operation):
                continue
            input.scatter_(0, index, src, reduce=operation)
            self.assertEqual(input, result)

    # torch.{zeros, ones} do not support ComplexHalf (torch.complex32)
    # So, we are skipping it here.
    @dtypes(*(torch.testing.get_all_fp_dtypes(include_bfloat16=False, include_half=False) +
              torch.testing.get_all_complex_dtypes()))
    @dtypesIfCPU(*torch.testing.get_all_dtypes())
    @dtypesIfCUDA(*torch.testing.get_all_dtypes())
    def test_scatter_reduce_scalar(self, device, dtype):
        index = torch.tensor([[1], [2]], device=device, dtype=torch.long)
        test_data = [
            (torch.zeros(4, 4, device=device, dtype=dtype), 1,
             torch.tensor([[0, 0, 0, 0],
                           [1, 0, 0, 0],
                           [1, 0, 0, 0],
                           [0, 0, 0, 0]],
                          device=device, dtype=dtype), "add"),
            (torch.tensor([2], device=device, dtype=dtype).repeat(4, 4), 2,
             torch.tensor([[2, 2, 2, 2],
                           [4, 2, 2, 2],
                           [4, 2, 2, 2],
                           [2, 2, 2, 2]], device=device, dtype=dtype), "multiply"),
        ]

        for input, src, result, operation in test_data:
            if not self.scatter_allow_reduce(device, dtype, operation):
                continue
            input.scatter_(0, index, src, reduce=operation)
            self.assertEqual(input, result)

    # TODO: remove this after scatter_add_ is deprecated.
    def test_scatter_add_non_unique_index(self, device):
        height = 2
        width = 65536
        input = torch.ones(height, width, device=device)
        index = torch.zeros(height, width, dtype=torch.long, device=device)
        src = torch.ones(height, width, device=device)
        input.scatter_add_(0, index, src)

        self.assertEqual(input,
                         torch.tensor([[3], [1]], device=device,
                                      dtype=torch.float32).repeat(1, width))

    # torch.{zeros, ones} do not support ComplexHalf (torch.complex32)
    # So, we are skipping it here.
    @dtypes(*(torch.testing.get_all_fp_dtypes(include_bfloat16=False, include_half=False) +
              torch.testing.get_all_complex_dtypes()))
    @dtypesIfCPU(*torch.testing.get_all_dtypes())
    @dtypesIfCUDA(*torch.testing.get_all_dtypes())
    def test_scatter_reduce_non_unique_index(self, device, dtype):
        height = 2
        width = 2
        index = torch.zeros(height, width, dtype=torch.long, device=device)
        test_data = [
            (torch.ones(height, width, device=device, dtype=dtype),
             torch.ones(height, width, device=device, dtype=dtype),
             torch.tensor([[3], [1]], device=device, dtype=dtype).repeat(1, width), "add"),
            (torch.tensor([2], device=device, dtype=dtype).repeat(height, width),
             torch.tensor([2], device=device, dtype=dtype).repeat(height, width),
             torch.tensor([[8], [2]], device=device,
                          dtype=dtype).repeat(1, width), "multiply"),
        ]

        for input, src, result, operation in test_data:
            if not self.scatter_allow_reduce(device, dtype, operation):
                continue
            input.scatter_(0, index, src, reduce=operation)
            self.assertEqual(input, result, msg=f"result: {result} input: {input} method: {str(operation)}")

    # torch.{zeros, ones} do not support ComplexHalf (torch.complex32)
    # So, we are skipping it here.
    @onlyCUDA
    @dtypesIfCUDA(*(torch.testing.get_all_complex_dtypes() +
                    torch.testing.get_all_int_dtypes()))
    def test_scatter_reduce_multiply_unsupported_dtypes(self, device, dtype):
        height = 2
        width = 2
        index = torch.zeros(height, width, dtype=torch.long, device=device)
        input = torch.ones(height, width, device=device, dtype=dtype)
        src = torch.ones(height, width, device=device, dtype=dtype)
        with self.assertRaises(RuntimeError):
            input.scatter_(0, index, src, reduce="multiply")

    def test_scatter_to_large_input(self, device):
        input = torch.zeros(4, 4, device=device)
        src = torch.ones(2, 2, device=device)
        index = torch.tensor([[1], [2]], device=device, dtype=torch.long)
        input.scatter_(0, index, src)
        self.assertEqual(input, torch.tensor([[0, 0, 0, 0],
                                              [1, 0, 0, 0],
                                              [1, 0, 0, 0],
                                              [0, 0, 0, 0]], device=device, dtype=torch.float32))

    def test_scatter_add_to_large_input(self, device):
        input = torch.zeros(4, 4, device=device)
        src = torch.ones(2, 2, device=device)
        index = torch.tensor([[1], [2]], device=device, dtype=torch.long)
        input.scatter_add_(0, index, src)
        self.assertEqual(input, torch.tensor([[0, 0, 0, 0],
                                              [1, 0, 0, 0],
                                              [1, 0, 0, 0],
                                              [0, 0, 0, 0]], device=device, dtype=torch.float32))

    def test_scatter_bool(self, device):
        x = torch.tensor([[True, True, True], [True, True, True]], device=device)
        res = torch.zeros(3, 3, dtype=torch.bool, device=device)
        res = res.scatter_(0, torch.tensor([[0, 1, 2], [0, 1, 2]], device=device), x)
        self.assertEqual(res, torch.tensor([[True, False, False],
                                            [False, True, False],
                                            [False, False, True]], device=device))

    def test_scatter_add_bool(self, device):
        x = torch.tensor([[True, True, True, True, True], [True, True, True, True, True]], device=device)
        res = torch.zeros(3, 5, dtype=torch.bool, device=device)
        res = res.scatter_add_(0, torch.tensor([[0, 1, 2, 0, 0], [2, 0, 0, 1, 2]], device=device), x)
        self.assertEqual(res, torch.tensor([[True, True, True, True, True],
                                            [False, True, False, True, False],
                                            [True, False, True, False, True]], device=device))

    @onlyOnCPUAndCUDA
    @dtypes(*torch.testing.get_all_dtypes())
    def test_masked_scatter(self, device, dtype):
        dt = dtype
        with warnings.catch_warnings(record=True) as w:
            warnings.simplefilter("always")
            for maskType in [torch.uint8, torch.bool]:
                num_copy, num_dest = 3, 10
                dest = torch.tensor([1, 2, 3, 4, 5, 6, 7, 8, 9, 10], dtype=dt, device=device)
                dest2 = dest.clone()
                dest_ones = dest.clone()
                dest_ones_expected = dest.clone()
                src = torch.tensor([0, 0, 0, 0, 0, 0, 0, 0, 0, 0], dtype=dt, device=device)
                src_ones = torch.tensor([1, 1, 1, 1, 1, 1, 1, 1, 1, 1], dtype=dt, device=device)
                mask = torch.tensor((0, 0, 0, 0, 1, 0, 1, 0, 1, 0), dtype=maskType, device=device)

                if dt == torch.bool:
                    # torch.bool is a special case and is being tested
                    # in a separate test
                    return

                dest.masked_scatter_(mask, src)
                j = 0
                for i in range(num_dest):
                    if mask[i]:
                        dest2[i] = src[j]
                        dest_ones_expected[i] = src_ones[j]
                        j += 1
                self.assertEqual(dest, dest2, atol=0, rtol=0)

                dest_ones.masked_scatter_(mask, src_ones)
                self.assertEqual(dest_ones, dest_ones_expected, atol=0, rtol=0)

                # Bound checking in CUDA is done inside a kernel
                # in order to avoid synchronization, but this means
                # we can not clear the failures. So there is no way
                # to test it then recover.
                if self.device_type != 'cuda':
                    # make src smaller. this should fail
                    src = torch.zeros(num_copy - 1, dtype=dt, device=device)
                    with self.assertRaises(RuntimeError):
                        dest.masked_scatter_(mask, src)

                # empty tensor
                dest = torch.empty((5, 0, 5), dtype=dt, device=device)
                mask = torch.ones_like(dest, dtype=maskType, device=device)
                src = torch.empty((0,), dtype=dt, device=device)
                dest.masked_scatter_(mask, src)

                dest = torch.empty((5, 0, 5), dtype=dt, device=device)
                mask = torch.ones((5, 1, 5), dtype=maskType, device=device)
                src = torch.empty((0,), dtype=dt, device=device)
                dest.masked_scatter_(mask, src)

        if self.device_type != 'cuda':
            self.assertEqual(len(w), 5)
        else:
            self.assertEqual(len(w), 4)

        warn = 'masked_scatter_ received a mask with dtype torch.uint8,'
        for wi in w:
            self.assertEqual(str(wi.message)[0:55], str(warn))

    def test_masked_scatter_bool_tensor(self, device):
        src = torch.tensor([True, True, True], device=device)
        dst = torch.tensor([False, False, False], device=device)
        mask = torch.tensor([False, True, False], device=device)

        dst.masked_scatter_(mask, src)
        self.assertEqual(dst, torch.tensor([False, True, False], device=device))

        mask = torch.tensor([True, False, True], device=device)
        dst = dst.masked_scatter(mask, src)
        self.assertEqual(dst, torch.tensor([True, True, True], device=device))

    @onlyCUDA
    @largeTensorTest('30GB')
    def test_masked_scatter_large_tensor(self, device):
        t_cpu = torch.empty(2**31 + 1, dtype=torch.bool).random_()
        t = t_cpu.to(device)
        result_cpu = t_cpu.masked_scatter(t_cpu, t_cpu)
        result = t.masked_scatter(t, t)
        self.assertEqual(result, result_cpu)

    @dtypes(*torch.testing.get_all_dtypes())
    def test_masked_select(self, device, dtype):
        if device == 'cpu':
            warn = 'masked_select received a mask with dtype torch.uint8,'
        else:
            warn = 'indexing with dtype torch.uint8 is now deprecated, pl'
        for maskType in [torch.uint8, torch.bool]:
            num_src = 10
            src = torch.tensor([0, 0, 0, 0, 0, 0, 0, 0, 0, 0], dtype=dtype, device=device)
            mask = torch.randint(2, (num_src,), device=device, dtype=maskType)

            with warnings.catch_warnings(record=True) as w:
                dst = src.masked_select(mask)
                if maskType is torch.uint8:
                    self.assertEqual(len(w), 1)
                    self.assertEqual(str(w[0].message)[0:53], str(warn))
            dst2 = []
            for i in range(num_src):
                if mask[i]:
                    dst2 += [src[i]]
            self.assertEqual(dst, torch.tensor(dst2), atol=0, rtol=0)

            dst3 = torch.empty(0, device=device, dtype=dtype)
            torch.masked_select(src, mask, out=dst3)
            self.assertEqual(dst3, torch.tensor(dst2, dtype=dst3.dtype), atol=0, rtol=0)

        # Since half on CPU is not supported, need to skip the remaining test cases
        if dtype == torch.half and torch.device(device).type == 'cpu':
            return

        # Ensure that masks are expanded to match tensor properly
        a = torch.rand(100, 100, device=device).mul(100).to(dtype)
        mask_first_el_each_row = torch.zeros(100, device=device, dtype=torch.bool)
        mask_first_el_each_row[0] = True
        a_masked = a.masked_select(mask_first_el_each_row)
        self.assertEqual(a_masked, a[:, 0])

        mask_first_row = torch.zeros(100, 1, device=device, dtype=torch.bool)
        mask_first_row[0][0] = True
        a_masked = a.masked_select(mask_first_row)
        self.assertEqual(a_masked, a[0, :])

        # Ensure that tensor is expanded to match mask properly
        a = torch.rand(100, device=device).mul(100).to(dtype)
        mask_copy_3_times = torch.tensor([[True], [True], [False], [True]], device=device)
        a_masked = a.masked_select(mask_copy_3_times)
        self.assertEqual(a_masked, a.unsqueeze(0).expand(3, 100).flatten())

    def test_masked_select_discontiguous(self, device):
        for size in (10, 200):
            vals = torch.rand(size, size, device=device)
            mask = torch.full((size, size), False, dtype=torch.bool, device=device)
            mask[:, ::2] = True
            vals_list = (vals, vals.t())
            mask_list = (mask, mask.t())
            out_dc = torch.empty(size * size, device=device)[::2]
            for v, m in product(vals_list, mask_list):
                if m.is_contiguous():
                    expected = v[:, ::2].clone().view(-1)
                else:
                    expected = v[::2].clone().view(-1)
                out = torch.masked_select(v, m)
                self.assertEqual(out, expected, atol=0, rtol=0)
                torch.masked_select(v, m, out=out_dc)
                self.assertEqual(out_dc, expected, atol=0, rtol=0)

    @dtypes(*product(torch.testing.get_all_dtypes(), (torch.uint8, torch.bool)))
    def test_masked_fill(self, device, dtypes):
        dtype = dtypes[0]
        mask_dtype = dtypes[1]
        with warnings.catch_warnings(record=True) as w:
            warnings.simplefilter("always")

            num_dest = 10
            dst = torch.zeros(num_dest, dtype=dtype)
            mask = torch.randint(2, (num_dest,), dtype=mask_dtype)
            val = random.random()
            dst2 = dst.clone()

            dst.masked_fill_(mask, val)
            for i in range(num_dest):
                if mask[i]:
                    dst2[i] = val
            self.assertEqual(dst, dst2, atol=0, rtol=0)

            # test non-contiguous case
            dst = ((torch.randn(num_dest, num_dest, num_dest) * 10).to(dtype)).permute((2, 0, 1))
            dst2 = dst.contiguous()
            if dtype.is_complex:
                mask = dst.abs() > 0
            else:
                mask = dst > 0
            self.assertTrue(not dst.is_contiguous())
            self.assertTrue(dst2.is_contiguous())
            dst.masked_fill_(mask.to(mask_dtype), val)
            dst2.masked_fill_(mask.to(mask_dtype), val)
            self.assertEqual(dst, dst2, atol=0, rtol=0)

            if mask_dtype == torch.uint8:
                self.assertEqual(len(w), 3)

                warn = 'masked_fill_ received a mask with dtype torch.uint8,'
                for wi in w:
                    self.assertEqual(str(wi.message)[0:52], str(warn))
            else:
                self.assertEqual(len(w), 0)

    def test_masked_fill_bool_tensor(self, device):
        dst = torch.tensor([True, False, True], device=device)
        mask = torch.tensor([False, True, False], device=device)

        dst.masked_fill_(mask, True)
        self.assertEqual(dst, torch.tensor([True, True, True], device=device))

        dst = dst.masked_fill(mask, False)
        self.assertEqual(dst, torch.tensor([True, False, True], device=device))

    def test_tensor_shape_empty(self, device):
        x = torch.randn((0, 1, 3, 0), device=device)
        # flatten
        self.assertEqual((0,), torch.flatten(x, 0, 3).shape)
        self.assertEqual((0, 0), torch.flatten(x, 0, 2).shape)
        self.assertEqual((0, 3, 0), torch.flatten(x, 1, 2).shape)

        # squeeze, unsqueeze
        self.assertEqual((0, 1, 1, 3, 0), torch.unsqueeze(x, 1).shape)
        self.assertEqual((0, 3, 0), torch.squeeze(x, 1).shape)
        self.assertEqual((0, 3, 0), torch.squeeze(x).shape)

        # transpose, t
        self.assertEqual((0, 0, 3, 1), torch.transpose(x, 1, 3).shape)
        y = torch.randn((5, 0), device=device)
        self.assertEqual((0, 5), y.t().shape)

        # select
        self.assertEqual((0, 1, 0), torch.select(x, 2, 2).shape)

        # repeat, permute
        self.assertEqual((9, 0, 5, 6, 0), x.repeat(9, 7, 5, 2, 3).shape)
        self.assertEqual((3, 0, 0, 1), x.permute(2, 3, 0, 1).shape)

        # diagonal, diagflat
        self.assertEqual((0,), torch.diagonal(torch.randn((5, 0), device=device)).shape)
        self.assertEqual((0,), torch.diagonal(torch.randn((0, 5), device=device)).shape)
        # off the end offsets are valid
        self.assertEqual((0,), torch.diagonal(torch.randn((5, 0), device=device), offset=1).shape)
        self.assertEqual((0,), torch.diagonal(torch.randn((0, 5), device=device), offset=1).shape)
        # check non-zero sized offsets off the end
        self.assertEqual((5, 6, 0), torch.diagonal(torch.randn((3, 4, 5, 6), device=device), offset=45252).shape)
        self.assertEqual((5, 6, 0), torch.diagonal(torch.randn((3, 4, 5, 6), device=device), offset=-45252).shape)

        self.assertEqual((0, 0), torch.diagflat(torch.tensor([], device=device)).shape)
        self.assertEqual(torch.zeros(1, 1), torch.diagflat(torch.tensor([], device=device), offset=1))
        self.assertEqual((0, 0), torch.diagflat(torch.tensor([[]], device=device)).shape)
        self.assertEqual(torch.zeros(1, 1), torch.diagflat(torch.tensor([[]], device=device), offset=1))

        # stack, split, chunk
        self.assertEqual((4, 0, 1, 3, 0), torch.stack((x, x, x, x)).shape)
        self.assertEqual([(0, 1, 3, 0)],
                         [z.shape for z in torch.chunk(x, 1, dim=0)])

        self.assertEqual([(0, 1, 3, 0), ] * 3, [z.shape for z in torch.chunk(x, 3, dim=0)])
        self.assertEqual([(0, 1, 1, 0), ] * 3, [z.shape for z in torch.chunk(x, 3, dim=2)])

        # NOTE: split_with_sizes behaves differently than NumPy in that it
        # takes sizes rather than offsets
        self.assertEqual([(0, 1, 0, 0), (0, 1, 1, 0), (0, 1, 2, 0)],
                         [z.shape for z in torch.split(x, (0, 1, 2), dim=2)])

        self.assertRaises(RuntimeError, lambda: torch.split(x, 0, dim=1))
        # This is strange because the split size is larger than the dim size, but consistent with
        # how split handles that case generally (when no 0s are involved).
        self.assertEqual([(0, 1, 3, 0)], [z.shape for z in torch.split(x, 1, dim=0)])
        self.assertEqual([(0, 1, 3, 0)], [z.shape for z in torch.split(x, 0, dim=0)])

    # functions that operate over a dimension but don't reduce.
    def test_dim_function_empty(self, device):
        shape = (0, 1, 2, 0)
        x = torch.randn(shape, device=device)

        # size stride
        self.assertEqual(0, x.size(3))
        self.assertEqual(2, x.size(2))
        self.assertEqual(2, x.stride(0))
        self.assertEqual(1, x.stride(2))

        self.assertEqual(x, torch.nn.functional.glu(x, 0))
        self.assertEqual((0, 1, 1, 0), torch.nn.functional.glu(x, 2).shape)

        # softmax, logsoftmax
        self.assertEqual(x, torch.nn.functional.softmax(x, 0))
        self.assertEqual(x, torch.nn.functional.softmax(x, 2))
        self.assertEqual(x, torch.nn.functional.softmax(x, 3))

        self.assertEqual(x, torch.nn.functional.log_softmax(x, 0))
        self.assertEqual(x, torch.nn.functional.log_softmax(x, 2))
        self.assertEqual(x, torch.nn.functional.log_softmax(x, 3))

        # cumsum, cumprod, cummax, cummin
        self.assertEqual(shape, torch.cumsum(x, 0).shape)
        self.assertEqual(shape, torch.cumsum(x, 2).shape)
        self.assertEqual(shape, torch.cumprod(x, 0).shape)
        self.assertEqual(shape, torch.cumprod(x, 2).shape)
        self.assertEqual(shape, torch.cummax(x, 0)[0].shape)
        self.assertEqual(shape, torch.cummax(x, 2)[0].shape)
        self.assertEqual(shape, torch.cummin(x, 0)[0].shape)
        self.assertEqual(shape, torch.cummin(x, 2)[0].shape)
        self.assertEqual(shape, torch.logcumsumexp(x, 0).shape)
        self.assertEqual(shape, torch.logcumsumexp(x, 2).shape)

        # flip
        self.assertEqual(x, x.flip(0))
        self.assertEqual(x, x.flip(2))

        # roll
        self.assertEqual(x, x.roll(0, 1).roll(0, -1))
        self.assertEqual(x, x.roll(1, x.size(1)))
        self.assertEqual(x, x.roll(1))
        self.assertEqual(x, x.roll((1, 1), (3, 1)))

        # unbind
        self.assertEqual((), x.unbind(0))
        self.assertEqual((torch.empty((0, 1, 0), device=device), torch.empty((0, 1, 0), device=device)),
                         x.unbind(2))

        # cross
        y = torch.randn((0, 1, 3, 0), device=device)
        self.assertEqual(y.shape, torch.cross(y, y).shape)

        # renorm
        self.assertEqual(shape, torch.renorm(x, 1, 0, 5).shape)
        self.assertEqual(shape, torch.renorm(x, 1, 2, 5).shape)

        # sort
        self.assertEqual([shape, shape], [z.shape for z in torch.sort(x, dim=0)])
        self.assertEqual([shape, shape], [z.shape for z in torch.sort(x, dim=2)])

        # topk
        self.assertEqual([shape, shape], [z.shape for z in torch.topk(x, 0, dim=0)])
        self.assertEqual([(0, 1, 1, 0), (0, 1, 1, 0)], [z.shape for z in torch.topk(x, 1, dim=2)])

        y = torch.randn((2, 3, 4), device=device)
        self.assertEqual([(2, 3, 0), (2, 3, 0)], [z.shape for z in torch.topk(y, 0)])

        # gather
        self.assertEqual(shape, torch.gather(x, 0, torch.empty(shape, dtype=torch.int64, device=device)).shape)
        self.assertEqual(shape, torch.gather(x, 2, torch.empty(shape, dtype=torch.int64, device=device)).shape)
        larger_shape = torch.empty((0, 1, 3, 0), dtype=torch.int64, device=device)
        self.assertEqual(larger_shape.shape, torch.gather(x, 2, larger_shape).shape)
        smaller_shape = torch.empty((0, 1, 0, 0), dtype=torch.int64, device=device)
        self.assertEqual(smaller_shape.shape, torch.gather(x, 2, smaller_shape).shape)
        y = torch.randn((2, 3, 4), device=device)
        self.assertEqual((0, 3, 4),
                         torch.gather(y, 0, torch.empty((0, 3, 4), dtype=torch.int64, device=device)).shape)

        # scatter, scatter_add
        for dim in [0, 2]:
            y = torch.randn(shape, device=device)
            y_src = torch.randn(shape, device=device)
            ind = torch.empty(shape, dtype=torch.int64, device=device)
            self.assertEqual(shape, y.scatter_(dim, ind, y_src).shape)
            self.assertEqual(shape, y.scatter_add_(dim, ind, y_src).shape)

        z = torch.randn((2, 3, 4), device=device)
        z_src = torch.randn((2, 3, 4), device=device)
        self.assertEqual(z, z.scatter_(2, torch.empty((2, 3, 0), dtype=torch.int64, device=device), z_src))
        self.assertEqual(z, z.scatter_add_(2, torch.empty((2, 3, 0), dtype=torch.int64, device=device), z_src))

        # index_fill, index_copy, index_add
        c = x.clone()
        c_clone = c.clone()
        ind_empty = torch.tensor([], dtype=torch.int64, device=device)
        ind_01 = torch.tensor([0, 1], dtype=torch.int64, device=device)
        self.assertEqual(c_clone, c.index_fill_(0, ind_empty, -1))
        self.assertEqual(c_clone, c.index_fill_(2, ind_empty, -1))
        self.assertEqual(c_clone, c.index_fill_(2, torch.tensor([0, 1], dtype=torch.int64, device=device), -1))
        self.assertEqual(c_clone, c.index_copy_(0, ind_empty, torch.empty((0, 1, 2, 0), device=device)))
        self.assertEqual(c_clone, c.index_copy_(2, ind_empty, torch.empty((0, 1, 0, 0), device=device)))
        self.assertEqual(c_clone, c.index_copy_(2, ind_01, torch.empty((0, 1, 2, 0), device=device)))
        self.assertEqual(c_clone, c.index_add_(0, ind_empty, torch.empty((0, 1, 2, 0), device=device)))
        self.assertEqual(c_clone, c.index_add_(2, ind_empty, torch.empty((0, 1, 0, 0), device=device)))
        self.assertEqual(c_clone, c.index_add_(2, ind_01, torch.empty((0, 1, 2, 0), device=device)))

        c = torch.randn((0, 1, 2), device=device)
        c_clone = c.clone()
        self.assertEqual(c_clone, c.index_fill_(0, ind_empty, -1))
        self.assertEqual(c_clone, c.index_copy_(0, ind_empty, torch.empty((0, 1, 2), device=device)))
        self.assertEqual(c_clone, c.index_add_(0, ind_empty, torch.empty((0, 1, 2), device=device)))
        self.assertEqual(c_clone, c.index_fill_(0, ind_empty, -1))
        self.assertEqual(c_clone, c.index_copy_(0, ind_empty, torch.empty((0, 1, 2), device=device)))
        self.assertEqual(c_clone, c.index_add_(0, ind_empty, torch.empty((0, 1, 2), device=device)))

        # index fill/copy/add non-empty
        z = torch.randn((2, 3, 4), device=device)
        self.assertEqual(z, z.index_fill_(0, ind_empty, -1))
        z = torch.randn((2, 3, 4), device=device)
        self.assertEqual(z, z.index_copy_(0, ind_empty, torch.empty((0, 3, 4), device=device)))
        z = torch.randn((2, 3, 4), device=device)
        self.assertEqual(z, z.index_add_(0, ind_empty, torch.empty((0, 3, 4), device=device)))

        # index_select
        self.assertEqual(x, x.index_select(0, ind_empty))
        self.assertEqual((0, 1, 0, 0), x.index_select(2, ind_empty).shape)
        self.assertEqual(x, x.index_select(2, ind_01))
        z = torch.randn((2, 3, 4), device=device)  # non-empty
        self.assertEqual((0, 3, 4), z.index_select(0, ind_empty).shape)
        c = torch.randn((0, 1, 2), device=device)
        self.assertEqual(c, c.index_select(0, ind_empty))
        c = torch.randn((0, 1, 2), device=device)
        self.assertEqual(c, c.index_select(0, ind_empty))

    def _brute_pdist(self, inp, p=2):
        """Computes the same as torch.pdist using primitives"""
        n = inp.shape[-2]
        k = n * (n - 1) // 2
        if k == 0:
            # torch complains about empty indices
            return torch.empty(inp.shape[:-2] + (0,), dtype=inp.dtype, device=inp.device)
        square = torch.norm(inp[..., None, :] - inp[..., None, :, :], p=p, dim=-1)
        unroll = square.view(square.shape[:-2] + (n * n,))
        inds = torch.ones(k, dtype=torch.int)
        inds[torch.arange(n - 1, 1, -1, dtype=torch.int).cumsum(0)] += torch.arange(2, n, dtype=torch.int)
        return unroll[..., inds.cumsum(0)]

    def _pdist_single(self, shape, device, p, dtype, trans, grad_check=False):
        x = torch.randn(shape, dtype=dtype, device=device)
        if trans:
            x.transpose_(-2, -1)
        if grad_check:
            x.requires_grad_()
            y = x.detach().clone().requires_grad_()
        else:
            y = x
        actual = torch.pdist(x, p=p)
        expected = self._brute_pdist(y, p=p)
        self.assertEqual(expected.shape, actual.shape)
        self.assertEqual(expected, actual)
        if grad_check and expected.size() != torch.Size([0]):
            g0 = torch.rand_like(actual)
            actual.backward(g0)
            expected.backward(g0)
            self.assertEqual(x.grad, y.grad)

    @slowTest
    def test_pdist_norm_forward(self, device):
        for shape in [(4, 5), (3, 2), (2, 1), (1500, 1)]:
            for p in [0, 1, 2, 3, 1.5, 2.5, float('inf')]:
                for trans in [False, True]:
                    for dtype in [torch.float32, torch.float64]:
                        self._pdist_single(shape, device, p, dtype, trans, grad_check=False)

        # do a simplified comparison with big inputs, see:
        # https://github.com/pytorch/pytorch/issues/15511
        for dtype in [torch.float32, torch.float64]:
            self._pdist_single((1000, 2), device, 2, dtype, trans=False, grad_check=False)

    @slowTest
    def test_pdist_norm_backward(self, device):
        for shape in [(4, 5), (3, 2), (2, 1), (1500, 1)]:
            for p in [0, 1, 2, 3, 1.5, 2.5, float('inf')]:
                for trans in [False, True]:
                    self._pdist_single(shape, device, p, torch.float64, trans, grad_check=True)

    @unittest.skipIf(IS_FBCODE and IS_REMOTE_GPU, "sandcastle OOM with current tpx gpu/re configuration")
    @skipIfRocm
    def test_pdist_norm_large(self, device):
        # use dim0>=46342 for forward, see:
        # https://github.com/pytorch/pytorch/issues/30583
        # Compare output using GPU with the CPU implementation, as brute_pdist uses too much memory
        if 'cuda' in device:
            x = torch.randn(50000, 1, dtype=torch.float32)
            expected_cpu = torch.pdist(x, p=2)
            actual_gpu = torch.pdist(x.to(device), p=2)
            self.assertEqual(expected_cpu, actual_gpu.cpu())

    @onlyOnCPUAndCUDA
    @dtypesIfCUDA(*set(torch.testing.get_all_math_dtypes('cuda')))
    @dtypes(*set(torch.testing.get_all_math_dtypes('cpu')))
    def test_addcdiv(self, device, dtype):
        # Returns floating or integral scalar corresponding to dtype
        def _number(floating, integer, dtype):
            if dtype in [torch.half, torch.float, torch.double, torch.bfloat16]:
                return floating
            elif dtype in [torch.cfloat, torch.cdouble]:
                return floating * (1 + 1j)
            else:
                return integer

        def non_zero_rand(size, dtype, device):
            if dtype.is_floating_point or dtype.is_complex:
                a = torch.rand(size=size, dtype=dtype, device=device)
            elif dtype == torch.uint8:
                a = torch.randint(1, 5, size=size, dtype=dtype, device=device)
            else:
                a = torch.randint(-5, 5, size=size, dtype=dtype, device=device)
            return a + (a == 0).to(dtype)

        def _test_addcdiv():
            a = non_zero_rand((2, 2), dtype=dtype, device=device)
            b = non_zero_rand((2, 2), dtype=dtype, device=device)
            c = non_zero_rand((2, 2), dtype=dtype, device=device)
            alpha = _number(0.5, 3, dtype)

            expected = a + (alpha * b) / c
            actual = torch.addcdiv(a, b, c, value=alpha)
            self.assertEqual(expected, actual)

            with self.assertWarnsOnceRegex(
                    UserWarning, "This overload of addcdiv is deprecated"):
                self.assertEqual(actual, torch.addcdiv(a, alpha, b, c))

        if not (dtype.is_floating_point or dtype.is_complex):
            # Integer division with addcdiv is prohibited
            with self.assertRaises(RuntimeError):
                _test_addcdiv()
        else:
            _test_addcdiv()

        if self.device_type == 'cuda' and dtype == torch.half:
            a = torch.tensor([60000.0], device=device, dtype=dtype)
            b = torch.tensor([60000.0], device=device, dtype=dtype)
            c = torch.tensor([1.0], device=device, dtype=dtype)
            out = torch.addcmul(a, b, c, value=-2)
            self.assertTrue(not (out.isnan() or out.isinf()))

    def test_nullary_op_mem_overlap(self, device):
        ops = (
            ("random_", ()),
            ("uniform_", ()),
            ("cauchy_", ()),
            ("log_normal_", ()),
            ("exponential_", ()),
            ("geometric_", (0.5,)),
            ("normal_", ()),
        )

        x = torch.rand((1, 3)).expand((3, 3))
        for op, args in ops:
            with self.assertRaisesRegex(RuntimeError, 'unsupported operation'):
                getattr(x, op)(*args)

    @dtypes(torch.double)
    def test_ternary_op_mem_overlap(self, device, dtype):
        ops = [
            ("addcmul", True, True, 'cpu'),
            ("addcmul", True, True, 'cuda'),
            ("addcdiv", True, True, 'cpu'),
            ("addcdiv", True, True, 'cuda'),
            ("lerp", True, True, 'cpu'),
            ("lerp", True, True, 'cuda')
        ]

        for (fn, has_input_output_mem_overlap_check,
             has_internal_mem_overlap_check, dev) in ops:
            if dev != device:
                continue
            out_op = getattr(torch, fn)
            inplace_op = getattr(torch.Tensor, fn + '_')
            self.check_internal_mem_overlap(
                inplace_op, 3, dtype, device,
                expected_failure=not has_internal_mem_overlap_check)
            self.ternary_check_input_output_mem_overlap(out_op, dev,
                                                        expected_failure=not has_input_output_mem_overlap_check)

    @dtypes(torch.double)
    @onlyOnCPUAndCUDA
    def test_copy_mem_overlap(self, device, dtype):
        self.check_internal_mem_overlap(
            torch.Tensor.copy_, num_inputs=2, dtype=dtype, device=device)
        sz = 9
        doubles = torch.randn(2 * sz, dtype=dtype, device=device)
        self.unary_check_input_output_mem_overlap(
            doubles, sz, lambda input, out: out.copy_(input))

    @onlyOnCPUAndCUDA
    def test_index_add_mem_overlap(self, device):
        x = torch.rand((1,), device=device).expand((6,))
        y = torch.rand((6,), device=device)
        ind = torch.tensor([2, 1, 0], device=device)
        value = torch.rand((3,), device=device)
        with self.assertRaisesRegex(RuntimeError, 'unsupported operation'):
            x.index_add_(0, ind, value)
        with self.assertRaisesRegex(RuntimeError, 'unsupported operation'):
            y.index_add_(0, ind, y[:3])
        with self.assertRaisesRegex(RuntimeError, 'unsupported operation'):
            ind.index_add_(0, ind, ind.clone())
        with self.assertRaisesRegex(RuntimeError, 'unsupported operation'):
            ind.index_add_(0, ind.clone(), ind)

    @onlyOnCPUAndCUDA
    def test_index_copy_mem_overlap(self, device):
        x = torch.rand((1,), device=device).expand((6,))
        y = torch.rand((6,), device=device)
        ind = torch.tensor([2, 1, 0], device=device)
        value = torch.rand((3,), device=device)
        with self.assertRaisesRegex(RuntimeError, 'unsupported operation'):
            x.index_copy_(0, ind, value)
        with self.assertRaisesRegex(RuntimeError, 'unsupported operation'):
            y.index_copy_(0, ind, y[:3])
        with self.assertRaisesRegex(RuntimeError, 'unsupported operation'):
            ind.index_copy_(0, ind, ind.clone())
        with self.assertRaisesRegex(RuntimeError, 'unsupported operation'):
            ind.index_copy_(0, ind.clone(), ind)

    @onlyOnCPUAndCUDA
    def test_index_fill_mem_overlap(self, device):
        x = torch.rand((1,), device=device).expand((6,))
        y = torch.rand((6,), device=device)
        ind = torch.tensor([2, 1, 0], device=device)
        value = torch.rand((3,), device=device)

        with self.assertWarnsRegex(UserWarning, "index_fill_ on expanded tensors"):
            x.index_fill_(0, ind, 1.0)
        with self.assertRaisesRegex(RuntimeError, 'unsupported operation'):
            ind.index_fill_(0, ind, 0)

    @onlyOnCPUAndCUDA
    def test_shift_mem_overlap(self, device):
        x = torch.rand(3, device=device)
        with self.assertRaisesRegex(RuntimeError, 'unsupported operation'):
            x[:-1] <<= x[1:]
        with self.assertRaisesRegex(RuntimeError, 'unsupported operation'):
            x[:-1] >>= x[1:]

    @onlyOnCPUAndCUDA
    def test_bernoulli_mem_overlap(self, device):
        x = torch.rand((1,), device=device).expand((6,))

        with self.assertRaisesRegex(RuntimeError, 'unsupported operation'):
            x.bernoulli_()
        with self.assertRaisesRegex(RuntimeError, 'unsupported operation'):
            x.bernoulli_(p=0.1)
        p = torch.rand(6, device=device)
        with self.assertRaisesRegex(RuntimeError, 'unsupported operation'):
            x.bernoulli_(p=p)
        with self.assertRaisesRegex(RuntimeError, 'unsupported operation'):
            torch.bernoulli(torch.rand_like(x), out=x)

    @onlyOnCPUAndCUDA
    def test_put_mem_overlap(self, device):
        x = torch.rand((1,), device=device).expand((6,))
        y = torch.rand((6,), device=device)
        ind = torch.tensor([2, 1, 0], device=device)
        value = torch.rand((3,), device=device)
        with self.assertRaisesRegex(RuntimeError, 'unsupported operation'):
            x.put_(ind, value)
        with self.assertRaisesRegex(RuntimeError, 'unsupported operation'):
            y.put_(ind[0], y[0])
        with self.assertRaisesRegex(RuntimeError, 'unsupported operation'):
            ind.put_(ind, ind)
        with self.assertRaisesRegex(RuntimeError, 'unsupported operation'):
            y.put_(ind, y[:3])
        with self.assertRaisesRegex(RuntimeError, 'unsupported operation'):
            ind.put_(ind, ind.clone())
        with self.assertRaisesRegex(RuntimeError, 'unsupported operation'):
            ind.put_(ind.clone(), ind)

    @onlyOnCPUAndCUDA
    def test_index_put_mem_overlap(self, device):
        x = torch.rand((1,), device=device).expand((6,))
        y = torch.rand((6,), device=device)
        ind = torch.tensor([2, 1, 0], device=device)
        value = torch.rand((3,), device=device)
        with self.assertWarnsRegex(UserWarning, 'expanded tensors'):
            x.index_put_((ind,), value)
        with self.assertRaisesRegex(RuntimeError, 'unsupported operation'):
            y.index_put_((ind,), y[0])
        with self.assertRaisesRegex(RuntimeError, 'unsupported operation'):
            ind.index_put_((ind,), ind)
        with self.assertRaisesRegex(RuntimeError, 'unsupported operation'):
            y.index_put_((ind,), y[:3])
        with self.assertRaisesRegex(RuntimeError, 'unsupported operation'):
            ind.index_put_((ind,), ind.clone())
        with self.assertRaisesRegex(RuntimeError, 'unsupported operation'):
            ind.index_put_((ind.clone(),), ind)

    @onlyOnCPUAndCUDA
    def test_masked_fill_mem_overlap(self, device):
        x = torch.rand((1,), device=device).expand((6,))
        mask = torch.tensor([True, False, True, True, False, False], device=device)
        with self.assertWarnsRegex(UserWarning, 'expanded tensors'):
            x.masked_fill_(mask, 0.)

        fill_val = torch.tensor(0., device=device)
        with self.assertWarnsRegex(UserWarning, 'expanded tensors'):
            x.masked_fill_(mask, fill_val)

        with self.assertRaisesRegex(RuntimeError, 'unsupported operation'):
            mask[1:].masked_fill_(mask[:-1], False)

    @onlyOnCPUAndCUDA
    def test_masked_select_mem_overlap(self, device):
        x = torch.rand((1,), device=device).expand((3,))
        y = torch.rand((6,), device=device)
        mask = torch.tensor([True, False, True, True, False, False], device=device)
        with self.assertRaisesRegex(RuntimeError, 'unsupported operation'):
            torch.masked_select(y, mask, out=x)
        with self.assertRaisesRegex(RuntimeError, 'unsupported operation'):
            torch.masked_select(y, mask, out=y)
        with self.assertRaisesRegex(RuntimeError, 'unsupported operation'):
            torch.masked_select(mask.clone(), mask, out=mask)

    @onlyOnCPUAndCUDA
    def test_masked_scatter_mem_overlap(self, device):
        x = torch.rand((1,), device=device).expand((6,))
        src = torch.rand((3,), device=device)
        mask = torch.tensor([True, False, True, True, False, False], device=device)

        with self.assertRaisesRegex(RuntimeError, 'unsupported operation'):
            x.masked_scatter_(mask, src)

    @onlyOnCPUAndCUDA
    def test_index_select_mem_overlap(self, device):
        x = torch.rand((1, 6), device=device).expand((2, 6))
        y = torch.rand((3, 6), device=device)
        ind = torch.tensor([0, 1], dtype=torch.int64, device=device)
        with self.assertRaisesRegex(RuntimeError, 'unsupported operation'):
            torch.index_select(y, 1, ind, out=x)

    @onlyOnCPUAndCUDA
    def test_scatter_mem_overlap(self, device):
        x = torch.rand((1,), device=device).expand((6,))
        src = torch.rand((3,), device=device)
        ind = torch.tensor([2, 1, 0], device=device, dtype=torch.int64)

        with self.assertRaisesRegex(RuntimeError, 'unsupported operation'):
            x.scatter_(0, ind, src)
        with self.assertRaisesRegex(RuntimeError, 'unsupported operation'):
            src.scatter_(0, ind, src)
        with self.assertRaisesRegex(RuntimeError, 'unsupported operation'):
            ind.scatter_(0, ind, ind.clone())

    @onlyOnCPUAndCUDA
    def test_gather_mem_overlap(self, device):
        x = torch.rand((1,), device=device).expand((3,))
        src = torch.rand((6,), device=device)
        ind = torch.tensor([2, 1, 0], device=device, dtype=torch.int64)
        with self.assertRaisesRegex(RuntimeError, 'unsupported operation'):
            torch.gather(src, 0, ind, out=x)
        with self.assertRaisesRegex(RuntimeError, 'unsupported operation'):
            torch.gather(src, 0, ind, out=src)
        with self.assertRaisesRegex(RuntimeError, 'unsupported operation'):
            torch.gather(ind.clone(), 0, ind[1:], out=ind[:1])

    @onlyOnCPUAndCUDA
    def test_take_mem_overlap(self, device):
        x = torch.rand((1,), device=device).expand((3,))
        src = torch.rand((6,), device=device)
        ind = torch.tensor([2, 1, 0], device=device, dtype=torch.int64)
        with self.assertRaisesRegex(RuntimeError, 'unsupported operation'):
            torch.take(src, ind, out=x)
        with self.assertRaisesRegex(RuntimeError, 'unsupported operation'):
            torch.take(src, ind, out=src)
        with self.assertRaisesRegex(RuntimeError, 'unsupported operation'):
            torch.take(ind.clone(), ind[1:], out=ind[:-1])


    @onlyCUDA
    def test_multinomial_device_constrain(self, device):
        x = torch.empty(0, device="cpu")
        y = torch.empty(0, device=device)
        self.assertRaisesRegex(
            RuntimeError, "Expected all tensors to be on the same device",
            lambda: torch.multinomial(x, 2, out=y))

    @deviceCountAtLeast(2)
    @onlyCUDA
    def test_multinomial_gpu_device_constrain(self, devices):
        x = torch.empty(0, device=devices[0])
        y = torch.empty(0, device=devices[1])
        self.assertRaisesRegex(
            RuntimeError, "Expected all tensors to be on the same device",
            lambda: torch.multinomial(x, 2, out=y))

    @deviceCountAtLeast(2)
    @onlyCUDA
    def test_device_guard(self, devices):
        # verify that all operators with `device_guard: False` behave properly with multiple devices.
        # TODO: if we had operator introspection we could figure out this set of operators automatically...
        x = torch.randn((1, 2, 3), device=devices[1])
        y = torch.zeros((1, 3, 2), device=devices[1])
        scalar = torch.tensor(5, device=devices[1])

        # property ops
        torch.cudnn_is_acceptable(x)
        x.is_distributed()
        x.is_floating_point()
        x.is_complex()
        x.is_same_size(y)
        x.is_signed()
        x.size(0)
        x.stride(0)
        x.numel()
        x.is_set_to(y)
        x.data_ptr()
        scalar.is_nonzero()

        # sparse property ops
        y[0][1] = 5
        y_sparse = y.to_sparse()
        y_sparse.sparse_dim()
        y_sparse._dimI()
        y_sparse.dense_dim()
        y_sparse._dimV()
        y_sparse._nnz()
        y_sparse.is_coalesced()
        y_sparse._indices()
        y_sparse._values()
        y_sparse.indices()
        y_sparse.values()

        # in-place ops
        def inplace():
            return torch.randn((1, 2, 3), device=devices[1])
        inplace().as_strided_(y.size(), y.stride())
        inplace().resize_(y.size())
        inplace().squeeze_()
        inplace().squeeze_(0)
        inplace().unsqueeze_(2)
        inplace().transpose_(1, 2)
        inplace().squeeze_().t_()
        inplace().set_(x.storage())
        inplace().set_(x.storage(), x.storage_offset(), x.size(), x.stride())
        inplace().set_(x)
        inplace().set_()
        y_sparse._coalesced_(True)

        # shape modification
        x.as_strided(y.size(), y.stride())
        x.expand((5, 2, 3))
        x.expand_as(x)
        x.sum_to_size((1,))
        torch.broadcast_tensors(x , x)
        x.reshape((1, 3, 2))
        x.reshape_as(y)
        x.squeeze()
        x.squeeze(0)
        x.squeeze().t()
        x.transpose(1, 2)
        x.unsqueeze(2)
        x.view((1, 3, 2))
        x.view_as(y)

        # chunk, split, etc.
        x.chunk(2, dim=1)
        x.split(1, dim=2)
        x.split_with_sizes([1, 2], dim=2)
        x.unfold(dimension=2, size=1, step=1)

        x.narrow(1, 1, 1)
        x.select(1, 1)
        torch.isnan(x)

        torch.empty((1, 3, 2), out=y)
        torch.empty_like(x)
        torch.empty_like(x, dtype=torch.int64)

        # to
        x.to(x)
        x.to(y)
        x.to(x, copy=True)

    def test_is_signed(self, device):
        self.assertEqual(torch.IntTensor(5).to(device).is_signed(), True)
        self.assertEqual(torch.ByteTensor(5).to(device).is_signed(), False)
        self.assertEqual(torch.CharTensor(5).to(device).is_signed(), True)
        self.assertEqual(torch.FloatTensor(5).to(device).is_signed(), True)
        self.assertEqual(torch.HalfTensor(10).to(device).is_signed(), True)

    # Note - reports a leak of 512 bytes on CUDA device 1
    @deviceCountAtLeast(2)
    @skipCUDAMemoryLeakCheckIf(True)
    @onlyCUDA
    def test_tensor_set_errors_multigpu(self, devices):
        f_cuda0 = torch.randn((2, 3), dtype=torch.float32, device=devices[0])
        f_cuda1 = torch.randn((2, 3), dtype=torch.float32, device=devices[1])

        self.assertRaises(RuntimeError, lambda: f_cuda0.set_(f_cuda1.storage()))
        self.assertRaises(RuntimeError,
                          lambda: f_cuda0.set_(f_cuda1.storage(), 0, f_cuda1.size(), f_cuda1.stride()))
        self.assertRaises(RuntimeError, lambda: f_cuda0.set_(f_cuda1))

    @onlyCUDA
    def test_half_tensor(self, device):
        x = torch.randn(5, 5).half()
        self.assertEqual(x.to(device), x)

        xc = x.to(device)
        with tempfile.NamedTemporaryFile() as f:
            torch.save(xc, f)
            f.seek(0)
            xc2 = torch.load(f)
            self.assertIsInstance(xc2, type(xc))
            self.assertEqual(xc.float(), xc2.float())

    @onlyCUDA
    @deviceCountAtLeast(1)  # Note: Tests works with one but prefers more devices
    def test_serialization(self, devices):
        def _test_serialization(filecontext_lambda):
            t0 = torch.cuda.FloatTensor(5).fill_(1)
            with torch.cuda.device(devices[-1]):
                tn = torch.cuda.FloatTensor(3).fill_(2)
            torch.cuda.set_device(devices[0])
            b = (t0, tn)
            with filecontext_lambda() as f:
                torch.save(b, f)
                f.seek(0)
                c = torch.load(f)
                self.assertEqual(b, c, atol=0, rtol=0)
                u0, un = c
                self.assertEqual(str(u0.device), devices[0])
                self.assertEqual(str(un.device), devices[-1])

        _test_serialization(tempfile.NamedTemporaryFile)
        _test_serialization(BytesIOContext)

    def test_memory_format_preserved_after_permute(self, device):
        x = torch.randn(4, 3, 8, 8, device=device)
        nhwc = x.contiguous(memory_format=torch.channels_last)
        y = nhwc.permute(0, 1, 3, 2).permute(0, 1, 3, 2)
        self.assertTrue(y.is_contiguous(memory_format=torch.channels_last))

        x = torch.randn(4, 3, 8, 8, 8, device=device)
        ndhwc = x.contiguous(memory_format=torch.channels_last_3d)
        y = ndhwc.permute(0, 1, 4, 3, 2).permute(0, 1, 4, 3, 2)
        self.assertTrue(y.is_contiguous(memory_format=torch.channels_last_3d))

    def test_memory_format_propagation_rules(self, device):

        contiguous = torch.rand(10, 3, 5, 5, device=device)
        cl = torch.rand(10, 3, 5, 5, device=device).contiguous(memory_format=torch.channels_last)
        ambiguous = torch.rand(10, 3, 1, 1, device=device).contiguous(memory_format=torch.channels_last)
        self.assertTrue(ambiguous.is_contiguous(memory_format=torch.channels_last))
        self.assertTrue(ambiguous.is_contiguous(memory_format=torch.contiguous_format))
        bias = torch.rand(1, 1, 1, 1, device=device).contiguous(memory_format=torch.channels_last)

        def _test_propagation_rules(self, contiguous, cl, ambiguous, bias):
            options = ((ambiguous, contiguous, torch.contiguous_format),
                       (ambiguous, cl, torch.channels_last),
                       (contiguous, ambiguous, torch.contiguous_format),
                       (contiguous, cl, torch.contiguous_format),
                       (cl, ambiguous, torch.channels_last),
                       (cl, contiguous, torch.channels_last),
                       (bias, cl, torch.channels_last),
                       (cl, bias, torch.channels_last),)

            for a, b, mf in options:
                result = a + b
                self.assertTrue(result.is_contiguous(memory_format=mf))

        _test_propagation_rules(self, contiguous, cl, ambiguous, bias)

        cl = cl.to(memory_format=torch.channels_last)
        ambiguous = ambiguous.to(memory_format=torch.channels_last)
        bias = bias.to(memory_format=torch.channels_last)

        _test_propagation_rules(self, contiguous, cl, ambiguous, bias)

        # test cases when strides matter in ambiguous tensors
        for mf in (torch.channels_last, torch.contiguous_format):
            ambiguous = torch.rand(10, 3, 1, 1, device=device).to(memory_format=mf)
            bias = torch.rand(3, 1, 1, device=device)
            result = ambiguous + bias
            self.assertEqual(ambiguous.stride(), result.stride())
            result = bias + ambiguous
            self.assertEqual(ambiguous.stride(), result.stride())
            result = ambiguous * 5
            self.assertEqual(ambiguous.stride(), result.stride())

    def test_memory_format_empty_like(self, device):
        def test_helper(x, memory_format):
            xc = x.contiguous(memory_format=memory_format)

            like = torch.empty_like(xc, memory_format=torch.preserve_format)
            self.assertFalse(like.is_contiguous())
            self.assertTrue(like.is_contiguous(memory_format=memory_format))

            like_x = torch.empty_like(x, memory_format=torch.preserve_format)
            self.assertTrue(like_x.is_contiguous())
            self.assertFalse(like_x.is_contiguous(memory_format=memory_format))

            like = torch.empty_like(x, memory_format=memory_format)
            self.assertFalse(like.is_contiguous())
            self.assertTrue(like.is_contiguous(memory_format=memory_format))

            like = torch.empty_like(xc, memory_format=torch.contiguous_format)
            self.assertTrue(like.is_contiguous())
            self.assertFalse(like.is_contiguous(memory_format=memory_format))

            like = torch.empty_like(xc)
            self.assertFalse(like.is_contiguous())
            self.assertTrue(like.is_contiguous(memory_format=memory_format))

            sparse = x.to_sparse()
            with self.assertRaises(RuntimeError):
                z = torch.empty_like(sparse, memory_format=torch.preserve_format)

        test_helper(torch.randn(4, 3, 8, 8, device=device), torch.channels_last)
        test_helper(torch.randn(4, 3, 8, 8, 8, device=device), torch.channels_last_3d)

    def test_memory_format_consistency(self, device):
        x = torch.randn(10, 3, 1, 1, device=device)
        x_rep = x.as_strided(x.size(), x.stride())
        self.assertEqual(x.size(), x_rep.size())
        self.assertEqual(x.stride(), x_rep.stride())
        self.assertEqual(x.is_contiguous(), x_rep.is_contiguous())
        self.assertEqual(x.is_contiguous(memory_format=torch.channels_last), x_rep.is_contiguous(memory_format=torch.channels_last))
        self.assertEqual(
            x.is_contiguous(memory_format=torch.channels_last_3d), x_rep.is_contiguous(memory_format=torch.channels_last_3d))

    def test_memory_format_operators(self, device):
        def _chunk_op(x, y):
            x1, x2 = x.chunk(2, dim=1)
            return x1 + x2

        def _unsqueeze_op_add(x, y):
            return x[0].unsqueeze(0) + 3

        def _unsqueeze_op_clone(x, y):
            return x[0].unsqueeze(0).clone()

        def _test_helper(x, y, bias, memory_format):
            return_contig_fns = [
                lambda x, y: y + x,
                lambda x, y: y * x,
                lambda x, y: y.addcdiv(x, y, value=2),
                lambda x, y: y.addcmul(x, y, value=2),
            ]
            bias_fns = [
                lambda x, b: x + b,
                lambda x, b: b + x,
            ]
            fns = [
                lambda x, y: x.clone(),
                lambda x, y: x + 3,
                lambda x, y: 3 * x,
                lambda x, y: x + y,
                lambda x, y: x * y,
                lambda x, y: abs(x),
                lambda x, y: x.abs(),
                lambda x, y: x.abs_(),
                lambda x, y: x.acos(),
                lambda x, y: x.acos_(),
                lambda x, y: x.add(y, alpha=3),
                lambda x, y: x.add_(y, alpha=3),
                lambda x, y: x.addcdiv(y, y, value=2),
                lambda x, y: x.addcdiv_(y, y, value=2),
                lambda x, y: x.addcmul(y, y, value=2),
                lambda x, y: x.addcmul_(y, y, value=2),
                lambda x, y: x.acosh(),
                lambda x, y: x.acosh_(),
                lambda x, y: x.asinh(),
                lambda x, y: x.asinh_(),
                lambda x, y: x.atanh(),
                lambda x, y: x.atanh_(),
                lambda x, y: x.asin(),
                lambda x, y: x.asin_(),
                lambda x, y: x.atan(),
                lambda x, y: x.atan2(y),
                lambda x, y: x.atan2_(y),
                lambda x, y: x.ceil(),
                lambda x, y: x.ceil_(),
                lambda x, y: x.clamp(-1, 1),
                lambda x, y: x.cos(),
                lambda x, y: x.cosh(),
                lambda x, y: x.div(0.5),
                lambda x, y: x.div_(0.5),
                lambda x, y: x.div(y),
                lambda x, y: x.div_(y),
                lambda x, y: x.digamma(),
                lambda x, y: x.digamma_(),
                lambda x, y: x.erf(),
                lambda x, y: x.erfc(),
                lambda x, y: x.erfinv(),
                lambda x, y: x.erfinv_(),
                lambda x, y: x.exp(),
                lambda x, y: x.expm1(),
                lambda x, y: x.expm1_(),
                lambda x, y: x.floor(),
                lambda x, y: x.floor_(),
                lambda x, y: x.fmod(2),
                lambda x, y: x.frac(),
                lambda x, y: x.hypot(y),
                lambda x, y: x.hypot_(y),
                lambda x, y: x.i0(),
                lambda x, y: x.i0_(),
                lambda x, y: x.lerp(y, 0.5),
                lambda x, y: x.log(),
                lambda x, y: x.log_(),
                lambda x, y: x.log10(),
                lambda x, y: x.log10_(),
                lambda x, y: x.log1p(),
                lambda x, y: x.log1p_(),
                lambda x, y: x.log2(),
                lambda x, y: x.log2_(),
                lambda x, y: x.mul(3),
                lambda x, y: x.mul_(3),
                lambda x, y: x.neg(),
                lambda x, y: x.neg_(),
                lambda x, y: x.pow(3),
                lambda x, y: x.pow_(3),
                lambda x, y: x.pow(0.0),
                lambda x, y: x.pow(1.0),
                lambda x, y: x.reciprocal(),
                lambda x, y: x.remainder(2),
                lambda x, y: x.round(),
                lambda x, y: x.round_(),
                lambda x, y: x.rsqrt(),
                lambda x, y: x.rsqrt_(),
                lambda x, y: x.sigmoid(),
                lambda x, y: x.sigmoid_(),
                lambda x, y: x.logit(),
                lambda x, y: x.logit_(),
                lambda x, y: x.logit(1e-6),
                lambda x, y: x.logit_(1e-6),
                lambda x, y: x.sign(),
                lambda x, y: x.sign_(),
                lambda x, y: x.sgn(),
                lambda x, y: x.sgn_(),
                lambda x, y: x.sin(),
                lambda x, y: x.sin_(),
                lambda x, y: x.sinh(),
                lambda x, y: x.sinh_(),
                lambda x, y: x.sqrt(),
                lambda x, y: x.sqrt_(),
                lambda x, y: x.tan(),
                lambda x, y: x.tanh(),
                lambda x, y: x.trunc(),
                lambda x, y: x.trunc_(),
                _chunk_op,
                _unsqueeze_op_add,
                _unsqueeze_op_clone,
            ]
            for fn in fns:
                x_c = x.contiguous()
                y_c = y.contiguous()
                result_c = fn(x_c, y_c)
                result = fn(x, y)
                self.assertEqual(result, result_c)
                self.assertTrue(
                    result.is_contiguous(memory_format=memory_format),
                    "result of the '{}' is not in '{}' format".format(inspect.getsource(fn).strip(), memory_format))

            for fn in bias_fns:
                x_c = x.contiguous()
                b_c = bias.contiguous()
                result_c = fn(x_c, b_c)
                result = fn(x, bias)
                self.assertEqual(result, result_c)
                self.assertTrue(
                    result.is_contiguous(memory_format=memory_format),
                    "result of the '{}' is not in '{}' format".format(inspect.getsource(fn).strip(), memory_format))

            for fn in return_contig_fns:
                x_c = x.contiguous()
                y_c = y.contiguous()
                result_c = fn(x_c, y_c)
                result = fn(x, y)
                self.assertEqual(result, result_c)
                self.assertTrue(
                    result.is_contiguous(memory_format=torch.contiguous_format),
                    "result of the '{}' is not in '{}' format".format(inspect.getsource(fn).strip(), torch.contiguous_format))

        _test_helper(
            torch.randn((4, 3, 8, 8), device=device).contiguous(memory_format=torch.channels_last),
            abs(torch.randn((4, 3, 8, 8), device=device)) + 1,
            torch.randn((1, 3, 1, 1), device=device).contiguous(memory_format=torch.channels_last),
            torch.channels_last)
        _test_helper(
            torch.randn((4, 3, 8, 8, 8), device=device).contiguous(memory_format=torch.channels_last_3d),
            abs(torch.randn((4, 3, 8, 8, 8), device=device)) + 1,
            torch.randn((1, 3, 1, 1, 1), device=device).contiguous(memory_format=torch.channels_last_3d),
            torch.channels_last_3d)

    def test_strides_propagation(self, device):

        def _test_helper(x, op, unary=False):
            def compare_strides(s1, s2, div):
                sdiv = [s // div for s in s1]
                self.assertEqual(sdiv, s2)

            dim = x.dim()
            # we produce memory dense outputs, so when input is strided on the last dimension
            # we need to divide by that dimension stride to compare input and result strides
            div = x.stride(-1)
            for p in permutations(range(dim)):
                xp = x.permute(p)
                if not unary:
                    y = torch.randn(xp.size(-1), device=x.device, dtype=x.dtype)
                    for inputs in ((xp, xp), (xp, y), (y, xp)):
                        res = op(*inputs)
                        compare_strides(xp.stride(), res.stride(), div)
                        self.assertEqual(xp.size(), res.size())
                        out = torch.empty(0, device=xp.device, dtype=res.dtype)
                        res = op(*inputs, out=out)
                        compare_strides(xp.stride(), res.stride(), div)
                        self.assertEqual(xp.size(), res.size())
                else:
                    res = op(xp)
                    compare_strides(xp.stride(), res.stride(), div)
                    self.assertEqual(xp.size(), res.size())
                    out = torch.empty(0, device=xp.device, dtype=res.dtype)
                    res = op(xp, out=out)
                    compare_strides(xp.stride(), res.stride(), div)
                    self.assertEqual(xp.size(), res.size())

        # torch.eq by default calls TensorIterator with defined output, torch.add with undefined
        binary_ops = (torch.eq, torch.add)
        unary_ops = (torch.exp,)
        # memory dense, sliced and ambiguous sliced (ambiguous dense loses permutation information)
        xs = (torch.randn(2, 3, 4, device=device), torch.randn(2, 3, 8, device=device)[:, :, ::2],
              torch.randn(1, 1, 4, 12, device=device)[:, :, :, ::2])
        for op in binary_ops:
            for x in xs:
                _test_helper(x, op)
        for op in unary_ops:
            for x in xs:
                _test_helper(x, op, unary=True)

    @skipMeta
    @dtypes(*torch.testing.get_all_dtypes())
    def test_dlpack_conversion(self, device, dtype):
        # DLpack does not explicitly support bool
        # It does it through uint8 type
        if dtype is torch.bool:
            return
        x = make_tensor((5,), device, dtype, low=-9, high=9)
        z = from_dlpack(to_dlpack(x))
        self.assertEqual(z, x)

    @onlyCUDA
    @unittest.skipIf(PYTORCH_CUDA_MEMCHECK, "is_pinned uses failure to detect pointer property")
    def test_pin_memory_from_constructor(self, device):
        def _get_like(t, **kwargs):
            return [
                torch.rand_like(t, **kwargs),
                torch.randn_like(t, **kwargs),
                torch.empty_like(t, **kwargs),
                torch.full_like(t, 4, **kwargs),
                torch.zeros_like(t, **kwargs),
                torch.ones_like(t, **kwargs),
            ]

        def _get_tensors(**kwargs):
            return [
                torch.tensor([10, 11], **kwargs),
                torch.randn(3, 5, **kwargs),
                torch.rand(3, **kwargs),
                # torch.randint(3, 5, **kwargs), // unsupported
                torch.zeros(3, **kwargs),
                torch.randperm(3, **kwargs),
                torch.empty(6, **kwargs),
                torch.ones(6, **kwargs),
                torch.eye(6, **kwargs),
                torch.arange(3, 5, **kwargs)]

        pinned_tensors = _get_tensors(pin_memory=True) + _get_like(torch.empty(5, dtype=torch.float64), pin_memory=True)
        for x in pinned_tensors:
            self.assertTrue(x.is_pinned())

        tensors = _get_tensors() + _get_like(torch.empty(5, dtype=torch.float64, pin_memory=True))
        for x in tensors:
            self.assertFalse(x.is_pinned())

    def test_storage_device(self, device):
        x = torch.tensor([], device=device)
        self.assertEqual(x.dtype, x.storage().dtype)

    @deviceCountAtLeast(2)
    @onlyCUDA
    def test_storage_multigpu(self, devices):
        for device in devices:
            x = torch.tensor([], device=device)
            self.assertEqual(x.dtype, x.storage().dtype)

    @dtypesIfCUDA(torch.float, torch.double, torch.half)
    @dtypes(torch.float, torch.double)
    def test_multinomial(self, device, dtype):
        def make_prob_dist(shape, is_contiguous):
            if is_contiguous:
                if dtype == torch.half:
                    return torch.zeros(shape, device=device).uniform_().to(dtype=torch.half)
                return torch.zeros(shape, device=device, dtype=dtype).uniform_()
            elif len(shape) == 1:
                if dtype == torch.half:
                    return torch.zeros((shape + [5]), device=device).uniform_().to(dtype=torch.half)[:, 2]
                return torch.zeros((shape + [5]), device=device, dtype=dtype).uniform_()[:, 2]
            else:
                # num dim = 2
                new_shape = [2, shape[1], 7, 1, shape[0], 1, 10]
                if dtype == torch.half:
                    prob_dist = torch.zeros(new_shape, device=device).uniform_().to(dtype=torch.half)
                else:
                    prob_dist = torch.zeros(new_shape, device=device, dtype=dtype).uniform_()
                prob_dist = prob_dist.transpose(1, 4)
                prob_dist = prob_dist[1, :, 5, 0, :, 0, 4]
                assert not prob_dist.is_contiguous()  # sanity check
                return prob_dist

        for is_contiguous in (True, False):
            # with replacement
            n_row = 3
            for n_col in range(4, 5 + 1):
                prob_dist = make_prob_dist([n_row, n_col], is_contiguous)
                # indices that shouldn't be sampled (<0 means none)
                zero_prob_indices = torch.LongTensor(n_row).random_(-2, n_col).tolist()
                for i, j in enumerate(zero_prob_indices):
                    if j >= 0:
                        prob_dist[i, j] = 0
                n_sample = n_col * 3
                sample_indices = torch.multinomial(prob_dist, n_sample, True)
                self.assertEqual(prob_dist.dim(), 2)
                self.assertEqual(sample_indices.size(1), n_sample)
                for i in range(n_row):
                    zero_prob_idx = zero_prob_indices[i]
                    if zero_prob_idx < 0:
                        continue
                    for j in range(n_sample):
                        self.assertNotEqual(sample_indices[i, j], zero_prob_idx,
                                            msg="sampled an index with zero probability")

            # without replacement
            n_row = 3
            for n_col in range(2, 10 + 1, 2):
                prob_dist = make_prob_dist([n_row, n_col], is_contiguous)
                # indices that shouldn't be sampled (<0 means none)
                zero_prob_indices = torch.LongTensor(n_row).random_(-1, n_col).tolist()
                for i, j in enumerate(zero_prob_indices):
                    if j >= 0:
                        prob_dist[i, j] = 0
                n_sample = max(1, n_col - 2)
                sample_indices = torch.multinomial(prob_dist, n_sample, False)
                self.assertEqual(prob_dist.dim(), 2)
                self.assertEqual(sample_indices.size(1), n_sample)
                for i in range(n_row):
                    row_samples = {}
                    zero_prob_idx = zero_prob_indices[i]
                    for j in range(n_sample):
                        sample_idx = sample_indices[i, j]
                        if zero_prob_idx >= 0:
                            self.assertNotEqual(sample_idx, zero_prob_idx,
                                                msg="sampled an index with zero probability")
                        self.assertNotIn(sample_idx, row_samples, "sampled an index twice")
                        row_samples[sample_idx] = True

            # vector
            n_col = 4
            prob_dist = make_prob_dist([n_col], is_contiguous).fill_(1)
            zero_prob_idx = 1  # index that shouldn't be sampled
            prob_dist[zero_prob_idx] = 0
            n_sample = 20
            sample_indices = torch.multinomial(prob_dist, n_sample, True)
            for sample_index in sample_indices:
                self.assertNotEqual(sample_index, zero_prob_idx, msg="sampled an index with zero probability")
            s_dim = sample_indices.dim()
            self.assertEqual(sample_indices.dim(), 1, msg="wrong number of dimensions")
            self.assertEqual(prob_dist.dim(), 1, msg="wrong number of prob_dist dimensions")
            self.assertEqual(sample_indices.size(0), n_sample, msg="wrong number of samples")

        # CUDA misalignment issue (#46702)
        n_row, n_col = 2, 3
        prob_dist = make_prob_dist([n_row, n_col], True)
        n_sample = 1
        sample_indices = torch.multinomial(prob_dist, n_sample, True)
        self.assertEqual(sample_indices.dim(), 2, msg="wrong number of dimensions")
        self.assertEqual(sample_indices.size(1), n_sample, msg="wrong number of samples")

    @onlyCUDA
    @dtypes(torch.float, torch.double, torch.half)
    def test_multinomial_deterministic(self, device, dtype):
        gen = torch.Generator(device=device)

        trials = 5
        seed = 0
        prob_dist = torch.rand(10000, 1000, device=device, dtype=dtype)
        n_sample = 1

        for i in range(trials):
            gen.manual_seed(seed)
            samples_1 = torch.multinomial(prob_dist, n_sample, True, generator=gen)

            gen.manual_seed(seed)
            samples_2 = torch.multinomial(prob_dist, n_sample, True, generator=gen)

            self.assertEqual(samples_1, samples_2)
            self.assertEqual(samples_1.dim(), 2, msg="wrong number of dimensions")
            self.assertEqual(samples_1.size(1), n_sample, msg="wrong number of samples")


    @slowTest
    @dtypes(torch.float)
    def test_multinomial_rng_state_advance(self, device, dtype):
        corpus_size = 100000
        freqs = torch.ones(corpus_size, dtype=torch.float, device=device)
        n_sample = 100
        samples1 = torch.multinomial(freqs, n_sample, replacement=True)
        samples2 = torch.multinomial(freqs, n_sample, replacement=True)
        samples = torch.cat([samples1, samples2])
        # expect no more than 1 repeating elements generated in 2 attempts
        # the probability of at least element being repeated is surprisingly large, 18%
        self.assertLessEqual(2 * n_sample - samples.unique().size(0), 2)
        samples1 = torch.multinomial(freqs, n_sample, replacement=False)
        samples2 = torch.multinomial(freqs, n_sample, replacement=False)
        samples = torch.cat([samples1, samples2])
        # expect no more than 1 repeating elements generated in 2 attempts
        self.assertLessEqual(2 * n_sample - samples.unique().size(0), 1)

    def _test_memory_format_transformations(self, device, input_generator_fn, transformation_fn,
                                            memory_format, compare_data=True, default_is_preserve=False):

        assert(memory_format == torch.channels_last or memory_format == torch.channels_last_3d)

        # xc is a channels last tensor
        xc = input_generator_fn(device)
        # xc is not memory dense, but looks like channels last
        if memory_format == torch.channels_last:
            xc = xc[..., ::2, ::2]
        else:
            xc = xc[..., ::2, ::2, ::2]

        clone = transformation_fn(xc, memory_format=torch.preserve_format)
        self.assertFalse(clone.is_contiguous())
        self.assertTrue(clone.is_contiguous(memory_format=memory_format))
        self.assertFalse(xc.is_contiguous())
        self.assertFalse(xc.is_contiguous(memory_format=memory_format))
        if compare_data:
            self.assertEqual(xc, clone.to(xc))

        xc = input_generator_fn(device)
        clone = transformation_fn(xc, memory_format=torch.contiguous_format)
        self.assertTrue(clone.is_contiguous())
        self.assertFalse(clone.is_contiguous(memory_format=memory_format))
        if compare_data:
            self.assertEqual(xc, clone.to(xc))

        xc = input_generator_fn(device)
        clone = transformation_fn(xc)

        if default_is_preserve:
            self.assertFalse(clone.is_contiguous())
            self.assertTrue(clone.is_contiguous(memory_format=memory_format))
        else:
            self.assertTrue(clone.is_contiguous())
            self.assertFalse(clone.is_contiguous(memory_format=memory_format))
        if compare_data:
            self.assertEqual(xc, clone.to(xc))

        x = torch.randn((3, 4, 5, 6, 7, 8, 9), device=device)
        for _ in range(10):
            permutation = list(range(len(x.shape)))
            random.shuffle(permutation)
            x = x.permute(permutation)
            self.assertEqual(x.stride(), transformation_fn(x, memory_format=torch.preserve_format).stride())

    def test_memory_format_to(self, device):
        def get_generator(memory_format, shape):
            def input_generator_fn(device):
                return torch.randn(shape, device=device, dtype=torch.float32).contiguous(memory_format=memory_format)
            return input_generator_fn

        def transformation_fn(tensor, **kwargs):
            return tensor.to(dtype=torch.float64, **kwargs)

        formats_shapes = (
            (torch.channels_last, (4, 3, 8, 8)),
            (torch.channels_last_3d, (4, 3, 8, 8, 8)))

        for mf, shape in formats_shapes:
            self._test_memory_format_transformations(
                device, get_generator(mf, shape), transformation_fn, mf, default_is_preserve=True)

    def test_memory_format_type(self, device):
        def get_generator(memory_format, shape):
            def input_generator_fn(device):
                return torch.randn(shape, device=device, dtype=torch.float32).contiguous(memory_format=memory_format)
            return input_generator_fn

        def transformation_fn(tensor, **kwargs):
            return tensor.to(torch.float64, **kwargs)

        formats_shapes = (
            (torch.channels_last, (4, 3, 8, 8)),
            (torch.channels_last_3d, (4, 3, 8, 8, 8)))

        for mf, shape in formats_shapes:
            self._test_memory_format_transformations(
                device, get_generator(mf, shape), transformation_fn, mf, default_is_preserve=True)

    def test_memory_format_clone(self, device):
        def get_generator(memory_format, shape):
            def input_generator_fn(device):
                return torch.randn(shape, device=device, dtype=torch.float32).contiguous(memory_format=memory_format)
            return input_generator_fn

        def transformation_fn(tensor, **kwargs):
            return tensor.clone(**kwargs)

        formats_shapes = (
            (torch.channels_last, (4, 3, 8, 8)),
            (torch.channels_last_3d, (4, 3, 8, 8, 8)))

        for mf, shape in formats_shapes:
            self._test_memory_format_transformations(
                device, get_generator(mf, shape), transformation_fn, mf, True, default_is_preserve=True)

    def test_memory_format_factory_like_functions_preserve(self, device):
        def get_generator(memory_format, shape):
            def input_generator_fn(device):
                return torch.randn(shape, device=device, dtype=torch.float32).contiguous(memory_format=memory_format)
            return input_generator_fn

        transformation_fns = [
            lambda t, **kwargs: torch.zeros_like(t, **kwargs),
            lambda t, **kwargs: torch.ones_like(t, **kwargs),
            lambda t, **kwargs: torch.randint_like(t, 10, 100, **kwargs),
            lambda t, **kwargs: torch.randint_like(t, 100, **kwargs),
            lambda t, **kwargs: torch.randn_like(t, **kwargs),
            lambda t, **kwargs: torch.rand_like(t, **kwargs),
            lambda t, **kwargs: torch.full_like(t, 7, **kwargs),
            lambda t, **kwargs: torch.empty_like(t, **kwargs)]

        formats_shapes = (
            (torch.channels_last, (4, 3, 8, 8)),
            (torch.channels_last_3d, (4, 3, 8, 8, 8)))

        for mf, shape, in formats_shapes:
            for transformation_fn in transformation_fns:
                self._test_memory_format_transformations(
                    device, get_generator(mf, shape), transformation_fn, mf, compare_data=False, default_is_preserve=True)

    def test_memory_format_type_shortcuts(self, device):
        def get_generator(memory_format, shape, dtype):
            def input_generator_fn(device):
                return torch.randn(shape, device=device, dtype=dtype).clamp(0, 1) \
                    .round().contiguous(memory_format=memory_format)
            return input_generator_fn


        def get_fn(fn_name):
            def transformation_fn(tensor, **kwargs):
                fn = getattr(tensor, fn_name)
                return fn(**kwargs)
            return transformation_fn

        shortcuts = ['byte', 'char', 'double', 'bool', 'half', 'int', 'long', 'short']
        if device == 'cpu':
            shortcuts += ['bfloat16']

        formats_shapes = (
            (torch.channels_last, (4, 3, 8, 8)),
            (torch.channels_last_3d, (4, 3, 8, 8, 8)))

        for mf, shape in formats_shapes:
            for fn_name in shortcuts:
                self._test_memory_format_transformations(
                    device, get_generator(mf, shape, torch.float32), get_fn(fn_name), mf, default_is_preserve=True)

        # Test 'float' separately to avoid float->float no-op.
        for mf, shape in formats_shapes:
            self._test_memory_format_transformations(
                device, get_generator(mf, shape, torch.float64), get_fn('float'), mf, default_is_preserve=True)

    @onlyCUDA
    def test_memory_format_cpu_and_cuda_ops(self, device):
        def get_generator(memory_format, shape):
            def input_generator_fn(device):
                return torch.randn(shape, device=device, dtype=torch.float32).contiguous(memory_format=memory_format)
            return input_generator_fn

        def transformation_cpu_fn(tensor, **kwargs):
            return tensor.cpu(**kwargs)

        def transformation_cuda_fn(tensor, **kwargs):
            return tensor.cuda(**kwargs)

        formats_shapes = (
            (torch.channels_last, (4, 3, 8, 8)),
            (torch.channels_last_3d, (4, 3, 8, 8, 8)))

        for mf, shape in formats_shapes:
            self._test_memory_format_transformations(
                'cuda', get_generator(mf, shape), transformation_cpu_fn, mf, default_is_preserve=True)
            self._test_memory_format_transformations(
                'cpu', get_generator(mf, shape), transformation_cuda_fn, mf, default_is_preserve=True)

    @dtypes(torch.complex64, torch.complex128)
    def test_complex_unsupported(self, device, dtype):
        t = torch.tensor((1 + 1j), device=device, dtype=dtype)
        # Note: this is consistent with NumPy
        with self.assertRaises(RuntimeError):
            torch.floor(t)
        with self.assertRaises(RuntimeError):
            torch.ceil(t)
        with self.assertRaises(RuntimeError):
            torch.trunc(t)

        # Tests min and max variants with complex inputs
        # Note: whether PyTorch should support min and max on complex
        # tensors is an open question.
        # See https://github.com/pytorch/pytorch/issues/36374
        with self.assertRaisesRegex(RuntimeError, '(.*not support.*)|(.*not implemented.*)'):
            torch.min(t)
        with self.assertRaisesRegex(RuntimeError, '(.*not support.*)|(.*not implemented.*)'):
            t.min()
        with self.assertRaisesRegex(RuntimeError, '(.*not support.*)|(.*not implemented.*)'):
            torch.min(t, dim=0)
        with self.assertRaisesRegex(RuntimeError, '(.*not support.*)|(.*not implemented.*)'):
            torch.min(t, t)
        with self.assertRaisesRegex(RuntimeError, '(.*not support.*)|(.*not implemented.*)'):
            torch.min(t, t, out=t)

        with self.assertRaisesRegex(RuntimeError, '(.*not support.*)|(.*not implemented.*)'):
            torch.max(t)
        with self.assertRaisesRegex(RuntimeError, '(.*not support.*)|(.*not implemented.*)'):
            t.max()
        with self.assertRaisesRegex(RuntimeError, '(.*not support.*)|(.*not implemented.*)'):
            torch.max(t, dim=0)
        with self.assertRaisesRegex(RuntimeError, '(.*not support.*)|(.*not implemented.*)'):
            torch.max(t, t)
        with self.assertRaisesRegex(RuntimeError, '(.*not support.*)|(.*not implemented.*)'):
            torch.max(t, t, out=t)

        with self.assertRaisesRegex(RuntimeError, '(.*not support.*)|(.*not implemented.*)'):
            torch.amin(t)
        with self.assertRaisesRegex(RuntimeError, '(.*not support.*)|(.*not implemented.*)'):
            t.amin()
        with self.assertRaisesRegex(RuntimeError, '(.*not support.*)|(.*not implemented.*)'):
            torch.amin(t, dim=0)

        with self.assertRaisesRegex(RuntimeError, '(.*not support.*)|(.*not implemented.*)'):
            torch.amax(t)
        with self.assertRaisesRegex(RuntimeError, '(.*not support.*)|(.*not implemented.*)'):
            t.amax()
        with self.assertRaisesRegex(RuntimeError, '(.*not support.*)|(.*not implemented.*)'):
            torch.amax(t, dim=0)

        # Tests _aminmax() variants with complex inputs,
        # which are currently not supported due to min & max being unsupported
        # for complex inputs, as per https://github.com/pytorch/pytorch/issues/36374
        # Test with a single-element tensor t, as well as a multi-element tensor x
        with self.assertRaisesRegex(RuntimeError, '(.*not support.*)|(.*not implemented.*)'):
            min_val, max_val = torch._aminmax(t)
        with self.assertRaisesRegex(RuntimeError, '(.*not support.*)|(.*not implemented.*)'):
            min_val = torch._aminmax(t, dim=0)[0]
        with self.assertRaisesRegex(RuntimeError, '(.*not support.*)|(.*not implemented.*)'):
            max_val = torch._aminmax(t, dim=0)[1]
        # Test _aminmax() with a multi-element tensor
        x = torch.tensor([(1 + 1j), (2 + 3j)], device=device, dtype=dtype)
        with self.assertRaisesRegex(RuntimeError, '(.*not support.*)|(.*not implemented.*)'):
            min_val, max_val = torch._aminmax(x)
        with self.assertRaisesRegex(RuntimeError, '(.*not support.*)|(.*not implemented.*)'):
            min_val = torch._aminmax(x, dim=0)[0]
        with self.assertRaisesRegex(RuntimeError, '(.*not support.*)|(.*not implemented.*)'):
            max_val = torch._aminmax(x, dim=0)[1]

        # Tests clamp variants with complex inputs
        # Note: whether PyTorch should support clamp on complex
        # tensors is an open question.
        # See https://github.com/pytorch/pytorch/issues/33568
        min_val = 1 + 1j
        max_val = 4 + 4j
        out = torch.empty((0,), device=device, dtype=dtype)
        with self.assertRaisesRegex(RuntimeError, '(.*not support.*)|(.*not implemented.*)'):
            torch.clamp(t, min=min_val)
        with self.assertRaisesRegex(RuntimeError, '(.*not support.*)|(.*not implemented.*)'):
            torch.clamp(t, max=max_val)
        with self.assertRaisesRegex(RuntimeError, '(.*not support.*)|(.*not implemented.*)'):
            torch.clamp(t, min_val, max_val)
        with self.assertRaisesRegex(RuntimeError, '(.*not support.*)|(.*not implemented.*)'):
            torch.clamp(t, min=min_val, out=out)
        with self.assertRaisesRegex(RuntimeError, '(.*not support.*)|(.*not implemented.*)'):
            torch.clamp(t, max=max_val, out=out)
        with self.assertRaisesRegex(RuntimeError, '(.*not support.*)|(.*not implemented.*)'):
            torch.clamp(t, min_val, max_val, out=out)

    def test_pickle_gradscaler(self, device):
        # This test is not in test_cuda.py because it should pass in 3 cases:
        #  1. cuda is not available.
        #  2. cuda is available but device is not cuda.
        #  3. cuda is available and device is cuda.
        # In case 1, a and b disable themselves on construction and shouldn't try to pickle workhorse attributes.
        # In case 2, a and b are enabled.  Workhorse attributes participate in pickling, but none are lazy-inited
        # to cuda Tensors, because I don't want to do cuda things if device is not cuda.
        # In case 3, a and b are enabled and we may also try lazy-initing _scale to a cuda tensor.
        device = torch.device(device)
        try_lazy_inits = (True, False) if device.type == "cuda" else (False,)
        for lazy_init_scale in try_lazy_inits:
            a = torch.cuda.amp.GradScaler(init_scale=3., growth_factor=4., backoff_factor=.5, growth_interval=2)
            self.assertTrue(not a.is_enabled() if torch.cuda.amp.common.amp_definitely_not_available() else a.is_enabled())
            if lazy_init_scale:
                # Dummy a.scale() call lazy-inits a._scale Tensor.
                a.scale(torch.tensor([4.0], dtype=torch.float32, device=device))
                self.assertTrue(isinstance(a._scale, torch.cuda.FloatTensor))
            # The following three lines should work whether or not cuda is available.
            serialized = pickle.dumps(a)
            b = pickle.loads(serialized)
            self.assertEqual(b.is_enabled(), a.is_enabled())
            if a.is_enabled():
                self.assertEqual(b.get_scale(), 3.)
                self.assertEqual(b.get_growth_factor(), 4.)
                self.assertEqual(b.get_backoff_factor(), .5)
                self.assertEqual(b.get_growth_interval(), 2)
                self.assertEqual(b._init_growth_tracker, 0)
                # supplies a dummy key to test the defaultdict's default_factory
                self.assertEqual(b._per_optimizer_states["fdsa"],
                                 torch.cuda.amp.grad_scaler._refresh_per_optimizer_state())
                if lazy_init_scale:
                    self.assertEqual(b.scale(torch.tensor([4.0], dtype=torch.float32, device=device)), 12.0)

    def test_multinomial_invalid(self, device):
        def test(probs):
            with self.assertRaisesRegex(RuntimeError,
                                        'probability tensor contains either `inf`, `nan` or element < 0'):
                torch.multinomial(probs.to(device), 2)
                torch.cuda.synchronize()

        test(torch.tensor([1., -1., 1.]))
        test(torch.tensor([1., inf, 1.]))
        test(torch.tensor([1., -inf, 1.]))
        test(torch.tensor([1., 1., nan]))

    def test_multinomial_invalid_distribution(self, device):
        def test(probs, replacement):
            with self.assertRaisesRegex(RuntimeError,
                                        r"invalid multinomial distribution \(sum of probabilities <= 0\)"):
                torch.multinomial(probs, 2, replacement)
                torch.cuda.synchronize()

        x = torch.zeros(3, device=device)
        y = torch.zeros(3, 3, device=device)
        z = torch.zeros(3, 3, device=device)
        z[1, :] = 1

        test(x, False)
        test(y, False)
        test(z, False)

        # Verify only for CPU as replacement=True
        # throws device side assert triggered.
        if self.device_type == 'cpu':
            test(x, True)
            test(y, True)
            test(z, True)

    def _test_multinomial_empty(self, device, replacement, num_samples):
        probs = torch.ones(0, 3, device=device)
        expected = torch.empty(0, num_samples, dtype=torch.int64)
        out = torch.multinomial(probs, num_samples=num_samples, replacement=replacement)
        self.assertEqual(out, expected)

    def test_multinomial_empty_w_replacement(self, device):
        self._test_multinomial_empty(device, True, 1)
        self._test_multinomial_empty(device, True, 2)

    def test_multinomial_empty_wo_replacement(self, device):
        self._test_multinomial_empty(device, False, 1)
        self._test_multinomial_empty(device, False, 2)

    def _generate_input(self, shape, dtype, device, with_extremal):
        if shape == ():
            x = torch.tensor((), dtype=dtype, device=device)
        else:
            if dtype.is_floating_point or dtype.is_complex:
                # work around torch.randn not being implemented for bfloat16
                if dtype == torch.bfloat16:
                    x = torch.randn(*shape, device=device) * random.randint(30, 100)
                    x = x.to(torch.bfloat16)
                else:
                    x = torch.randn(*shape, dtype=dtype, device=device) * random.randint(30, 100)
                x[torch.randn(*shape) > 0.5] = 0
                if with_extremal and dtype.is_floating_point:
                    # Use extremal values
                    x[torch.randn(*shape) > 0.5] = float('nan')
                    x[torch.randn(*shape) > 0.5] = float('inf')
                    x[torch.randn(*shape) > 0.5] = float('-inf')
                elif with_extremal and dtype.is_complex:
                    x[torch.randn(*shape) > 0.5] = complex('nan')
                    x[torch.randn(*shape) > 0.5] = complex('inf')
                    x[torch.randn(*shape) > 0.5] = complex('-inf')
            elif dtype == torch.bool:
                x = torch.zeros(shape, dtype=dtype, device=device)
                x[torch.randn(*shape) > 0.5] = True
            else:
                x = torch.randint(15, 100, shape, dtype=dtype, device=device)

        return x

    def _test_where_scalar_template(self, device, dtype, exec_fn):
        for with_extremal in [True, False]:
            for ndims in range(0, 4):
                shape = self._rand_shape(ndims, min_size=5, max_size=10)
                for n in range(ndims + 1):
                    for c in combinations(list(range(ndims)), n):
                        for scalar_type in [int, float, complex]:
                            if dtype.is_complex:
                                condition = self._generate_input(shape, dtype, device, with_extremal).abs() > 0.5
                            else:
                                condition = self._generate_input(shape, dtype, device, with_extremal) > 0.5

                            x = self._generate_input(shape, dtype, device, with_extremal)

                            if not dtype.is_complex and scalar_type == complex:
                                continue

                            scalar_1 = scalar_type(random.random())

                            exec_fn(scalar_type, dtype, condition, x, scalar_1)

    # For current implementation,
    # below are the valid `TensorDtype` and `ScalarType` combinations.
    def _where_valid_scalar_tensor_combination(self, scalar_type, dtype):
        if (scalar_type == int and dtype == torch.long):
            return True
        elif (scalar_type == float and dtype == torch.double):
            return True
        elif (scalar_type == complex and dtype == torch.complex128):
            return True
        return False

    @onlyOnCPUAndCUDA
    @dtypes(*(torch.testing.get_all_int_dtypes() + torch.testing.get_all_fp_dtypes() +
              torch.testing.get_all_complex_dtypes()))
    def test_where_scalar_invalid_combination_raises(self, device, dtype):

        def checkRaises(scalar_type, dtype, condition, x, scalar_1):
            if not self._where_valid_scalar_tensor_combination(scalar_type, dtype):
                # Note: This should fail once `where` supports type promotion.
                with self.assertRaisesRegex(RuntimeError, "expected scalar type"):
                    torch.where(condition, x, scalar_1)

        self._test_where_scalar_template(device, dtype, checkRaises)

    @skipCUDAVersionIn([(11, 2)])  # test fails for 11.2, see https://github.com/pytorch/pytorch/issues/51980
    @dtypes(*(torch.testing.get_all_int_dtypes() + torch.testing.get_all_fp_dtypes() +
              torch.testing.get_all_complex_dtypes()))
    def test_where_scalar_valid_combination(self, device, dtype):

        def checkResult(scalar_type, dtype, condition, x, scalar_1):
            if self._where_valid_scalar_tensor_combination(scalar_type, dtype):
                def x_like(scalar, without_dtype=False):
                    return torch.tensor(scalar, dtype=dtype, device=device).expand_as(x)

                # X = Tensor, Y = Scalar
                scalar_out = torch.where(condition, x, scalar_1)
                tensor_out = torch.where(condition, x, x_like(scalar_1))
                self.assertEqual(scalar_out, tensor_out)

                # X = Scalar, Y = Tensor
                scalar_out = torch.where(condition, scalar_1, x)
                tensor_out = torch.where(condition, x_like(scalar_1), x)
                self.assertEqual(scalar_out, tensor_out)

        self._test_where_scalar_template(device, dtype, checkResult)

    # As the test fails with Runtime Error not raised on XLA
    @onlyOnCPUAndCUDA
    def test_where_scalar_scalar(self, device):
        # Scalar-Scalar Version
        height = 5
        width = 5
        default_dtype = torch.get_default_dtype()
        for test_default_dtype in [torch.float, torch.double]:
            torch.set_default_dtype(test_default_dtype)
            for scalar_type_1 in [int, float, complex]:
                for scalar_type_2 in [int, float, complex]:
                    x1 = scalar_type_1(random.random() * random.randint(10, 20))
                    x2 = scalar_type_2(random.random() * random.randint(20, 30))
                    condition = torch.randn(height, width, device=device) > 0.5
                    if scalar_type_1 != scalar_type_2:
                        self.assertRaisesRegex(RuntimeError, "expected scalar type", lambda: torch.where(condition, x1, x2))
                    else:
                        def get_dtype(scalar_type):
                            complex_dtype = torch.complex64 if torch.float == torch.get_default_dtype() else torch.complex128
                            type_map = {int: torch.long, float: torch.get_default_dtype(), complex: complex_dtype}
                            return type_map[scalar_type]
                        expected = torch.zeros((height, width), dtype=get_dtype(scalar_type_1))
                        expected[condition] = x1
                        expected[~condition] = x2
                        result = torch.where(condition, x1, x2)
                        self.assertEqual(expected, result)

        # Reset the original dtype
        torch.set_default_dtype(default_dtype)

# Tests that compare a device's computation with the (gold-standard) CPU's.
class TestDevicePrecision(TestCase):
    exact_dtype = True

    @onlyCUDA
    def test_index_add_bfloat16(self, device):
        inp_tensor = torch.randn(5, 3, device='cpu').bfloat16()
        t = torch.tensor([[1, 2, 3], [4, 5, 6], [7, 8, 9]], dtype=torch.bfloat16, device='cpu')
        index = torch.tensor([0, 4, 2], device='cpu')
        out_cpu = inp_tensor.index_add(0, index, t)

        inp_tensor = inp_tensor.to(device=device)
        t = t.to(device=device)
        index = index.to(device=device)
        out_gpu = inp_tensor.index_add(0, index, t)

        self.assertEqual(out_cpu, out_gpu, atol=1e-2, rtol=0)

    def test_device_serialization(self, device):
        x = torch.randn(4, 4, device=device)

        with tempfile.NamedTemporaryFile() as f:
            torch.save(x, f)
            f.seek(0)
            x_copy = torch.load(f)

        self.assertEqual(x_copy, x)
        self.assertIs(type(x_copy), type(x))
        self.assertEqual(x_copy.device, x.device)

    @deviceCountAtLeast(2)
    def test_multidevice_serialization(self, devices):
        x = [torch.randn(4, 4, device=devices[0]),
             torch.randn(4, 4, device=devices[1])]

        with tempfile.NamedTemporaryFile() as f:
            torch.save(x, f)
            f.seek(0)
            x_copy = torch.load(f)

        for original, cp in zip(x, x_copy):
            self.assertEqual(cp, original)
            self.assertIs(type(cp), type(original))
            self.assertEqual(cp.device, original.device)

    @deviceCountAtLeast(1)
    def test_copy_noncontig(self, devices):
        def do_test(d0, d1):
            x = torch.tensor([1.5, 2.5, 3.5, 4.5, 5.5, 6.5], device=d0)
            y = torch.tensor([0, 0, 0, 0, 0, 0], device=d1)
            self.assertNotEqual(x.dtype, y.dtype)

            y[::2].copy_(x[::2])
            self.assertEqual(y, [1, 0, 3, 0, 5, 0])

        do_test('cpu', devices[0])
        do_test(devices[0], 'cpu')

        if len(devices) > 1:
            do_test(devices[0], devices[1])

    @deviceCountAtLeast(2)
    def test_type_conversions_same_device(self, devices):
        x = torch.randn(5, 5, device=devices[1])
        self.assertEqual(x.int().device, torch.device(devices[1]))
        self.assertEqual(x.type(torch.int).device, torch.device(devices[1]))
        self.assertEqual(x.to(torch.int).device, torch.device(devices[1]))

    @dtypesIfCUDA(torch.half, torch.float, torch.double,
                  torch.int8, torch.short, torch.int, torch.long,
                  torch.uint8)
    @dtypes(torch.float, torch.double,
            torch.int8, torch.short, torch.int, torch.long,
            torch.uint8)
    def test_from_sequence(self, device, dtype):
        seq = [list(range(i * 4, i * 4 + 4)) for i in range(5)]
        reference = torch.arange(0, 20).resize_(5, 4)
        self.assertEqual(torch.tensor(seq, dtype=dtype, device=device), reference, exact_dtype=False)

    @deviceCountAtLeast(1)
    def test_advancedindex_mixed_cpu_devices(self, devices) -> None:
        def test(x: torch.Tensor, ia: torch.Tensor, ib: torch.Tensor) -> None:
            # test getitem
            self.assertEqual(x[:, ia, None, ib, 0].cpu(),
                             x.cpu()[:, ia.cpu(), None, ib.cpu(), 0])
            self.assertEqual(x[ia], x.cpu()[ia.cpu()])
            # test setitem
            x_clone1 = x.clone()
            x_clone2 = x.clone()
            first_shape = x[:, ia, None, ib, 0].shape
            second_shape = x[ia].shape
            x_clone1[:, ia, None, ib, 0] = torch.randn(first_shape).to(x_clone1)
            x_clone2[ia] = torch.randn(second_shape).to(x_clone2)

        cpu = torch.device('cpu')
        for device in devices:
            # Index cpu tensor with device tensor
            x = torch.randn(3, 4, 4, 4, 3)
            ia = torch.tensor([0, 2, 1]).to(device)
            ib = torch.tensor([0, 2, 1]).to(device)
            test(x, ia, ib)

            # Index device tensor with cpu tensor
            x = x.to(device)
            ia = ia.to(cpu)
            ib = ib.to(cpu)
            test(x, ia, ib)

            # Index cpu tensor with mixed cpu, device tensors
            x = x.to(cpu)
            ia = ia.to(cpu)
            ib = ib.to(device)
            test(x, ia, ib)

            # Index device tensor with mixed cpu, device tensors
            x = x.to(device)
            ia = ia.to(cpu)
            ib = ib.to(device)
            test(x, ia, ib)

            if len(devices) > 1:
                other_device = devices[0]
                if device == devices[0]:
                    other_device = devices[1]
                # Index device tensor with mixed cpu, device tensors on different devices
                x = x.to(device)
                ia = ia.to(cpu)
                ib = ib.to(other_device)
                test(x, ia, ib)

    def test_copy_broadcast(self, device) -> None:
        x = torch.randn(10, 5)
        y = torch.randn(5, device=device)
        x.copy_(y)
        self.assertEqual(x[3], y)

        x = torch.randn(10, 5, device=device)
        y = torch.randn(5)
        x.copy_(y)
        self.assertEqual(x[3], y)

    @dtypes(torch.int64, torch.float32, torch.float64)
    def test_clamp(self, device, dtype):
        test_args = [
            *product(
                [(100, 50), (10, 64), (97,)],  # shape
                (True, False),  # non-contiguous
            )
        ]

        for shape, noncontig in test_args:
            x = make_tensor(shape, device=device, dtype=dtype,
                            noncontiguous=noncontig)
            ub = make_tensor(shape, device=device, dtype=dtype,
                             noncontiguous=noncontig)
            lb = make_tensor(shape, device=device, dtype=dtype,
                             noncontiguous=noncontig)

            expect = x.max(lb).min(ub)
            actual = x.clamp(lb, ub)
            self.assertEqual(expect, actual)

            expect = np.clip(x.cpu().numpy(), lb.cpu().numpy(), ub.cpu().numpy())
            self.assertEqual(expect, actual)

            expect = x.max(lb)
            actual = x.clamp(min=lb)
            self.assertEqual(expect, actual)

            expect = x.min(ub)
            actual = x.clamp(max=ub)
            self.assertEqual(expect, actual)

            # Test broadcasting min & max
            expect = x.max(lb[0]).min(ub[..., :1])
            actual = x.clamp(lb[0], ub[..., :1])
            self.assertEqual(expect, actual)

            # Test broadcasting x
            expect = x[..., :1].max(lb).min(ub)
            actual = x[..., :1].clamp(lb, ub)
            self.assertEqual(expect, actual)


# we implemented custom deallocation for subclasses, so it behooves
# us to make sure all of these bits work.  We'll use __del__ to
# track if objects die or not
class Tracker:
    def __init__(self, marker):
        self.marker = marker

    @staticmethod
    def make():
        marker = [False]
        return marker, Tracker(marker)

    def __del__(self):
        self.marker[0] = True

@contextlib.contextmanager
def disable_gc():
    if gc.isenabled():
        try:
            gc.disable()
            yield
        finally:
            gc.enable()
    else:
        yield

class TestTorch(AbstractTestCases._TestTorchMixin):
    exact_dtype = True

    def test_tensor_ctor_scalar(self):
        x = torch.Tensor(torch.tensor(1.0))
        self.assertEqual(x, torch.tensor(1.0))

    def test_deepcopy_gradient(self):
        from copy import deepcopy
        a = torch.zeros(10)
        a.grad = torch.ones(10)
        self.assertEqual(a.grad, deepcopy(a).grad)
        s = torch.zeros(10).to_sparse()
        s.grad = torch.ones(10).to_sparse()
        self.assertEqual(s.grad, deepcopy(s).grad)

        # ensure sharing is not broken
        c = deepcopy([a, a.grad])
        self.assertTrue(c[0].grad is c[1])

    def test_tensor_base_init(self):
        # Direct construction not OK
        self.assertRaises(RuntimeError, lambda: torch._C._TensorBase())

        # But construction of subclass is OK
        class T(torch._C._TensorBase):
            pass

        T()

    def test_tensor_base_new(self):

        # OK to call super().__new__, see
        # https://github.com/pytorch/pytorch/issues/57421
        class TestTensor(torch._C._TensorBase):
            @staticmethod
            def __new__(cls, x, *args, **kwargs):
                return super().__new__(cls, x, *args, **kwargs)

        x = torch.ones(5)
        test_tensor = TestTensor(x)

    def test_pyobj_preserved(self):
        x = torch.empty(2)
        x.foo = 2  # put something on __dict__
        y = torch.empty(2)
        y.grad = x
        del x  # x is dead in Python
        self.assertEqual(y.grad.foo, 2)
        z = y.grad  # it's live
        del z  # it's dead again
        self.assertEqual(y.grad.foo, 2)

    def test_subclass_preserved(self):
        class MyTensor(torch._C._TensorBase):
            pass

        x = MyTensor(torch.empty(2))
        y = torch.empty(2)
        y.grad = x
        del x  # x is dead in Python
        self.assertEqual(type(y.grad), MyTensor)
        z = y.grad  # it's live
        del z  # it's dead again
        self.assertEqual(type(y.grad), MyTensor)

    def test_tensor_slot_dealloc(self):

        class SlotTensor1(torch._C._TensorBase):
            __slots__ = ['slot1']

        class SlotTensor2(SlotTensor1):
            __slots__ = ['slot2']

        m1, t1 = Tracker.make()
        m2, t2 = Tracker.make()
        slot_tensor = SlotTensor2(torch.empty(2))
        slot_tensor.slot1 = t1
        slot_tensor.slot2 = t2
        del t1
        del t2
        self.assertFalse(m1[0])
        self.assertFalse(m2[0])
        del slot_tensor
        self.assertTrue(m1[0])
        self.assertTrue(m2[0])

    def test_tensor_dict_dealloc(self):
        m, t = Tracker.make()
        x = torch.empty(2)
        x.arf = t
        del t
        self.assertFalse(m[0])
        del x
        self.assertTrue(m[0])

    def test_tensor_finalizer_dealloc(self):
        m = [False]

        class FinalizerTensor(torch._C._TensorBase):
            def __del__(self):
                m[0] = True

        fin_tensor = FinalizerTensor(torch.empty(2))
        self.assertFalse(m[0])
        del fin_tensor
        self.assertTrue(m[0])

    def test_tensor_weakref_dealloc(self):

        x = torch.empty(2)
        m = [False]

        def cb(r):
            m[0] = True

        wref = weakref.ref(x, cb)
        del x
        self.assertTrue(m[0])
        self.assertEqual(wref(), None)

    def test_tensor_cycle_via_dict(self):
        m1, t1 = Tracker.make()
        x = torch.empty(2)
        x._tracker = t1
        del t1

        m2, t2 = Tracker.make()
        y = torch.empty(2)
        y._tracker = t2
        del t2

        x._loop = y
        y._loop = x

        # C++ reference should keep the cycle live!
        # This exercise THPVariable_subtype_traverse
        # NB: Because z.grad is a reference done entirely in C++, cycles
        # involving it directly are NOT broken by Python GC; you've
        # set up a good old C++ reference cycle which we cannot safely
        # break (because C++ references are allowed to be accessed
        # multithreaded-ly) (TODO: except maybe if you can prove that
        # only Python has access to the C++ object, in which case you can
        # also prove that no multithreaded access occurs)
        z = torch.empty(2)
        z.grad = x

        del x
        del y

        gc.collect()
        self.assertFalse(m1[0])
        self.assertFalse(m2[0])

        with disable_gc():
            del z
            self.assertFalse(m1[0])
            self.assertFalse(m2[0])

        gc.collect()
        self.assertTrue(m1[0])
        self.assertTrue(m2[0])

    def test_tensor_cycle_via_slots(self):
        m1 = [False]
        m2 = [False]

        class SlotTensor1(torch._C._TensorBase):
            __slots__ = ['slot1']

            def __del__(self):
                m1[0] = True

        class SlotTensor2(SlotTensor1):
            __slots__ = ['slot2']

            def __del__(self):
                m2[0] = True

        x = SlotTensor1(torch.empty(2))
        y = SlotTensor2(torch.empty(2))

        x.slot1 = y
        y.slot2 = x

        del x
        with disable_gc():
            del y
            self.assertFalse(m1[0])
            self.assertFalse(m2[0])

        gc.collect()
        self.assertTrue(m1[0])
        self.assertTrue(m2[0])

    def test_backward_hooks_traverse(self):
        m1, t1 = Tracker.make()
        m2, t2 = Tracker.make()
        x = torch.empty(2, requires_grad=True)
        x._tracker = t1
        y = torch.empty(2, requires_grad=True)
        y._tracker = t2
        del t1
        del t2

        # this hits a special setter, it's not just a __dict__ entry
        x._backward_hooks = y
        y._backward_hooks = x

        del x
        with disable_gc():
            del y
            self.assertFalse(m1[0])
            self.assertFalse(m2[0])

        gc.collect()

        self.assertTrue(m1[0])
        self.assertTrue(m2[0])

    def test_dead_weak_ref(self):
        x = torch.empty(2)
        w_x = weakref.ref(x)
        y = torch.empty(2)
        y.grad = x
        del x

        x = w_x()
        # Ideally, x would keep the tensor live.  But CPython doesn't
        # provide enough hooks to do this.  So it will go dead and x
        # will transmute into an undefined tensor.  Not great, but the
        # best we can do.
        del y

        self.assertRaises(RuntimeError, lambda: x.sigmoid())

    def test_resurrected_weak_ref(self):
        x = torch.empty(2)
        w_x = weakref.ref(x)
        y = torch.empty(2)
        y.grad = x
        del x

        x = w_x()
        # Use this to manually fix weak references after dereferencing them
        x._fix_weakref()
        del y
        x.sigmoid()

    @torch.inference_mode()
    def test_bmm_multithreaded(self):
        device = 'cpu'
        num_threads = torch.get_num_threads()

        torch.set_num_threads(4)
        batch_sizes = [1, 10]
        M, N, O = 23, 8, 12
        dtype = torch.float32
        numpy_dtype = dtype

        def invert_perm(p):
            d = {x: i for i, x in enumerate(p)}
            return (d[0], d[1], d[2])

        def generate_inputs(num_batches):
            # transposed tensors
            for perm1, perm2 in itertools.product(itertools.permutations((0, 1, 2)), repeat=2):
                b1 = make_tensor((num_batches, M, N), device, dtype, low=-1, high=1)
                b2 = make_tensor((num_batches, N, O), device, dtype, low=-1, high=1)
                b1 = b1.permute(perm1).contiguous().permute(invert_perm(perm1))
                b2 = b2.permute(perm2).contiguous().permute(invert_perm(perm2))
                yield b1, b2
            # broadcasting tensors
            for b1, b2, b3, b4, b5, b6 in itertools.product((True, False), repeat=6):
                shape1 = (num_batches if b1 else 1, M if b2 else 1, N if b3 else 1)
                shape2 = (num_batches if b4 else 1, N if b5 else 1, O if b6 else 1)
                b1 = make_tensor(shape1, device, dtype, low=-1, high=1).expand(num_batches, M, N)
                b2 = make_tensor(shape2, device, dtype, low=-1, high=1).expand(num_batches, N, O)
                yield b1, b2
            # zero-sized tensors
            for z1, z2, z3, z4 in itertools.product((True, False), repeat=4):
                shape1 = (num_batches if z1 else 0, M if z2 else 0, N if z3 else 0)
                shape2 = (num_batches if z1 else 0, N if z3 else 0, O if z4 else 0)
                b1 = torch.randn(shape1, dtype=dtype, device=device)
                b2 = torch.randn(shape2, dtype=dtype, device=device)
                yield b1, b2

        try:
            for num_batches in batch_sizes:
                for (b1, b2), perm3 in itertools.product(generate_inputs(num_batches), itertools.permutations((0, 1, 2))):
                    res1 = torch.bmm(b1, b2)
                    res2 = torch.full((num_batches, M, O), math.nan, dtype=dtype, device=device) \
                        .permute(perm3).contiguous().permute(invert_perm(perm3))
                    torch.bmm(b1, b2, out=res2)
                    expect = torch.from_numpy(
                        b1.to(numpy_dtype).cpu().numpy() @ b2.to(numpy_dtype).cpu().numpy()).to(device=device, dtype=dtype)
                    self.assertEqual(expect, res1)
                    self.assertEqual(expect, res2)
        finally:
            torch.set_num_threads(num_threads)


# TODO: these empy classes are temporarily instantiated for XLA compatibility
#   once XLA updates their test suite it should be removed
class TestViewOps(TestCase):
    pass

class TestTensorDeviceOps(TestCase):
    pass

# Generates tests
# Note: test generation must be done at file scope, not within main, or
# pytest will fail.
add_neg_dim_tests()
instantiate_device_type_tests(TestViewOps, globals())
instantiate_device_type_tests(TestVitalSignsCuda, globals())
instantiate_device_type_tests(TestTensorDeviceOps, globals())
instantiate_device_type_tests(TestTorchDeviceType, globals())
instantiate_device_type_tests(TestDevicePrecision, globals(), except_for='cpu')

if __name__ == '__main__':
    run_tests()<|MERGE_RESOLUTION|>--- conflicted
+++ resolved
@@ -2935,8 +2935,6 @@
             self.assertIn('TEST_VALUE_STRING', torch.read_vitals())
             self.assertIn('CUDA.used', torch.read_vitals())
 
-<<<<<<< HEAD
-=======
     def test_dataloader_vitals(self):
         with torch_vital_set('ON'):
             inps = torch.arange(10 * 5, dtype=torch.float32).view(10, 5)
@@ -2945,7 +2943,6 @@
             loader = torch.utils.data.DataLoader(dataset, batch_size=2)
             self.assertIn('Dataloader.enabled\t\t True', torch.read_vitals())
 
->>>>>>> aa6a8a6d
 
 class TestVitalSignsCuda(TestCase):
     @onlyCUDA
