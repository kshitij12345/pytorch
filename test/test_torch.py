import torch
import numpy as np

import io
import inspect
import math
import random
import re
import copy
import tempfile
import unittest
import warnings
import types
import pickle
import textwrap
from torch.utils.dlpack import from_dlpack, to_dlpack
from torch._six import inf, nan, string_classes
from itertools import product, combinations, permutations
from torch import multiprocessing as mp
from torch.testing._internal.common_utils import (
    TestCase, TEST_WITH_ROCM, run_tests,
    IS_WINDOWS, NO_MULTIPROCESSING_SPAWN,
    do_test_dtypes, IS_SANDCASTLE, IS_FBCODE, IS_REMOTE_GPU, load_tests, slowTest,
    skipCUDANonDefaultStreamIf, skipCUDAMemoryLeakCheckIf, BytesIOContext,
    skipIfRocm, skipIfNoSciPy,
    wrapDeterministicFlagAPITest, DeterministicGuard)
from multiprocessing.reduction import ForkingPickler
from torch.testing._internal.common_device_type import (
    instantiate_device_type_tests,
    skipCUDAIfNoMagma, skipCUDAIfRocm, skipCUDAIfNotRocm,
    onlyCUDA, onlyCPU,
    dtypes, dtypesIfCUDA, dtypesIfCPU, deviceCountAtLeast,
    PYTORCH_CUDA_MEMCHECK, largeTensorTest, onlyOnCPUAndCUDA,
    expectedAlertNondeterministic)
from typing import Dict, List
import torch.backends.quantized
import torch.testing._internal.data
from torch.testing._internal.common_cuda import tf32_on_and_off, tf32_is_not_fp32

# Protects against includes accidentally setting the default dtype
assert torch.get_default_dtype() is torch.float32

# load_tests from torch.testing._internal.common_utils is used to automatically filter tests for
# sharding on sandcastle. This line silences flake warnings
load_tests = load_tests

AMPERE_OR_ROCM = TEST_WITH_ROCM or tf32_is_not_fp32()

# Wrap base test class into a class to hide it from testing
# See https://stackoverflow.com/a/25695512
class AbstractTestCases:
    # This is intentionally prefixed by an underscore. Otherwise pytest will try to
    # run its methods as test cases.
    class _TestTorchMixin(TestCase):
        def _make_tensors(self, shape, val_range=(-100, 100), use_floating=True, use_integral=True,
                          use_complex=False) -> Dict[str, List[torch.Tensor]]:
            float_types = [torch.double,
                           torch.float]
            int_types = [torch.int64,
                         torch.int32,
                         torch.int16]

            complex_types = [torch.complex64,
                             torch.complex128]

            def make_contiguous(shape, dtype) -> torch.Tensor:
                if dtype in float_types:
                    val = torch.randn(shape, dtype=dtype)
                    val = val * ((val_range[1] - val_range[0]) / (math.pi * 2.0))
                    val = val + ((val_range[1] - val_range[0]) / 2.0)
                    val = torch.clamp(val, min=val_range[0], max=val_range[1])
                    return val
                result = torch.zeros(shape, dtype=dtype)
                result.apply_(lambda x: random.randint(val_range[0], val_range[1]))
                return result

            def make_non_contiguous(shape, dtype) -> torch.Tensor:
                contig = make_contiguous(shape, dtype)
                non_contig = torch.empty(shape + (2, 2), dtype=dtype)[..., 0]
                non_contig = non_contig.select(-1, -1)
                non_contig.copy_(contig)
                self.assertFalse(non_contig.is_contiguous())
                return non_contig

            def make_contiguous_slice(size, dtype) -> torch.Tensor:
                contig = make_contiguous((1, size), dtype)
                non_contig = contig[:1, 1:size - 1]
                self.assertTrue(non_contig.is_contiguous())
                return contig

            types = []
            if use_floating:
                types += float_types
            if use_integral:
                types += int_types
            if use_complex:
                types += complex_types
            tensors: Dict[str, List[torch.Tensor]] = {"cont": [], "noncont": [], "slice": []}
            for dtype in types:
                tensors["cont"].append(make_contiguous(shape, dtype))
                tensors["noncont"].append(make_non_contiguous(shape, dtype))
                tensors["slice"].append(make_contiguous_slice(sum(list(shape)), dtype))

            return tensors

        def test_dir(self):
            dir(torch)

        @wrapDeterministicFlagAPITest
        def test_deterministic_flag(self):
            for deterministic in [True, False]:
                torch.set_deterministic(deterministic)
                self.assertEqual(deterministic, torch.is_deterministic())

            with self.assertRaisesRegex(RuntimeError, r"set_deterministic expects a bool, but got int"):
                torch.set_deterministic(1)

        def test_type_conversion_via_dtype_name(self):
            x = torch.tensor([1])
            self.assertEqual(x.byte().dtype, torch.uint8)
            self.assertEqual(x.bool().dtype, torch.bool)
            self.assertEqual(x.char().dtype, torch.int8)
            self.assertEqual(x.double().dtype, torch.float64)
            self.assertEqual(x.float().dtype, torch.float32)
            self.assertEqual(x.half().dtype, torch.float16)
            self.assertEqual(x.int().dtype, torch.int32)
            self.assertEqual(x.bfloat16().dtype, torch.bfloat16)

        def test_doc_template(self) -> None:
            from torch._torch_docs import __file__ as doc_file
            from torch._torch_docs import multi_dim_common, single_dim_common, factory_common_args, factory_like_common_args

            with open(doc_file, "r") as f:
                doc_strs = f.read()

            for doc_str in re.findall(r'add_docstr\((.*?),.*?("""|\'\'\')(.*?)("""|\'\'\')\)', doc_strs, re.MULTILINE | re.DOTALL):
                for common_args in [multi_dim_common, single_dim_common, factory_common_args, factory_like_common_args]:
                    for k, v in common_args.items():
                        self.assertNotIn(v, doc_str[2], 'The argument description "{}" in {} can be '
                                                        'replaced by {{{}}}'.format(v, doc_str[0], k))

        def test_doc(self):
            checked_types = (types.MethodType, types.FunctionType,
                             types.BuiltinFunctionType, types.BuiltinMethodType)

            def test_namespace(ns, *skips):
                if isinstance(ns, object):
                    ns_name = ns.__class__.__name__
                else:
                    ns_name = ns.__name__
                skip_regexes = []
                for r in skips:
                    if isinstance(r, string_classes):
                        skip_regexes.append(re.compile('^{}$'.format(re.escape(r))))
                    else:
                        skip_regexes.append(r)

                for name in dir(ns):
                    if name.startswith('_'):
                        continue
                    if name in ['real', 'imag']:
                        y = torch.randn(1, dtype=torch.cfloat)
                        var = getattr(y, name)
                    else:
                        var = getattr(ns, name)
                    if not isinstance(var, checked_types):
                        continue
                    doc = var.__doc__
                    has_doc = doc is not None and len(doc.strip()) > 0
                    full_name = ns_name + '.' + name
                    if any(r.match(name) for r in skip_regexes):
                        self.assertFalse(has_doc,
                                         'New docs have been added for {}, please remove '
                                         'it from the skipped list in TestTorch.test_doc'.format(full_name))
                    else:
                        self.assertTrue(has_doc, '{} is missing documentation'.format(full_name))

            # FIXME: All of the following should be marked as expected failures
            # so that it is easier to tell when missing has been added.
            # FIXME: fix all the skipped ones below!
            test_namespace(torch.randn(1),
                           'as_strided_',
                           re.compile('^clamp_(min|max)_?$'),
                           'is_distributed',
                           'is_nonzero',
                           'is_same_size',
                           'log_softmax',
                           'map2_',
                           'new',
                           'reinforce',
                           'relu',
                           'relu_',
                           'prelu',
                           'resize',
                           'resize_as',
                           'softmax',
                           'split_with_sizes',
                           'unsafe_split_with_sizes',
                           )
            test_namespace(torch.nn)
            test_namespace(torch.nn.functional, 'assert_int_or_pair')
            # TODO: add torch.* tests when we have proper namespacing on ATen functions
            # test_namespace(torch)

        def test_msnpu_error(self):
            with self.assertRaisesRegex(RuntimeError, "support for msnpu"):
                torch.zeros(1, device=torch.device('msnpu'))

        def test_has_storage(self):
            self.assertIsNotNone(torch.Tensor().storage())
            self.assertIsNotNone(torch.Tensor(0).storage())
            self.assertIsNotNone(torch.Tensor([]).storage())
            self.assertIsNotNone(torch.Tensor().clone().storage())
            self.assertIsNotNone(torch.Tensor([0, 0, 0]).nonzero().storage())
            self.assertIsNotNone(torch.Tensor().new().storage())

        def test_where_invalid_device(self):
            if torch.cuda.is_available():
                for devices in [('cpu', 'cuda', 'cuda'), ('cuda', 'cpu', 'cpu'),
                                ('cuda', 'cpu', 'cuda'), ('cpu', 'cuda', 'cpu')]:
                    condition = torch.rand(16, device=devices[0])
                    x = torch.rand(16, device=devices[1])
                    y = torch.rand(16, device=devices[2])
                    with self.assertRaisesRegex(RuntimeError,
                                                "Expected condition, x and y to be on the same device"):
                        torch.where(condition, x, y)

        def test_where_bool_tensor(self):
            for d in torch.testing.get_all_device_types():
                a = torch.tensor([True, False], device=d)
                res = torch.where(a > 0)
                self.assertEqual(1, len(res))

        def test_where_tensor(self):
            def rand_tensor(size, dtype, device):
                if dtype.is_floating_point or dtype.is_complex:
                    return torch.rand(size=size, dtype=dtype, device=device)
                elif dtype == torch.uint8:
                    return torch.randint(1, 5, size=size, dtype=dtype, device=device)
                elif dtype == torch.bool:
                    return torch.randint(0, 1, size=size, dtype=dtype, device=device).bool()
                else:
                    return torch.randint(-5, 5, size=size, dtype=dtype, device=device)

            def get_tensor(size, dtype, device, contiguous):
                if not contiguous and len(size) < 2:
                    raise RuntimeError("Unable to generate non contiguous tensor with size < 2")
                t = rand_tensor(size, dtype, device)
                if contiguous:
                    return t
                else:
                    return t.transpose(0, 1)

            height = 5
            width = 5
            for device in torch.testing.get_all_device_types():
                for dt1 in torch.testing.get_all_dtypes(include_half=device.startswith('cuda'), include_bfloat16=False):
                    for dt2 in torch.testing.get_all_dtypes(include_half=device.startswith('cuda'), include_bfloat16=False):
                        for contiguous in [True, False]:
                            x1 = get_tensor((height, width), dt1, device, contiguous)
                            x2 = get_tensor((height, width), dt2, device, contiguous)
                            if dt1 != dt2:
                                self.assertRaisesRegex(RuntimeError, "expected scalar type", lambda: torch.where(x1 == 1, x1, x2))
                            else:
                                if x1.is_floating_point():
                                    condition = (x1 < 0.5)
                                elif x1.is_complex():
                                    condition = (x1.abs() < 0.5)
                                else:
                                    condition = (x1 == 1)
                                expected = condition.to(x1.dtype) * x1 + (~condition).to(x2.dtype) * x2
                                result = torch.where(condition, x1, x2)
                                self.assertEqual(expected, result)

        def test_dtypes(self):
            all_dtypes = torch.testing.get_all_dtypes()
            do_test_dtypes(self, all_dtypes, torch.strided, torch.device('cpu'))
            if torch.cuda.is_available():
                all_dtypes.remove(torch.bfloat16)  # Remove once _th_zero_ is enabled on cuda for bfloat16
                do_test_dtypes(self, all_dtypes, torch.strided, torch.device('cuda:0'))

        def test_copy_dtypes(self):
            all_dtypes = torch.testing.get_all_dtypes()
            for dtype in all_dtypes:
                copied_dtype = copy.deepcopy(dtype)
                self.assertIs(dtype, copied_dtype)

        def test_copy_transpose(self):
            x = torch.arange(100 * 100, dtype=torch.float).reshape(100, 100).t()
            y = torch.empty(100, 100, dtype=torch.float)
            y.copy_(x)
            self.assertEqual(y[:, 0], range(100))
            self.assertEqual(y[:, 40], range(4000, 4100))

            y = torch.empty(100, 100, dtype=torch.double)
            y.copy_(x)
            self.assertEqual(y[:, 0], range(100))
            self.assertEqual(y[:, 40], range(4000, 4100))

            # Validates regression reported in https://github.com/pytorch/pytorch/issues/45269
            x = torch.arange(100 * 100).reshape(100, 100).to(dtype=torch.cfloat).t()
            y = torch.empty(100, 100, dtype=torch.cfloat)
            y.copy_(x)
            self.assertEqual(y[:, 0], range(100))
            self.assertEqual(y[:, 40], range(4000, 4100))

        def test_device(self):
            cpu = torch.device('cpu')
            self.assertEqual('cpu', str(cpu))
            self.assertEqual('cpu', cpu.type)
            self.assertEqual(None, cpu.index)

            cpu0 = torch.device('cpu:0')
            self.assertEqual('cpu:0', str(cpu0))
            self.assertEqual('cpu', cpu0.type)
            self.assertEqual(0, cpu0.index)

            cpu0 = torch.device('cpu', 0)
            self.assertEqual('cpu:0', str(cpu0))
            self.assertEqual('cpu', cpu0.type)
            self.assertEqual(0, cpu0.index)

            cuda = torch.device('cuda')
            self.assertEqual('cuda', str(cuda))
            self.assertEqual('cuda', cuda.type)
            self.assertEqual(None, cuda.index)

            cuda1 = torch.device('cuda:1')
            self.assertEqual('cuda:1', str(cuda1))
            self.assertEqual('cuda', cuda1.type)
            self.assertEqual(1, cuda1.index)

            cuda1 = torch.device('cuda', 1)
            self.assertEqual('cuda:1', str(cuda1))
            self.assertEqual('cuda', cuda1.type)
            self.assertEqual(1, cuda1.index)

            cuda90 = torch.device('cuda', 90)
            self.assertEqual('cuda:90', str(cuda90))
            self.assertEqual('cuda', cuda90.type)
            self.assertEqual(90, cuda90.index)

            self.assertRaises(RuntimeError, lambda: torch.device('cpu:-1'))
            self.assertRaises(RuntimeError, lambda: torch.device('cpu:1'))
            self.assertRaises(RuntimeError, lambda: torch.device('cpu', -1))
            self.assertRaises(RuntimeError, lambda: torch.device('cpu', 1))
            self.assertRaises(RuntimeError, lambda: torch.device('cuda:-1'))
            self.assertRaises(RuntimeError, lambda: torch.device('cuda:2 '))
            self.assertRaises(RuntimeError, lambda: torch.device('cuda: 2'))
            self.assertRaises(RuntimeError, lambda: torch.device('cuda:2 2'))
            self.assertRaises(RuntimeError, lambda: torch.device('cuda:2.'))
            self.assertRaises(RuntimeError, lambda: torch.device('cuda:2?'))
            self.assertRaises(RuntimeError, lambda: torch.device('cuda:?2'))
            self.assertRaises(RuntimeError, lambda: torch.device('cuda:'))
            self.assertRaises(RuntimeError, lambda: torch.device('cuda:2.232'))
            self.assertRaises(RuntimeError, lambda: torch.device('cuda:2 cuda:3'))
            self.assertRaises(RuntimeError, lambda: torch.device('cuda:2+cuda:3'))
            self.assertRaises(RuntimeError, lambda: torch.device('cuda:2cuda:3'))
            self.assertRaises(RuntimeError, lambda: torch.device('cuda', -1))
            self.assertRaises(RuntimeError, lambda: torch.device(-1))

            self.assertRaises(RuntimeError, lambda: torch.device('other'))
            self.assertRaises(RuntimeError, lambda: torch.device('other:0'))

            device_set = {'cpu', 'cpu:0', 'cuda', 'cuda:0', 'cuda:1', 'cuda:10', 'cuda:100'}
            device_hash_set = set()
            for device in list(device_set):
                device_hash_set.add(hash(torch.device(device)))
            self.assertEqual(len(device_set), len(device_hash_set))

            def get_expected_device_repr(device):
                if device.index is not None:
                    return "device(type='{type}', index={index})".format(
                        type=device.type, index=device.index)

                return "device(type='{type}')".format(type=device.type)

            for device in device_set:
                dev = torch.device(device)
                self.assertEqual(repr(dev), get_expected_device_repr(dev))

        def test_to(self):
            def test_copy_behavior(t, non_blocking=False):
                self.assertIs(t, t.to(t, non_blocking=non_blocking))
                self.assertIs(t, t.to(t.dtype, non_blocking=non_blocking))
                self.assertIs(t, t.to(torch.empty_like(t), non_blocking=non_blocking))
                self.assertIsNot(t, t.to(t, non_blocking=non_blocking, copy=True))
                self.assertIsNot(t, t.to(t.dtype, non_blocking=non_blocking, copy=True))
                self.assertIsNot(t, t.to(torch.empty_like(t), non_blocking=non_blocking, copy=True))

                devices = [t.device]
                if t.device.type == 'cuda':
                    if t.device.index == -1:
                        devices.append('cuda:{}'.format(torch.cuda.current_device()))
                    elif t.device.index == torch.cuda.current_device():
                        devices.append('cuda')
                for device in devices:
                    self.assertIs(t, t.to(device, non_blocking=non_blocking))
                    self.assertIs(t, t.to(device, t.dtype, non_blocking=non_blocking))
                    self.assertIsNot(t, t.to(device, non_blocking=non_blocking, copy=True))
                    self.assertIsNot(t, t.to(device, t.dtype, non_blocking=non_blocking, copy=True))

            a = torch.tensor(5)
            test_copy_behavior(a)
            self.assertEqual(a.device, a.to('cpu').device)
            self.assertEqual(a.device, a.to('cpu', dtype=torch.float32).device)
            self.assertIs(torch.float32, a.to('cpu', dtype=torch.float32).dtype)
            self.assertEqual(a.device, a.to(torch.float32).device)
            self.assertIs(torch.float32, a.to(dtype=torch.float32).dtype)
            self.assertEqual(a.data_ptr(), a.to('cpu').data_ptr())
            self.assertEqual(a.data_ptr(), a.to(dtype=a.dtype, device=a.device, copy=False).data_ptr())
            self.assertEqual(a.data_ptr(), a.to('cpu', copy=False).data_ptr())
            self.assertNotEqual(a.data_ptr(), a.to('cpu', copy=True).data_ptr())

            if torch.cuda.is_available():
                for non_blocking in [True, False]:
                    for cuda in ['cuda', 'cuda:0' if torch.cuda.device_count() == 1 else 'cuda:1']:
                        b = torch.tensor(5., device=cuda)
                        test_copy_behavior(b, non_blocking)
                        self.assertEqual(b.device, b.to(cuda, non_blocking=non_blocking).device)
                        self.assertEqual(a.device, b.to('cpu', non_blocking=non_blocking).device)
                        self.assertEqual(b.device, a.to(cuda, non_blocking=non_blocking).device)
                        self.assertIs(torch.int32, b.to('cpu', dtype=torch.int32, non_blocking=non_blocking).dtype)
                        self.assertEqual(a.device, b.to('cpu', dtype=torch.int32, non_blocking=non_blocking).device)
                        self.assertIs(torch.int32, b.to(dtype=torch.int32).dtype)
                        self.assertEqual(b.device, b.to(dtype=torch.int32).device)

        def test_to_with_tensor(self):
            a = torch.tensor(5)
            self.assertEqual(a.device, a.to(a).device)

            if torch.cuda.is_available():
                for non_blocking in [True, False]:
                    for cuda in ['cuda', 'cuda:0' if torch.cuda.device_count() == 1 else 'cuda:1']:
                        b = torch.tensor(5., device=cuda)
                        self.assertEqual(b.device, b.to(b, non_blocking=non_blocking).device)
                        self.assertEqual(a.device, b.to(a, non_blocking=non_blocking).device)
                        self.assertEqual(b.device, a.to(b, non_blocking=non_blocking).device)

        def test_as_subclass(self):
            class SubTensor(torch.Tensor):
                member_var = object()

            t0 = torch.tensor(0)
            t1 = torch.tensor([1, 2])
            t2 = torch.tensor([[3, 4], [5, 6]])

            s0 = t0.as_subclass(SubTensor)
            s1 = t1.as_subclass(SubTensor)
            s2 = t2.as_subclass(SubTensor)

            # Check that the correct type is returned.
            self.assertTrue(type(s0) is SubTensor)
            self.assertTrue(type(s1) is SubTensor)
            self.assertTrue(type(s2) is SubTensor)

            # Check that the data is equal.
            self.assertEqual(t0, s0)
            self.assertEqual(t1, s1)
            self.assertEqual(t2, s2)

            t0[()] = 1
            t1[1] = 3
            t2[1, 1] = 7

            # Check that the data is equal even after modification.
            self.assertEqual(t0, s0)
            self.assertEqual(t1, s1)
            self.assertEqual(t2, s2)

            # Check that member variables are passed through.
            self.assertTrue(s0.member_var is SubTensor.member_var)
            self.assertTrue(s1.member_var is SubTensor.member_var)
            self.assertTrue(s2.member_var is SubTensor.member_var)

            # Test that autograd is propagated.
            t = torch.tensor(5, dtype=torch.float32, requires_grad=True)

            # Run a calculation on the tensor.
            exp_t = torch.exp(t)

            # Cast exp_t to a subclass.
            exp_s = exp_t.as_subclass(SubTensor)

            # Make sure that t.grad was initially None
            self.assertTrue(t.grad is None)

            # Run the autograd calculation.
            exp_s.backward()

            # Make sure autograd was propagated to the original tensor
            # declared with requires_grad.
            self.assertTrue(t.grad is not None)

        def test_type(self):
            x = torch.randn(3, 3).double()
            self.assertEqual(x.type('torch.FloatTensor').dtype, torch.float32)
            self.assertEqual(x.type(torch.FloatTensor).dtype, torch.float32)
            self.assertEqual(x.int().type(torch.Tensor).dtype, torch.get_default_dtype())
            self.assertEqual(x.type(torch.int32).dtype, torch.int32)

        def test_qengine(self):
            qengines = torch.backends.quantized.supported_engines
            original_qe = torch.backends.quantized.engine
            for qe in qengines:
                torch.backends.quantized.engine = qe
                assert torch.backends.quantized.engine == qe, 'qengine not set successfully'
            torch.backends.quantized.engine = original_qe

        def _spawn_method(self, method, arg):
            try:
                mp.set_start_method('spawn')
            except RuntimeError:
                pass
            with mp.Pool(1) as pool:
                out: list = pool.map(method, [arg])
                self.assertTrue(out[0])

        @staticmethod
        def _test_multinomial_invalid_probs(probs):
            try:
                # n_sample = 1 is a special case, test n_sample=2 which is more general
                torch.multinomial(probs.to('cpu'), 2)
                return False  # Should not be reached
            except RuntimeError as e:
                return 'probability tensor contains either `inf`, `nan` or element < 0' in str(e)

        @slowTest
        @unittest.skipIf(NO_MULTIPROCESSING_SPAWN, "Disabled for environments that \
                         don't support multiprocessing with spawn start method")
        @unittest.skipIf(IS_WINDOWS, 'FIXME: CUDA OOM error on Windows')
        def test_multinomial_invalid_probs(self):
            test_method = AbstractTestCases._TestTorchMixin._test_multinomial_invalid_probs
            self._spawn_method(test_method, torch.Tensor([1, -1, 1]))
            self._spawn_method(test_method, torch.Tensor([1, inf, 1]))
            self._spawn_method(test_method, torch.Tensor([1, -inf, 1]))
            self._spawn_method(test_method, torch.Tensor([1, 1, nan]))

        def test_copy_broadcast(self):
            torch.zeros(5, 6).copy_(torch.zeros(6))
            self.assertRaises(RuntimeError, lambda: torch.zeros(5, 6).copy_(torch.zeros(30)))

        def test_copy_many_to_one(self):
            # Testing in-place copy where it attempt to write from many memory
            # storage to a single storage would cause RuntimeError to be thrown
            self.assertRaises(RuntimeError, lambda: torch.zeros(1, 6).expand(5, 6).copy_(torch.zeros(5, 6)))

        def test_slice(self):
            empty = torch.empty(0, 4)
            x = torch.arange(0., 16).view(4, 4)
            self.assertEqual(x[:], x)
            self.assertEqual(x[:4], x)
            # start and stop are clamped to the size of dim
            self.assertEqual(x[:5], x)
            # if start >= stop then the result is empty
            self.assertEqual(x[2:1], empty)
            self.assertEqual(x[2:2], empty)
            # out of bounds is also empty
            self.assertEqual(x[10:12], empty)
            # additional correctness checks
            self.assertEqual(x[:1].tolist(), [[0, 1, 2, 3]])
            self.assertEqual(x[:-3].tolist(), [[0, 1, 2, 3]])
            self.assertEqual(x[:, -2:3].tolist(), [[2], [6], [10], [14]])
            self.assertEqual(x[0:-1:2].tolist(), [[0, 1, 2, 3], [8, 9, 10, 11]])

        @unittest.skip("Not implemented yet")
        def test_conv2(self):
            x = torch.rand(math.floor(torch.uniform(50, 100)), math.floor(torch.uniform(50, 100)))
            k = torch.rand(math.floor(torch.uniform(10, 20)), math.floor(torch.uniform(10, 20)))
            imvc = torch.conv2(x, k)
            imvc2 = torch.conv2(x, k, 'V')
            imfc = torch.conv2(x, k, 'F')

            ki = k.clone()
            ks = k.storage()
            kis = ki.storage()
            for i in range(ks.size() - 1, 0, -1):
                kis[ks.size() - i + 1] = ks[i]
            # for i=ks.size(), 1, -1 do kis[ks.size()-i+1]=ks[i] end
            imvx = torch.xcorr2(x, ki)
            imvx2 = torch.xcorr2(x, ki, 'V')
            imfx = torch.xcorr2(x, ki, 'F')

            self.assertEqual(imvc, imvc2, atol=0, rtol=0, msg='torch.conv2')
            self.assertEqual(imvc, imvx, atol=0, rtol=0, msg='torch.conv2')
            self.assertEqual(imvc, imvx2, atol=0, rtol=0, msg='torch.conv2')
            self.assertEqual(imfc, imfx, atol=0, rtol=0, msg='torch.conv2')
            self.assertLessEqual(math.abs(x.dot(x) - torch.xcorr2(x, x)[0][0]), 1e-10, 'torch.conv2')

            xx = torch.Tensor(2, x.size(1), x.size(2))
            xx[1].copy_(x)
            xx[2].copy_(x)
            kk = torch.Tensor(2, k.size(1), k.size(2))
            kk[1].copy_(k)
            kk[2].copy_(k)

            immvc = torch.conv2(xx, kk)
            immvc2 = torch.conv2(xx, kk, 'V')
            immfc = torch.conv2(xx, kk, 'F')

            self.assertEqual(immvc[0], immvc[1], atol=0, rtol=0, msg='torch.conv2')
            self.assertEqual(immvc[0], imvc, atol=0, rtol=0, msg='torch.conv2')
            self.assertEqual(immvc2[0], imvc2, atol=0, rtol=0, msg='torch.conv2')
            self.assertEqual(immfc[0], immfc[1], atol=0, rtol=0, msg='torch.conv2')
            self.assertEqual(immfc[0], imfc, atol=0, rtol=0, msg='torch.conv2')

        @unittest.skip("Not implemented yet")
        def test_conv3(self):
            x = torch.rand(math.floor(torch.uniform(20, 40)),
                           math.floor(torch.uniform(20, 40)),
                           math.floor(torch.uniform(20, 40)))
            k = torch.rand(math.floor(torch.uniform(5, 10)),
                           math.floor(torch.uniform(5, 10)),
                           math.floor(torch.uniform(5, 10)))
            imvc = torch.conv3(x, k)
            imvc2 = torch.conv3(x, k, 'V')
            imfc = torch.conv3(x, k, 'F')

            ki = k.clone()
            ks = k.storage()
            kis = ki.storage()
            for i in range(ks.size() - 1, 0, -1):
                kis[ks.size() - i + 1] = ks[i]
            imvx = torch.xcorr3(x, ki)
            imvx2 = torch.xcorr3(x, ki, 'V')
            imfx = torch.xcorr3(x, ki, 'F')

            self.assertEqual(imvc, imvc2, atol=0, rtol=0, msg='torch.conv3')
            self.assertEqual(imvc, imvx, atol=0, rtol=0, msg='torch.conv3')
            self.assertEqual(imvc, imvx2, atol=0, rtol=0, msg='torch.conv3')
            self.assertEqual(imfc, imfx, atol=0, rtol=0, msg='torch.conv3')
            self.assertLessEqual(math.abs(x.dot(x) - torch.xcorr3(x, x)[0][0][0]), 4e-10, 'torch.conv3')

            xx = torch.Tensor(2, x.size(1), x.size(2), x.size(3))
            xx[1].copy_(x)
            xx[2].copy_(x)
            kk = torch.Tensor(2, k.size(1), k.size(2), k.size(3))
            kk[1].copy_(k)
            kk[2].copy_(k)

            immvc = torch.conv3(xx, kk)
            immvc2 = torch.conv3(xx, kk, 'V')
            immfc = torch.conv3(xx, kk, 'F')

            self.assertEqual(immvc[0], immvc[1], atol=0, rtol=0, msg='torch.conv3')
            self.assertEqual(immvc[0], imvc, atol=0, rtol=0, msg='torch.conv3')
            self.assertEqual(immvc2[0], imvc2, atol=0, rtol=0, msg='torch.conv3')
            self.assertEqual(immfc[0], immfc[1], atol=0, rtol=0, msg='torch.conv3')
            self.assertEqual(immfc[0], imfc, atol=0, rtol=0, msg='torch.conv3')

        @unittest.skip("Not implemented yet")
        def _test_conv_corr_eq(self, fn, fn_2_to_3):
            ix = math.floor(random.randint(20, 40))
            iy = math.floor(random.randint(20, 40))
            iz = math.floor(random.randint(20, 40))
            kx = math.floor(random.randint(5, 10))
            ky = math.floor(random.randint(5, 10))
            kz = math.floor(random.randint(5, 10))

            x = torch.rand(ix, iy, iz)
            k = torch.rand(kx, ky, kz)

            o3 = fn(x, k)
            o32 = torch.zeros(o3.size())
            fn_2_to_3(x, k, o3, o32)
            self.assertEqual(o3, o32)

        @unittest.skip("Not implemented yet")
        def test_xcorr3_xcorr2_eq(self):
            def reference(x, k, o3, o32):
                for i in range(o3.size(1)):
                    for j in range(k.size(1)):
                        o32[i].add(torch.xcorr2(x[i + j - 1], k[j]))
            self._test_conv_corr_eq(torch.xcorr3, reference)

        @unittest.skip("Not implemented yet")
        def test_xcorr3_xcorr2_eq_full(self):
            def reference(x, k, o3, o32):
                for i in range(x.size(1)):
                    for j in range(k.size(1)):
                        o32[i].add(torch.xcorr2(x[i], k[k.size(1) - j + 1], 'F'))
            self._test_conv_corr_eq(lambda x, k: torch.xcorr3(x, k, 'F'), reference)

        @unittest.skip("Not implemented yet")
        def test_conv3_conv2_eq_valid(self):
            def reference(x, k, o3, o32):
                for i in range(o3.size(1)):
                    for j in range(k.size(1)):
                        o32[i].add(torch.conv2(x[i + j - 1], k[k.size(1) - j + 1]))
            self._test_conv_corr_eq(torch.conv3, reference)

        @unittest.skip("Not implemented yet")
        def test_fconv3_fconv2_eq(self):
            def reference(x, k, o3, o32):
                for i in range(o3.size(1)):
                    for j in range(k.size(1)):
                        o32[i + j - 1].add(torch.conv2(x[i], k[j], 'F'))
            self._test_conv_corr_eq(lambda x, k: torch.conv3(x, k, 'F'), reference)

        def test_dtype_is_signed(self):
            for dtype in torch.testing.get_all_dtypes():
                self.assertEqual(dtype.is_signed, torch.is_signed(torch.tensor(0, dtype=dtype)))

            self.assertRaisesRegex(RuntimeError, 'not supported for quantized', lambda: torch.quint8.is_signed)
            self.assertRaisesRegex(RuntimeError, 'not supported for quantized', lambda: torch.qint8.is_signed)
            self.assertRaisesRegex(RuntimeError, 'not supported for quantized', lambda: torch.qint32.is_signed)

        def test_RNGState(self):
            state = torch.get_rng_state()
            stateCloned = state.clone()
            before = torch.rand(1000)

            self.assertEqual(state.ne(stateCloned).long().sum(), 0, atol=0, rtol=0)

            torch.set_rng_state(state)
            after = torch.rand(1000)
            self.assertEqual(before, after, atol=0, rtol=0)

        def test_RNGStateAliasing(self):
            # Fork the random number stream at this point
            gen = torch.Generator()
            gen.set_state(torch.get_rng_state())
            self.assertEqual(gen.get_state(), torch.get_rng_state())

            target_value = torch.rand(1000)
            # Dramatically alter the internal state of the main generator
            _ = torch.rand(100000)
            forked_value = torch.rand(1000, generator=gen)
            self.assertEqual(target_value, forked_value, atol=0, rtol=0, msg="RNG has not forked correctly.")

        def test_RNG_after_pickle(self):
            torch.random.manual_seed(100)
            before = torch.rand(10)

            torch.random.manual_seed(100)
            buf = io.BytesIO()
            tensor = torch.Tensor([1, 2, 3])
            ForkingPickler(buf, pickle.HIGHEST_PROTOCOL).dump(tensor)
            after = torch.rand(10)

            self.assertEqual(before, after, atol=0, rtol=0)

        def test_boxMullerState(self):
            torch.manual_seed(123)
            odd_number = 101
            seeded = torch.randn(odd_number)
            state = torch.get_rng_state()
            midstream = torch.randn(odd_number)
            torch.set_rng_state(state)
            repeat_midstream = torch.randn(odd_number)
            torch.manual_seed(123)
            reseeded = torch.randn(odd_number)
            self.assertEqual(midstream, repeat_midstream, atol=0, rtol=0,
                             msg='get_rng_state/set_rng_state not generating same sequence of normally distributed numbers')
            self.assertEqual(seeded, reseeded, atol=0, rtol=0,
                             msg='repeated calls to manual_seed not generating same sequence of normally distributed numbers')

        def test_manual_seed(self):
            rng_state = torch.get_rng_state()
            torch.manual_seed(2)
            x = torch.randn(100)
            self.assertEqual(torch.initial_seed(), 2)
            torch.manual_seed(2)
            y = torch.randn(100)
            self.assertEqual(x, y)

            max_int64 = 0x7fff_ffff_ffff_ffff
            min_int64 = -max_int64 - 1
            max_uint64 = 0xffff_ffff_ffff_ffff
            # Check all boundary cases of valid seed value inputs
            test_cases = [
                # (seed, expected_initial_seed)
                # Positive seeds should be unchanged
                (max_int64, max_int64),
                (max_int64 + 1, max_int64 + 1),
                (max_uint64, max_uint64),
                (0, 0),
                # Negative seeds wrap around starting from the largest seed value
                (-1, max_uint64),
                (min_int64, max_int64 + 1)
            ]
            for seed, expected_initial_seed in test_cases:
                torch.manual_seed(seed)
                actual_initial_seed = torch.initial_seed()
                msg = "expected initial_seed() = %x after calling manual_seed(%x), but got %x instead" % (
                    expected_initial_seed, seed, actual_initial_seed)
                self.assertEqual(expected_initial_seed, actual_initial_seed, msg=msg)
            for invalid_seed in [min_int64 - 1, max_uint64 + 1]:
                with self.assertRaisesRegex(RuntimeError, r'Overflow when unpacking long'):
                    torch.manual_seed(invalid_seed)

            torch.set_rng_state(rng_state)

        def test_numel(self):
            b = torch.ByteTensor(3, 100, 100)
            self.assertEqual(b.nelement(), 3 * 100 * 100)
            self.assertEqual(b.numel(), 3 * 100 * 100)

        def test_empty_storage_view(self):
            # we should be able to "modify" slices of a 0-element
            # array without an error being raised due to
            # trying to resize its storage
            t = torch.from_numpy(np.empty((0, 4)))
            t[:, 1::2] *= 1

        def test_newaxis_numpy_comparison(self):
            def run_test(tensor, *idx):
                npt = tensor.numpy()
                self.assertEqual(tensor[idx], npt[idx])

            # 1D Tensor Tests
            x = torch.arange(0, 10)
            cases = [
                [None],
                [None, None],
                [Ellipsis, None],
                [None, Ellipsis],
                [2, None],
                [None, 2],
                [Ellipsis, None, 2],
                [Ellipsis, 2, None],
                [2, Ellipsis, None],
                [2, None, Ellipsis],
                [None, 2, Ellipsis],
                [None, Ellipsis, 2],
            ]

            for case in cases:
                run_test(x, *case)

            # 2D Tensor Tests
            x = torch.arange(0, 12).view(3, 4)
            cases = [
                [None],
                [None, None],
                [None, None, None],
                [Ellipsis, None],
                [Ellipsis, None, None],
                [None, Ellipsis],
                [None, Ellipsis, None],
                [None, None, Ellipsis],
                [2, None],
                [2, None, Ellipsis],
                [2, Ellipsis, None],
                [None, 2, Ellipsis],
                [Ellipsis, 2, None],
                [Ellipsis, None, 2],
                [None, Ellipsis, 2],
                [1, 2, None],
                [1, 2, Ellipsis, None],
                [1, Ellipsis, 2, None],
                [Ellipsis, 1, None, 2],
                [Ellipsis, 1, 2, None],
                [1, None, 2, Ellipsis],
                [None, 1, Ellipsis, 2],
                [None, 1, 2, Ellipsis],
            ]

            for case in cases:
                run_test(x, *case)

        def _consecutive(self, size, start=1):
            sequence = torch.ones(int(torch.Tensor(size).prod(0))).cumsum(0)
            sequence.add_(start - 1)
            return sequence.resize_(*size)

        def test_newindex(self):
            reference = self._consecutive((3, 3, 3))
            # This relies on __index__() being correct - but we have separate tests for that

            def checkPartialAssign(index):
                reference = torch.zeros(3, 3, 3)
                reference[index] = self._consecutive((3, 3, 3))[index]
                self.assertEqual(reference[index], self._consecutive((3, 3, 3))[index], atol=0, rtol=0)
                reference[index] = 0
                self.assertEqual(reference, torch.zeros(3, 3, 3), atol=0, rtol=0)

            checkPartialAssign(0)
            checkPartialAssign(1)
            checkPartialAssign(2)
            checkPartialAssign((0, 1))
            checkPartialAssign((1, 2))
            checkPartialAssign((0, 2))
            checkPartialAssign(torch.LongTensor((0, 2)))

            with self.assertRaises(IndexError):
                reference[1, 1, 1, 1] = 1
            with self.assertRaises(IndexError):
                reference[1, 1, 1, (1, 1)] = 1
            with self.assertRaises(IndexError):
                reference[3, 3, 3, 3, 3, 3, 3, 3] = 1
            with self.assertRaises(IndexError):
                reference[0.0] = 1
            with self.assertRaises(TypeError):
                reference[0.0:2.0] = 1
            with self.assertRaises(IndexError):
                reference[0.0, 0.0:2.0] = 1
            with self.assertRaises(IndexError):
                reference[0.0, :, 0.0:2.0] = 1
            with self.assertRaises(IndexError):
                reference[0.0, ..., 0.0:2.0] = 1
            with self.assertRaises(IndexError):
                reference[0.0, :, 0.0] = 1

        def test_index_add(self):
            for device in torch.testing.get_all_device_types():
                for dest_contig, src_contig, index_contig in product([True, False], repeat=3):
                    for other_sizes in ((), (4, 5)):
                        for dtype in [torch.int, torch.long]:
                            num_copy, num_dest = 3, 3
                            dest = torch.randn(num_dest, *other_sizes, device=device)
                            if not dest_contig:
                                dest = torch.testing.make_non_contiguous(dest)
                            src = torch.randn(num_copy, *other_sizes, device=device)
                            if not src_contig:
                                src = torch.testing.make_non_contiguous(src)
                            idx = torch.randperm(num_dest, dtype=dtype, device=device).narrow(0, 0, num_copy)
                            if not index_contig:
                                idx = torch.testing.make_non_contiguous(idx)
                            dest2 = dest.clone()
                            dest.index_add_(0, idx, src)
                            for i in range(idx.size(0)):
                                dest2[idx[i]] += src[i]
                            self.assertEqual(dest, dest2)

        # add coverage for issue with atomic add that appeared only for
        # specific dtypes on cuda:
        # https://github.com/pytorch/pytorch/issues/29153
        def test_index_add_all_dtypes(self):
            for device in torch.testing.get_all_device_types():
                for dtype in torch.testing.get_all_math_dtypes(device):
                    for idx_dtype in [torch.int, torch.long]:
                        size = [5, 5]
                        if dtype.is_floating_point or dtype.is_complex:
                            tensor = torch.rand(size, dtype=dtype, device=device)
                        elif dtype.is_signed:
                            tensor = torch.randint(-5, 15, size, dtype=dtype, device=device)
                        else:
                            tensor = torch.randint(0, 10, size, dtype=dtype, device=device)

                        # index_add calls atomicAdd on cuda.
                        zeros = torch.zeros(size, dtype=dtype, device=device)

                        # index_add is not supported for complex dtypes on cuda yet
                        if device.startswith('cuda') and dtype.is_complex:
                            continue

                        added = zeros.index_add(0, torch.arange(0, size[0], dtype=idx_dtype, device=device), tensor)
                        self.assertEqual(added, tensor)

        def test_take(self):
            def check(src, idx):
                expected = src.contiguous().view(-1).index_select(
                    0, idx.contiguous().view(-1)).view_as(idx)
                actual = src.take(idx)
                self.assertEqual(actual.size(), idx.size())
                self.assertEqual(expected, actual)

            src = torch.randn(2, 3, 5)
            idx = torch.LongTensor([[0, 2], [3, 4]])
            check(src, idx)
            check(src.transpose(1, 2), idx)
            check(src.bool(), idx)

        def test_put_(self):
            def check(dst, idx, value):
                expected = dst.clone(memory_format=torch.contiguous_format).view(-1).index_copy_(
                    0, idx.contiguous().view(-1), value.contiguous().view(-1))
                expected = expected.view_as(dst)
                dst.put_(idx, value)
                self.assertEqual(expected, dst)

            dst = torch.randn(2, 3, 5)
            idx = torch.LongTensor([[0, 2], [3, 4]])
            values = torch.randn(2, 2)
            check(dst, idx, values)
            check(dst.transpose(1, 2), idx, values)

            values = torch.tensor([[False, False], [False, False]])
            check(dst.bool(), idx, values)

        def test_put_accumulate(self):
            dst = torch.ones(2, 2)
            idx = torch.LongTensor([[0, 1], [0, 1]])
            src = torch.Tensor([1, 2, 3, 4])
            dst.put_(idx, src, accumulate=True)
            self.assertEqual(dst.tolist(), [[5, 7], [1, 1]])

        # Fill idx with valid indices.
        @staticmethod
        def _fill_indices(self, idx, dim, dim_size, elems_per_row, m, n, o):
            for i in range(1 if dim == 0 else m):
                for j in range(1 if dim == 1 else n):
                    for k in range(1 if dim == 2 else o):
                        ii = [i, j, k]
                        ii[dim] = slice(0, idx.size(dim) + 1)
                        idx[tuple(ii)] = torch.randperm(dim_size)[0:elems_per_row]

        def test_unflatten(self):
            # test args: tensor, int, sizes
            self.assertEqual(torch.tensor([]).unflatten(0, (0, 1)), torch.empty(0, 1))
            self.assertEqual(torch.tensor([1]).unflatten(0, (1, 1)), torch.tensor([[1]]))
            self.assertEqual(torch.tensor([1, 2, 3, 4]).unflatten(0, (2, 2)), torch.tensor([[1, 2], [3, 4]]))
            self.assertEqual(torch.tensor([1, 2, 3, 4]).unflatten(0, [2, 2]), torch.tensor([[1, 2], [3, 4]]))
            self.assertEqual(torch.tensor([1, 2, 3, 4]).unflatten(0, torch.Size([2, 2])), torch.tensor([[1, 2], [3, 4]]))
            self.assertEqual(torch.ones(2, 10).unflatten(1, (5, 2)), torch.ones(2, 5, 2))

            # test invalid args: tensor, str, sizes
            with self.assertRaisesRegex(TypeError, r"received an invalid combination of arguments"):
                torch.tensor([1]).unflatten('A', (1, 1))

            # test invalid args: tensor, str, namedshape
            with self.assertRaisesRegex(RuntimeError, r"Name 'A' not found in Tensor\[None\]."):
                torch.ones(4).unflatten('A', (('A', 2), ('B', 2)))

            # test other invalid arguments
            with self.assertRaisesRegex(RuntimeError, r"sizes must be non-empty"):
                torch.tensor([1]).unflatten(0, [])
            with self.assertRaisesRegex(RuntimeError, r"Provided sizes \[2, 2\] don't multiply up to the size of dim 0 \(1\)"):
                torch.tensor([1]).unflatten(0, [2, 2])
            with self.assertRaisesRegex(IndexError, r"dimension specified as 0 but tensor has no dimensions"):
                torch.tensor(1).unflatten(0, [0])

        @staticmethod
        def _test_gather(self, cast, test_bounds=True):
            m, n, o = random.randint(10, 20), random.randint(10, 20), random.randint(10, 20)
            elems_per_row = random.randint(1, 10)
            dim = random.randrange(3)

            for dtype in {torch.float32, torch.complex64, torch.complex128}:
                src = torch.randn(m, n, o, dtype=dtype)
                idx_size = [m, n, o]
                idx_size[dim] = elems_per_row
                idx = torch.LongTensor().resize_(*idx_size)
                AbstractTestCases._TestTorchMixin._fill_indices(self, idx, dim, src.size(dim), elems_per_row, m, n, o)

                src = cast(src)
                idx = cast(idx)

                actual = torch.gather(src, dim, idx)
                expected = cast(torch.zeros(idx_size, dtype=dtype))
                for i in range(idx_size[0]):
                    for j in range(idx_size[1]):
                        for k in range(idx_size[2]):
                            ii = [i, j, k]
                            ii[dim] = idx[i, j, k]
                            expected[i, j, k] = src[tuple(ii)]
                self.assertEqual(actual, expected, atol=0, rtol=0)

            bad_src = torch.randn(*[i - 1 for i in idx_size])
            self.assertRaises(RuntimeError, lambda: torch.gather(bad_src, dim, idx))

            # should throw an error when index dtype is not long
            with self.assertRaisesRegex(RuntimeError, 'Expected dtype int64 for index'):
                torch.gather(src, dim, idx.to(torch.int))

            # should throw an error when out.dtype != src.dtype.
            with self.assertRaisesRegex(RuntimeError, 'Expected self.dtype to be equal to src.dtype'):
                torch.gather(src, dim, idx, out=expected.to(torch.int))

            # checks for the same dimensionality
            with self.assertRaisesRegex(RuntimeError, 'Index tensor must have the same number of dimensions as input tensor'):
                torch.gather(src, dim, idx.unsqueeze(-1))

            with self.assertRaisesRegex(RuntimeError, 'Index tensor must have the same number of dimensions as input tensor'):
                torch.gather(src.unsqueeze(-1), dim, idx)

            if test_bounds:
                idx[0][0][0] = 23
                self.assertRaises(RuntimeError, lambda: torch.gather(src, dim, idx))

            src = cast(torch.randn(3, 4, 5))
            expected, idx = src.max(2, True)
            expected = cast(expected)
            idx = cast(idx)
            actual = torch.gather(src, 2, idx)
            self.assertEqual(actual, expected, atol=0, rtol=0)

            # Bool test case
            t = torch.tensor([[False, True], [True, True]])
            self.assertEqual(torch.gather(t, 1, torch.tensor([[0, 0], [1, 0]])), torch.tensor([[False, False], [True, True]]))

        def test_gather(self):
            self._test_gather(self, lambda t: t)

        @staticmethod
        def _test_scatter_add_mult_index_base(self, cast):
            m, n = 30, 40
            idx = torch.zeros(m, n).long()
            src = torch.ones(m, n)
            res0 = torch.zeros(m, n).scatter_add_(0, idx, src)
            res1 = torch.zeros(m, n).scatter_add_(1, idx, src)

            self.assertEqual(res0[0, :], m * torch.ones(n), atol=0, rtol=0)
            self.assertEqual(res1[:, 0], n * torch.ones(m), atol=0, rtol=0)

        def test_scatter_add_mult_index(self):
            self._test_scatter_add_mult_index_base(self, lambda t: t)

        @staticmethod
        def _test_scatter_base(self, cast, method, is_scalar=False, test_bounds=True, reduction=None, *, test_complex=False):
            if test_complex:
                dtypes = [torch.complex64, torch.complex128]
            else:
                dtypes = [torch.float16, torch.float32, torch.float64]

            for dtype in dtypes:
                m, n, o = random.randint(10, 20), random.randint(10, 20), random.randint(10, 20)
                elems_per_row = random.randint(1, 10)
                dim = random.randrange(3)

                idx_size = [m, n, o]
                idx_size[dim] = elems_per_row
                idx = cast(torch.LongTensor().resize_(*idx_size))
                AbstractTestCases._TestTorchMixin._fill_indices(self, idx, dim, ([m, n, o])[dim], elems_per_row, m, n, o)

                src_size = [random.randint(1, 5) + s for s in idx_size]
                if is_scalar:
                    src = random.random()
                else:
                    src = cast(torch.randn(src_size, dtype=dtype))

                base = cast(torch.randn(m, n, o, dtype=dtype))
                if reduction:
                    actual = getattr(base.clone(), method)(dim, idx, src, reduce=reduction)
                else:
                    actual = getattr(base.clone(), method)(dim, idx, src)
                expected = base.clone()
                for i in range(idx_size[0]):
                    for j in range(idx_size[1]):
                        for k in range(idx_size[2]):
                            ii = [i, j, k]
                            ii[dim] = idx[i, j, k]
                            if method == 'scatter_' and not is_scalar:
                                if reduction:
                                    if reduction == "add":
                                        expected[tuple(ii)] += src[i, j, k]
                                    elif reduction == "multiply":
                                        expected[tuple(ii)] *= src[i, j, k]
                                else:
                                    expected[tuple(ii)] = src[i, j, k]
                            elif method == 'scatter_add_':
                                expected[tuple(ii)] += src[i, j, k]
                            else:
                                expected[tuple(ii)] = src
                self.assertEqual(actual, expected, atol=0, rtol=0)

                # should throw an error when self.dtype != src.dtype.
                # we ignore the case when src is Scalar, as it gets
                # cast via src.to<scalar_t>.
                if not is_scalar:
                    with self.assertRaisesRegex(RuntimeError, 'Expected self.dtype to be equal to src.dtype'):
                        getattr(base.clone().type(torch.int), method)(dim, idx, src)

                    with self.assertRaisesRegex(RuntimeError, 'Expected self.dtype to be equal to src.dtype'):
                        getattr(base.clone(), method)(dim, idx, src.type(torch.int))

                # should throw an error when index dtype is not long
                with self.assertRaisesRegex(IndexError, 'Expected dtype int64 for index'):
                    getattr(base.clone(), method)(dim, idx.type(torch.int), src)

                # check for the same dimensionality
                with self.assertRaisesRegex(RuntimeError, 'Index tensor must have the same number of dimensions as self tensor'):
                    getattr(base.clone().unsqueeze(-1), method)(dim, idx, src)

                with self.assertRaisesRegex(RuntimeError, 'Index tensor must have the same number of dimensions as self tensor'):
                    getattr(base.clone(), method)(dim, idx.unsqueeze(-1), src)

                if not is_scalar:
                    with self.assertRaisesRegex(RuntimeError, 'Index tensor must have the same number of dimensions as src tensor'):
                        getattr(base.clone(), method)(dim, idx, src.unsqueeze(-1))

                if test_bounds:
                    idx[0][0][0] = 34
                    with self.assertRaises(RuntimeError):
                        if reduction:
                            getattr(base.clone(), method)(dim, idx, src, reduce=reduction)
                        else:
                            getattr(base.clone(), method)(dim, idx, src)

                # test for empty index, should be a no-op
                idx = cast(torch.LongTensor())
                if reduction:
                    actual = getattr(base.clone(), method)(dim, idx, src, reduce=reduction)
                else:
                    actual = getattr(base.clone(), method)(dim, idx, src)
                self.assertEqual(actual, base, atol=0, rtol=0)

        def test_scatter(self):
            self._test_scatter_base(self, lambda t: t, 'scatter_')

        def test_scatterAdd(self):
            self._test_scatter_base(self, lambda t: t, 'scatter_add_')

        def test_scatterFill(self):
            self._test_scatter_base(self, lambda t: t, 'scatter_', True)

        def test_scatterReduce(self):
            for method in ["add", "multiply"]:
                self._test_scatter_base(self, lambda t: t, 'scatter_', reduction=method)

        def test_masked_scatter(self):
            with warnings.catch_warnings(record=True) as w:
                warnings.simplefilter("always")
                for maskType in [torch.uint8, torch.bool]:
                    for dt in torch.testing.get_all_dtypes():
                        num_copy, num_dest = 3, 10
                        dest = torch.tensor([1, 2, 3, 4, 5, 6, 7, 8, 9, 10], dtype=dt)
                        dest2 = dest.clone()
                        src = torch.tensor([0, 0, 0, 0, 0, 0, 0, 0, 0, 0], dtype=dt)
                        mask = torch.tensor((0, 0, 0, 0, 1, 0, 1, 0, 1, 0), dtype=maskType)

                        if dt == torch.bool:
                            # torch.bool is a special case and is being tested
                            # in a separate test
                            continue

                        # TODO: update test when masked scatter is supported for complex
                        if dt == torch.half or dt.is_complex:
                            self.assertRaises(RuntimeError, lambda: dest.masked_scatter_(mask, src))
                            continue

                        dest.masked_scatter_(mask, src)
                        j = 0
                        for i in range(num_dest):
                            if mask[i]:
                                dest2[i] = src[j]
                                j += 1
                        self.assertEqual(dest, dest2, atol=0, rtol=0)

                        # make source bigger than number of 1s in mask
                        src = torch.tensor([1, 1, 1, 1, 1, 1, 1, 1, 1, 1], dtype=dt)
                        dest.masked_scatter_(mask, src)

                        # make src smaller. this should fail
                        src = torch.randn(num_copy - 1)
                        with self.assertRaises(RuntimeError):
                            dest.masked_scatter_(mask, src)
            self.assertEqual(len(w), 27)

            warn = 'masked_scatter_ received a mask with dtype torch.uint8,'
            for wi in w:
                self.assertEqual(str(wi.message)[0:55], str(warn))

        def test_masked_fill(self):
            with warnings.catch_warnings(record=True) as w:
                warnings.simplefilter("always")
                for dt in torch.testing.get_all_dtypes():
                    for dtype in [torch.uint8, torch.bool]:
                        num_dest = 10
                        dst = torch.tensor([0, 0, 0, 0, 0, 0, 0, 0, 0, 0], dtype=dt)
                        mask = torch.rand(num_dest).mul(2).floor().to(dtype)
                        val = random.random()
                        dst2 = dst.clone()

                        dst.masked_fill_(mask, val)
                        for i in range(num_dest):
                            if mask[i]:
                                dst2[i] = val
                        self.assertEqual(dst, dst2, atol=0, rtol=0)

                        # test non-contiguous case
                        dst = torch.randn(num_dest, num_dest, num_dest).permute((2, 0, 1))
                        dst2 = dst.clone()
                        dst.masked_fill_((dst > 0).to(dtype), val)
                        dst2.masked_fill_((dst2 > 0).to(dtype), val)
                        self.assertEqual(dst, dst2, atol=0, rtol=0)

                self.assertEqual(len(w), 36)

                warn = 'masked_fill_ received a mask with dtype torch.uint8,'
                for wi in w:
                    self.assertEqual(str(wi.message)[0:52], str(warn))

        def test_structseq_repr(self):
            a = torch.arange(250).reshape(5, 5, 10)
            expected = """
            torch.return_types.max(
            values=tensor([[ 40,  41,  42,  43,  44,  45,  46,  47,  48,  49],
                    [ 90,  91,  92,  93,  94,  95,  96,  97,  98,  99],
                    [140, 141, 142, 143, 144, 145, 146, 147, 148, 149],
                    [190, 191, 192, 193, 194, 195, 196, 197, 198, 199],
                    [240, 241, 242, 243, 244, 245, 246, 247, 248, 249]]),
            indices=tensor([[4, 4, 4, 4, 4, 4, 4, 4, 4, 4],
                    [4, 4, 4, 4, 4, 4, 4, 4, 4, 4],
                    [4, 4, 4, 4, 4, 4, 4, 4, 4, 4],
                    [4, 4, 4, 4, 4, 4, 4, 4, 4, 4],
                    [4, 4, 4, 4, 4, 4, 4, 4, 4, 4]]))"""
            self.assertEqual(repr(a.max(1)), textwrap.dedent(expected).strip())

        def test_is_same_size(self):
            t1 = torch.Tensor(3, 4, 9, 10)
            t2 = torch.Tensor(3, 4)
            t3 = torch.Tensor(1, 9, 3, 3)
            t4 = torch.Tensor(3, 4, 9, 10)

            self.assertFalse(t1.is_same_size(t2))
            self.assertFalse(t1.is_same_size(t3))
            self.assertTrue(t1.is_same_size(t4))

        def test_tensor_set(self):
            t1 = torch.Tensor()
            t2 = torch.Tensor(3, 4, 9, 10).uniform_()
            t1.set_(t2)
            self.assertEqual(t1.storage()._cdata, t2.storage()._cdata)
            size = torch.Size([9, 3, 4, 10])
            t1.set_(t2.storage(), 0, size)
            self.assertEqual(t1.size(), size)
            t1.set_(t2.storage(), 0, tuple(size))
            self.assertEqual(t1.size(), size)
            self.assertEqual(t1.stride(), (120, 40, 10, 1))
            stride = (10, 360, 90, 1)
            t1.set_(t2.storage(), 0, size, stride)
            self.assertEqual(t1.stride(), stride)
            t1.set_(t2.storage(), 0, size=size, stride=stride)
            self.assertEqual(t1.size(), size)
            self.assertEqual(t1.stride(), stride)

            # test argument names
            t1 = torch.Tensor()
            # 1. case when source is tensor
            t1.set_(source=t2)
            self.assertEqual(t1.storage()._cdata, t2.storage()._cdata)
            # 2. case when source is storage
            t1.set_(source=t2.storage())
            self.assertEqual(t1.storage()._cdata, t2.storage()._cdata)
            # 3. case when source is storage, and other args also specified
            t1.set_(source=t2.storage(), storage_offset=0, size=size, stride=stride)
            self.assertEqual(t1.size(), size)
            self.assertEqual(t1.stride(), stride)

            t1 = torch.tensor([True, True], dtype=torch.bool)
            t2 = torch.tensor([False, False], dtype=torch.bool)
            t1.set_(t2)
            self.assertEqual(t1.storage()._cdata, t2.storage()._cdata)

        def test_tensor_set_errors(self):
            f_cpu = torch.randn((2, 3), dtype=torch.float32)
            d_cpu = torch.randn((2, 3), dtype=torch.float64)

            # change dtype
            self.assertRaises(RuntimeError, lambda: f_cpu.set_(d_cpu.storage()))
            self.assertRaises(RuntimeError,
                              lambda: f_cpu.set_(d_cpu.storage(), 0, d_cpu.size(), d_cpu.stride()))
            self.assertRaises(RuntimeError, lambda: f_cpu.set_(d_cpu))

            # change device
            if torch.cuda.is_available():
                f_cuda = torch.randn((2, 3), dtype=torch.float32, device='cuda')

                # cpu -> cuda
                self.assertRaises(RuntimeError, lambda: f_cpu.set_(f_cuda.storage()))
                self.assertRaises(RuntimeError,
                                  lambda: f_cpu.set_(f_cuda.storage(), 0, f_cuda.size(), f_cuda.stride()))
                self.assertRaises(RuntimeError, lambda: f_cpu.set_(f_cuda))

                # cuda -> cpu
                self.assertRaises(RuntimeError, lambda: f_cuda.set_(f_cpu.storage()))
                self.assertRaises(RuntimeError,
                                  lambda: f_cuda.set_(f_cpu.storage(), 0, f_cpu.size(), f_cpu.stride()))
                self.assertRaises(RuntimeError, lambda: f_cuda.set_(f_cpu))

        def test_equal(self):
            # Contiguous, 1D
            t1 = torch.Tensor((3, 4, 9, 10))
            t2 = t1.contiguous()
            t3 = torch.Tensor((1, 9, 3, 10))
            t4 = torch.Tensor((3, 4, 9))
            t5 = torch.Tensor()
            self.assertTrue(t1.equal(t2))
            self.assertFalse(t1.equal(t3))
            self.assertFalse(t1.equal(t4))
            self.assertFalse(t1.equal(t5))
            self.assertTrue(torch.equal(t1, t2))
            self.assertFalse(torch.equal(t1, t3))
            self.assertFalse(torch.equal(t1, t4))
            self.assertFalse(torch.equal(t1, t5))

            # Non contiguous, 2D
            s = torch.Tensor(((1, 2, 3, 4), (5, 6, 7, 8)))
            s1 = s[:, 1:3]
            s2 = s1.clone()
            s3 = torch.Tensor(((2, 3), (6, 7)))
            s4 = torch.Tensor(((0, 0), (0, 0)))

            self.assertFalse(s1.is_contiguous())
            self.assertTrue(s1.equal(s2))
            self.assertTrue(s1.equal(s3))
            self.assertFalse(s1.equal(s4))
            self.assertTrue(torch.equal(s1, s2))
            self.assertTrue(torch.equal(s1, s3))
            self.assertFalse(torch.equal(s1, s4))

        def test_element_size(self):
            byte = torch.ByteStorage().element_size()
            char = torch.CharStorage().element_size()
            short = torch.ShortStorage().element_size()
            int = torch.IntStorage().element_size()
            long = torch.LongStorage().element_size()
            float = torch.FloatStorage().element_size()
            double = torch.DoubleStorage().element_size()
            bool = torch.BoolStorage().element_size()
            bfloat16 = torch.BFloat16Storage().element_size()
            complexfloat = torch.ComplexFloatStorage().element_size()
            complexdouble = torch.ComplexDoubleStorage().element_size()

            self.assertEqual(byte, torch.ByteTensor().element_size())
            self.assertEqual(char, torch.CharTensor().element_size())
            self.assertEqual(short, torch.ShortTensor().element_size())
            self.assertEqual(int, torch.IntTensor().element_size())
            self.assertEqual(long, torch.LongTensor().element_size())
            self.assertEqual(float, torch.FloatTensor().element_size())
            self.assertEqual(double, torch.DoubleTensor().element_size())
            self.assertEqual(bool, torch.BoolTensor().element_size())
            self.assertEqual(bfloat16, torch.tensor([], dtype=torch.bfloat16).element_size())
            self.assertEqual(complexfloat, torch.tensor([], dtype=torch.complex64).element_size())
            self.assertEqual(complexdouble, torch.tensor([], dtype=torch.complex128).element_size())

            self.assertGreater(byte, 0)
            self.assertGreater(char, 0)
            self.assertGreater(short, 0)
            self.assertGreater(int, 0)
            self.assertGreater(long, 0)
            self.assertGreater(float, 0)
            self.assertGreater(double, 0)
            self.assertGreater(bool, 0)
            self.assertGreater(bfloat16, 0)
            self.assertGreater(complexfloat, 0)
            self.assertGreater(complexdouble, 0)

            # These tests are portable, not necessarily strict for your system.
            self.assertEqual(byte, 1)
            self.assertEqual(char, 1)
            self.assertEqual(bool, 1)
            self.assertGreaterEqual(short, 2)
            self.assertGreaterEqual(int, 2)
            self.assertGreaterEqual(int, short)
            self.assertGreaterEqual(long, 4)
            self.assertGreaterEqual(long, int)
            self.assertGreaterEqual(double, float)

        def test_permute(self):
            orig = [1, 2, 3, 4, 5, 6, 7]
            perm = torch.randperm(7).tolist()
            x = torch.Tensor(*orig).fill_(0)
            new = [i - 1 for i in x.permute(*perm).size()]
            self.assertEqual(perm, new)
            self.assertEqual(x.size(), orig)

        def test_reversed(self):
            val = torch.arange(0, 10)
            self.assertEqual(reversed(val), torch.arange(9, -1, -1))

            val = torch.arange(1, 10).view(3, 3)
            self.assertEqual(reversed(val), torch.tensor([[7, 8, 9], [4, 5, 6], [1, 2, 3]]))

            val = torch.tensor(42)
            self.assertEqual(reversed(val), torch.tensor(42))

        def test_contains(self):
            x = torch.arange(0, 10)
            self.assertEqual(4 in x, True)
            self.assertEqual(12 in x, False)

            x = torch.arange(1, 10).view(3, 3)
            val = torch.arange(1, 4)
            self.assertEqual(val in x, True)
            val += 10
            self.assertEqual(val in x, False)

            self.assertRaisesRegex(
                RuntimeError,
                "Tensor.__contains__ only supports Tensor or scalar, but you passed in a {}.".format(type("foo")),
                lambda: "foo" in x)
            self.assertRaisesRegex(
                RuntimeError,
                "Tensor.__contains__ only supports Tensor or scalar, but you passed in a {}.".format(type([1, 2])),
                lambda: [1, 2] in x)

        def test_deepcopy_parameter(self):
            from copy import deepcopy
            l = torch.nn.Linear(10, 1)
            s = l.state_dict(keep_vars=True)
            self.assertEqual(torch.nn.Parameter, type(s['weight']))
            self.assertEqual(torch.nn.Parameter, type(s['bias']))

            s2 = deepcopy(s)
            self.assertEqual(torch.nn.Parameter, type(s2['weight']))
            self.assertEqual(torch.nn.Parameter, type(s2['bias']))

        def test_pickle(self):
            import pickle
            a = torch.randn(5, 5)
            serialized = pickle.dumps(a)
            b = pickle.loads(serialized)
            self.assertEqual(a, b)

        def test_pickle_parameter(self):
            import pickle
            a = torch.nn.Parameter(torch.randn(5, 5))
            serialized = pickle.dumps(a)
            b = pickle.loads(serialized)
            self.assertTrue(isinstance(b, torch.nn.Parameter))
            self.assertEqual(a.requires_grad, b.requires_grad)
            self.assertEqual(a, b)

        def test_pickle_parameter_no_requires_grad(self):
            import pickle
            a = torch.nn.Parameter(torch.randn(5, 5), requires_grad=False)
            serialized = pickle.dumps(a)
            b = pickle.loads(serialized)
            self.assertTrue(isinstance(b, torch.nn.Parameter))
            self.assertEqual(a.requires_grad, b.requires_grad)
            self.assertEqual(a, b)

        def test_pickle_dtype(self):
            t = torch.float32
            serialized = pickle.dumps(t)
            b = pickle.loads(serialized)
            self.assertTrue(isinstance(b, torch.dtype))
            self.assertEqual(id(b), id(t))

        def test_pickle_size(self):
            a = torch.rand(10).size()
            serialized = pickle.dumps(a)
            b = pickle.loads(serialized)
            self.assertTrue(isinstance(b, torch.Size))
            self.assertEqual(a, b)

        def test_pickle_function(self):
            # https://github.com/pytorch/pytorch/issues/37703
            a = torch.tanh
            serialized = pickle.dumps(a)
            b = pickle.loads(serialized)
            self.assertEqual(a, b)

        def test_generator_cpu(self):
            # test default generators are equal
            self.assertEqual(torch.default_generator, torch.default_generator)

            # tests Generator API
            # manual_seed, seed, initial_seed, get_state, set_state
            g1 = torch.Generator()
            g2 = torch.Generator()
            g1.manual_seed(12345)
            g2.manual_seed(12345)
            self.assertEqual(g1.initial_seed(), g2.initial_seed())

            g1.seed()
            g2.seed()
            self.assertNotEqual(g1.initial_seed(), g2.initial_seed())

            g1 = torch.Generator()
            g2_state = g2.get_state()
            g2_randn = torch.randn(1, generator=g2)
            g1.set_state(g2_state)
            g1_randn = torch.randn(1, generator=g1)
            self.assertEqual(g1_randn, g2_randn)

            default_state = torch.default_generator.get_state()
            q = torch.Tensor(100)
            g1_normal = q.normal_()
            g2 = torch.Generator()
            g2.set_state(default_state)
            g2_normal = q.normal_(generator=g2)
            self.assertEqual(g1_normal, g2_normal)

        def test_invalid_generator_raises(self):
            self.assertRaises(RuntimeError, lambda: torch.Generator('opengl'))

        def test_sobolengine_unscrambled_lowdim(self):
            engine_1d = torch.quasirandom.SobolEngine(1)
            expected_1d = torch.tensor([0.5, 0.75, 0.25, 0.375, 0.875, 0.625, 0.125, 0.1875, 0.6875, 0.9375])
            actual_1d = engine_1d.draw(10)
            self.assertEqual(actual_1d.view(-1), expected_1d)
            self.assertEqual(actual_1d.size(), torch.Size([10, 1]))

            # Test out kwarg
            engine_1d.reset()
            actual_1d_out = torch.Tensor().float()
            engine_1d.draw(10, out=actual_1d_out)
            self.assertEqual(actual_1d.view(-1), expected_1d)

            engine_3d = torch.quasirandom.SobolEngine(3)
            expected_3d = torch.tensor([0.5, 0.75, 0.25, 0.625, 0.125, 0.375, 0.875, 0.3125, 0.8125, 0.5625])
            actual_3d = engine_3d.draw(10)
            self.assertEqual(actual_3d[:, 2], expected_3d)
            self.assertEqual(actual_3d[:, 0], expected_1d)
            self.assertEqual(actual_3d.size(), torch.Size([10, 3]))

            engine_3d = torch.quasirandom.SobolEngine(3)
            draws = torch.cat([engine_3d.draw() for _ in range(0, 10)])
            self.assertEqual(draws, actual_3d)

            engine_3d = torch.quasirandom.SobolEngine(3).fast_forward(5)
            draws = engine_3d.draw(5)
            self.assertEqual(draws, actual_3d[5:])
            engine_3d.reset()
            self.assertEqual(engine_3d.draw(3), actual_3d[:3])
            engine_3d.fast_forward(2)
            self.assertEqual(engine_3d.draw(5), actual_3d[5:])

        def test_sobolengine_unscrambled_highdim(self):
            from collections import Counter
            engine = torch.quasirandom.SobolEngine(1111)
            count1 = dict(Counter(engine.draw().view(-1).tolist()))
            count2 = dict(Counter(engine.draw().view(-1).tolist()))
            count3 = dict(Counter(engine.draw().view(-1).tolist()))
            self.assertTrue(count1 == {0.5: 1111})
            self.assertTrue(count2 == {0.25: 580, 0.75: 531})
            self.assertTrue(count3 == {0.25: 531, 0.75: 580})

            engine = torch.quasirandom.SobolEngine(1111)
            draws = engine.draw(1000)
            self.assertTrue(torch.all(draws <= 1))
            self.assertTrue(torch.all(draws >= 0))

        def test_sobolengine_scrambled_lowdim(self):
            engine_1d = torch.quasirandom.SobolEngine(1, scramble=True, seed=1729)
            expected_1d = [0.16478512, 0.43221009, 0.84261382, 0.99750268, 0.27460563,
                           0.01084163, 0.73373985, 0.65039611, 0.12329865, 0.35587373]
            actual_1d = engine_1d.draw(10)
            self.assertEqual(actual_1d.flatten(), torch.tensor(expected_1d), atol=1e-5, rtol=0)
            self.assertEqual(actual_1d.size(), torch.Size([10, 1]))
            # make sure random seed if chosen if none is provided
            engine_1d_a = torch.quasirandom.SobolEngine(1, scramble=True)
            engine_1d_b = torch.quasirandom.SobolEngine(1, scramble=True)
            self.assertNotEqual(engine_1d_a.draw(2), engine_1d_b.draw(2))

            engine_3d = torch.quasirandom.SobolEngine(3, scramble=True, seed=1729)
            expected_3d = [0.32642800, 0.17881306, 0.68837059, 0.46492538, 0.91789097,
                           0.58075899, 0.03642474, 0.68229187, 0.20051685, 0.30083340]
            actual_3d = engine_3d.draw(10)
            self.assertEqual(actual_3d[:, 2], torch.tensor(expected_3d))
            self.assertEqual(actual_3d.size(), torch.Size([10, 3]))

            engine_3d = torch.quasirandom.SobolEngine(3, scramble=True, seed=1729)
            draws = torch.cat([engine_3d.draw() for _ in range(0, 10)])
            self.assertEqual(draws, actual_3d)

            engine_3d = torch.quasirandom.SobolEngine(3, scramble=True, seed=1729)
            engine_3d.fast_forward(5)
            draws = engine_3d.draw(5)
            self.assertEqual(draws, actual_3d[5:])
            engine_3d.reset()
            self.assertEqual(engine_3d.draw(3), actual_3d[:3])
            engine_3d.fast_forward(2)
            self.assertEqual(engine_3d.draw(5), actual_3d[5:])

        def test_sobolengine_scrambled_lowdim_default_rng(self):
            expected_1d = [0.039826, 0.484409, 0.953192, 0.799275, 0.267996]
            torch.manual_seed(123456)
            engine_1d = torch.quasirandom.SobolEngine(1, scramble=True)
            actual_1d = engine_1d.draw(5)
            self.assertEqual(actual_1d[:, 0], expected_1d)
            torch.manual_seed(123456)
            expected_3d = [0.133490, 0.480183, 0.855304, 0.970967, 0.345844]
            engine_3d = torch.quasirandom.SobolEngine(3, scramble=True)
            actual_3d = engine_3d.draw(5)
            self.assertEqual(actual_3d[:, 0], expected_3d)

        def test_sobolengine_scrambled_highdim(self):
            engine = torch.quasirandom.SobolEngine(1111, scramble=True)
            draws = engine.draw(1000)
            self.assertTrue(torch.all(draws <= 1))
            self.assertTrue(torch.all(draws >= 0))

        def test_parsing_int64(self):
            # accepts integer arguments
            x = torch.cumsum(torch.ones(5, 5), 0)
            self.assertEqual(x, torch.cumsum(torch.ones(5, 5), torch.tensor(0)))
            # doesn't accept floating point variables
            self.assertRaises(TypeError, lambda: torch.cumsum(torch.ones(5, 5), torch.tensor(0.)))

        def test_parsing_double(self):
            # accepts floating point and integer arguments
            x = torch.randn(2, 3)
            torch.isclose(x, x, 1, 1)
            self.assertTrue(torch.isclose(x, x, 1, 1).all())
            self.assertTrue(torch.isclose(x, x, 1.5, 1.).all())
            # accepts floating point and integer tensors
            self.assertTrue(torch.isclose(x, x, torch.tensor(1), torch.tensor(1)).all())
            self.assertTrue(torch.isclose(x, x, torch.tensor(1.5), torch.tensor(1.)).all())
            # doesn't accept variables with requires_grad
            self.assertRaises(TypeError,
                              lambda: torch.isclose(x, x, torch.tensor(1.5), torch.tensor(1., requires_grad=True)).all())

        def test_parsing_intlist(self):
            #  parse with integer variables
            self.assertEqual(torch.Size([3, 4]), torch.ones((torch.tensor(3), torch.tensor(4))).shape)
            self.assertEqual(torch.Size([3, 4]), torch.ones(torch.tensor(3), torch.tensor(4)).shape)
            # parse with numpy integers
            self.assertEqual(torch.Size([3, 4]), torch.ones((np.array(3), np.int64(4))).shape)
            self.assertEqual(torch.Size([3, 4]), torch.ones(np.array(3), np.int64(4)).shape)
            self.assertEqual(torch.Size([3, 4]), torch.ones((np.int64(3), np.array(4))).shape)
            self.assertEqual(torch.Size([3, 4]), torch.ones(np.int64(3), np.array(4)).shape)

            # fail parse with float variables
            self.assertRaises(TypeError, lambda: torch.ones((torch.tensor(3.), torch.tensor(4))))
            # fail parse with numpy floats
            self.assertRaises(TypeError, lambda: torch.ones((np.float(3.), torch.tensor(4))))
            self.assertRaises(TypeError, lambda: torch.ones((np.array(3.), torch.tensor(4))))

            # fail parse with > 1 element variables
            self.assertRaises(TypeError, lambda: torch.ones(torch.tensor(3, 3)))
            self.assertRaises(TypeError, lambda: torch.ones((torch.tensor(3, 3))))
            self.assertRaises(TypeError, lambda: torch.ones(np.array(3, 3)))
            self.assertRaises(TypeError, lambda: torch.ones((np.array(3, 3))))

            # fail parse with additional positional args after intlist arg
            self.assertRaisesRegex(TypeError,
                                   "received an invalid combination of arguments",
                                   lambda: torch.LongTensor((6, 0), 1, 1, 0))
            self.assertRaisesRegex(TypeError,
                                   "missing 1 required positional arguments",
                                   lambda: torch.tensor().new_zeros((5, 5), 0))

        def test_half_tensor(self):
            devices = ["cpu"]
            if torch.cuda.is_available():
                devices.append("cuda")

            # contiguous tensor
            # non-contiguous tensor
            # dense non-overlapping tensor
            # non-dense non-overlapping sliced tensor
            # non-dense overlapping equal strides
            for device in devices:
                tset = (
                    torch.randn(4, 3, 2, device=device, dtype=torch.float).contiguous(),
                    torch.randn(4, 3, 2, device=device, dtype=torch.float).transpose(0, 1),
                    torch.randn(4, 3, 2, device=device, dtype=torch.float),
                    torch.randn(4, 3, 2, device=device, dtype=torch.float)[:, :, ::2],
                    torch.empty_strided(
                        (4, 2, 3), (10, 3, 3), device=device, dtype=torch.float
                    ).copy_(torch.rand((4, 2, 3), dtype=torch.float, device=device)),
                )

                for x in tset:
                    self.assertEqual(x.half().float(), x, atol=1e-3, rtol=0)
                    xh = x.half()
                    with tempfile.NamedTemporaryFile() as f:
                        torch.save(xh, f)
                        f.seek(0)
                        xh2 = torch.load(f)
                        self.assertEqual(xh.float(), xh2.float())

        def test_from_buffer(self):
            a = bytearray([1, 2, 3, 4])
            self.assertEqual(torch.ByteStorage.from_buffer(a).tolist(), [1, 2, 3, 4])
            shorts = torch.ShortStorage.from_buffer(a, 'big')
            self.assertEqual(shorts.size(), 2)
            self.assertEqual(shorts.tolist(), [258, 772])
            ints = torch.IntStorage.from_buffer(a, 'little')
            self.assertEqual(ints.size(), 1)
            self.assertEqual(ints[0], 67305985)
            f = bytearray([0x40, 0x10, 0x00, 0x00])
            floats = torch.FloatStorage.from_buffer(f, 'big')
            self.assertEqual(floats.size(), 1)
            self.assertEqual(floats[0], 2.25)

            f = bytearray([0x00, 0x01, 0x02, 0x03, 0x04, 0x05, 0x10, 0x40])
            bools = torch.BoolStorage.from_buffer(f, 'big')
            self.assertEqual(bools.size(), 8)
            self.assertEqual(bools.tolist(), [False, True, True, True, True, True, True, True])
            self.assertEqual(bools.type(), 'torch.BoolStorage')

            f = bytearray(b'\x80\x02\x8a\nl\xfc\x9cF\xf9 j\xa8P\x19.\x80\x02M\xe9')
            bools = torch.BoolStorage.from_buffer(f, 'big')
            self.assertEqual(bools.size(), 19)

            f = bytearray(b'\0x4A')
            bools = torch.BoolStorage.from_buffer(f, 'big')
            self.assertEqual(bools.size(), 4)
            self.assertEqual(bools.tolist(), [False, True, True, True])

        def test_storage_casts(self):
            storage = torch.IntStorage([-1, 0, 1, 2, 3, 4])
            self.assertEqual(storage.size(), 6)
            self.assertEqual(storage.tolist(), [-1, 0, 1, 2, 3, 4])
            self.assertEqual(storage.type(), 'torch.IntStorage')
            self.assertIs(storage.dtype, torch.int32)

            floatStorage = storage.float()
            self.assertEqual(floatStorage.size(), 6)
            self.assertEqual(floatStorage.tolist(), [-1, 0, 1, 2, 3, 4])
            self.assertEqual(floatStorage.type(), 'torch.FloatStorage')
            self.assertEqual(floatStorage.int().tolist(), [-1, 0, 1, 2, 3, 4])
            self.assertIs(floatStorage.dtype, torch.float32)

            halfStorage = storage.half()
            self.assertEqual(halfStorage.size(), 6)
            self.assertEqual(halfStorage.tolist(), [-1, 0, 1, 2, 3, 4])
            self.assertEqual(halfStorage.type(), 'torch.HalfStorage')
            self.assertEqual(halfStorage.int().tolist(), [-1, 0, 1, 2, 3, 4])
            self.assertIs(halfStorage.dtype, torch.float16)

            bfloat16Storage = storage.bfloat16()
            self.assertEqual(bfloat16Storage.size(), 6)
            self.assertEqual(bfloat16Storage.tolist(), [-1, 0, 1, 2, 3, 4])
            self.assertEqual(bfloat16Storage.type(), 'torch.BFloat16Storage')
            self.assertEqual(bfloat16Storage.int().tolist(), [-1, 0, 1, 2, 3, 4])
            self.assertIs(bfloat16Storage.dtype, torch.bfloat16)

            longStorage = storage.long()
            self.assertEqual(longStorage.size(), 6)
            self.assertEqual(longStorage.tolist(), [-1, 0, 1, 2, 3, 4])
            self.assertEqual(longStorage.type(), 'torch.LongStorage')
            self.assertEqual(longStorage.int().tolist(), [-1, 0, 1, 2, 3, 4])
            self.assertIs(longStorage.dtype, torch.int64)

            shortStorage = storage.short()
            self.assertEqual(shortStorage.size(), 6)
            self.assertEqual(shortStorage.tolist(), [-1, 0, 1, 2, 3, 4])
            self.assertEqual(shortStorage.type(), 'torch.ShortStorage')
            self.assertEqual(shortStorage.int().tolist(), [-1, 0, 1, 2, 3, 4])
            self.assertIs(shortStorage.dtype, torch.int16)

            doubleStorage = storage.double()
            self.assertEqual(doubleStorage.size(), 6)
            self.assertEqual(doubleStorage.tolist(), [-1.0, 0.0, 1.0, 2.0, 3.0, 4.0])
            self.assertEqual(doubleStorage.type(), 'torch.DoubleStorage')
            self.assertEqual(doubleStorage.int().tolist(), [-1, 0, 1, 2, 3, 4])
            self.assertIs(doubleStorage.dtype, torch.float64)

            charStorage = storage.char()
            self.assertEqual(charStorage.size(), 6)
            self.assertEqual(charStorage.tolist(), [-1.0, 0.0, 1.0, 2.0, 3.0, 4.0])
            self.assertEqual(charStorage.type(), 'torch.CharStorage')
            self.assertEqual(charStorage.int().tolist(), [-1, 0, 1, 2, 3, 4])
            self.assertIs(charStorage.dtype, torch.int8)

            byteStorage = storage.byte()
            self.assertEqual(byteStorage.size(), 6)
            self.assertEqual(byteStorage.tolist(), [255, 0, 1, 2, 3, 4])
            self.assertEqual(byteStorage.type(), 'torch.ByteStorage')
            self.assertEqual(byteStorage.int().tolist(), [255, 0, 1, 2, 3, 4])
            self.assertIs(byteStorage.dtype, torch.uint8)

            boolStorage = storage.bool()
            self.assertEqual(boolStorage.size(), 6)
            self.assertEqual(boolStorage.tolist(), [True, False, True, True, True, True])
            self.assertEqual(boolStorage.type(), 'torch.BoolStorage')
            self.assertEqual(boolStorage.int().tolist(), [1, 0, 1, 1, 1, 1])
            self.assertIs(boolStorage.dtype, torch.bool)

            complexfloat_storage = torch.ComplexFloatStorage([-1, 0, 1 + 2j, 2.5j, 3.5, 4 - 2j])
            self.assertEqual(complexfloat_storage.size(), 6)
            self.assertEqual(complexfloat_storage.tolist(), [-1, 0, 1 + 2j, 2.5j, 3.5, 4 - 2j])
            self.assertEqual(complexfloat_storage.type(), 'torch.ComplexFloatStorage')
            self.assertIs(complexfloat_storage.dtype, torch.complex64)

            complexdouble_storage = complexfloat_storage.complex_double()
            self.assertEqual(complexdouble_storage.size(), 6)
            self.assertEqual(complexdouble_storage.tolist(), [-1, 0, 1 + 2j, 2.5j, 3.5, 4 - 2j])
            self.assertEqual(complexdouble_storage.type(), 'torch.ComplexDoubleStorage')
            self.assertIs(complexdouble_storage.dtype, torch.complex128)

        @unittest.skipIf(IS_WINDOWS, "TODO: need to fix this test case for Windows")
        def test_from_file(self):
            size = 10000
            with tempfile.NamedTemporaryFile() as f:
                s1 = torch.FloatStorage.from_file(f.name, True, size)
                t1 = torch.FloatTensor(s1).copy_(torch.randn(size))

                # check mapping
                s2 = torch.FloatStorage.from_file(f.name, True, size)
                t2 = torch.FloatTensor(s2)
                self.assertEqual(t1, t2, atol=0, rtol=0)

                # check changes to t1 from t2
                rnum = random.uniform(-1, 1)
                t1.fill_(rnum)
                self.assertEqual(t1, t2, atol=0, rtol=0)

                # check changes to t2 from t1
                rnum = random.uniform(-1, 1)
                t2.fill_(rnum)
                self.assertEqual(t1, t2, atol=0, rtol=0)

        @unittest.skipIf(IS_WINDOWS, "TODO: need to fix this test case for Windows")
        def test_torch_from_file(self):
            size = 10000
            with tempfile.NamedTemporaryFile() as f:
                s1 = torch.from_file(f.name, True, size, dtype=torch.float)
                t1 = torch.FloatTensor(s1).copy_(torch.randn(size))

                # check mapping
                s2 = torch.from_file(f.name, True, size, dtype=torch.float)
                t2 = torch.FloatTensor(s2)
                self.assertEqual(t1, t2, atol=0, rtol=0)

                # check changes to t1 from t2
                rnum = random.uniform(-1, 1)
                t1.fill_(rnum)
                self.assertEqual(t1, t2, atol=0, rtol=0)

                # check changes to t2 from t1
                rnum = random.uniform(-1, 1)
                t2.fill_(rnum)
                self.assertEqual(t1, t2, atol=0, rtol=0)

        def test_print(self):
            default_type = torch.Tensor().type()
            for t in torch._tensor_classes:
                if t == torch.HalfTensor:
                    continue  # HalfTensor does not support fill
                if t.is_sparse:
                    continue
                if t.is_cuda and not torch.cuda.is_available():
                    continue
                obj = t(100, 100).fill_(1)
                obj.__repr__()
                str(obj)
            # test half tensor
            obj = torch.rand(100, 100, device='cpu').half()
            obj.__repr__()
            str(obj)
            for t in torch._storage_classes:
                if t == torch.BFloat16Storage:
                    continue  # Fix once fill is enabled for bfloat16
                if t.is_cuda and not torch.cuda.is_available():
                    continue
                if t == torch.BoolStorage or t == torch.cuda.BoolStorage:
                    obj = t(100).fill_(True)
                else:
                    obj = t(100).fill_(1)
                obj.__repr__()
                str(obj)

            # test complex tensor
            # complex tensor print uses two formatters, one for real values
            # and the other for imag values. this is consistent with numpy
            x = torch.tensor([2.3 + 4j, 7 + 6j])
            self.assertEqual(x.__repr__(), str(x))
            self.assertExpectedInline(str(x), '''tensor([2.3000+4.j, 7.0000+6.j])''')

            # test scientific notation for complex tensors
            x = torch.tensor([1e28 + 2j , -1e-28j])
            self.assertEqual(x.__repr__(), str(x))
            self.assertExpectedInline(str(x), '''tensor([1.0000e+28+2.0000e+00j, -0.0000e+00-1.0000e-28j])''')

            # test big integer
            x = torch.tensor(2341234123412341)
            self.assertEqual(x.__repr__(), str(x))
            self.assertExpectedInline(str(x), '''tensor(2341234123412341)''')

            # test scientific notation
            x = torch.tensor([1e28, 1e-28])
            self.assertEqual(x.__repr__(), str(x))
            self.assertExpectedInline(str(x), '''tensor([1.0000e+28, 1.0000e-28])''')

            # test scientific notation using set_printoptions
            x = torch.tensor([1e2, 1e-2])
            torch.set_printoptions(sci_mode=True)
            self.assertEqual(x.__repr__(), str(x))
            self.assertExpectedInline(str(x), '''tensor([1.0000e+02, 1.0000e-02])''')
            torch.set_printoptions(sci_mode=False)
            self.assertEqual(x.__repr__(), str(x))
            self.assertExpectedInline(str(x), '''tensor([  100.0000,     0.0100])''')
            torch.set_printoptions(sci_mode=None)  # reset to the default value

            # test no leading space if all elements positive
            x = torch.tensor([1, 2])
            self.assertEqual(x.__repr__(), str(x))
            self.assertExpectedInline(str(x), '''tensor([1, 2])''')

            # test for leading space if there are negative elements
            x = torch.tensor([1, -2])
            self.assertEqual(x.__repr__(), str(x))
            self.assertExpectedInline(str(x), '''tensor([ 1, -2])''')

            # test inf and nan
            x = torch.tensor([4, inf, 1.5, -inf, 0, nan, 1])
            self.assertEqual(x.__repr__(), str(x))
            self.assertExpectedInline(str(x), '''tensor([4.0000,    inf, 1.5000,   -inf, 0.0000,    nan, 1.0000])''')

            y = torch.tensor([4, inf, complex(1.5, inf), complex(-inf, 4), 0, complex(nan, inf), complex(3, nan)])
            self.assertEqual(y.__repr__(), str(y))
            expected_str = '''\
tensor([4.0000+0.j,    inf+0.j, 1.5000+infj,   -inf+4.j, 0.0000+0.j,    nan+infj,
        3.0000+nanj])'''
            self.assertExpectedInline(str(y), expected_str)

            # test dtype
            torch.set_default_dtype(torch.float)
            x = torch.tensor([1e-324, 1e-323, 1e-322, 1e307, 1e308, 1e309], dtype=torch.float64)
            self.assertEqual(x.__repr__(), str(x))
            expected_str = '''\
tensor([ 0.0000e+00, 9.8813e-324, 9.8813e-323, 1.0000e+307, 1.0000e+308,
                inf], dtype=torch.float64)'''
            self.assertExpectedInline(str(x), expected_str)

            # test changing default dtype
            torch.set_default_dtype(torch.float64)
            self.assertEqual(x.__repr__(), str(x))
            expected_str = '''\
tensor([ 0.0000e+00, 9.8813e-324, 9.8813e-323, 1.0000e+307, 1.0000e+308,
                inf])'''
            self.assertExpectedInline(str(x), expected_str)

            # test summary
            x = torch.zeros(10000)
            self.assertEqual(x.__repr__(), str(x))
            self.assertExpectedInline(str(x), '''tensor([0., 0., 0.,  ..., 0., 0., 0.])''')

            # test internal summary function
            x = torch.rand(1, 20, 5, 30)
            summary = torch._tensor_str.get_summarized_data(x)
            self.assertEqual(summary.shape, (1, 6, 5, 6))
            first_and_last = [0, 1, 2, -3, -2, -1]
            self.assertEqual(summary, x[:, first_and_last][..., first_and_last])

            # test device
            if torch.cuda.is_available():
                x = torch.tensor([123], device='cuda:0')
                self.assertEqual(x.__repr__(), str(x))
                self.assertExpectedInline(str(x), '''tensor([123], device='cuda:0')''')

                # test changing default to cuda
                torch.set_default_tensor_type(torch.cuda.FloatTensor)
                self.assertEqual(x.__repr__(), str(x))
                self.assertExpectedInline(str(x), '''tensor([123])''')

                # test printing a tensor on a different gpu than current one.
                if torch.cuda.device_count() >= 2:
                    with torch.cuda.device(1):
                        self.assertEqual(x.__repr__(), str(x))
                        self.assertExpectedInline(str(x), '''tensor([123], device='cuda:0')''')

                # test printing cpu tensor when default device is cuda
                y = torch.tensor([123], device='cpu')
                self.assertEqual(y.__repr__(), str(y))
                self.assertExpectedInline(str(y), '''tensor([123], device='cpu')''')
            torch.set_default_tensor_type(default_type)


            # test integral floats and requires_grad
            x = torch.tensor([123.], requires_grad=True)
            self.assertEqual(x.__repr__(), str(x))
            self.assertExpectedInline(str(x), '''tensor([123.], requires_grad=True)''')

            # test non-contiguous print
            # sliced tensor should have > PRINT_OPTS.threshold elements
            x = torch.ones(100, 2, 2, 10)
            y = x.as_strided(size=(100, 2, 10), stride=(2 * 2 * 10, 2 * 10, 1))
            self.assertEqual(str(y), y.__repr__())
            expected_str = '''\
tensor([[[1., 1., 1.,  ..., 1., 1., 1.],
         [1., 1., 1.,  ..., 1., 1., 1.]],

        [[1., 1., 1.,  ..., 1., 1., 1.],
         [1., 1., 1.,  ..., 1., 1., 1.]],

        [[1., 1., 1.,  ..., 1., 1., 1.],
         [1., 1., 1.,  ..., 1., 1., 1.]],

        ...,

        [[1., 1., 1.,  ..., 1., 1., 1.],
         [1., 1., 1.,  ..., 1., 1., 1.]],

        [[1., 1., 1.,  ..., 1., 1., 1.],
         [1., 1., 1.,  ..., 1., 1., 1.]],

        [[1., 1., 1.,  ..., 1., 1., 1.],
         [1., 1., 1.,  ..., 1., 1., 1.]]])\
'''

            self.assertExpectedInline(str(y), expected_str)

            x = torch.ones(100, 2, 2, 10) * (1 + 1j)
            y = x.as_strided(size=(100, 2, 10), stride=(2 * 2 * 10, 2 * 10, 1))
            self.assertEqual(str(y), y.__repr__())
            expected_str = '''\
tensor([[[1.+1.j, 1.+1.j, 1.+1.j,  ..., 1.+1.j, 1.+1.j, 1.+1.j],
         [1.+1.j, 1.+1.j, 1.+1.j,  ..., 1.+1.j, 1.+1.j, 1.+1.j]],

        [[1.+1.j, 1.+1.j, 1.+1.j,  ..., 1.+1.j, 1.+1.j, 1.+1.j],
         [1.+1.j, 1.+1.j, 1.+1.j,  ..., 1.+1.j, 1.+1.j, 1.+1.j]],

        [[1.+1.j, 1.+1.j, 1.+1.j,  ..., 1.+1.j, 1.+1.j, 1.+1.j],
         [1.+1.j, 1.+1.j, 1.+1.j,  ..., 1.+1.j, 1.+1.j, 1.+1.j]],

        ...,

        [[1.+1.j, 1.+1.j, 1.+1.j,  ..., 1.+1.j, 1.+1.j, 1.+1.j],
         [1.+1.j, 1.+1.j, 1.+1.j,  ..., 1.+1.j, 1.+1.j, 1.+1.j]],

        [[1.+1.j, 1.+1.j, 1.+1.j,  ..., 1.+1.j, 1.+1.j, 1.+1.j],
         [1.+1.j, 1.+1.j, 1.+1.j,  ..., 1.+1.j, 1.+1.j, 1.+1.j]],

        [[1.+1.j, 1.+1.j, 1.+1.j,  ..., 1.+1.j, 1.+1.j, 1.+1.j],
         [1.+1.j, 1.+1.j, 1.+1.j,  ..., 1.+1.j, 1.+1.j, 1.+1.j]]])\
'''
            self.assertExpectedInline(str(y), expected_str)

            # test print 0-dim tensor: there's no 0-dim in Numpy, we match arrayprint style
            x = torch.tensor(0.00002)
            self.assertEqual(x.__repr__(), str(x))
            self.assertExpectedInline(str(x), '''tensor(2.0000e-05)''')

            # test print boolean tensor
            x = torch.tensor([True])
            self.assertEqual(x.__repr__(), str(x))
            self.assertExpectedInline(str(x), '''tensor([True])''')

            x = torch.tensor(True)
            self.assertEqual(x.__repr__(), str(x))
            self.assertExpectedInline(str(x), '''tensor(True)''')

            # [Numpy] test print float in sci_mode when min < 0.0001.
            x = torch.tensor([0.00002])
            self.assertEqual(x.__repr__(), str(x))
            self.assertExpectedInline(str(x), '''tensor([2.0000e-05])''')

            # [Numpy] test print complex in sci_mode when real_min < 0.0001 and (or) imag_min < 0.0001.
            x = torch.tensor([0.00002]) * (1 + 1j)
            self.assertEqual(x.__repr__(), str(x))
            self.assertExpectedInline(str(x), '''tensor([2.0000e-05+2.0000e-05j])''')

            # [Numpy] test print float in sci_mode when max > 1e8.
            # TODO: Pytorch uses fixed precision to print, while Numpy uses dragon4_scientific
            # to do automatic trimming and padding.
            x = torch.tensor([123456789.])
            self.assertEqual(x.__repr__(), str(x))
            self.assertExpectedInline(str(x), '''tensor([1.2346e+08])''')

            # [Numpy] test print float in sci_mode when max / min > 1000.
            x = torch.tensor([0.01, 11])
            self.assertEqual(x.__repr__(), str(x))
            self.assertExpectedInline(str(x), '''tensor([1.0000e-02, 1.1000e+01])''')

            # [Numpy] test print int max / min > 1000, no sci_mode
            x = torch.tensor([1, 1010])
            self.assertEqual(x.__repr__(), str(x))
            self.assertExpectedInline(str(x), '''tensor([   1, 1010])''')

            # [Numpy] test print int > 1e8, no sci_mode
            x = torch.tensor([1000000000])  # 1e9
            self.assertEqual(x.__repr__(), str(x))
            self.assertExpectedInline(str(x), '''tensor([1000000000])''')

            # [Numpy] test printing float in int_mode
            x = torch.tensor([1., 1000.])
            self.assertEqual(x.__repr__(), str(x))
            self.assertExpectedInline(str(x), '''tensor([   1., 1000.])''')

            # [Numpy] test printing float in int_mode in sci format when max / min > 1000.
            x = torch.tensor([1., 1010.])
            self.assertEqual(x.__repr__(), str(x))
            self.assertExpectedInline(str(x), '''tensor([1.0000e+00, 1.0100e+03])''')

        def test_sizeof(self) -> None:
            sizeof_empty = torch.randn(0).storage().__sizeof__()
            sizeof_10 = torch.randn(10).storage().__sizeof__()
            sizeof_100 = torch.randn(100).storage().__sizeof__()
            self.assertEqual((sizeof_100 - sizeof_empty) // (sizeof_10 - sizeof_empty), 10)
            self.assertEqual((sizeof_100 - sizeof_empty) % (sizeof_10 - sizeof_empty), 0)

            sizeof_empty = torch.randn(0).to(torch.uint8).storage().__sizeof__()
            sizeof_10 = torch.randn(10).to(torch.uint8).storage().__sizeof__()
            sizeof_100 = torch.randn(100).to(torch.uint8).storage().__sizeof__()
            self.assertEqual((sizeof_100 - sizeof_empty) // (sizeof_10 - sizeof_empty), 10)
            self.assertEqual((sizeof_100 - sizeof_empty) % (sizeof_10 - sizeof_empty), 0)

        def test_iter(self) -> None:
            x = torch.randn(5, 5)
            for i, sub in enumerate(x):
                self.assertEqual(sub, x[i])

            x = torch.Tensor()
            self.assertEqual(list(x), [])

        def test_assertEqual(self) -> None:
            x = torch.FloatTensor([0])
            self.assertEqual(x, 0)
            xv = torch.autograd.Variable(x)
            self.assertEqual(xv, 0)
            self.assertEqual(x, xv)
            self.assertEqual(xv, x)

            # Tests that setting atol or rtol without the other throws
            self.assertRaises(AssertionError,
                              lambda: self.assertEqual(x, xv, atol=4))
            self.assertRaises(AssertionError,
                              lambda: self.assertEqual(x, xv, rtol=4))

            self.assertRaisesRegex(TypeError, "takes from 3 to 4 positional arguments",
                                   lambda: self.assertEqual(x, xv, "", 1.0))  # type: ignore

        def test_new(self) -> None:
            x = torch.autograd.Variable(torch.Tensor())
            y = torch.autograd.Variable(torch.randn(4, 4))
            z = torch.autograd.Variable(torch.IntTensor([1, 2, 3]))
            self.assertEqual(x.new().shape, [0])
            self.assertEqual(x.new(), x)
            self.assertEqual(x.new(1, 2).shape, [1, 2])
            self.assertEqual(x.new(torch.Size([3, 4])).shape, [3, 4])
            self.assertEqual(x.new([3, 4]).shape, [2])
            self.assertEqual(x.new([3, 4]).tolist(), [3, 4])
            self.assertEqual(x.new((3, 4)).tolist(), [3, 4])
            self.assertEqual(x.new([np.int32(3), np.float64(4)]).tolist(), [3, 4])
            self.assertEqual(x.new(np.array((3, 4))).tolist(), [3, 4])
            self.assertEqual(x.new([z[2], z[0] + 3]).tolist(), [3, 4])
            self.assertEqual(x.new(size=(3, 4)).shape, [3, 4])
            self.assertEqual(x.new(()).shape, [0])
            self.assertEqual(x.new(y.storage()).data_ptr(), y.data_ptr())
            self.assertEqual(x.new(y).data_ptr(), y.data_ptr())
            self.assertIsNot(x.new(y), y)

            self.assertRaises(TypeError, lambda: x.new(z))
            # TypeError would be better
            self.assertRaises(RuntimeError, lambda: x.new(z.storage()))

        @unittest.skipIf(PYTORCH_CUDA_MEMCHECK, "is_pinned uses failure to detect pointer property")
        def test_pin_memory(self):
            x = torch.randn(3, 5)
            self.assertFalse(x.is_pinned())
            if not torch.cuda.is_available():
                self.assertRaises(RuntimeError, lambda: x.pin_memory())
            else:
                pinned = x.pin_memory()
                self.assertTrue(pinned.is_pinned())
                self.assertEqual(pinned, x)
                self.assertNotEqual(pinned.data_ptr(), x.data_ptr())
                # test that pin_memory on already pinned tensor has no effect
                self.assertIs(pinned, pinned.pin_memory())
                self.assertEqual(pinned.data_ptr(), pinned.pin_memory().data_ptr())

        def test_error_msg_type_translation(self):
            with self.assertRaisesRegex(
                    RuntimeError,
                    # message includes both Double and Long
                    '(?=.*Double)(?=.*Long)'):

                # Calls model with a LongTensor input but DoubleTensor weights
                input = torch.zeros(1, 1, 1, 6, dtype=torch.long)
                weight = torch.nn.Parameter(torch.zeros(1, 1, 1, 3, dtype=torch.double))
                model = torch.nn.Conv2d(1, 1, (1, 3), stride=1, padding=0, bias=False)
                model.weight = weight
                out = model(input)

        def test_apply(self):
            x = torch.arange(1, 6)
            res = x.clone().apply_(lambda k: k + k)
            self.assertEqual(res, x * 2)
            self.assertRaises(TypeError, lambda: x.apply_(lambda k: "str"))

        def test_map(self):
            x = torch.autograd.Variable(torch.randn(3, 3))
            y = torch.autograd.Variable(torch.randn(3))
            res = x.clone()
            res.map_(y, lambda a, b: a + b)
            self.assertEqual(res, x + y)
            self.assertRaisesRegex(TypeError, "not callable", lambda: res.map_(y, "str"))

        def test_map2(self):
            x = torch.autograd.Variable(torch.randn(3, 3))
            y = torch.autograd.Variable(torch.randn(3))
            z = torch.autograd.Variable(torch.randn(1, 3))
            res = x.clone()
            res.map2_(y, z, lambda a, b, c: a + b * c)
            self.assertEqual(res, x + y * z)
            z.requires_grad = True
            self.assertRaisesRegex(
                RuntimeError, "requires grad",
                lambda: res.map2_(y, z, lambda a, b, c: a + b * c))

        def test_Size(self):
            x = torch.Size([1, 2, 3])
            self.assertIsInstance(x, tuple)
            self.assertEqual(x[0], 1)
            self.assertEqual(x[1], 2)
            self.assertEqual(x[2], 3)
            self.assertEqual(len(x), 3)
            self.assertRaises(TypeError, lambda: torch.Size(torch.ones(3)))

            self.assertIsInstance(x * 2, torch.Size)
            self.assertIsInstance(x[:-1], torch.Size)
            self.assertIsInstance(x + x, torch.Size)

        def test_Size_scalar(self):
            three = torch.tensor(3)
            two = torch.tensor(2)
            x = torch.Size([0, 1, two, three, 4])
            for i in range(1, 5):
                self.assertEqual(x[i], i)

        def test_Size_iter(self):
            for sizes in [iter([1, 2, 3, 4, 5]), range(1, 6)]:
                x = torch.Size(sizes)
                for i in range(0, 5):
                    self.assertEqual(x[i], i + 1)

        def test_t_not_2d_error(self):
            self.assertRaises(RuntimeError, lambda: torch.randn(2, 3, 4).t())
            self.assertRaises(RuntimeError, lambda: torch.randn(2, 3, 4).t_())

        # skip this test for now as it affects all tests
        @unittest.skipIf(True, "flush_denormal not supported")
        def test_set_flush_denormal(self):
            tiny_float = 1e-42
            tiny_double = 1e-320
            float_tensor = torch.FloatTensor([1.0, tiny_float])
            double_tensor = torch.DoubleTensor([1.0, tiny_float, tiny_double])

            self.assertEqual(float_tensor[0], 1.0, atol=0.0, rtol=0)
            self.assertEqual(float_tensor[1], tiny_float, atol=tiny_float / 16, rtol=0)
            self.assertEqual(double_tensor[0], 1.0, atol=0.0, rtol=0)
            self.assertEqual(double_tensor[1], tiny_float, atol=0.0, rtol=0)
            self.assertEqual(double_tensor[2], tiny_double, atol=0.0, rtol=0)

            torch.set_flush_denormal(True)
            self.assertEqual(float_tensor[0], 1.0, atol=0.0, rtol=0)
            self.assertEqual(float_tensor[1], 0.0, atol=0.0, rtol=0)  # tiny_float to zero
            self.assertEqual(double_tensor[0], 1.0, atol=0.0, rtol=0)
            # tiny_float is not converted to zero in double type
            self.assertEqual(double_tensor[1], tiny_float, atol=0.0, rtol=0)
            self.assertEqual(double_tensor[2], 0.0, atol=0.0, rtol=0)  # tiny_double to zero
            torch.set_flush_denormal(False)

        def test_show_config(self):
            # We can't usefully test the output; just make sure this doesn't crash
            torch.__config__.show()

        @unittest.skipIf(IS_FBCODE, "CXX_FLAGS is only for OSS build.")
        def test_cxx_flags(self):
            torch.__config__._cxx_flags()

        def test_parallel_info(self):
            torch.__config__.parallel_info()

        @slowTest
        def test_slow_test(self):
            # Just a smoketest to make sure our slowTest decorator works.
            pass

        def test_is_nonzero(self):
            with self.assertRaisesRegex(RuntimeError, "Boolean value of Tensor with no values is ambiguous"):
                torch.tensor([]).is_nonzero()
            with self.assertRaisesRegex(RuntimeError, "Boolean value of Tensor with more than one value is ambiguous"):
                torch.tensor([0, 0]).is_nonzero()
            self.assertFalse(torch.tensor(0).is_nonzero())
            self.assertTrue(torch.tensor(1).is_nonzero())
            self.assertFalse(torch.tensor([0]).is_nonzero())
            self.assertTrue(torch.tensor([1]).is_nonzero())
            self.assertFalse(torch.tensor([[0]]).is_nonzero())
            self.assertTrue(torch.tensor([[1]]).is_nonzero())

        # NB: we must not be built with CUDA; if we are built with CUDA but no CUDA
        # is available, we get a different error.
        @unittest.skipIf(torch.backends.cuda.is_built() or IS_SANDCASTLE, "CUDA is built, can't test CUDA not built error")
        def test_cuda_not_built(self):
            msg = "Torch not compiled with CUDA enabled"
            self.assertRaisesRegex(AssertionError, msg, lambda: torch.cuda.current_device())
            self.assertRaisesRegex(AssertionError, msg, lambda: torch.tensor([1], device="cuda"))
            self.assertRaisesRegex(AssertionError, msg, lambda: torch.tensor([1]).cuda())
            self.assertRaisesRegex(TypeError, msg, lambda: torch.cuda.FloatTensor())
            self.assertRaisesRegex(TypeError, msg, lambda: torch.set_default_tensor_type(torch.cuda.FloatTensor))
            self.assertRaisesRegex(AssertionError, msg, lambda: torch.tensor([1]).to(device="cuda"))

        def test_has_internal_overlap(self):
            OVERLAP_NO = 0
            OVERLAP_YES = 1
            OVERLAP_TOO_HARD = 2

            # Check for contiguous tensors
            a = torch.randn(3, 3)
            self.assertEqual(torch._debug_has_internal_overlap(a), OVERLAP_NO)

            # Checks for zero strides
            b = torch.randn(1, 3)
            b_expanded = b.expand(4, 3)
            self.assertEqual(torch._debug_has_internal_overlap(b_expanded), OVERLAP_YES)

            # Check for zero strided, size 1 axis, in non-contiguous storage (gh-33812)
            c = torch.randn(10).as_strided([2, 1, 5], [1, 0, 2])
            self.assertEqual(torch._debug_has_internal_overlap(c), OVERLAP_TOO_HARD)

        def test_allow_tensor_metadata_change(self):
            def do_test(t):
                with self.assertRaisesRegex(
                        RuntimeError,
                        "set_sizes_contiguous is not allowed on a Tensor created from .data or .detach()"):
                    t.resize_((2, 1))
                with self.assertRaisesRegex(
                        RuntimeError,
                        "set_storage is not allowed on a Tensor created from .data or .detach()"):
                    t.set_()
                with self.assertRaisesRegex(
                        RuntimeError,
                        "set_storage_offset is not allowed on a Tensor created from .data or .detach()"):
                    t.set_(t.storage(), 0, t.size(), list(t.stride()))

            do_test(torch.tensor([[1, 2]]).data)
            do_test(torch.tensor([[1, 2]]).detach())

        def test_c10_layer_norm(self):
            # test that we can call c10 ops and they return a reasonable result
            X = torch.rand(5, 5, dtype=torch.float)
            weight = torch.rand(*X.size()[1:], dtype=torch.float)
            bias = torch.rand(*X.size()[1:], dtype=torch.float)
            epsilon = 1e-4

            expected_norm = torch.nn.functional.layer_norm(
                X, X.size()[1:], weight=weight, bias=bias, eps=epsilon)
            actual_norm, actual_mean, actual_stdev = \
                torch.ops._caffe2.LayerNorm(torch.tensor(X), torch.tensor(
                    weight), torch.tensor(bias), 1, epsilon, True)
            torch.testing.assert_allclose(expected_norm, actual_norm)

        def test_memory_format(self):
            def test_helper(x, memory_format):
                y = x.contiguous(memory_format=memory_format)
                self.assertFalse(y.is_contiguous())
                self.assertTrue(y.is_contiguous(memory_format=memory_format))
                self.assertEqual(y, x)

            test_helper(torch.randn(4, 3, 8, 8), torch.channels_last)
            test_helper(torch.randn(4, 3, 8, 8, 8), torch.channels_last_3d)

        def test_memory_format_contiguous_returns_same_tensor_if_already_satisfies(self):
            def test_helper(x, memory_format):
                alias = x.contiguous(memory_format=memory_format)
                alias.fill_(7)
                self.assertEqual(x, alias)

            test_helper(torch.randn(4, 8, 8, 3).permute(0, 3, 1, 2), torch.channels_last)
            test_helper(torch.randn(4, 8, 8, 8, 3).permute(0, 4, 1, 2, 3), torch.channels_last_3d)

        def test_memory_format_empty(self):
            def test_helper(dim1, dim2, memory_format):
                with self.assertRaises(RuntimeError):
                    x = torch.empty(dim1, memory_format=memory_format)
                x = torch.empty(dim2, memory_format=memory_format)
                self.assertTrue(x.is_contiguous(memory_format=memory_format))

            test_helper((3, 3), (3, 3, 3, 3), torch.channels_last)
            test_helper((3, 3, 3), (3, 3, 3, 3, 3), torch.channels_last_3d)

        def test_subclass_tensors(self):
            # raise an error when trying to subclass FloatTensor
            with self.assertRaisesRegex(TypeError, "type 'torch.FloatTensor' is not an acceptable base type"):
                class Foo1(torch.FloatTensor):
                    pass

            # but allow subclassing Tensor:
            class Foo2(torch.Tensor):
                def foo(self):
                    return 5
            f = Foo2()
            self.assertEqual(f.foo(), 5)

        def test_ndim(self):
            a = torch.randn(1, 2, 3)
            self.assertEqual(3, a.ndim)
            b = torch.randn(())
            self.assertEqual(0, b.ndim)
            c = torch.randn(1, 0)
            self.assertEqual(2, c.ndim)

        def test_fill_diagonal(self):
            a1 = torch.randn(7, 3)
            a2 = a1.clone()
            v = 1
            for i in range(3):
                a2[i][i] = v
            a1.fill_diagonal_(v)
            self.assertEqual(a1, a2)

            b1 = torch.randn(7, 3)
            b2 = b1.clone()
            for i in range(3):
                b2[i][i] = v
                b2[i + 4][i] = v
            b1.fill_diagonal_(v, wrap=True)
            self.assertEqual(b1, b2)

            c1 = torch.rand(3, 3, 3)
            c2 = c1.clone()
            for i in range(3):
                c2[i][i][i] = v
            c1.fill_diagonal_(v)
            self.assertEqual(c1, c2)

            # non-contiguous tensor
            d1 = torch.rand(3, 3, 3)[:, 1, ...]
            d2 = d1.clone()
            for i in range(3):
                d2[i][i] = v
            d1.fill_diagonal_(v)
            self.assertEqual(d1, d2)

            e1 = torch.rand(7, 3, 3)[:, 1, ...]
            e2 = e1.clone()
            for i in range(3):
                e2[i][i] = v
                e2[i + 4][i] = v
            e1.fill_diagonal_(v, wrap=True)
            self.assertEqual(e1, e2)

        def test_batch_norm_cpu_inference(self):
            # input nchw in (2,1,1,1), (2,2,2,2)
            inputs = [
                torch.tensor([[[[-0.5000]]], [[[0.5000]]]]),
                torch.tensor([
                    [
                        [[-0.5000, 0.5000], [-1.0000, 1.0000]],
                        [[-0.2500, -0.5000], [0.2500, 0.5000]]
                    ],
                    [
                        [[0.1000, 1.0000], [1.0000, 0.1000]],
                        [[1.0000, 0.5000], [1.5000, -1.5000]]
                    ]])]
            # output nchw in (2,1,1,1), (2,2,2,2)
            outputs = [
                torch.tensor([
                    [[[-0.499997496604919433593750000]]],
                    [[[0.499997496604919433593750000]]]]),
                torch.tensor([
                    [[[-0.499997496604919433593750000, 0.499997496604919433593750000],
                      [-0.999994993209838867187500000, 0.999994993209838867187500000]],
                     [[-0.249998748302459716796875000, -0.499997496604919433593750000],
                      [0.249998748302459716796875000, 0.499997496604919433593750000]]],
                    [[[0.099999502301216125488281250, 0.999994993209838867187500000],
                      [0.999994993209838867187500000, 0.099999502301216125488281250]],
                     [[0.999994993209838867187500000, 0.499997496604919433593750000],
                      [1.499992489814758300781250000, -1.499992489814758300781250000]]]])]


            for i in range(len(inputs)):
                for affine in [False, True]:
                    m = torch.nn.BatchNorm2d(inputs[i].size()[1], 1e-05, 0.1, affine=affine)
                    m.eval()
                    # contiguous case
                    input1 = inputs[i].contiguous()
                    output1 = m(input1)
                    # non-contiguous case
                    input2 = input1.permute(0, 1, 3, 2)
                    output2 = m(input2).permute(0, 1, 3, 2)
                    # channels last case
                    input3 = input1.contiguous(memory_format=torch.channels_last)
                    output3 = m(input3)
                    self.assertEqual(output3, outputs[i])
                    self.assertEqual(output3, output1)
                    self.assertEqual(output3, output2)

        def test_empty_meta(self):
            x = torch.empty_meta(2 ** 20, 2 ** 20)
            y = torch.empty_meta(2 ** 20)
            z = x + y
            self.assertEqual(z.size(), (2 ** 20, 2 ** 20))
            self.assertRaises(RuntimeError, lambda: z[0][0].item())

        def test_upsample_nearest1d_meta(self):
            # TODO: this is not a sustainable way of testing meta functions,
            # but I want some quick scaffolding first before a more
            # integrated testing strategy
            # NB: Can't make the exponent too big, or it will overflow
            # signed 64-bit integer
            x = torch.empty_meta(2 * 10 ** 8, 3, 2 * 10 ** 8)
            z = torch.nn.functional.interpolate(x, scale_factor=2)
            self.assertEqual(z.size(), (2 * 10 ** 8, 3, 4 * 10 ** 8))
            self.assertRaises(RuntimeError, lambda: z[0][0][0].item())

            # interpolate doesn't seem to support out=
            # (not sure why passing None here doesn't work? How strange...)
            z = torch.empty_meta(0)
            torch._C._nn.upsample_nearest1d(x, (4 * 10 ** 8,), 2, out=z)
            self.assertEqual(z.size(), (2 * 10 ** 8, 3, 4 * 10 ** 8))
            self.assertRaises(RuntimeError, lambda: z[0][0][0].item())

        def test_normal_shape(self):
            warned = False
            for device in torch.testing.get_all_device_types():
                tensor1 = torch.rand(1, device=device)
                tensor4 = torch.rand(4, device=device)
                tensor120 = torch.rand(120, device=device)
                tensor2145 = torch.rand(2, 1, 4, 5, device=device)
                tensor2345 = torch.rand(2, 3, 4, 5, device=device)
                tensor2345_non_contiguous = torch.rand(2, 4, 3, 5, device=device).permute(0, 2, 1, 3)
                tensor2345_channels_last = tensor2345.contiguous(memory_format=torch.channels_last)
                output2345 = torch.zeros(2, 3, 4, 5, device=device)
                output345 = torch.zeros(3, 4, 5, device=device)

                # inputs have same size
                self.assertEqual(torch.normal(tensor2345, tensor2345).size(), (2, 3, 4, 5))
                self.assertEqual(torch.normal(tensor2345_non_contiguous, tensor2345).size(), (2, 3, 4, 5))
                self.assertEqual(torch.normal(tensor2345, tensor2345_channels_last).size(), (2, 3, 4, 5))
                self.assertEqual(torch.normal(tensor2345_non_contiguous, tensor2345_channels_last).size(), (2, 3, 4, 5))

                # scalar case
                self.assertEqual(torch.normal(tensor2345, 2).size(), (2, 3, 4, 5))
                self.assertEqual(torch.normal(2, tensor2345).size(), (2, 3, 4, 5))

                # inputs are expandable tensors
                self.assertEqual(torch.normal(tensor2345, tensor1).size(), (2, 3, 4, 5))
                self.assertEqual(torch.normal(tensor2145, tensor2345).size(), (2, 3, 4, 5))

                # inputs are non-expandable tensors, but they have same number of elements
                # TORCH_WARN_ONCE is used in torch.normal, only 1st assertEqual will show warn msg
                if not warned:
                    self.assertWarnsRegex(UserWarning, "deprecated and the support will be removed",
                                          lambda: self.assertEqual(torch.normal(tensor120, tensor2345).size(), (120,)))
                    warned = True
                else:
                    self.assertEqual(torch.normal(tensor120, tensor2345).size(), (120,))
                self.assertEqual(torch.normal(tensor2345, tensor120).size(), (2, 3, 4, 5))

                # inputs are non-expandable tensors and they don't have same number of elements
                with self.assertRaisesRegex(RuntimeError, "inconsistent tensor"):
                    torch.normal(tensor2345, tensor4)

                # output and inputs are size compatible
                self.assertEqual(torch.normal(tensor2345, tensor2345, out=output2345).size(), (2, 3, 4, 5))

                # output and inputs are not size compatible
                with self.assertRaisesRegex(RuntimeError, "inconsistent tensor"):
                    # inputs are expandable but have different broadcasted size than output
                    torch.normal(tensor2345, tensor2145, out=output345)
                with self.assertRaisesRegex(RuntimeError, "inconsistent tensor"):
                    # inputs are not expandable but reshapeable, output size is not the same as mean
                    torch.normal(tensor2345, tensor120, out=output345)

        def test_tensoriterator_output_setup(self):
            # Test whether the output's memory layout is correct
            def test_memory_layout(x, y, scale, zero_point, out):
                self.assertEqual(x.dim(), 4)
                self.assertEqual(x.size(), y.size())
                self.assertEqual(y.size(), out.size())

                shape = x.size()
                for n in range(shape[0]):
                    for c in range(shape[1]):
                        for h in range(shape[2]):
                            for w in range(shape[3]):
                                if scale is not None and zero_point is not None:
                                    self.assertEqual(
                                        out[n][c][h][w],
                                        torch.ops.quantized.add(x[n][c][h][w], y[n][c][h][w], scale, zero_point))
                                else:
                                    self.assertEqual(out[n][c][h][w], x[n][c][h][w] + y[n][c][h][w])

            xraw = torch.rand(2, 3, 4, 4)
            yraw = torch.rand(2, 3, 4, 4)
            qxraw = torch.quantize_per_tensor(xraw, 0.1, 5, torch.quint8)
            qyraw = torch.quantize_per_tensor(yraw, 0.1, 5, torch.quint8)

            # contiguous case fast setup
            test_memory_layout(xraw, yraw, None, None, xraw + yraw)
            test_memory_layout(qxraw, qyraw, 0.1, 5, torch.ops.quantized.add(qxraw, qyraw, 0.1, 5))

            # channels last case fast setup
            x = xraw.contiguous(memory_format=torch.channels_last)
            y = yraw.contiguous(memory_format=torch.channels_last)
            test_memory_layout(x, y, None, None, x + y)
            qx = qxraw.contiguous(memory_format=torch.channels_last)
            qy = qyraw.contiguous(memory_format=torch.channels_last)
            test_memory_layout(qx, qy, 0.1, 5, torch.ops.quantized.add(qx, qy, 0.1, 5))

            # non contiguous case fast setup (dense, non-overlapping, same shape and strides)
            x = xraw.permute(0, 2, 3, 1)
            y = yraw.permute(0, 2, 3, 1)
            test_memory_layout(x, y, None, None, x + y)
            qx = qxraw.permute(0, 2, 3, 1)
            qy = qyraw.permute(0, 2, 3, 1)
            test_memory_layout(qx, qy, 0.1, 5, torch.ops.quantized.add(qx, qy, 0.1, 5))

            # non contiguous case fast setup (dense, non-overlapping)
            # input tensors have same shape and strides
            # output tensor have same shape as input tensors but different stride
            # output tensor should preserve its strides in this case
            x = xraw.permute(0, 2, 3, 1)
            y = yraw.permute(0, 2, 3, 1)
            out = torch.empty_like(xraw)
            out = out.permute(0, 3, 2, 1)
            expected_stride = out.stride()
            test_memory_layout(x, y, None, None, torch.add(x, y, out=out))
            self.assertEqual(expected_stride, out.stride())

            # non contiguous case non fast setup
            x = xraw.permute(0, 2, 3, 1)
            y = yraw.permute(0, 3, 2, 1)
            test_memory_layout(x, y, None, None, x + y)
            qx = qxraw.permute(0, 2, 3, 1)
            qy = qyraw.permute(0, 3, 2, 1)
            test_memory_layout(qx, qy, 0.1, 5, torch.ops.quantized.add(qx, qy, 0.1, 5))

        # Tests to make sure we still handle .data properly until it is removed
        def test_dot_data_use(self):
            # .data allows to change the Tensors types inplace, check that we still
            # raise a nice error.
            with self.assertRaisesRegex(
                    RuntimeError,
                    # message includes both Double and Long
                    '(?=.*Double)(?=.*Long)'):

                # Calls model with a LongTensor input but DoubleTensor weights
                input = torch.randn(1, 1, 1, 6, dtype=torch.double)
                weight = torch.zeros(1, 1, 1, 3, dtype=torch.long)
                model = torch.nn.Conv2d(1, 1, (1, 3), stride=1, padding=0, bias=False)
                model.weight.data = weight
                out = model(input)


# Functions to test negative dimension wrapping
METHOD = 1
INPLACE_METHOD = 2
FUNCTIONAL = 4
DIM_ARG = None

def make_neg_dim_test(name, tensor_arg, arg_constr, types, extra_dim=0):
    def neg_dim_test(self):
        if isinstance(tensor_arg, list):
            assert METHOD not in types and INPLACE_METHOD not in types
            x = [torch.randn(arg) for arg in tensor_arg]
            ndim = len(tensor_arg[-1])
        else:
            x = torch.randn(*tensor_arg)
            ndim = len(tensor_arg)
        ndim += extra_dim

        n_dim_to_test = sum(e is DIM_ARG for e in arg_constr())

        for dims_val in combinations(range(ndim), n_dim_to_test):
            arg = arg_constr()
            arg_neg = copy.deepcopy(arg)
            idx = 0
            for i, v in enumerate(arg):
                if v is DIM_ARG:
                    arg[i] = dims_val[idx]
                    arg_neg[i] = dims_val[idx] - ndim
                    idx += 1

            if METHOD in types:
                a = getattr(x, name)(*arg)
                b = getattr(x, name)(*arg_neg)
                self.assertEqual(a, b)

            if INPLACE_METHOD in types:
                a = x.clone()
                getattr(a, name + '_')(*arg)
                b = x.clone()
                getattr(b, name + '_')(*arg_neg)
                self.assertEqual(a, b)

            if FUNCTIONAL in types:
                a = getattr(torch, name)(x, *arg)
                b = getattr(torch, name)(x, *arg_neg)
                self.assertEqual(a, b)

    return neg_dim_test


def idx_tensor(size, max_val):
    return torch.LongTensor(*size).random_(0, max_val - 1)


def add_neg_dim_tests():
    neg_dim_tests = [
        ('narrow', (10, 20, 30), lambda: [DIM_ARG, 0, 5], [METHOD]),
        ('transpose', (10, 20, 30), lambda: [DIM_ARG, DIM_ARG], [METHOD, INPLACE_METHOD, FUNCTIONAL]),
        ('size', (10, 20, 30), lambda: [DIM_ARG], [METHOD]),
        ('cat', [(2, 3, 4), (2, 3, 4)], lambda: [DIM_ARG], [FUNCTIONAL]),
        ('chunk', (10, 20, 30), lambda: [5, DIM_ARG], [METHOD, FUNCTIONAL]),
        ('gather', (10, 20), lambda: [DIM_ARG, idx_tensor((10, 20), 10)], [METHOD, FUNCTIONAL]),
        ('index_select', (10, 10), lambda: [DIM_ARG, idx_tensor((10,), 10)], [METHOD, FUNCTIONAL]),
        ('split', (10, 20), lambda: [5, DIM_ARG], [METHOD, FUNCTIONAL]),
        ('squeeze', (10, 1, 20, 1), lambda: [DIM_ARG], [METHOD, INPLACE_METHOD, FUNCTIONAL]),
        ('unbind', (2, 3, 4), lambda: [DIM_ARG], [FUNCTIONAL]),
        ('unsqueeze', (10, 20), lambda: [DIM_ARG], [METHOD, INPLACE_METHOD, FUNCTIONAL], 1),
        ('logcumsumexp', (10, 20), lambda: [DIM_ARG], [METHOD, FUNCTIONAL]),
        ('cumprod', (10, 20), lambda: [DIM_ARG], [METHOD, FUNCTIONAL]),
        ('cumsum', (10, 20), lambda: [DIM_ARG], [METHOD, FUNCTIONAL]),
        ('cummax', (10, 20), lambda: [DIM_ARG], [METHOD, FUNCTIONAL]),
        ('cummin', (10, 20), lambda: [DIM_ARG], [METHOD, FUNCTIONAL]),
        ('mean', (10, 20), lambda: [DIM_ARG], [METHOD, FUNCTIONAL]),
        ('median', (10, 20), lambda: [DIM_ARG], [METHOD, FUNCTIONAL]),
        ('nanmedian', (10, 20), lambda: [DIM_ARG], [METHOD, FUNCTIONAL]),
        ('mode', (10, 20), lambda: [DIM_ARG], [METHOD, FUNCTIONAL]),
        ('norm', (10, 20), lambda: [2, DIM_ARG], [METHOD, FUNCTIONAL]),
        ('prod', (10, 20), lambda: [DIM_ARG], [METHOD, FUNCTIONAL]),
        ('std', (10, 20), lambda: [DIM_ARG], [METHOD, FUNCTIONAL]),
        ('sum', (10, 20), lambda: [DIM_ARG], [METHOD, FUNCTIONAL]),
        ('var', (10, 20), lambda: [DIM_ARG], [METHOD, FUNCTIONAL]),
        ('kthvalue', (10, 20), lambda: [3, DIM_ARG], [METHOD, FUNCTIONAL]),
        ('max', (10, 20), lambda: [DIM_ARG], [METHOD, FUNCTIONAL]),
        ('min', (10, 20), lambda: [DIM_ARG], [METHOD, FUNCTIONAL]),
        ('sort', (10, 20), lambda: [DIM_ARG], [METHOD, FUNCTIONAL]),
        ('topk', (10, 20), lambda: [5, DIM_ARG], [METHOD, FUNCTIONAL]),
        ('renorm', (10, 20), lambda: [2, DIM_ARG, 1], [METHOD, INPLACE_METHOD, FUNCTIONAL]),
        ('index_add', (10, 10), lambda: [DIM_ARG, idx_tensor((10,), 10), torch.randn(10, 10)], [INPLACE_METHOD]),
        ('index_copy', (10, 10), lambda: [DIM_ARG, idx_tensor((10,), 10), torch.randn(10, 10)], [INPLACE_METHOD]),
        ('index_fill', (10, 10), lambda: [DIM_ARG, idx_tensor((10,), 10), 12], [INPLACE_METHOD]),
        ('scatter', (10, 10), lambda: [DIM_ARG, idx_tensor((10, 10), 10), torch.randn(10, 10)], [INPLACE_METHOD]),
        ('select', (10, 20), lambda: [DIM_ARG, 3], [METHOD]),
        ('unfold', (10, 20), lambda: [DIM_ARG, 5, 2], [METHOD]),
    ]

    for decl in neg_dim_tests:
        if len(decl) == 4:
            name, tensor_arg, arg_constr, types = decl
            extra_dim = 0
        elif len(decl) == 5:
            name, tensor_arg, arg_constr, types, extra_dim = decl

        test_name = 'test_' + name + '_neg_dim'

        assert not hasattr(AbstractTestCases._TestTorchMixin, test_name), "Duplicated test name: " + test_name
        setattr(AbstractTestCases._TestTorchMixin, test_name, make_neg_dim_test(name, tensor_arg, arg_constr, types, extra_dim))


# Device-generic tests. Instantiated below and not run directly.
class TestTorchDeviceType(TestCase):
    exact_dtype = True

    # TODO: move all tensor creation to common ops
    def _rand_shape(self, dim, min_size, max_size):
        shape = []
        for i in range(dim):
            shape.append(random.randint(min_size, max_size))
        return tuple(shape)

    @onlyCPU
    def test_set_deterministic_beta_warning(self, device):
        with DeterministicGuard(torch.is_deterministic()):
            # Ensures setting to false does not throw a warning
            with warnings.catch_warnings(record=True) as w:
                warnings.simplefilter("always")
                torch.set_deterministic(False)
                self.assertEqual(len(w), 0)

            # Setting set_deterministic(True) throws a warning once per process
            with self.maybeWarnsRegex(UserWarning, "torch.set_deterministic is in beta"):
                torch.set_deterministic(True)

    @dtypes(torch.float32, torch.complex64)
    def test_storage(self, device, dtype):
        v = torch.randn(3, 5, dtype=dtype, device=device)
        self.assertEqual(v.storage()[0], v[0][0])
        self.assertEqual(v.storage()[14], v[2][4])

    @dtypes(torch.float32, torch.complex64)
    def test_deepcopy(self, device, dtype):
        from copy import deepcopy
        a = torch.randn(5, 5, dtype=dtype, device=device)
        b = torch.randn(5, 5, dtype=dtype, device=device)
        c = a.view(25)
        q = [a, [a.storage(), b.storage()], b, c]
        w = deepcopy(q)
        self.assertEqual(w[0], q[0], atol=0, rtol=0)
        self.assertEqual(w[1][0], q[1][0], atol=0, rtol=0)
        self.assertEqual(w[1][1], q[1][1], atol=0, rtol=0)
        self.assertEqual(w[1], q[1], atol=0, rtol=0)
        self.assertEqual(w[2], q[2], atol=0, rtol=0)

        # Check that deepcopy preserves sharing
        w[0].add_(1)
        for i in range(a.numel()):
            self.assertEqual(w[1][0][i], q[1][0][i] + 1)
        self.assertEqual(w[3], c + 1)
        w[2].sub_(1)
        for i in range(a.numel()):
            self.assertEqual(w[1][1][i], q[1][1][i] - 1)

    @dtypes(torch.float32, torch.complex64)
    def test_deepcopy_scalar(self, device, dtype):
        from copy import deepcopy
        a = torch.tensor(5, dtype=dtype, device=device)
        self.assertEqual(a.size(), deepcopy(a).size())
        self.assertEqual(a, deepcopy(a))

    def check_internal_mem_overlap(self, inplace_op, num_inputs,
                                   dtype, device,
                                   expected_failure=False):
        if isinstance(inplace_op, str):
            inplace_op = getattr(torch.Tensor, inplace_op)
        input = torch.randn(1, dtype=dtype, device=device).expand(3, 3)
        inputs = [input] + [torch.randn_like(input)
                            for i in range(num_inputs - 1)]
        if not expected_failure:
            with self.assertRaisesRegex(RuntimeError, 'single memory location'):
                inplace_op(*inputs)
        else:
            with self.assertRaises(AssertionError):
                with self.assertRaisesRegex(RuntimeError, 'single memory location'):
                    inplace_op(*inputs)

    def unary_check_input_output_mem_overlap(self, data, sz, op,
                                             expected_failure=False):

        def _test(op, output, input):
            output_exp = torch.empty_like(output)
            op(input, out=output_exp)
            self.assertEqual(op(input, out=output), output_exp, msg=op.__name__)

        # output is identical to input:
        _test(op, output=data[0:sz], input=data[0:sz])
        # output and input are independent:
        _test(op, output=data[0:sz], input=data[sz:2 * sz])
        # output partially overlaps with input:
        if not expected_failure:
            with self.assertRaisesRegex(RuntimeError, 'unsupported operation'):
                _test(op, data[0:sz], data[1:sz + 1])
        else:
            with self.assertRaises(AssertionError):
                with self.assertRaisesRegex(RuntimeError, 'unsupported operation'):
                    _test(op, data[0:sz], data[1:sz + 1])

    def ternary_check_input_output_mem_overlap(self, op, device,
                                               expected_failure=False):
        sz = 3
        data = torch.randn(2 * sz, device=device)
        other1 = torch.randn(sz, device=device)
        other2 = torch.randn(sz, device=device)

        self.unary_check_input_output_mem_overlap(
            data, sz, lambda input, out: op(input, other1, other2, out=out),
            expected_failure=expected_failure)

        self.unary_check_input_output_mem_overlap(
            data, sz, lambda input, out: op(other1, input, other2, out=out),
            expected_failure=expected_failure)

        self.unary_check_input_output_mem_overlap(
            data, sz, lambda input, out: op(other1, other2, input, out=out),
            expected_failure=expected_failure)



    def _select_broadcastable_dims(self, dims_full=None):
        # select full dimensionality
        if dims_full is None:
            dims_full = []
            ndims = random.randint(1, 4)
            dims_full = [random.randint(1, 8) for _ in range(ndims)]
        else:
            ndims = len(dims_full)

        # select actual dimensions for ops:
        # larger: full ndims, individual sizes may be reduced
        # smaller: possibly reduced ndims, sizes may be reduced
        smaller_ndims = random.randint(1, ndims)
        dims_small = []
        dims_large = []
        for i in range(ndims - 1, -1, -1):
            j = random.randint(1, 3)
            if j == 1:  # no reduced singleton dimension
                ds = dims_full[i]
                dl = dims_full[i]
            elif j == 2:  # larger may have reduced singleton dimension
                ds = dims_full[i]
                dl = 1 if len(dims_small) < smaller_ndims else dims_full[i]
            elif j == 3:  # smaller may have reduced singleton dimension
                ds = 1
                dl = dims_full[i]
            dims_large = [dl] + dims_large
            if len(dims_small) < smaller_ndims:
                dims_small = [ds] + dims_small
        return (dims_small, dims_large, dims_full)

    # collected tests of ops that used scalar_check in Declarations.cwrap for
    # correctness
    def test_scalar_check(self, device):
        zero_d = torch.randn((), device=device)
        one_d = torch.randn((1,), device=device)

        # _multinomial_alias_setup
        self.assertRaises(RuntimeError, lambda: torch._multinomial_alias_setup(zero_d))

        # remainder
        self.assertEqual((), torch.remainder(zero_d, zero_d).shape)
        self.assertEqual((), torch.remainder(zero_d, 2).shape)
        self.assertEqual((1,), torch.remainder(zero_d, one_d).shape)
        self.assertEqual((1,), torch.remainder(one_d, zero_d).shape)

        # fmod
        self.assertEqual((), torch.fmod(zero_d, zero_d).shape)
        self.assertEqual((), torch.fmod(zero_d, 2).shape)
        self.assertEqual((1,), torch.fmod(zero_d, one_d).shape)
        self.assertEqual((1,), torch.fmod(one_d, zero_d).shape)

        # exp, cos, cosh, tan, atan, tanh, erf, erfc, reciprocal
        self.assertEqual((), torch.exp(zero_d).shape)
        self.assertEqual((), torch.cos(zero_d).shape)
        self.assertEqual((), torch.cosh(zero_d).shape)
        self.assertEqual((), torch.tan(zero_d).shape)
        self.assertEqual((), torch.atan(zero_d).shape)
        self.assertEqual((), torch.acosh(zero_d).shape)
        self.assertEqual((), torch.asinh(zero_d).shape)
        self.assertEqual((), torch.atanh(zero_d).shape)
        self.assertEqual((), torch.tanh(zero_d).shape)
        self.assertEqual((), torch.erf(zero_d).shape)
        self.assertEqual((), torch.erfc(zero_d).shape)
        self.assertEqual((), torch.reciprocal(zero_d).shape)
        self.assertEqual((1,), torch.exp(one_d).shape)
        self.assertEqual((1,), torch.cos(one_d).shape)
        self.assertEqual((1,), torch.cosh(one_d).shape)
        self.assertEqual((1,), torch.tan(one_d).shape)
        self.assertEqual((1,), torch.atan(one_d).shape)
        self.assertEqual((1,), torch.acosh(one_d).shape)
        self.assertEqual((1,), torch.asinh(one_d).shape)
        self.assertEqual((1,), torch.atanh(one_d).shape)
        self.assertEqual((1,), torch.tanh(one_d).shape)
        self.assertEqual((1,), torch.erf(one_d).shape)
        self.assertEqual((1,), torch.erfc(one_d).shape)
        self.assertEqual((1,), torch.reciprocal(one_d).shape)

        # clamp
        self.assertEqual((), torch.clamp(zero_d, min=0, max=1).shape)
        self.assertEqual((), torch.clamp(zero_d, min=0).shape)
        self.assertEqual((), torch.clamp(zero_d, max=1).shape)
        self.assertEqual((1,), torch.clamp(one_d, min=0, max=1).shape)
        self.assertEqual((1,), torch.clamp(one_d, min=0).shape)
        self.assertEqual((1,), torch.clamp(one_d, max=1).shape)

        # cumsum, cumprod, cummax, cummin
        self.assertEqual((), torch.logcumsumexp(zero_d, 0).shape)
        self.assertEqual((), torch.cumsum(zero_d, 0).shape)
        self.assertEqual((), torch.cumprod(zero_d, 0).shape)
        self.assertEqual((), torch.cummax(zero_d, 0)[0].shape)
        self.assertEqual((), torch.cummin(zero_d, 0)[0].shape)

        # renorm
        self.assertRaises(RuntimeError, lambda: torch.renorm(zero_d, 0.5, 0, 1.0))

        # sort, topk
        self.assertEqual([(), ()], [x.shape for x in torch.sort(zero_d, 0, False)])
        self.assertEqual([(), ()], [x.shape for x in torch.sort(zero_d, 0, True)])
        self.assertEqual([(), ()], [x.shape for x in torch.topk(zero_d, 1, 0, False)])
        self.assertEqual([(), ()], [x.shape for x in torch.topk(zero_d, 1, 0, True)])

        # lstsq (gels)
        self.assertRaises(RuntimeError, lambda: torch.lstsq(zero_d, zero_d))

        # eig
        self.assertRaises(RuntimeError, lambda: torch.eig(zero_d, False))
        self.assertRaises(RuntimeError, lambda: torch.eig(zero_d, True))

        # this is only implemented on cpu
        if (torch.device(device).type == 'cpu'):
            self.assertRaises(RuntimeError, lambda: torch.ormqr(zero_d, zero_d, zero_d))

        # max, min
        self.assertEqual((), torch.max(zero_d, zero_d).shape)
        self.assertEqual((1,), torch.max(one_d, zero_d).shape)
        self.assertEqual((1,), torch.max(zero_d, one_d).shape)
        self.assertEqual((), torch.min(zero_d, zero_d).shape)
        self.assertEqual((1,), torch.min(one_d, zero_d).shape)
        self.assertEqual((1,), torch.min(zero_d, one_d).shape)

        # diag
        self.assertRaises(RuntimeError, lambda: torch.diag(zero_d))

        zero_d_int = torch.tensor(1, device=device)
        one_d_int = torch.tensor([1], device=device)

        # lshift, rshift
        self.assertEqual((), (zero_d_int >> zero_d_int).shape)
        self.assertEqual((), (zero_d_int >> 1).shape)
        self.assertEqual((1,), (one_d_int >> zero_d_int).shape)
        self.assertEqual((1,), (zero_d_int >> one_d_int).shape)
        self.assertEqual((1,), (one_d_int >> 1).shape)

        self.assertEqual((), (zero_d_int << zero_d_int).shape)
        self.assertEqual((), (zero_d_int << 1).shape)
        self.assertEqual((1,), (one_d_int << zero_d_int).shape)
        self.assertEqual((1,), (zero_d_int << one_d_int).shape)
        self.assertEqual((1,), (one_d_int << 1).shape)

        # or
        self.assertEqual((), (zero_d_int | zero_d_int).shape)
        self.assertEqual((), (zero_d_int | 1).shape)
        self.assertEqual((1,), (one_d_int | zero_d_int).shape)
        self.assertEqual((1,), (zero_d_int | one_d_int).shape)
        self.assertEqual((1,), (one_d_int | 1).shape)

        # and
        self.assertEqual((), (zero_d_int & zero_d_int).shape)
        self.assertEqual((), (zero_d_int & 1).shape)
        self.assertEqual((1,), (one_d_int & zero_d_int).shape)
        self.assertEqual((1,), (zero_d_int & one_d_int).shape)
        self.assertEqual((1,), (one_d_int & 1).shape)

        # _multinomial_alias_draw
        self.assertRaises(RuntimeError, lambda: torch._multinomial_alias_draw(zero_d, zero_d_int, 10))

        # clone
        self.assertEqual((), zero_d.clone().shape)

        zero_d_bool = torch.tensor(True, device=device)
        one_d_bool = torch.tensor([True], device=device)

        # masked_select
        self.assertEqual((1,), torch.masked_select(zero_d_bool, zero_d_bool).shape)
        self.assertEqual((1,), torch.masked_select(zero_d_bool, one_d_bool).shape)
        self.assertEqual((1,), torch.masked_select(one_d_bool, zero_d_bool).shape)

        zero_d_uint8 = torch.tensor(1, dtype=torch.uint8, device=device)
        one_d_uint8 = torch.tensor([1], dtype=torch.uint8, device=device)

        with warnings.catch_warnings():
            warnings.simplefilter("ignore")
            self.assertEqual((1,), torch.masked_select(zero_d_uint8, zero_d_uint8).shape)
            self.assertEqual((1,), torch.masked_select(zero_d_uint8, one_d_uint8).shape)
            self.assertEqual((1,), torch.masked_select(one_d_uint8, zero_d_uint8).shape)

        # mode
        self.assertEqual([(), ()], [x.shape for x in torch.mode(zero_d, dim=0, keepdim=True)])
        self.assertEqual([(), ()], [x.shape for x in torch.mode(zero_d, dim=0, keepdim=False)])
        self.assertEqual([(1,), (1,)], [x.shape for x in torch.mode(one_d, dim=0, keepdim=True)])
        self.assertEqual([(), ()], [x.shape for x in torch.mode(one_d, dim=0, keepdim=False)])

        # max
        self.assertEqual([(), ()], [x.shape for x in torch.max(zero_d, dim=0, keepdim=True)])
        self.assertEqual([(), ()], [x.shape for x in torch.max(zero_d, dim=0, keepdim=False)])
        self.assertEqual([(1,), (1,)], [x.shape for x in torch.max(one_d, dim=0, keepdim=True)])
        self.assertEqual([(), ()], [x.shape for x in torch.max(one_d, dim=0, keepdim=False)])

        # amax
        self.assertEqual((), torch.amax(zero_d, dim=0, keepdim=True).shape)
        self.assertEqual((), torch.amax(zero_d, dim=0, keepdim=False).shape)
        self.assertEqual((1,), torch.amax(one_d, dim=0, keepdim=True).shape)
        self.assertEqual((), torch.amax(one_d, dim=0, keepdim=False).shape)

        # min
        self.assertEqual([(), ()], [x.shape for x in torch.min(zero_d, dim=0, keepdim=True)])
        self.assertEqual([(), ()], [x.shape for x in torch.min(zero_d, dim=0, keepdim=False)])
        self.assertEqual([(1,), (1,)], [x.shape for x in torch.min(one_d, dim=0, keepdim=True)])
        self.assertEqual([(), ()], [x.shape for x in torch.min(one_d, dim=0, keepdim=False)])

        # amin
        self.assertEqual((), torch.amin(zero_d, dim=0, keepdim=True).shape)
        self.assertEqual((), torch.amin(zero_d, dim=0, keepdim=False).shape)
        self.assertEqual((1,), torch.amin(one_d, dim=0, keepdim=True).shape)
        self.assertEqual((), torch.amin(one_d, dim=0, keepdim=False).shape)

        # set_
        zero_d_clone = zero_d.clone()
        one_d_clone = one_d.clone()
        self.assertEqual((), zero_d_clone.set_(one_d.storage(), 0, (), ()).shape)
        self.assertEqual((1,), zero_d_clone.set_(one_d.storage(), 0, (1,), (1,)).shape)
        self.assertEqual((), one_d_clone.set_(one_d.storage(), 0, (), ()).shape)
        self.assertEqual((1,), one_d_clone.set_(one_d.storage(), 0, (1,), (1,)).shape)

        self.assertEqual((), zero_d.clone().set_(zero_d).shape)
        self.assertEqual((), one_d.clone().set_(zero_d).shape)
        self.assertEqual((1,), zero_d.clone().set_(one_d).shape)
        self.assertEqual((1,), one_d.clone().set_(one_d).shape)

        # take
        self.assertEqual((), torch.randn((2, 3), device=device).take(zero_d_int).shape)
        self.assertEqual((1,), torch.randn((2, 3), device=device).take(one_d_int).shape)

        # gather
        self.assertEqual((), torch.gather(zero_d, 0, torch.zeros((), dtype=torch.int64, device=device)).shape)
        self.assertEqual((1,), torch.gather(zero_d, 0, torch.zeros((1,), dtype=torch.int64, device=device)).shape)
        self.assertEqual((), torch.gather(one_d, 0, torch.zeros((), dtype=torch.int64, device=device)).shape)
        self.assertEqual((1,), torch.gather(one_d, 0, torch.zeros((1,), dtype=torch.int64, device=device)).shape)

        # normal
        # documentation says out shape matches shape of mean
        self.assertEqual((), torch.normal(zero_d, zero_d).shape)
        self.assertEqual((1,), torch.normal(one_d, zero_d).shape)
        self.assertEqual((), torch.normal(1, zero_d).shape)
        self.assertEqual((), torch.normal(zero_d, 1).shape)
        self.assertEqual((1,), torch.normal(one_d, 1).shape)
        # TODO: this behavior differs on CPU and GPU, see https://github.com/pytorch/pytorch/issues/30480.
        # self.assertEqual((), torch.normal(zero_d, one_d).shape)
        # self.assertEqual((), torch.normal(1, one_d).shape)

        # convolutions.  Yes, we are testing nn.functional here; seems justified
        # given its similar to the other tests
        w = torch.randn(2, 1, 3, 3, device=device).div_(2).requires_grad_()
        self.assertRaises(RuntimeError, lambda: torch.nn.functional.conv2d(zero_d, w, groups=1))
        self.assertRaises(RuntimeError, lambda: torch.nn.functional.conv2d(zero_d, w, groups=2))

        # nll_loss -- verify input can't be 0-dimensional.
        self.assertRaises(ValueError, lambda: torch.nn.functional.nll_loss(zero_d, zero_d, reduction='none'))
        self.assertRaises(ValueError, lambda: torch.nn.functional.nll_loss(zero_d, one_d, reduction='none'))
        # verify output is 0-dimensional when reduction != 'none'
        for (input, target) in ((torch.randn(1, 1, device=device), torch.tensor([0], device=device)),
                                (torch.randn(1, 1, 1, 1, device=device), torch.tensor([[[0]]], device=device))):
            self.assertEqual((), torch.nn.functional.nll_loss(input, target, reduction='mean').shape)
            self.assertEqual((), torch.nn.functional.nll_loss(input, target, reduction='sum').shape)

        # multilabel_margin_loss
        for input in (zero_d, one_d, torch.randn(1, 1, device=device)):
            for target in (torch.tensor(0, device=device), torch.tensor([0], device=device), torch.tensor([[0]], device=device)):
                if (input.dim() <= 1 and target.dim() <= 1) or (input.dim() == 2 and target.dim() == 2):
                    output_shape = (target.shape[0],) if target.dim() == 2 else ()
                    self.assertEqual(output_shape,
                                     torch.nn.functional.multilabel_margin_loss(input, target, reduction='none').shape)
                    self.assertEqual((), torch.nn.functional.multilabel_margin_loss(input, target, reduction='mean').shape)
                    self.assertEqual((), torch.nn.functional.multilabel_margin_loss(input, target, reduction='sum').shape)
                else:
                    self.assertRaises(RuntimeError,
                                      lambda: torch.nn.functional.multilabel_margin_loss(input, target, reduction='none'))
                    self.assertRaises(RuntimeError,
                                      lambda: torch.nn.functional.multilabel_margin_loss(input, target, reduction='mean'))
                    self.assertRaises(RuntimeError,
                                      lambda: torch.nn.functional.multilabel_margin_loss(input, target, reduction='sum'))

        # multi_margin_loss
        for input in (zero_d, one_d, torch.randn(1, 1, device=device)):
            for target in (torch.tensor(0, device=device), torch.tensor([0], device=device)):
                self.assertEqual(target.shape, torch.nn.functional.multi_margin_loss(input, target, reduction='none').shape)
                self.assertEqual((), torch.nn.functional.multi_margin_loss(input, target, reduction='mean').shape)
                self.assertEqual((), torch.nn.functional.multi_margin_loss(input, target, reduction='sum').shape)

    # Uses mismatched arange out size to trigger a warning
    def test_cpp_warnings_have_python_context(self, device):
        # Creates long string in advance to avoid a too-long Python line
        s = ".+Triggered internally at.+RangeFactories.+"

        def cpp_warn_fn():
            out = torch.empty((5,))
            torch.arange(0, 3, out=out)
            return out

        # Checks eager-mode cpp warning
        with warnings.catch_warnings(record=True) as w:
            cpp_warn_fn()
            frameinfo = inspect.getframeinfo(inspect.currentframe())
            warning = w[0]

            # Checks for cpp context in the warning message
            self.assertTrue(re.search(s, str(warning.message)) is not None)

            # Checks the Python features of the warning
            # Note: the eager mode warning refers to the line in the function
            # that throws the warning.
            self.assertEqual(frameinfo.lineno - 6, warning.lineno)
            self.assertEqual(len(w), 1)

        # Checks jitted cpp warning
        with warnings.catch_warnings(record=True) as w:
            scripted_cpp_warn_fn = torch.jit.script(cpp_warn_fn)
            scripted_cpp_warn_fn()
            warning = w[0]

            # Checks for cpp context in the warning message
            self.assertTrue(re.search(s, str(warning.message)) is not None)

            # Checks the Python features of the warning
            # Note: the jitted warning's lineno refers to the call to the jitted
            # function, which in our test suite has a layer of indirection
            # that makes checking the Python lineno fragile
            self.assertEqual(len(w), 1)

        # Checks jitted Python warning
        def warn_fn():
            warnings.warn("Warning!")

        # The jit mimics an eager-mode Python warning in this case
        with warnings.catch_warnings(record=True) as w:
            scripted_warn_fn = torch.jit.script(warn_fn)
            scripted_warn_fn()
            frameinfo = inspect.getframeinfo(inspect.currentframe())
            warning = w[0]

            self.assertTrue(re.search('Warning!', str(warning.message)) is not None)

            # Checks the Python features of the warning
            self.assertEqual(frameinfo.lineno - 6, warning.lineno)
            self.assertEqual(len(w), 1)

    # TODO: this test should be in test_nn.py
    def test_conv_transposed_backward_agnostic_to_memory_format(self, device):
        in_channels = 64
        out_channels = 128
        scale_factor = 8
        batch_size = 8
        length = 16

        conv = torch.nn.ConvTranspose1d(
            in_channels, out_channels, kernel_size=scale_factor * 2, stride=scale_factor).to(device)
        layer_norm = torch.nn.LayerNorm(out_channels).to(device)

        input_ = torch.randn(batch_size, in_channels, length).to(device).contiguous()
        input_ = conv(input_).contiguous()
        input_ = layer_norm(input_.transpose(1, 2).contiguous()).contiguous()
        input_.sum().backward()

    # TODO: this test should be in test_nn.py
    @largeTensorTest('12GB')
    def test_conv_transposed_large(self, device):
        # ConvTranspose3d works for large input tensors (gh-32866)
        in_channels = 64
        out_channels = 128
        kernel_size = 5

        conv = torch.nn.ConvTranspose3d(
            in_channels, out_channels, kernel_size=kernel_size,
            stride=2, padding=2, output_padding=1).to(device)

        x = torch.rand([1, 64, 8, 128, 172]).to(device)
        y = conv(x)

    def test_is_set_to(self, device):
        t1 = torch.empty(3, 4, 9, 10, device=device)
        t2 = torch.empty(3, 4, 9, 10, device=device)
        t3 = torch.tensor([], device=device).set_(t1)
        t4 = t3.clone().resize_(12, 90)
        self.assertFalse(t1.is_set_to(t2))
        self.assertTrue(t1.is_set_to(t3))
        self.assertTrue(t3.is_set_to(t1), "is_set_to should be symmetric")
        self.assertFalse(t1.is_set_to(t4))
        self.assertFalse(torch.Tensor().is_set_to(torch.Tensor()),
                         "Tensors with no storages should not appear to be set "
                         "to each other")

        t1 = torch.tensor([True, True], dtype=torch.bool, device=device)
        t2 = torch.tensor([0], dtype=torch.bool, device=device).set_(t1)
        self.assertTrue(t1.is_set_to(t2))

        # test that sizes must match
        t1 = torch.empty([2, 3, 4], device=device)
        t2 = t1.view(4, 3, 2)
        self.assertFalse(t1.is_set_to(t2))
        self.assertFalse(t2.is_set_to(t1))

        # test that legacy empty size behavior used to be respected (i.e. all
        # empty tensors were logically collapsed to size [0]).
        t1 = torch.empty([2, 5, 0], device=device)
        t2 = t1.view([0])
        self.assertFalse(t1.is_set_to(t2))
        self.assertFalse(t2.is_set_to(t1))

    def test_broadcast(self, device):

        # all functions
        fns = {
            "dist", "atan2", "pow", "lerp", "add",
            "sub", "mul", "div", "fmod", "remainder",
            "eq", "ge", "gt", "le", "lt", "max", "min", "ne",
            "addcdiv", "addcmul", "masked_scatter", "masked_select", "masked_fill",
            "map", "map2", "copy"
        }
        # functions with three tensor arguments
        fns_3_args = {"map2"}
        fns_value_kwarg = {"addcdiv", "addcmul"}

        for fn in fns:
            (dims_small, dims_large, dims_full) = self._select_broadcastable_dims()
            full1d = torch.randn(*dims_full, device=device).flatten().float()
            small = torch.randn(*dims_small, device=device).float()
            large = torch.randn(*dims_large, device=device).float()
            small_expanded = small.expand(*dims_full)
            large_expanded = large.expand(*dims_full)
            small2 = None
            small2_expanded = None
            if fn in fns_3_args or fn in fns_value_kwarg:
                # create another smaller tensor
                (dims_small2, _, _) = self._select_broadcastable_dims(dims_full)
                small2 = torch.randn(*dims_small2, device=device).float()
                small2_expanded = small2.expand(*dims_full)

            if small.is_cuda and fn in ['map', 'map2']:
                # map and map2 are not implementd on CUDA tensors
                continue

            if hasattr(large_expanded, fn):
                # run through tensor versions of functions
                # and verify fully expanded inputs give same results
                expanded = {large: large_expanded, small: small_expanded, small2: small2_expanded}

                def tensorfn(myfn, t1, t2):
                    if fn == "lerp":
                        return myfn(t1, 0.5)
                    elif fn == "masked_select":
                        return myfn(t1 < 0)
                    elif fn == "masked_scatter":
                        return myfn(t1 < 0.5, full1d)
                    elif fn == "masked_fill":
                        return myfn(t1 < 0.5, 1.0)
                    elif fn in fns_3_args:
                        return myfn(1, t1, t2)
                    elif fn in fns_value_kwarg:
                        return myfn(t1, t2, value=1)
                    else:
                        return myfn(t1)

                # test various orders
                for first, second, third in [(large, small, small2), (small, large, small2),
                                             (small2, small, large), (small2, large, small)]:
                    if first is None:
                        break  # ignore last iter when small2 is None
                    method_expanded = getattr(expanded[first], fn)
                    method = getattr(first, fn)
                    r1 = tensorfn(method_expanded, expanded[second], expanded[third])
                    r2 = tensorfn(method, second, third)
                    self.assertEqual(r1, r2)

            # now for torch. versions of functions
            if hasattr(torch, fn):
                fntorch = getattr(torch, fn)
                expanded = {large: large_expanded, small: small_expanded, small2: small2_expanded}

                def torchfn(t1, t2, t3):
                    if fn == "lerp":
                        return fntorch(t1, t2, 0.5)
                    elif fn == "masked_select":
                        return fntorch(t1, t2 < 0)
                    elif fn == "masked_scatter":
                        return fntorch(t1, t2 < 0.5, full1d)
                    elif fn == "masked_fill":
                        return fntorch(t1, t2 < 0.5, 1.0)
                    elif fn in fns_3_args:
                        return fntorch(t1, 1.0, t2, t3)
                    elif fn in fns_value_kwarg:
                        return fntorch(t1, t2, t3, value=1.0)
                    else:
                        return fntorch(t1, t2)

                # test various orders
                for first, second, third in [(large, small, small2), (small, large, small2),
                                             (small2, small, large), (small2, large, small)]:
                    if first is None:
                        break  # ignore last iter when small2 is None
                    r1 = torchfn(expanded[first], expanded[second], expanded[third])
                    r2 = torchfn(first, second, third)
                    self.assertEqual(r1, r2)

            # now for in place functions
            # in-place tensor is not broadcastable; test only guaranteed
            # to work by broadcasting other argument(s)
            if not hasattr(large_expanded, fn + "_"):
                continue

            # need to clone largeExpanded so we can reuse, since functions are in-place
            large_expanded_clone = large_expanded.clone()

            def tensorfn_inplace(t0, t1, t2=None):
                t0_fn = getattr(t0, fn + "_")
                if fn == "lerp":
                    return t0_fn(t1, 0.5)
                elif fn == "masked_scatter":
                    return t0_fn(t1 < 0.5, full1d)
                elif fn == "masked_fill":
                    return t0_fn(t1 < 0.5, 1.0)
                elif fn == "map":
                    return t0_fn(t1, lambda x, y: x + y)
                elif fn == "map2":
                    return t0_fn(t1, t2, lambda x, y, z: x + y + z)
                elif fn in fns_3_args:
                    return t0_fn(1.0, t1, t2)
                elif fn in fns_value_kwarg:
                    return t0_fn(t1, t2, value=1.0)
                else:
                    return t0_fn(t1)
            # in-place pointwise operations don't actually work if the in-place
            # tensor is 0-strided (numpy has the same issue)
            if (0 not in large_expanded.stride() and 0 not in large_expanded_clone.stride()):
                r1 = tensorfn_inplace(large_expanded, small_expanded, small2_expanded)
                r2 = tensorfn_inplace(large_expanded_clone, small, small2)
                self.assertEqual(r1, r2)

            def broadcastable(t0, t1, t2=None):
                try:
                    t1.expand_as(t0)
                    if t2 is not None:
                        t2.expand_as(t0)
                except RuntimeError:
                    return False
                return True

            def _test_in_place_broadcastable(t0, t1, t2=None):
                if not broadcastable(t0, t1, t2):
                    same_size = t0.numel() == t1.numel() and (t0.numel() == t2.numel() if t2 is not None else True)
                    if not same_size:
                        self.assertRaises(RuntimeError, lambda: tensorfn_inplace(t0, t1, t2))
                else:
                    tensorfn_inplace(t0, t1, t2)

            if fn not in fns_3_args and fn not in fns_value_kwarg:
                _test_in_place_broadcastable(small, large_expanded)
                _test_in_place_broadcastable(small, large)
            else:
                _test_in_place_broadcastable(small2, small_expanded, large_expanded)
                _test_in_place_broadcastable(small2, small, large)

    # Ensures that kthvalue throws nondeterministic alerts in the correct cases
    @dtypes(torch.double)
    def test_kthvalue_nondeterministic_alert(self, device, dtype):
        @expectedAlertNondeterministic('kthvalue CUDA', 'cuda')
        def test_func(slf, device, call_type):
            S = 10
            k = 5
            a = torch.randn(S, device=device)
            if call_type == 'function':
                torch.kthvalue(a, k)
            elif call_type == 'method':
                a.kthvalue(k)
            elif call_type == 'out':
                values = torch.empty_like(a)
                indices = torch.empty((), device=device, dtype=torch.long)
                torch.kthvalue(a, k, out=(values, indices))
            else:
                self.fail(f"'{call_type}' is not a valid call type")

        test_func(self, device, 'function')
        test_func(self, device, 'method')
        test_func(self, device, 'out')

    def test_embedding_scalar_weight_error(self, device):
        indices = torch.rand(2, 2, device=device).long()
        weight = torch.tensor(1.0)
        with self.assertRaisesRegex(RuntimeError, "'weight' must be at least 1-D"):
            torch.embedding(weight, indices)

    def test_dist(self, device):
        def run_test(x, y):
            for p in [0, 1, 2, 3, 4, inf, -inf]:
                dist_xy = torch.dist(x, y, p)
                dist_xy_norm = torch.norm(x - y, p)
                self.assertEqual(dist_xy, dist_xy_norm)

        run_test(torch.randn(5, device=device), torch.randn(5, device=device))

        x = torch.zeros(3, device=device)
        y = torch.zeros(3, device=device)
        y[1] = 1.
        run_test(x, y)

    # Ensures that median throws nondeterministic alerts in the correct cases
    @dtypes(torch.double)
    def test_median_nondeterministic_alert(self, device, dtype):
        def test_func(slf, device, call_type):
            S = 10
            a = torch.randn(S, device=device)
            if call_type == 'function':
                torch.median(a)
            elif call_type == 'function with indices':
                torch.median(a, 0)
            elif call_type == 'method':
                a.median()
            elif call_type == 'method with indices':
                a.median(0)
            elif call_type == 'out with indices':
                result = torch.empty_like(a)
                indices = torch.empty((), dtype=torch.long, device=device)
                torch.median(a, 0, out=(result, indices))
            else:
                self.fail(f"'{call_type}' is not a valid call type")

        @expectedAlertNondeterministic('median CUDA with indices output', 'cuda')
        def test_func_expect_error(slf, device, call_type):
            test_func(slf, device, call_type)

        test_func(self, device, 'function')
        test_func_expect_error(self, device, 'function with indices')
        test_func(self, device, 'method')
        test_func_expect_error(self, device, 'method with indices')
        test_func_expect_error(self, device, 'out with indices')

    @skipCUDANonDefaultStreamIf(True)
    def test_multinomial_alias(self, device):
        # Get probs vector to use in setup
        def get_probs(length, is_contiguous):
            probs = torch.softmax(torch.randn(length), 0)
            if not is_contiguous:
                probs = torch.softmax(torch.randn(length, 2), 0)[:, 1]
            assert not (is_contiguous ^ probs.is_contiguous()), "contiguity requirement not met"
            return probs.to(device)

        for is_contiguous in [True, False]:
            probs = get_probs(4, is_contiguous)
            alias_table, prob_table = torch._multinomial_alias_setup(probs)
            for n_samples in [-1, 1, 10]:
                if n_samples > 0:
                    samples = torch._multinomial_alias_draw(prob_table, alias_table, n_samples)
                    self.assertEqual(prob_table.size(), torch.Size([4]), msg="size mismatch: probability table")
                    self.assertEqual(alias_table.size(), torch.Size([4]), msg="size mismatch: alias table")
                    self.assertEqual(samples.size(), torch.Size([n_samples]), msg="wrong number of samples")
                else:
                    with self.assertRaisesRegex(RuntimeError, "cannot sample <= 0 samples"):
                        torch._multinomial_alias_draw(prob_table, alias_table, n_samples)

            with self.assertRaisesRegex(RuntimeError, "expected 1-D"):
                probs = probs.view(2, 2)
                torch._multinomial_alias_setup(probs)

            with self.assertRaisesRegex(RuntimeError, "expected 1-D"):
                a_t, p_t = torch._multinomial_alias_setup(probs)
                torch._multinomial_alias_draw(p_t.view(2, 2), a_t.view(2, 2))

        MAX_SAMPLES = 200000
        for probs in [get_probs(4, True),
                      torch.tensor([0.8, 0.2], device=device),
                      torch.tensor([0.7, 0.2, 0.1], device=device)]:
            # Check how different the alias distribution and the original distribution are
            alias_dist = torch.zeros_like(probs)
            alias_table, prob_table = torch._multinomial_alias_setup(probs)
            alias_samples = torch._multinomial_alias_draw(prob_table, alias_table, MAX_SAMPLES)
            alias_dist = torch.unique(alias_samples, return_counts=True)[1].to(dtype=probs.dtype) / MAX_SAMPLES
            self.assertEqual(alias_dist, probs, rtol=0.02, atol=0.0,
                             msg="Actual: {}\nExpected: {}".format(alias_dist, probs))

        for probs in [torch.tensor([0.2501, 0.25, 0.2499, 0.25], device=device),
                      torch.tensor([0.8, 0.199, 0.001], device=device),
                      torch.tensor([0.25001, 0.25, 0.24999, 0.25], device=device),
                      torch.tensor([0.33, 0.34, 0.33], device=device),
                      torch.tensor([0.8, 0.1999, 0.0001], device=device)]:
            # Check the difference between the original probabilities and the reconstructed
            # probabilities from the alias and probability tables output by _multinomial_alias_setup
            alias_table, prob_table = torch._multinomial_alias_setup(probs)
            actual = torch.zeros_like(probs)
            for i, vals in enumerate(zip(alias_table, prob_table)):
                idx, p = vals
                actual[i] += p
                actual[idx] += 1. - p
            actual = actual / len(probs)
            self.assertEqual(actual, probs, atol=1e-6, rtol=0)

        # Some special cases
        test_cases = [torch.tensor([1.0, 0.0, 0.0], device=device), torch.tensor([0.0, 1.0], device=device)]
        for probs in test_cases:
            alias_table, prob_table = torch._multinomial_alias_setup(probs)
            alias_samples = torch._multinomial_alias_draw(prob_table, alias_table, MAX_SAMPLES)
            self.assertEqual(alias_samples.unique(), probs.nonzero().squeeze(-1))

    @dtypes(*torch.testing.get_all_fp_dtypes())
    def test_log_normal(self, device, dtype):
        a = torch.tensor([10], dtype=dtype, device=device).log_normal_()
        self.assertEqual(a.dtype, dtype)
        self.assertEqual(a.size(), torch.Size([1]))

    @dtypes(*(torch.testing.get_all_int_dtypes() + torch.testing.get_all_fp_dtypes()))
    def test_geometric(self, device, dtype):
        a = torch.tensor([10], dtype=dtype, device=device).geometric_(0.5)
        self.assertEqual(a.dtype, dtype)
        self.assertEqual(a.size(), torch.Size([1]))

    @dtypes(*(torch.testing.get_all_fp_dtypes(include_half=False, include_bfloat16=False)))
    @dtypesIfCUDA(*(torch.testing.get_all_fp_dtypes(include_bfloat16=False)))
    def test_bernoulli_p(self, device, dtype):
        for trivial_p in ([0, 1], [1, 0, 1, 1, 0, 1]):
            x = torch.tensor(trivial_p, dtype=dtype, device=device)
            self.assertEqual(x.bernoulli().tolist(), trivial_p)

        def isBinary(t):
            return torch.ne(t, 0).mul_(torch.ne(t, 1)).sum().item() == 0

        p = torch.rand(5, 5, dtype=dtype, device=device)
        self.assertTrue(isBinary(p.bernoulli()))

        p = torch.rand(5, dtype=dtype, device=device).expand(5, 5)
        self.assertTrue(isBinary(p.bernoulli()))

        p = torch.rand(5, 5, dtype=dtype, device=device)
        torch.bernoulli(torch.rand_like(p), out=p)
        self.assertTrue(isBinary(p))

    # RngUniform not implemented for Integral type in XLA test
    @dtypes(*(torch.testing.get_all_fp_dtypes(include_half=False, include_bfloat16=False)))
    @dtypesIfCPU(*(torch.testing.get_all_dtypes(include_half=False, include_bfloat16=False, include_complex=False)))
    @dtypesIfCUDA(*(torch.testing.get_all_dtypes(include_bfloat16=False, include_complex=False)))
    def test_bernoulli_self(self, device, dtype):

        def isBinary(t):
            return torch.ne(t, 0).mul_(torch.ne(t, 1)).sum().item() == 0

        t = torch.empty(10, 10, dtype=dtype, device=device)

        t.fill_(2)
        t.bernoulli_(0.5)
        self.assertTrue(isBinary(t))

        for p_dtype in torch.testing.get_all_fp_dtypes(include_half=device.startswith('cuda'),
                                                       include_bfloat16=False):
            p = torch.rand(10, dtype=p_dtype, device=device).expand(10, 10)
            t.fill_(2)
            t.bernoulli_(p)
            self.assertTrue(isBinary(t))

            t.fill_(2)
            torch.bernoulli(torch.rand_like(t, dtype=p_dtype), out=t)
            self.assertTrue(isBinary(t))

            t.fill_(2)
            t.bernoulli_(torch.rand_like(t, dtype=p_dtype))
            self.assertTrue(isBinary(t))

    @slowTest
    @dtypes(*(torch.testing.get_all_fp_dtypes(include_half=False, include_bfloat16=False)))
    @dtypesIfCUDA(*(torch.testing.get_all_fp_dtypes(include_bfloat16=False)))
    def test_bernoulli_edge_cases(self, device, dtype):
        # Need to draw a lot of samples to cover every random floating point number.
        a = torch.zeros(10000, 10000, dtype=dtype, device=device)  # probability of drawing "1" is 0
        num_ones = (torch.bernoulli(a) == 1).sum()
        self.assertEqual(num_ones, 0)

        b = torch.ones(10000, 10000, dtype=dtype, device=device)  # probability of drawing "1" is 1
        num_zeros = (torch.bernoulli(b) == 0).sum()
        self.assertEqual(num_zeros, 0)

    @dtypes(*torch.testing.get_all_fp_dtypes())
    def test_exponential(self, device, dtype):
        a = torch.tensor([10], dtype=dtype, device=device).exponential_(0.5)
        self.assertEqual(a.dtype, dtype)
        self.assertEqual(a.size(), torch.Size([1]))

        # Tests extremal behavior
        tests = ((-0, float('inf')), (0, float('inf')), (float('inf'), 0))
        for test in tests:
            t = torch.empty((1,), device=device, dtype=dtype).exponential_(test[0])
            self.assertTrue(t.item() == test[1])

        # Tests that negative lambda fails
        with self.assertRaises(RuntimeError):
            torch.empty((1,), device=device, dtype=dtype).exponential_(-0.5)

    @skipIfNoSciPy
    @dtypes(*torch.testing.get_all_fp_dtypes())
    def test_uniform_kstest(self, device, dtype):
        from scipy import stats
        size = 1000
        for from_ in [-42, 0, 4.2]:
            for to_ in [-4.2, 0, 42]:
                if to_ > from_:
                    t = torch.empty(size, dtype=dtype, device=device).uniform_(from_, to_)
                    res = stats.kstest(t.cpu().to(torch.double), 'uniform', args=(from_, (to_ - from_)))
                    self.assertTrue(res.statistic < 0.1)

    @skipIfNoSciPy
    @dtypes(*torch.testing.get_all_fp_dtypes(include_bfloat16=False))
    @dtypesIfCUDA(*torch.testing.get_all_fp_dtypes())
    def test_normal_kstest(self, device, dtype):
        from scipy import stats
        size = 1000
        for mean in [-10, 0, 50]:
            for std in [1, 5, 10]:
                t = torch.empty(size, dtype=dtype, device=device).normal_(mean=mean, std=std)
                res = stats.kstest(t.cpu().to(torch.double), 'norm', args=(mean, std))
                self.assertTrue(res.statistic < 0.1)

    @skipIfNoSciPy
    @dtypes(*torch.testing.get_all_fp_dtypes())
    def test_lognormal_kstest(self, device, dtype):
        from scipy import stats
        size = 1000
        for mean in [-3, 0, 7]:
            for std in [1, 5, 7]:
                t = torch.empty(size, dtype=dtype, device=device).log_normal_(mean=mean, std=std)
                res = stats.kstest(t.cpu().to(torch.double), 'lognorm', args=(std, 0, math.exp(mean)))
                if dtype == torch.half:
                    self.assertTrue(res.statistic < 0.3)
                else:
                    self.assertTrue(res.statistic < 0.1)

    @skipIfNoSciPy
    @dtypes(*torch.testing.get_all_fp_dtypes())
    def test_exponential_kstest(self, device, dtype):
        from scipy import stats
        size = 1000
        for lambd in [0.5, 1.0, 5.0]:
            t = torch.empty(size, dtype=dtype, device=device).exponential_(lambd=lambd)
            res = stats.kstest(t.cpu().to(torch.double), 'expon', args=(0, 1 / lambd,))
            self.assertTrue(res.statistic < 0.1)

    @skipIfNoSciPy
    @dtypes(*torch.testing.get_all_fp_dtypes())
    def test_cauchy_kstest(self, device, dtype):
        from scipy import stats
        size = 1000
        for median in [-10, 0, 50]:
            for sigma in [0.5, 1.0, 10.0]:
                t = torch.empty(size, dtype=dtype, device=device).cauchy_(median=median, sigma=sigma)
                res = stats.kstest(t.cpu().to(torch.double), 'cauchy', args=(median, sigma))
                self.assertTrue(res.statistic < 0.1)

    @skipIfNoSciPy
    @dtypes(*(torch.testing.get_all_int_dtypes() + torch.testing.get_all_fp_dtypes()))
    def test_geometric_kstest(self, device, dtype):
        from scipy import stats
        size = 1000
        for p in [0.2, 0.5, 0.8]:
            t = torch.empty(size, dtype=dtype, device=device).geometric_(p=p)
            actual = np.histogram(t.cpu().to(torch.double), np.arange(1, 100))[0]
            expected = stats.geom(p).pmf(np.arange(1, 99)) * size
            res = stats.chisquare(actual, expected)
            self.assertEqual(res.pvalue, 1.0, atol=0.1, rtol=0)

    def test_pairwise_distance_empty(self, device):
        shape = (2, 0)
        x = torch.randn(shape, device=device)
        y = torch.randn(shape, device=device)

        self.assertEqual(torch.zeros(2, device=device), torch.pairwise_distance(x, y))
        self.assertEqual(torch.zeros((2, 1), device=device), torch.pairwise_distance(x, y, keepdim=True))

        shape = (0, 2)
        x = torch.randn(shape, device=device)
        y = torch.randn(shape, device=device)
        self.assertEqual(torch.zeros(0, device=device), torch.pairwise_distance(x, y))
        self.assertEqual(torch.zeros((0, 1), device=device), torch.pairwise_distance(x, y, keepdim=True))

    def test_pdist_empty(self, device):
        shape = (0, 2)
        x = torch.randn(shape, device=device)
        self.assertEqual(torch.empty(0, device=device), torch.pdist(x))

        shape = (1, 2)
        x = torch.randn(shape, device=device)
        self.assertEqual(torch.empty(0, device=device), torch.pdist(x))

        shape = (3, 0)
        x = torch.randn(shape, device=device)
        self.assertEqual(torch.zeros(3, device=device), torch.pdist(x))

    def test_cdist_empty(self, device):
        x = torch.randn((0, 5), device=device)
        y = torch.randn((4, 5), device=device)
        self.assertEqual(torch.empty(0, 4, device=device), torch.cdist(x, y))

        x = torch.randn((2, 5), device=device)
        y = torch.randn((0, 5), device=device)
        self.assertEqual(torch.empty(2, 0, device=device), torch.cdist(x, y))

        x = torch.randn((2, 0), device=device)
        y = torch.randn((3, 0), device=device)
        self.assertEqual(torch.zeros(2, 3, device=device), torch.cdist(x, y))

        x = torch.randn((2, 0), device=device)
        y = torch.randn((0, 0), device=device)
        self.assertEqual(torch.empty(2, 0, device=device), torch.cdist(x, y))

    def _brute_cdist(self, x, y, p=2):
        r1 = x.shape[-2]
        r2 = y.shape[-2]
        if r1 == 0 or r2 == 0:
            return torch.empty(r1, r2, device=x.device)
        return torch.norm(x[..., None, :] - y[..., None, :, :], p=p, dim=-1)

    def test_cdist_norm(self, device):
        for r1 in [3, 4, 5, 6]:
            for m in [2, 3, 4, 10]:
                for r2 in [4, 6, 7, 8]:
                    for p in [0, 1, 2, 3, 1.5, 2.5, float('inf')]:
                        x = torch.randn(r1, m, device=device)
                        y = torch.randn(r2, m, device=device)
                        if p == 2:
                            for cm in ['use_mm_for_euclid_dist', 'donot_use_mm_for_euclid_dist']:
                                actual = torch.cdist(x, y, p=2, compute_mode=cm)
                                expected = self._brute_cdist(x, y, p=2)
                                self.assertEqual(expected, actual, rtol=0, atol=0.02)
                        else:
                            actual = torch.cdist(x, y, p=p)
                            expected = self._brute_cdist(x, y, p=p)
                            self.assertEqual(expected, actual)

    def test_cdist_norm_batch(self, device):
        for r1 in [3, 4, 5, 6]:
            for m in [2, 3, 4, 10]:
                for r2 in [4, 6, 7, 8]:
                    for p in [0, 1, 2, 3, 1.5, 2.5, float('inf')]:
                        x = torch.randn(2, 3, 6, r1, m, device=device)
                        y = torch.randn(2, 3, 6, r2, m, device=device)
                        if p == 2:
                            for cm in ['use_mm_for_euclid_dist', 'donot_use_mm_for_euclid_dist']:
                                actual = torch.cdist(x, y, p=2, compute_mode=cm)
                                expected = self._brute_cdist(x, y, p=2)
                                self.assertEqual(expected, actual, rtol=0, atol=0.02)
                        else:
                            actual = torch.cdist(x, y, p=p)
                            expected = self._brute_cdist(x, y, p=p)
                            self.assertEqual(expected, actual)

    @tf32_on_and_off(0.005)
    def test_cdist_large(self, device):
        for cm in ['use_mm_for_euclid_dist_if_necessary', 'use_mm_for_euclid_dist', 'donot_use_mm_for_euclid_dist']:
            x = torch.randn(1000, 10, device=device)
            y = torch.randn(1000, 10, device=device)
            actual = torch.cdist(x, y, p=2, compute_mode=cm)
            expected = self._brute_cdist(x, y, p=2)
            self.assertEqual(expected, actual)

    @slowTest
    @tf32_on_and_off(0.01)
    def test_cdist_large_batch(self, device):
        for cm in ['use_mm_for_euclid_dist_if_necessary', 'use_mm_for_euclid_dist', 'donot_use_mm_for_euclid_dist']:
            x = torch.randn(4, 3, 1000, 10, device=device)
            y = torch.randn(4, 3, 1000, 10, device=device)
            actual = torch.cdist(x, y, p=2, compute_mode=cm)
            expected = self._brute_cdist(x, y, p=2)
            self.assertEqual(expected, actual)

    @tf32_on_and_off(0.005)
    def test_cdist_non_contiguous(self, device):
        for cm in ['use_mm_for_euclid_dist', 'donot_use_mm_for_euclid_dist']:
            x = torch.randn(5, 7, device=device).transpose(-1, -2)
            y = torch.randn(5, 3, device=device).transpose(-1, -2)
            actual = torch.cdist(x, y, p=2, compute_mode=cm)
            expected = self._brute_cdist(x, y, p=2)
            self.assertFalse(x.is_contiguous())
            self.assertFalse(y.is_contiguous())
            self.assertEqual(expected, actual)

            x = torch.randn(7, 5, device=device)
            y = torch.randn(5, 3, device=device).t()
            actual = torch.cdist(x, y, p=2, compute_mode=cm)
            expected = self._brute_cdist(x, y, p=2)
            self.assertTrue(x.is_contiguous())
            self.assertFalse(y.is_contiguous())
            self.assertEqual(expected, actual)

            x = torch.randn(5, 7, device=device).t()
            y = torch.randn(3, 5, device=device)
            actual = torch.cdist(x, y, p=2, compute_mode=cm)
            expected = self._brute_cdist(x, y, p=2)
            self.assertFalse(x.is_contiguous())
            self.assertTrue(y.is_contiguous())
            self.assertEqual(expected, actual)

    @tf32_on_and_off()
    def test_cdist_non_contiguous_batch(self, device):
        for cm in ['use_mm_for_euclid_dist', 'donot_use_mm_for_euclid_dist']:
            x = torch.randn(4, 3, 2, 5, 7, device=device).transpose(-1, -2)
            y = torch.randn(4, 3, 2, 5, 3, device=device).transpose(-1, -2)
            actual = torch.cdist(x, y, p=2, compute_mode=cm)
            expected = self._brute_cdist(x, y, p=2)
            self.assertFalse(x.is_contiguous())
            self.assertFalse(y.is_contiguous())
            self.assertEqual(expected, actual)

            x = torch.randn(7, 2, 7, 5, device=device)
            y = torch.randn(7, 2, 5, 3, device=device).transpose(-1, -2)
            actual = torch.cdist(x, y, p=2, compute_mode=cm)
            expected = self._brute_cdist(x, y, p=2)
            self.assertTrue(x.is_contiguous())
            self.assertFalse(y.is_contiguous())
            self.assertEqual(expected, actual)

            x = torch.randn(4, 5, 7, device=device).transpose(-1, -2)
            y = torch.randn(4, 3, 5, device=device)
            actual = torch.cdist(x, y, p=2, compute_mode=cm)
            expected = self._brute_cdist(x, y, p=2)
            self.assertFalse(x.is_contiguous())
            self.assertTrue(y.is_contiguous())
            self.assertEqual(expected, actual)

    def test_multinomial_constraints(self, device):
        x = torch.empty(1, 2, 3, dtype=torch.double, device=device)
        self.assertRaisesRegex(
            RuntimeError, "prob_dist must be 1 or 2 dim",
            lambda: torch.multinomial(x, 2))
        x = torch.empty(1, 2, dtype=torch.long, device=device)
        self.assertRaisesRegex(
            RuntimeError, "multinomial only supports floating-point dtypes for input",
            lambda: torch.multinomial(x, 2))
        x = torch.empty(1, 2, dtype=torch.double, device=device)
        y = torch.empty(1, 2, dtype=torch.double, device=device)
        self.assertRaisesRegex(
            RuntimeError, "multinomial expects Long tensor out",
            lambda: torch.multinomial(x, 2, out=y))
        x = torch.empty(2, dtype=torch.double, device=device)
        self.assertRaisesRegex(
            RuntimeError, "cannot sample n_sample <= 0 samples",
            lambda: torch.multinomial(x, 0))
        x = torch.empty(2, dtype=torch.double, device=device)
        self.assertRaisesRegex(
            RuntimeError, "cannot sample n_sample <= 0 samples",
            lambda: torch.multinomial(x, -1))
        x = torch.empty(2, dtype=torch.double, device=device)
        self.assertRaisesRegex(
            RuntimeError, "cannot sample n_sample > prob_dist",
            lambda: torch.multinomial(x, 3, False))
        x = torch.empty(16777217, dtype=torch.double, device=device)
        self.assertRaisesRegex(
            RuntimeError, "number of categories cannot exceed",
            lambda: torch.multinomial(x, 3))

    def test_cumsum(self, device):
        x = torch.rand(100, 100, device=device)
        res1 = torch.cumsum(x, 1)
        res2 = torch.Tensor().to(device)
        torch.cumsum(x, 1, out=res2)
        self.assertEqual(res1, res2)
        x.cumsum_(1)
        self.assertEqual(res1, x)

        a = torch.tensor([[True, False, True],
                          [False, False, False],
                          [True, True, True]], device=device)
        b = a.byte()
        aRes = torch.cumsum(a, 0)
        bRes = torch.cumsum(b, 0)
        self.assertEqual(aRes, bRes)
        self.assertEqual(aRes, torch.tensor([[1, 0, 1],
                                             [1, 0, 1],
                                             [2, 1, 2]]))

        aRes = torch.cumsum(a, 1)
        bRes = torch.cumsum(b, 1)
        self.assertEqual(aRes, bRes)
        self.assertEqual(aRes, torch.tensor([[1, 1, 2],
                                             [0, 0, 0],
                                             [1, 2, 3]]))

        # Check that cummulative sum over a zero length dimension doesn't crash on backprop.
        # Also check that cumsum over other dimensions in a tensor with a zero-length
        # dimensiuon also works
        # Also include a basic suite of similar tests for other bases cases.
        shapes = [[2, 0], [2, 1, 4], [0, 2, 3], [1], [5]]
        for shape in shapes:
            for dim in range(len(shape)):
                raw_tensor = torch.zeros(*shape, requires_grad=True)
                integrated = raw_tensor.cumsum(dim=dim)
                # Check that backward does not crash
                integrated.sum().backward()
                # Check that output maintained correct shape
                self.assertEqual(raw_tensor.shape, raw_tensor.grad.shape)

        # Check a scalar example
        raw_tensor = torch.tensor(3., requires_grad=True)
        integrated = raw_tensor.cumsum(dim=-1)
        self.assertEqual(raw_tensor, integrated)
        # Check that backward does not crash
        integrated.sum().backward()
        # Check that output maintained correct shape
        self.assertEqual(raw_tensor.shape, raw_tensor.grad.shape)

    def test_cumprod(self, device):
        x = torch.rand(100, 100, device=device)
        res1 = torch.cumprod(x, 1)
        res2 = torch.Tensor().to(device)
        torch.cumprod(x, 1, out=res2)
        self.assertEqual(res1, res2)
        x.cumprod_(1)
        self.assertEqual(res1, x)

        a = torch.tensor([[True, False, True],
                          [False, False, False],
                          [True, True, True]], dtype=torch.bool, device=device)
        b = a.byte()
        aRes = torch.cumprod(a, 0)
        bRes = torch.cumprod(b, 0)
        self.assertEqual(aRes, bRes)
        self.assertEqual(aRes, torch.tensor([[1, 0, 1],
                                             [0, 0, 0],
                                             [0, 0, 0]]))

        aRes = torch.cumprod(a, 1)
        bRes = torch.cumprod(b, 1)
        self.assertEqual(aRes, bRes)
        self.assertEqual(aRes, torch.tensor([[1, 0, 0],
                                             [0, 0, 0],
                                             [1, 1, 1]]))

        # Check that cummulative prod over a zero length dimension doesn't crash on backprop.
        # Also check that cumprod over other dimensions in a tensor with a zero-length
        # dimensiuon also works
        # Also include a basic suite of similar tests for other bases cases.
        shapes = [[2, 0], [2, 1, 4], [0, 2, 3], [1], [5]]
        for shape in shapes:
            for dim in range(len(shape)):
                raw_tensor = torch.zeros(*shape, requires_grad=True)
                integrated = raw_tensor.cumprod(dim=dim)
                # Check that backward does not crash
                integrated.sum().backward()
                # Check that output maintained correct shape
                self.assertEqual(raw_tensor.shape, raw_tensor.grad.shape)

        # Check a scalar example
        raw_tensor = torch.tensor(3., requires_grad=True)
        integrated = raw_tensor.cumprod(dim=-1)
        self.assertEqual(raw_tensor, integrated)
        # Check that backward does not crash
        integrated.sum().backward()
        # Check that output maintained correct shape
        self.assertEqual(raw_tensor.shape, raw_tensor.grad.shape)

    def test_cummax_cummin(self, device):
        def test_ops(op, string_of_function_name, expected_output1, expected_output2):
            x = torch.rand(100, 100, device=device)
            out1 = op(x, 1)
            res2 = torch.empty(0, device=device)
            indices2 = torch.empty(0, dtype=torch.int64, device=device)
            op(x, 1, out=(res2, indices2))
            self.assertEqual(out1[0], res2)
            self.assertEqual(out1[1], indices2)

            a = torch.tensor([[True, False, True],
                              [False, False, False],
                              [True, True, True]], dtype=torch.bool, device=device)
            b = a.byte()
            aRes = op(a, 0)
            bRes = op(b, 0)
            self.assertEqual(aRes[0], bRes[0].bool())
            self.assertEqual(aRes[0], expected_output1.bool())

            # test inf and nan input
            x = torch.tensor([4, inf, 1.5, -inf, 0, nan, 1])
            xRes = op(x, 0)[0]
            self.assertEqual(xRes, expected_output2)

            # op shouldn't support values, indices with a dtype, device type or layout
            # different from that of input tensor
            t = torch.randn(10)
            values = torch.empty(0, dtype=torch.int16)
            indices = torch.empty(0, dtype=torch.int64)
            with self.assertRaisesRegex(
                    RuntimeError,
                    'expected scalar_type Float but found Short'):
                op(t, 0, out=(values, indices))

            # Check that op over a zero length dimension doesn't crash on backprop.
            # Also check that op over other dimensions in a tensor with a zero-length
            # dimension also works
            # Also include a basic suite of similar tests for other bases cases.
            shapes = [[2, 0], [2, 1, 4], [0, 2, 3], [1], [5]]
            for shape in shapes:
                for dim in range(len(shape)):
                    raw_tensor = torch.zeros(*shape, requires_grad=True)
                    integrated = getattr(raw_tensor, string_of_function_name)(dim=dim)
                    # Check that backward does not crash
                    integrated[0].sum().backward()
                    # Check that output maintained correct shape
                    self.assertEqual(raw_tensor.shape, raw_tensor.grad.shape)

            # Check a scalar example
            raw_tensor = torch.tensor(3., requires_grad=True)
            integrated = getattr(raw_tensor, string_of_function_name)(dim=-1)
            # Check that backward does not crash
            integrated[0].sum().backward()
            # Check that output maintained correct shape
            self.assertEqual(raw_tensor.shape, raw_tensor.grad.shape)

        expected_out = torch.tensor([4, inf, inf, inf, inf, nan, nan])
        test_ops(torch.cummax, "cummax", torch.tensor([[1, 0, 1],
                                                       [1, 0, 1],
                                                       [1, 1, 1]]), expected_out)

        expected_out = torch.tensor([4, 4, 1.5, -inf, -inf, nan, nan])
        test_ops(torch.cummin, "cummin", torch.tensor([[1, 0, 1],
                                                       [0, 0, 0],
                                                       [0, 0, 0]]), expected_out)

    def test_logcumsumexp(self, device):
        def logcumsumexp(a, axis):
            return torch.cumsum(a.exp(), axis=axis).log_()

        axis = 1
        a = torch.randn(100, 100, device=device)

        actual = a.logcumsumexp(1)
        expected = logcumsumexp(a, axis)
        self.assertEqual(a.dtype, actual.dtype)
        self.assertEqual(expected.shape, actual.shape)
        self.assertEqual(expected, actual)

        # Check that out is actually inplace
        b = torch.randn(5, 2, device=device)
        inplace_out = torch.zeros(5, 2, device=device)

        expected = logcumsumexp(b, axis)
        torch.logcumsumexp(b, axis=axis, out=inplace_out)

        self.assertEqual(inplace_out, expected)

        # Check input and inplace_output type mismatch
        b = torch.randn(5, 2, device=device, dtype=torch.float64)
        inplace_out = torch.zeros(5, 2, device=device, dtype=torch.float32)
        with self.assertRaisesRegex(
                RuntimeError,
                'expected scalar_type Double but found Float'):
            torch.logcumsumexp(b, axis, out=inplace_out)

    def _test_large_cum_fn_helper(self, x, fn):
        x_cpu = x.cpu().float()
        expected = fn(x_cpu)
        actual = fn(x).cpu().float()
        self.assertEqual(expected, actual.cpu().float())

    @unittest.skipIf(IS_FBCODE and IS_REMOTE_GPU, "sandcastle OOM with current tpx gpu/re configuration")
    @onlyCUDA
    @dtypesIfCUDA(torch.half)  # only small dtype not to get oom
    def test_large_cumsum(self, device, dtype):
        # initialization to avoid overflow and half caveats
        x = torch.empty(2**30 + 200, device=device, dtype=dtype)
        x[::3] = -3
        x[1::3] = 2
        x[2::3] = 1
        self._test_large_cum_fn_helper(x, lambda x: torch.cumsum(x, 0))

    @onlyCUDA
    @dtypesIfCUDA(torch.half)  # only small dtype not to get oom
    def test_large_cumprod(self, device, dtype):
        # initialization to avoid overflow and half caveats
        x = torch.empty(2**30 + 200, device=device, dtype=dtype)
        x[::3] = 8
        x[1::3] = .25
        x[2::3] = .5
        self._test_large_cum_fn_helper(x, lambda x: torch.cumprod(x, 0))

    def test_discontiguous_out_cumsum(self, device):
        x = torch.randn(4, 8, device=device)
        y = torch.empty(4, 16, device=device)[:, ::2]
        out = torch.cumsum(x, 0)
        torch.cumsum(x, 0, out=y)
        self.assertFalse(y.is_contiguous())
        self.assertEqual(out, y, atol=0., rtol=0.)

    def _test_cumminmax_helper(self, x, fn, expected_val, expected_ind):
        val, ind = fn(x, -1)
        self.assertEqual(val, expected_val, atol=0, rtol=0)
        self.assertEqual(ind, expected_ind, atol=0, rtol=0)
        out_val = torch.empty_like(val).t().contiguous().t()
        out_ind = torch.empty_like(ind).t().contiguous().t()
        fn(x, -1, out=(out_val, out_ind))
        self.assertFalse(out_val.is_contiguous())
        self.assertFalse(out_ind.is_contiguous())
        self.assertEqual(out_val, expected_val, atol=0, rtol=0)
        self.assertEqual(out_ind, expected_ind, atol=0, rtol=0)

    def test_cummax_discontiguous(self, device):
        x = torch.tensor([[0, 1, 2, 3, 2, 1], [4, 5, 6, 5, 6, 7]], device=device, dtype=torch.float).t().contiguous().t()
        expected_val = torch.tensor([[0, 1, 2, 3, 3, 3], [4, 5, 6, 6, 6, 7]], device=device, dtype=torch.float)
        expected_ind = torch.tensor([[0, 1, 2, 3, 3, 3], [0, 1, 2, 2, 4, 5]], device=device, dtype=torch.long)
        self._test_cumminmax_helper(x, torch.cummax, expected_val, expected_ind)

    def test_cummin_discontiguous(self, device):
        x = torch.tensor([[3, 2, 1, 0, 1, 2], [7, 6, 5, 4, 5, 2]], device=device, dtype=torch.float).t().contiguous().t()
        expected_val = torch.tensor([[3, 2, 1, 0, 0, 0], [7, 6, 5, 4, 4, 2]], device=device, dtype=torch.float)
        expected_ind = torch.tensor([[0, 1, 2, 3, 3, 3], [0, 1, 2, 3, 3, 5]], device=device, dtype=torch.long)
        self._test_cumminmax_helper(x, torch.cummin, expected_val, expected_ind)

    def test_bool_tensor_value_change(self, device):
        x = torch.tensor([True, False], dtype=torch.bool, device=device)
        x[0] = False
        x[1] = True
        self.assertEqual(x, torch.tensor([False, True], dtype=torch.bool, device=device))

    def test_unfold_all_devices_and_dtypes(self, device):
        for dt in torch.testing.get_all_dtypes():

            if dt == torch.bool:
                x = torch.empty((0, 1, 3, 0), dtype=dt, device=device)
                self.assertEqual((0, 1, 1, 0, 3), x.unfold(2, 3, 2).shape)
            else:
                x = torch.empty((0, 1, 3, 0), dtype=dt, device=device)
                self.assertEqual((0, 1, 1, 0, 3), x.unfold(2, 3, 2).shape)

    def test_unfold_scalars(self, device):
        x = torch.tensor(0.5, device=device)
        # unfold on a 0-dimensional tensor should always return a 1-d dimensional
        # tensor of shape [size] (i.e., the second parameter to unfold)

        self.assertEqual(torch.empty(0, device=device), x.unfold(0, 0, 1))
        self.assertEqual(torch.empty(0, device=device), x.unfold(0, 0, 2))
        self.assertEqual(torch.tensor([0.5], device=device), x.unfold(0, 1, 1))

    def test_copy_all_dtypes_and_devices(self, device):
        from copy import copy
        for dt in torch.testing.get_all_dtypes():
            x = torch.tensor([1, 2, 3, 4], dtype=dt, device=device)
            x_clone = x.clone()
            y = copy(x)
            y.fill_(1)
            # copy is a shallow copy, only copies the tensor view,
            # not the data
            self.assertEqual(x, y)

    def test_clone_all_dtypes_and_devices(self, device):
        for dt in torch.testing.get_all_dtypes():
            x = torch.tensor((1, 1), dtype=dt, device=device)
            y = x.clone()
            self.assertEqual(x, y)

    def test_clone_zero_stride_dim(self, device):
        # stride zero, size 1 axis, not contiguous
        x = torch.randn(10)
        y = x.as_strided([2, 1, 5], [1, 0, 2])
        self.assertEqual(y, y.clone())

    @dtypesIfCUDA(*set(torch.testing.get_all_math_dtypes('cuda')))
    @dtypes(*set(torch.testing.get_all_math_dtypes('cpu')))
    def test_addcmul(self, device, dtype):
        def rand_tensor(size, dtype, device):
            if dtype.is_floating_point or dtype.is_complex:
                return torch.rand(size=size, dtype=dtype, device=device)
            if dtype == torch.uint8:
                return torch.randint(1, 5, size=size, dtype=dtype, device=device)
            else:
                return torch.randint(-5, 5, size=size, dtype=dtype, device=device)

        a = rand_tensor((2, 2), dtype=dtype, device=device)
        b = rand_tensor((2, 2), dtype=dtype, device=device)
        c = rand_tensor((2, 2), dtype=dtype, device=device)

        alpha = _number(0.5, 3, dtype)

        actual = torch.addcmul(a, b, c, value=alpha)
        expected = a + alpha * b * c

        self.assertEqual(expected, actual)

        with self.maybeWarnsRegex(
                UserWarning, "This overload of addcmul is deprecated"):
            self.assertEqual(actual, torch.addcmul(a, alpha, b, c))

    def test_narrow_empty(self, device):
        x = torch.randn(2, 3, 4, device=device)
        for d in range(x.dim()):
            y = x.narrow(d, x.size(d), 0)
            sz = list(x.size())
            sz[d] = 0
            self.assertEqual(sz, y.size())

    def test_index_copy(self, device):
        num_copy, num_dest = 3, 20
        dest = torch.randn(num_dest, 4, 5, device=device)
        src = torch.randn(num_copy, 4, 5, device=device)
        idx = torch.randperm(num_dest, device=device).narrow(0, 0, num_copy)
        dest2 = dest.clone()
        dest.index_copy_(0, idx, src)
        for i in range(idx.size(0)):
            dest2[idx[i]] = src[i]
        self.assertEqual(dest, dest2, atol=0, rtol=0)

        dest = torch.randn(num_dest, device=device)
        src = torch.randn(num_copy, device=device)
        idx = torch.randperm(num_dest, device=device).narrow(0, 0, num_copy)
        dest2 = dest.clone()
        dest.index_copy_(0, idx, src)
        for i in range(idx.size(0)):
            dest2[idx[i]] = src[i]
        self.assertEqual(dest, dest2, atol=0, rtol=0)

        # Bool tensor
        dest = torch.zeros(2, 2, dtype=torch.bool, device=device)
        src = torch.tensor([[True, True], [True, True]], device=device)
        index = torch.tensor([0, 1], device=device)
        dest.index_copy_(0, index, src)
        self.assertEqual(dest, torch.tensor([[True, True], [True, True]], device=device))

        # Error cases
        a = torch.randn(3, 5)
        c = torch.zeros(3)
        self.assertRaises(IndexError, lambda: a.index_copy_(dim=1, index=torch.tensor([3]), source=c))

    # Ensures that index_copy throws nondeterministic alerts in the correct cases
    @onlyOnCPUAndCUDA
    @dtypes(torch.double)
    def test_index_copy_nondeterministic_alert(self, device, dtype):
        @expectedAlertNondeterministic('index_copy')
        def test_func(slf, device, call_type):
            S = 10
            a = torch.randn(S, device=device)
            b = torch.randn(S, device=device)
            index = torch.randint(S, (S,), device=device)
            if call_type == 'function':
                torch.index_copy(a, 0, index, b)
            elif call_type == 'method':
                a.index_copy(0, index, b)
            elif call_type == 'method inplace':
                a.index_copy_(0, index, b)
            else:
                self.fail(f"'{call_type}' is not a valid call type")

        test_func(self, device, 'function')
        test_func(self, device, 'method')
        test_func(self, device, 'method inplace')

    def test_index_fill(self, device):
        for dt in torch.testing.get_all_dtypes():
            if dt == torch.half or dt == torch.bfloat16 or dt.is_complex:
                continue

            x = torch.tensor([[1, 2], [4, 5]], dtype=dt, device=device)
            index = torch.tensor([0], device=device)
            x.index_fill_(1, index, 0)
            self.assertEqual(x, torch.tensor([[0, 2], [0, 5]], dtype=dt, device=device))

    def test_index_select(self, device):
        for dtype in [torch.int, torch.long]:
            src = torch.randn(3, 4, 5, device=device)
            # Index can be duplicated.
            idx = torch.tensor([2, 1, 0, 1, 2], dtype=dtype, device=device)
            dest = torch.index_select(src, 0, idx)
            self.assertEqual(dest.shape, (5, 4, 5))
            for i in range(idx.size(0)):
                self.assertEqual(dest[i], src[idx[i]])

            # Check that 'out' is used correctly.
            out = torch.randn(5 * 4 * 5, device=device)
            dest = torch.index_select(src, 0, idx, out=out.view(5, 4, 5))
            self.assertEqual(dest.shape, (5, 4, 5))
            for i in range(idx.size(0)):
                self.assertEqual(dest[i], src[idx[i]])
            out.fill_(0.123)
            self.assertEqual(out, dest.view(-1))  # Must point to the same storage.

            # Bool tensor
            src = torch.tensor([False, True, False, False], device=device, dtype=torch.bool)
            idx = torch.tensor([1], dtype=dtype, device=device)
            dest = torch.index_select(src, 0, idx)
            self.assertEqual(torch.tensor([True]), dest)

            # Complex Tensor
            src = torch.randn(3, 4, 5, dtype=torch.complex64, device=device)
            idx = torch.tensor([2, 1, 0, 1, 2], dtype=dtype, device=device)
            dest = torch.index_select(src, 0, idx)
            self.assertEqual(dest.shape, (5, 4, 5))
            for i in range(idx.size(0)):
                self.assertEqual(dest[i], src[idx[i]])

    def test_take_empty(self, device):
        for input_shape in [(0,), (0, 1, 2, 0), (1, 2, 3)]:
            for indices_shape in [(0,), (0, 1, 2, 0)]:
                input = torch.empty(input_shape, device=device)
                indices = torch.empty(indices_shape, dtype=torch.int64, device=device)
                self.assertEqual(indices, torch.take(input, indices), exact_dtype=False)

    def test_put_empty(self, device):
        for dst_shape in [(0,), (0, 1, 2, 0), (1, 2, 3)]:
            for indices_shape in [(0,), (0, 1, 2, 0)]:
                for accumulate in [False, True]:
                    dst = torch.randn(dst_shape, device=device)
                    indices = torch.empty(indices_shape, dtype=torch.int64, device=device)
                    src = torch.randn(indices_shape, device=device)
                    self.assertEqual(dst, dst.put_(indices, src, accumulate=accumulate))

    @skipCUDAIfRocm
    @dtypes(*(torch.testing.get_all_fp_dtypes(include_bfloat16=False, include_half=False) +
              torch.testing.get_all_complex_dtypes()))
    @dtypesIfCPU(*(torch.testing.get_all_fp_dtypes(include_bfloat16=False, include_half=True) +
                   torch.testing.get_all_complex_dtypes()))
    @dtypesIfCUDA(*(torch.testing.get_all_fp_dtypes(include_bfloat16=True, include_half=True) +
                    torch.testing.get_all_complex_dtypes()))
    def test_scatter_reduce_operations_to_large_input(self, device, dtype):
        index = torch.tensor([[1], [2]], device=device, dtype=torch.long)
        test_data = [
            (torch.zeros(4, 4, device=device, dtype=dtype),
             torch.ones(2, 2, device=device, dtype=dtype),
             torch.tensor([[0, 0, 0, 0],
                           [1, 0, 0, 0],
                           [1, 0, 0, 0],
                           [0, 0, 0, 0]],
                          device=device, dtype=dtype), "add"),
            (torch.tensor([2], device=device, dtype=dtype).repeat(4, 4),
             torch.tensor([6], device=device, dtype=dtype).repeat(2, 2),
             torch.tensor([[2, 2, 2, 2],
                           [12, 2, 2, 2],
                           [12, 2, 2, 2],
                           [2, 2, 2, 2]], device=device, dtype=dtype), "multiply"),
        ]

        for input, src, result, operation in test_data:
            if operation == "multiply" and torch.is_complex(input):
                continue
            input.scatter_(0, index, src, reduce=operation)
            self.assertEqual(input, result)

    @skipCUDAIfRocm
    @dtypes(*(torch.testing.get_all_fp_dtypes(include_bfloat16=False, include_half=False) +
              torch.testing.get_all_complex_dtypes()))
    @dtypesIfCPU(*(torch.testing.get_all_fp_dtypes(include_bfloat16=False, include_half=True) +
                   torch.testing.get_all_complex_dtypes()))
    @dtypesIfCUDA(*(torch.testing.get_all_fp_dtypes(include_bfloat16=True, include_half=True) +
                    torch.testing.get_all_complex_dtypes()))
    def test_scatter_reduce_scalar(self, device, dtype):
        index = torch.tensor([[1], [2]], device=device, dtype=torch.long)
        test_data = [
            (torch.zeros(4, 4, device=device, dtype=dtype), 1,
             torch.tensor([[0, 0, 0, 0],
                           [1, 0, 0, 0],
                           [1, 0, 0, 0],
                           [0, 0, 0, 0]],
                          device=device, dtype=dtype), "add"),
            (torch.tensor([2], device=device, dtype=dtype).repeat(4, 4), 2,
             torch.tensor([[2, 2, 2, 2],
                           [4, 2, 2, 2],
                           [4, 2, 2, 2],
                           [2, 2, 2, 2]], device=device, dtype=dtype), "multiply"),
        ]

        for input, src, result, operation in test_data:
            if operation == "multiply" and torch.is_complex(input):
                continue
            input.scatter_(0, index, src, reduce=operation)
            self.assertEqual(input, result)

    # TODO: remove this after scatter_add_ is deprecated.
    def test_scatter_add_non_unique_index(self, device):
        height = 2
        width = 65536
        input = torch.ones(height, width, device=device)
        index = torch.zeros(height, width, dtype=torch.long, device=device)
        src = torch.ones(height, width, device=device)
        input.scatter_add_(0, index, src)

        self.assertEqual(input,
                         torch.tensor([[3], [1]], device=device,
                                      dtype=torch.float32).repeat(1, width))

    @skipCUDAIfRocm
    @dtypes(*(torch.testing.get_all_fp_dtypes(include_bfloat16=False, include_half=False) +
              torch.testing.get_all_complex_dtypes()))
    @dtypesIfCPU(*(torch.testing.get_all_fp_dtypes(include_bfloat16=False, include_half=True) +
                   torch.testing.get_all_complex_dtypes()))
    @dtypesIfCUDA(*(torch.testing.get_all_fp_dtypes(include_bfloat16=True, include_half=True) +
                    torch.testing.get_all_complex_dtypes()))
    def test_scatter_reduce_non_unique_index(self, device, dtype):
        height = 2
        width = 2
        index = torch.zeros(height, width, dtype=torch.long, device=device)
        test_data = [
            (torch.ones(height, width, device=device, dtype=dtype),
             torch.ones(height, width, device=device, dtype=dtype),
             torch.tensor([[3], [1]], device=device, dtype=dtype).repeat(1, width), "add"),
            (torch.tensor([2], device=device, dtype=dtype).repeat(height, width),
             torch.tensor([2], device=device, dtype=dtype).repeat(height, width),
             torch.tensor([[8], [2]], device=device,
                          dtype=dtype).repeat(1, width), "multiply"),
        ]

        for input, src, result, operation in test_data:
            if operation == "multiply" and torch.is_complex(input):
                continue
            input.scatter_(0, index, src, reduce=operation)
            self.assertEqual(input, result, msg=f"result: {result} input: {input} method: {str(operation)}")

    @skipCUDAIfRocm
    @onlyOnCPUAndCUDA
    @dtypesIfCUDA(*(torch.testing.get_all_complex_dtypes() +
                    torch.testing.get_all_int_dtypes()))
    @dtypesIfCPU(*(torch.testing.get_all_int_dtypes()))
    def test_scatter_reduce_multiply_unsupported_dtypes(self, device, dtype):
        height = 2
        width = 2
        index = torch.zeros(height, width, dtype=torch.long, device=device)
        input = torch.ones(height, width, device=device, dtype=dtype)
        src = torch.ones(height, width, device=device, dtype=dtype)
        with self.assertRaises(RuntimeError):
            input.scatter_(0, index, src, reduce="multiply")

    def test_scatter_to_large_input(self, device):
        input = torch.zeros(4, 4, device=device)
        src = torch.ones(2, 2, device=device)
        index = torch.tensor([[1], [2]], device=device, dtype=torch.long)
        input.scatter_(0, index, src)
        self.assertEqual(input, torch.tensor([[0, 0, 0, 0],
                                              [1, 0, 0, 0],
                                              [1, 0, 0, 0],
                                              [0, 0, 0, 0]], device=device, dtype=torch.float32))

    def test_scatter_add_to_large_input(self, device):
        input = torch.zeros(4, 4, device=device)
        src = torch.ones(2, 2, device=device)
        index = torch.tensor([[1], [2]], device=device, dtype=torch.long)
        input.scatter_add_(0, index, src)
        self.assertEqual(input, torch.tensor([[0, 0, 0, 0],
                                              [1, 0, 0, 0],
                                              [1, 0, 0, 0],
                                              [0, 0, 0, 0]], device=device, dtype=torch.float32))

    def test_scatter_bool(self, device):
        x = torch.tensor([[True, True, True], [True, True, True]], device=device)
        res = torch.zeros(3, 3, dtype=torch.bool, device=device)
        res = res.scatter_(0, torch.tensor([[0, 1, 2], [0, 1, 2]], device=device), x)
        self.assertEqual(res, torch.tensor([[True, False, False],
                                            [False, True, False],
                                            [False, False, True]], device=device))

    def test_scatter_add_bool(self, device):
        x = torch.tensor([[True, True, True, True, True], [True, True, True, True, True]], device=device)
        res = torch.zeros(3, 5, dtype=torch.bool, device=device)
        res = res.scatter_add_(0, torch.tensor([[0, 1, 2, 0, 0], [2, 0, 0, 1, 2]], device=device), x)
        self.assertEqual(res, torch.tensor([[True, True, True, True, True],
                                            [False, True, False, True, False],
                                            [True, False, True, False, True]], device=device))

    def test_masked_scatter_bool_tensor(self, device):
        src = torch.tensor([True, True, True], device=device)
        dst = torch.tensor([False, False, False], device=device)
        mask = torch.tensor([False, True, False], device=device)

        dst.masked_scatter_(mask, src)
        self.assertEqual(dst, torch.tensor([False, True, False], device=device))

        mask = torch.tensor([True, False, True], device=device)
        dst = dst.masked_scatter(mask, src)
        self.assertEqual(dst, torch.tensor([True, True, True], device=device))

    @dtypes(*torch.testing.get_all_dtypes())
    def test_masked_select(self, device, dtype):
        if device == 'cpu':
            warn = 'masked_select received a mask with dtype torch.uint8,'
        else:
            warn = 'indexing with dtype torch.uint8 is now deprecated, pl'
        for maskType in [torch.uint8, torch.bool]:
            num_src = 10
            src = torch.tensor([0, 0, 0, 0, 0, 0, 0, 0, 0, 0], dtype=dtype, device=device)
            mask = torch.randint(2, (num_src,), device=device, dtype=maskType)

            with warnings.catch_warnings(record=True) as w:
                dst = src.masked_select(mask)
                if maskType is torch.uint8:
                    self.assertEqual(len(w), 1)
                    self.assertEqual(str(w[0].message)[0:53], str(warn))
            dst2 = []
            for i in range(num_src):
                if mask[i]:
                    dst2 += [src[i]]
            self.assertEqual(dst, torch.tensor(dst2), atol=0, rtol=0)

            dst3 = torch.empty(0, device=device, dtype=dtype)
            torch.masked_select(src, mask, out=dst3)
            self.assertEqual(dst3, torch.tensor(dst2, dtype=dst3.dtype), atol=0, rtol=0)

        # Since half on CPU is not supported, need to skip the remaining test cases
        if dtype == torch.half and torch.device(device).type == 'cpu':
            return

        # Ensure that masks are expanded to match tensor properly
        a = torch.rand(100, 100, device=device).mul(100).to(dtype)
        mask_first_el_each_row = torch.zeros(100, device=device, dtype=torch.bool)
        mask_first_el_each_row[0] = True
        a_masked = a.masked_select(mask_first_el_each_row)
        self.assertEqual(a_masked, a[:, 0])

        mask_first_row = torch.zeros(100, 1, device=device, dtype=torch.bool)
        mask_first_row[0][0] = True
        a_masked = a.masked_select(mask_first_row)
        self.assertEqual(a_masked, a[0, :])

        # Ensure that tensor is expanded to match mask properly
        a = torch.rand(100, device=device).mul(100).to(dtype)
        mask_copy_3_times = torch.tensor([[True], [True], [False], [True]], device=device)
        a_masked = a.masked_select(mask_copy_3_times)
        self.assertEqual(a_masked, a.unsqueeze(0).expand(3, 100).flatten())

    def test_masked_select_discontiguous(self, device):
        for size in (10, 200):
            vals = torch.rand(size, size, device=device)
            mask = torch.full((size, size), False, dtype=torch.bool, device=device)
            mask[:, ::2] = True
            vals_list = (vals, vals.t())
            mask_list = (mask, mask.t())
            out_dc = torch.empty(size * size, device=device)[::2]
            for v, m in product(vals_list, mask_list):
                if m.is_contiguous():
                    expected = v[:, ::2].clone().view(-1)
                else:
                    expected = v[::2].clone().view(-1)
                out = torch.masked_select(v, m)
                self.assertEqual(out, expected, atol=0, rtol=0)
                torch.masked_select(v, m, out=out_dc)
                self.assertEqual(out_dc, expected, atol=0, rtol=0)


    def test_masked_fill_bool_tensor(self, device):
        dst = torch.tensor([True, False, True], device=device)
        mask = torch.tensor([False, True, False], device=device)

        dst.masked_fill_(mask, True)
        self.assertEqual(dst, torch.tensor([True, True, True], device=device))

        dst = dst.masked_fill(mask, False)
        self.assertEqual(dst, torch.tensor([True, False, True], device=device))

    def test_tensor_shape_empty(self, device):
        x = torch.randn((0, 1, 3, 0), device=device)
        # flatten
        self.assertEqual((0,), torch.flatten(x, 0, 3).shape)
        self.assertEqual((0, 0), torch.flatten(x, 0, 2).shape)
        self.assertEqual((0, 3, 0), torch.flatten(x, 1, 2).shape)

        # squeeze, unsqueeze
        self.assertEqual((0, 1, 1, 3, 0), torch.unsqueeze(x, 1).shape)
        self.assertEqual((0, 3, 0), torch.squeeze(x, 1).shape)
        self.assertEqual((0, 3, 0), torch.squeeze(x).shape)

        # transpose, t
        self.assertEqual((0, 0, 3, 1), torch.transpose(x, 1, 3).shape)
        y = torch.randn((5, 0), device=device)
        self.assertEqual((0, 5), y.t().shape)

        # select
        self.assertEqual((0, 1, 0), torch.select(x, 2, 2).shape)

        # repeat, permute
        self.assertEqual((9, 0, 5, 6, 0), x.repeat(9, 7, 5, 2, 3).shape)
        self.assertEqual((3, 0, 0, 1), x.permute(2, 3, 0, 1).shape)

        # diagonal, diagflat
        self.assertEqual((0,), torch.diagonal(torch.randn((5, 0), device=device)).shape)
        self.assertEqual((0,), torch.diagonal(torch.randn((0, 5), device=device)).shape)
        # off the end offsets are valid
        self.assertEqual((0,), torch.diagonal(torch.randn((5, 0), device=device), offset=1).shape)
        self.assertEqual((0,), torch.diagonal(torch.randn((0, 5), device=device), offset=1).shape)
        # check non-zero sized offsets off the end
        self.assertEqual((5, 6, 0), torch.diagonal(torch.randn((3, 4, 5, 6), device=device), offset=45252).shape)
        self.assertEqual((5, 6, 0), torch.diagonal(torch.randn((3, 4, 5, 6), device=device), offset=-45252).shape)

        self.assertEqual((0, 0), torch.diagflat(torch.tensor([], device=device)).shape)
        self.assertEqual(torch.zeros(1, 1), torch.diagflat(torch.tensor([], device=device), offset=1))
        self.assertEqual((0, 0), torch.diagflat(torch.tensor([[]], device=device)).shape)
        self.assertEqual(torch.zeros(1, 1), torch.diagflat(torch.tensor([[]], device=device), offset=1))

        # stack, split, chunk
        self.assertEqual((4, 0, 1, 3, 0), torch.stack((x, x, x, x)).shape)
        self.assertEqual([(0, 1, 3, 0)],
                         [z.shape for z in torch.chunk(x, 1, dim=0)])

        self.assertEqual([(0, 1, 3, 0), ] * 3, [z.shape for z in torch.chunk(x, 3, dim=0)])
        self.assertEqual([(0, 1, 1, 0), ] * 3, [z.shape for z in torch.chunk(x, 3, dim=2)])

        # NOTE: split_with_sizes behaves differently than NumPy in that it
        # takes sizes rather than offsets
        self.assertEqual([(0, 1, 0, 0), (0, 1, 1, 0), (0, 1, 2, 0)],
                         [z.shape for z in torch.split(x, (0, 1, 2), dim=2)])

        self.assertRaises(RuntimeError, lambda: torch.split(x, 0, dim=1))
        # This is strange because the split size is larger than the dim size, but consistent with
        # how split handles that case generally (when no 0s are involved).
        self.assertEqual([(0, 1, 3, 0)], [z.shape for z in torch.split(x, 1, dim=0)])
        self.assertEqual([(0, 1, 3, 0)], [z.shape for z in torch.split(x, 0, dim=0)])

    # functions that operate over a dimension but don't reduce.
    def test_dim_function_empty(self, device):
        shape = (0, 1, 2, 0)
        x = torch.randn(shape, device=device)

        # size stride
        self.assertEqual(0, x.size(3))
        self.assertEqual(2, x.size(2))
        self.assertEqual(2, x.stride(0))
        self.assertEqual(1, x.stride(2))

        self.assertEqual(x, torch.nn.functional.glu(x, 0))
        self.assertEqual((0, 1, 1, 0), torch.nn.functional.glu(x, 2).shape)

        # softmax, logsoftmax
        self.assertEqual(x, torch.nn.functional.softmax(x, 0))
        self.assertEqual(x, torch.nn.functional.softmax(x, 2))
        self.assertEqual(x, torch.nn.functional.softmax(x, 3))

        self.assertEqual(x, torch.nn.functional.log_softmax(x, 0))
        self.assertEqual(x, torch.nn.functional.log_softmax(x, 2))
        self.assertEqual(x, torch.nn.functional.log_softmax(x, 3))

        # cumsum, cumprod, cummax, cummin
        self.assertEqual(shape, torch.cumsum(x, 0).shape)
        self.assertEqual(shape, torch.cumsum(x, 2).shape)
        self.assertEqual(shape, torch.cumprod(x, 0).shape)
        self.assertEqual(shape, torch.cumprod(x, 2).shape)
        self.assertEqual(shape, torch.cummax(x, 0)[0].shape)
        self.assertEqual(shape, torch.cummax(x, 2)[0].shape)
        self.assertEqual(shape, torch.cummin(x, 0)[0].shape)
        self.assertEqual(shape, torch.cummin(x, 2)[0].shape)
        self.assertEqual(shape, torch.logcumsumexp(x, 0).shape)
        self.assertEqual(shape, torch.logcumsumexp(x, 2).shape)

        # flip
        self.assertEqual(x, x.flip(0))
        self.assertEqual(x, x.flip(2))

        # roll
        self.assertEqual(x, x.roll(0, 1).roll(0, -1))
        self.assertEqual(x, x.roll(1, x.size(1)))
        self.assertEqual(x, x.roll(1))
        self.assertEqual(x, x.roll((1, 1), (3, 1)))

        # unbind
        self.assertEqual((), x.unbind(0))
        self.assertEqual((torch.empty((0, 1, 0), device=device), torch.empty((0, 1, 0), device=device)),
                         x.unbind(2))

        # cross
        y = torch.randn((0, 1, 3, 0), device=device)
        self.assertEqual(y.shape, torch.cross(y, y).shape)

        # renorm
        self.assertEqual(shape, torch.renorm(x, 1, 0, 5).shape)
        self.assertEqual(shape, torch.renorm(x, 1, 2, 5).shape)

        # sort
        self.assertEqual([shape, shape], [z.shape for z in torch.sort(x, dim=0)])
        self.assertEqual([shape, shape], [z.shape for z in torch.sort(x, dim=2)])

        # topk
        self.assertEqual([shape, shape], [z.shape for z in torch.topk(x, 0, dim=0)])
        self.assertEqual([(0, 1, 1, 0), (0, 1, 1, 0)], [z.shape for z in torch.topk(x, 1, dim=2)])

        y = torch.randn((2, 3, 4), device=device)
        self.assertEqual([(2, 3, 0), (2, 3, 0)], [z.shape for z in torch.topk(y, 0)])

        # gather
        self.assertEqual(shape, torch.gather(x, 0, torch.empty(shape, dtype=torch.int64, device=device)).shape)
        self.assertEqual(shape, torch.gather(x, 2, torch.empty(shape, dtype=torch.int64, device=device)).shape)
        larger_shape = torch.empty((0, 1, 3, 0), dtype=torch.int64, device=device)
        self.assertEqual(larger_shape.shape, torch.gather(x, 2, larger_shape).shape)
        smaller_shape = torch.empty((0, 1, 0, 0), dtype=torch.int64, device=device)
        self.assertEqual(smaller_shape.shape, torch.gather(x, 2, smaller_shape).shape)
        y = torch.randn((2, 3, 4), device=device)
        self.assertEqual((0, 3, 4),
                         torch.gather(y, 0, torch.empty((0, 3, 4), dtype=torch.int64, device=device)).shape)

        # scatter, scatter_add
        for dim in [0, 2]:
            y = torch.randn(shape, device=device)
            y_src = torch.randn(shape, device=device)
            ind = torch.empty(shape, dtype=torch.int64, device=device)
            self.assertEqual(shape, y.scatter_(dim, ind, y_src).shape)
            self.assertEqual(shape, y.scatter_add_(dim, ind, y_src).shape)

        z = torch.randn((2, 3, 4), device=device)
        z_src = torch.randn((2, 3, 4), device=device)
        self.assertEqual(z, z.scatter_(2, torch.empty((2, 3, 0), dtype=torch.int64, device=device), z_src))
        self.assertEqual(z, z.scatter_add_(2, torch.empty((2, 3, 0), dtype=torch.int64, device=device), z_src))

        # index_fill, index_copy, index_add
        c = x.clone()
        c_clone = c.clone()
        ind_empty = torch.tensor([], dtype=torch.int64, device=device)
        ind_01 = torch.tensor([0, 1], dtype=torch.int64, device=device)
        self.assertEqual(c_clone, c.index_fill_(0, ind_empty, -1))
        self.assertEqual(c_clone, c.index_fill_(2, ind_empty, -1))
        self.assertEqual(c_clone, c.index_fill_(2, torch.tensor([0, 1], dtype=torch.int64, device=device), -1))
        self.assertEqual(c_clone, c.index_copy_(0, ind_empty, torch.empty((0, 1, 2, 0), device=device)))
        self.assertEqual(c_clone, c.index_copy_(2, ind_empty, torch.empty((0, 1, 0, 0), device=device)))
        self.assertEqual(c_clone, c.index_copy_(2, ind_01, torch.empty((0, 1, 2, 0), device=device)))
        self.assertEqual(c_clone, c.index_add_(0, ind_empty, torch.empty((0, 1, 2, 0), device=device)))
        self.assertEqual(c_clone, c.index_add_(2, ind_empty, torch.empty((0, 1, 0, 0), device=device)))
        self.assertEqual(c_clone, c.index_add_(2, ind_01, torch.empty((0, 1, 2, 0), device=device)))

        c = torch.randn((0, 1, 2), device=device)
        c_clone = c.clone()
        self.assertEqual(c_clone, c.index_fill_(0, ind_empty, -1))
        self.assertEqual(c_clone, c.index_copy_(0, ind_empty, torch.empty((0, 1, 2), device=device)))
        self.assertEqual(c_clone, c.index_add_(0, ind_empty, torch.empty((0, 1, 2), device=device)))
        self.assertEqual(c_clone, c.index_fill_(0, ind_empty, -1))
        self.assertEqual(c_clone, c.index_copy_(0, ind_empty, torch.empty((0, 1, 2), device=device)))
        self.assertEqual(c_clone, c.index_add_(0, ind_empty, torch.empty((0, 1, 2), device=device)))

        # index fill/copy/add non-empty
        z = torch.randn((2, 3, 4), device=device)
        self.assertEqual(z, z.index_fill_(0, ind_empty, -1))
        z = torch.randn((2, 3, 4), device=device)
        self.assertEqual(z, z.index_copy_(0, ind_empty, torch.empty((0, 3, 4), device=device)))
        z = torch.randn((2, 3, 4), device=device)
        self.assertEqual(z, z.index_add_(0, ind_empty, torch.empty((0, 3, 4), device=device)))

        # index_select
        self.assertEqual(x, x.index_select(0, ind_empty))
        self.assertEqual((0, 1, 0, 0), x.index_select(2, ind_empty).shape)
        self.assertEqual(x, x.index_select(2, ind_01))
        z = torch.randn((2, 3, 4), device=device)  # non-empty
        self.assertEqual((0, 3, 4), z.index_select(0, ind_empty).shape)
        c = torch.randn((0, 1, 2), device=device)
        self.assertEqual(c, c.index_select(0, ind_empty))
        c = torch.randn((0, 1, 2), device=device)
        self.assertEqual(c, c.index_select(0, ind_empty))

    def _brute_pdist(self, inp, p=2):
        """Computes the same as torch.pdist using primitives"""
        n = inp.shape[-2]
        k = n * (n - 1) // 2
        if k == 0:
            # torch complains about empty indices
            return torch.empty(inp.shape[:-2] + (0,), dtype=inp.dtype, device=inp.device)
        square = torch.norm(inp[..., None, :] - inp[..., None, :, :], p=p, dim=-1)
        unroll = square.view(square.shape[:-2] + (n * n,))
        inds = torch.ones(k, dtype=torch.int)
        inds[torch.arange(n - 1, 1, -1, dtype=torch.int).cumsum(0)] += torch.arange(2, n, dtype=torch.int)
        return unroll[..., inds.cumsum(0)]

    def _pdist_single(self, shape, device, p, dtype, trans, grad_check=False):
        x = torch.randn(shape, dtype=dtype, device=device)
        if trans:
            x.transpose_(-2, -1)
        if grad_check:
            x.requires_grad_()
            y = x.detach().clone().requires_grad_()
        else:
            y = x
        actual = torch.pdist(x, p=p)
        expected = self._brute_pdist(y, p=p)
        self.assertEqual(expected.shape, actual.shape)
        self.assertEqual(expected, actual)
        if grad_check and expected.size() != torch.Size([0]):
            g0 = torch.rand_like(actual)
            actual.backward(g0)
            expected.backward(g0)
            self.assertEqual(x.grad, y.grad)

    @slowTest
    def test_pdist_norm_forward(self, device):
        for shape in [(4, 5), (3, 2), (2, 1), (1500, 1)]:
            for p in [0, 1, 2, 3, 1.5, 2.5, float('inf')]:
                for trans in [False, True]:
                    for dtype in [torch.float32, torch.float64]:
                        self._pdist_single(shape, device, p, dtype, trans, grad_check=False)

        # do a simplified comparison with big inputs, see:
        # https://github.com/pytorch/pytorch/issues/15511
        for dtype in [torch.float32, torch.float64]:
            self._pdist_single((1000, 2), device, 2, dtype, trans=False, grad_check=False)

    @slowTest
    def test_pdist_norm_backward(self, device):
        for shape in [(4, 5), (3, 2), (2, 1), (1500, 1)]:
            for p in [0, 1, 2, 3, 1.5, 2.5, float('inf')]:
                for trans in [False, True]:
                    self._pdist_single(shape, device, p, torch.float64, trans, grad_check=True)

    @unittest.skipIf(IS_FBCODE and IS_REMOTE_GPU, "sandcastle OOM with current tpx gpu/re configuration")
    @skipIfRocm
    def test_pdist_norm_large(self, device):
        # use dim0>=46342 for forward, see:
        # https://github.com/pytorch/pytorch/issues/30583
        # Compare output using GPU with the CPU implementation, as brute_pdist uses too much memory
        if 'cuda' in device:
            x = torch.randn(50000, 1, dtype=torch.float32)
            expected_cpu = torch.pdist(x, p=2)
            actual_gpu = torch.pdist(x.to(device), p=2)
            self.assertEqual(expected_cpu, actual_gpu.cpu())

    @onlyOnCPUAndCUDA
    @dtypesIfCUDA(*set(torch.testing.get_all_math_dtypes('cuda')))
    @dtypes(*set(torch.testing.get_all_math_dtypes('cpu')))
    def test_addcdiv(self, device, dtype):
        def non_zero_rand(size, dtype, device):
            if dtype.is_floating_point or dtype.is_complex:
                a = torch.rand(size=size, dtype=dtype, device=device)
            elif dtype == torch.uint8:
                a = torch.randint(1, 5, size=size, dtype=dtype, device=device)
            else:
                a = torch.randint(-5, 5, size=size, dtype=dtype, device=device)
            return a + (a == 0).to(dtype)

        def _test_addcdiv():
            a = non_zero_rand((2, 2), dtype=dtype, device=device)
            b = non_zero_rand((2, 2), dtype=dtype, device=device)
            c = non_zero_rand((2, 2), dtype=dtype, device=device)
            alpha = _number(0.5, 3, dtype)

            expected = a + (alpha * b) / c
            actual = torch.addcdiv(a, b, c, value=alpha)
            self.assertEqual(expected, actual)

            with self.maybeWarnsRegex(
                    UserWarning, "This overload of addcdiv is deprecated"):
                self.assertEqual(actual, torch.addcdiv(a, alpha, b, c))

        if not (dtype.is_floating_point or dtype.is_complex):
            # Integer division with addcdiv is prohibited
            with self.assertRaises(RuntimeError):
                _test_addcdiv()
        else:
            _test_addcdiv()

    def test_nullary_op_mem_overlap(self, device):
        ops = (
            ("random_", ()),
            ("uniform_", ()),
            ("cauchy_", ()),
            ("log_normal_", ()),
            ("exponential_", ()),
            ("geometric_", (0.5,)),
            ("normal_", ()),
        )

        x = torch.rand((1, 3)).expand((3, 3))
        for op, args in ops:
            with self.assertRaisesRegex(RuntimeError, 'unsupported operation'):
                getattr(x, op)(*args)

    @dtypes(torch.double)
    def test_ternary_op_mem_overlap(self, device, dtype):
        ops = [
            ("addcmul", True, True, 'cpu'),
            ("addcmul", True, True, 'cuda'),
            ("addcdiv", True, True, 'cpu'),
            ("addcdiv", True, True, 'cuda'),
            ("lerp", True, True, 'cpu'),
            ("lerp", True, True, 'cuda')
        ]

        for (fn, has_input_output_mem_overlap_check,
             has_internal_mem_overlap_check, dev) in ops:
            if dev != device:
                continue
            out_op = getattr(torch, fn)
            inplace_op = getattr(torch.Tensor, fn + '_')
            self.check_internal_mem_overlap(
                inplace_op, 3, dtype, device,
                expected_failure=not has_internal_mem_overlap_check)
            self.ternary_check_input_output_mem_overlap(out_op, dev,
                                                        expected_failure=not has_input_output_mem_overlap_check)

    @dtypes(torch.double)
    def test_copy_mem_overlap(self, device, dtype):
        self.check_internal_mem_overlap(
            torch.Tensor.copy_, num_inputs=2, dtype=dtype, device=device)
        sz = 3
        doubles = torch.randn(2 * sz, dtype=dtype, device=device)
        self.unary_check_input_output_mem_overlap(
            doubles, sz, lambda input, out: out.copy_(input))

    def test_index_add_mem_overlap(self, device):
        x = torch.rand((1,), device=device).expand((6,))
        y = torch.rand((6,), device=device)
        ind = torch.tensor([0, 2, 3], device=device)
        value = torch.rand((3,), device=device)
        with self.assertRaisesRegex(RuntimeError, 'unsupported operation'):
            x.index_add_(0, ind, value)

    def test_shift_mem_overlap(self, device):
        x = torch.rand(3, device=device)
        with self.assertRaisesRegex(RuntimeError, 'unsupported operation'):
            x[:-1] <<= x[1:]
        with self.assertRaisesRegex(RuntimeError, 'unsupported operation'):
            x[:-1] >>= x[1:]

    def test_bernoulli_mem_overlap(self, device):
        x = torch.rand((1,), device=device).expand((6,))

        with self.assertRaisesRegex(RuntimeError, 'unsupported operation'):
            x.bernoulli_()
        with self.assertRaisesRegex(RuntimeError, 'unsupported operation'):
            x.bernoulli_(p=0.1)
        p = torch.rand(6, device=device)
        with self.assertRaisesRegex(RuntimeError, 'unsupported operation'):
            x.bernoulli_(p=p)
        with self.assertRaisesRegex(RuntimeError, 'unsupported operation'):
            torch.bernoulli(torch.rand_like(x), out=x)

    def test_index_put_mem_overlap(self, device):
        x = torch.rand((1,), device=device).expand((6,))
        y = torch.rand((6,), device=device)
        ind = torch.tensor([0, 2, 3], device=device)
        value = torch.rand((3,), device=device)
        with self.assertWarnsRegex(UserWarning, 'expanded tensors'):
            x.index_put_((ind,), value)
        with self.assertRaisesRegex(RuntimeError, 'unsupported operation'):
            y.index_put_((ind,), y[0])

    def test_masked_fill_mem_overlap(self, device):
        x = torch.rand((1,), device=device).expand((6,))
        mask = torch.tensor([True, False, True, True, False, False], device=device)
        with self.assertWarnsRegex(UserWarning, 'expanded tensors'):
            x.masked_fill_(mask, 0.)

        fill_val = torch.tensor(0., device=device)
        with self.assertWarnsRegex(UserWarning, 'expanded tensors'):
            x.masked_fill_(mask, fill_val)

    def test_masked_select_mem_overlap(self, device):
        x = torch.rand((1,), device=device).expand((3,))
        y = torch.rand((6,), device=device)
        mask = torch.tensor([True, False, True, True, False, False], device=device)
        with self.assertRaisesRegex(RuntimeError, 'unsupported operation'):
            torch.masked_select(y, mask, out=x)

    def test_masked_scatter_mem_overlap(self, device):
        x = torch.rand((1,), device=device).expand((6,))
        src = torch.rand((3,), device=device)
        mask = torch.tensor([True, False, True, True, False, False], device=device)

        with self.assertRaisesRegex(RuntimeError, 'unsupported operation'):
            x.masked_scatter_(mask, src)

    def test_index_select_mem_overlap(self, device):
        x = torch.rand((1, 6), device=device).expand((2, 6))
        y = torch.rand((3, 6), device=device)
        ind = torch.tensor([0, 1], dtype=torch.int64, device=device)
        with self.assertRaisesRegex(RuntimeError, 'unsupported operation'):
            torch.index_select(y, 1, ind, out=x)

    def test_scatter_mem_overlap(self, device):
        x = torch.rand((1,), device=device).expand((6,))
        src = torch.rand((3,), device=device)
        ind = torch.tensor([0, 2, 3], device=device, dtype=torch.int64)

        with self.assertRaisesRegex(RuntimeError, 'unsupported operation'):
            x.scatter_(0, ind, src)

    def test_gather_mem_overlap(self, device):
        x = torch.rand((1,), device=device).expand((3,))
        src = torch.rand((6,), device=device)
        ind = torch.tensor([0, 2, 3], device=device, dtype=torch.int64)
        with self.assertRaisesRegex(RuntimeError, 'unsupported operation'):
            torch.gather(src, 0, ind, out=x)

    @onlyCUDA
    def test_multinomial_device_constrain(self, device):
        x = torch.empty(0, device="cpu")
        y = torch.empty(0, device=device)
        self.assertRaisesRegex(
            RuntimeError, "multinomial arguments must have the same device",
            lambda: torch.multinomial(x, 2, out=y))

    @deviceCountAtLeast(2)
    @onlyCUDA
    def test_multinomial_gpu_device_constrain(self, devices):
        x = torch.empty(0, device=devices[0])
        y = torch.empty(0, device=devices[1])
        self.assertRaisesRegex(
            RuntimeError, "multinomial arguments must have the same device",
            lambda: torch.multinomial(x, 2, out=y))

    @deviceCountAtLeast(2)
    @onlyCUDA
    def test_device_guard(self, devices):
        # verify that all operators with `device_guard: False` behave properly with multiple devices.
        # TODO: if we had operator introspection we could figure out this set of operators automatically...
        x = torch.randn((1, 2, 3), device=devices[1])
        y = torch.zeros((1, 3, 2), device=devices[1])
        scalar = torch.tensor(5, device=devices[1])

        # property ops
        torch.cudnn_is_acceptable(x)
        x.is_distributed()
        x.is_floating_point()
        x.is_complex()
        x.is_same_size(y)
        x.is_signed()
        x.size(0)
        x.stride(0)
        x.numel()
        x.is_set_to(y)
        x.data_ptr()
        scalar.is_nonzero()

        # sparse property ops
        y[0][1] = 5
        y_sparse = y.to_sparse()
        y_sparse.sparse_dim()
        y_sparse._dimI()
        y_sparse.dense_dim()
        y_sparse._dimV()
        y_sparse._nnz()
        y_sparse.is_coalesced()
        y_sparse._indices()
        y_sparse._values()
        y_sparse.indices()
        y_sparse.values()

        # in-place ops
        def inplace():
            return torch.randn((1, 2, 3), device=devices[1])
        inplace().as_strided_(y.size(), y.stride())
        inplace().resize_(y.size())
        inplace().squeeze_()
        inplace().squeeze_(0)
        inplace().unsqueeze_(2)
        inplace().transpose_(1, 2)
        inplace().squeeze_().t_()
        inplace().set_(x.storage())
        inplace().set_(x.storage(), x.storage_offset(), x.size(), x.stride())
        inplace().set_(x)
        inplace().set_()
        y_sparse._coalesced_(True)

        # shape modification
        x.as_strided(y.size(), y.stride())
        x.expand((5, 2, 3))
        x.expand_as(x)
        x.sum_to_size((1,))
        torch.broadcast_tensors(x , x)
        x.reshape((1, 3, 2))
        x.reshape_as(y)
        x.squeeze()
        x.squeeze(0)
        x.squeeze().t()
        x.transpose(1, 2)
        x.unsqueeze(2)
        x.view((1, 3, 2))
        x.view_as(y)

        # chunk, split, etc.
        x.chunk(2, dim=1)
        x.split(1, dim=2)
        x.split_with_sizes([1, 2], dim=2)
        x.unfold(dimension=2, size=1, step=1)

        x.narrow(1, 1, 1)
        x.select(1, 1)
        torch.isnan(x)

        torch.empty((1, 3, 2), out=y)
        torch.empty_like(x)
        torch.empty_like(x, dtype=torch.int64)

        # to
        x.to(x)
        x.to(y)
        x.to(x, copy=True)

    def test_is_signed(self, device):
        self.assertEqual(torch.IntTensor(5).to(device).is_signed(), True)
        self.assertEqual(torch.ByteTensor(5).to(device).is_signed(), False)
        self.assertEqual(torch.CharTensor(5).to(device).is_signed(), True)
        self.assertEqual(torch.FloatTensor(5).to(device).is_signed(), True)
        self.assertEqual(torch.HalfTensor(10).to(device).is_signed(), True)

    # Note - reports a leak of 512 bytes on CUDA device 1
    @deviceCountAtLeast(2)
    @skipCUDAMemoryLeakCheckIf(True)
    @onlyCUDA
    def test_tensor_set_errors_multigpu(self, devices):
        f_cuda0 = torch.randn((2, 3), dtype=torch.float32, device=devices[0])
        f_cuda1 = torch.randn((2, 3), dtype=torch.float32, device=devices[1])

        self.assertRaises(RuntimeError, lambda: f_cuda0.set_(f_cuda1.storage()))
        self.assertRaises(RuntimeError,
                          lambda: f_cuda0.set_(f_cuda1.storage(), 0, f_cuda1.size(), f_cuda1.stride()))
        self.assertRaises(RuntimeError, lambda: f_cuda0.set_(f_cuda1))

    @onlyCUDA
    def test_half_tensor(self, device):
        x = torch.randn(5, 5).half()
        self.assertEqual(x.to(device), x)

        xc = x.to(device)
        with tempfile.NamedTemporaryFile() as f:
            torch.save(xc, f)
            f.seek(0)
            xc2 = torch.load(f)
            self.assertIsInstance(xc2, type(xc))
            self.assertEqual(xc.float(), xc2.float())

    @onlyCUDA
    @deviceCountAtLeast(1)  # Note: Tests works with one but prefers more devices
    def test_serialization(self, devices):
        def _test_serialization(filecontext_lambda):
            t0 = torch.cuda.FloatTensor(5).fill_(1)
            with torch.cuda.device(devices[-1]):
                tn = torch.cuda.FloatTensor(3).fill_(2)
            torch.cuda.set_device(devices[0])
            b = (t0, tn)
            with filecontext_lambda() as f:
                torch.save(b, f)
                f.seek(0)
                c = torch.load(f)
                self.assertEqual(b, c, atol=0, rtol=0)
                u0, un = c
                self.assertEqual(str(u0.device), devices[0])
                self.assertEqual(str(un.device), devices[-1])

        _test_serialization(tempfile.NamedTemporaryFile)
        _test_serialization(BytesIOContext)

    def test_memory_format_preserved_after_permute(self, device):
        x = torch.randn(4, 3, 8, 8, device=device)
        nhwc = x.contiguous(memory_format=torch.channels_last)
        y = nhwc.permute(0, 1, 3, 2).permute(0, 1, 3, 2)
        self.assertTrue(y.is_contiguous(memory_format=torch.channels_last))

        x = torch.randn(4, 3, 8, 8, 8, device=device)
        ndhwc = x.contiguous(memory_format=torch.channels_last_3d)
        y = ndhwc.permute(0, 1, 4, 3, 2).permute(0, 1, 4, 3, 2)
        self.assertTrue(y.is_contiguous(memory_format=torch.channels_last_3d))

    def test_memory_format_propagation_rules(self, device):

        contiguous = torch.rand(10, 3, 5, 5, device=device)
        cl = torch.rand(10, 3, 5, 5, device=device).contiguous(memory_format=torch.channels_last)
        ambiguous = torch.rand(10, 3, 1, 1, device=device).contiguous(memory_format=torch.channels_last)
        self.assertTrue(ambiguous.is_contiguous(memory_format=torch.channels_last))
        self.assertTrue(ambiguous.is_contiguous(memory_format=torch.contiguous_format))
        bias = torch.rand(1, 1, 1, 1, device=device).contiguous(memory_format=torch.channels_last)

        def _test_propagation_rules(self, contiguous, cl, ambiguous, bias):
            options = ((ambiguous, contiguous, torch.contiguous_format),
                       (ambiguous, cl, torch.channels_last),
                       (contiguous, ambiguous, torch.contiguous_format),
                       (contiguous, cl, torch.contiguous_format),
                       (cl, ambiguous, torch.channels_last),
                       (cl, contiguous, torch.channels_last),
                       (bias, cl, torch.channels_last),
                       (cl, bias, torch.channels_last),)

            for a, b, mf in options:
                result = a + b
                self.assertTrue(result.is_contiguous(memory_format=mf))

        _test_propagation_rules(self, contiguous, cl, ambiguous, bias)

        cl = cl.to(memory_format=torch.channels_last)
        ambiguous = ambiguous.to(memory_format=torch.channels_last)
        bias = bias.to(memory_format=torch.channels_last)

        _test_propagation_rules(self, contiguous, cl, ambiguous, bias)

        # test cases when strides matter in ambiguous tensors
        for mf in (torch.channels_last, torch.contiguous_format):
            ambiguous = torch.rand(10, 3, 1, 1, device=device).to(memory_format=mf)
            bias = torch.rand(3, 1, 1, device=device)
            result = ambiguous + bias
            self.assertEqual(ambiguous.stride(), result.stride())
            result = bias + ambiguous
            self.assertEqual(ambiguous.stride(), result.stride())
            result = ambiguous * 5
            self.assertEqual(ambiguous.stride(), result.stride())

    def test_memory_format_empty_like(self, device):
        def test_helper(x, memory_format):
            xc = x.contiguous(memory_format=memory_format)

            like = torch.empty_like(xc, memory_format=torch.preserve_format)
            self.assertFalse(like.is_contiguous())
            self.assertTrue(like.is_contiguous(memory_format=memory_format))

            like_x = torch.empty_like(x, memory_format=torch.preserve_format)
            self.assertTrue(like_x.is_contiguous())
            self.assertFalse(like_x.is_contiguous(memory_format=memory_format))

            like = torch.empty_like(x, memory_format=memory_format)
            self.assertFalse(like.is_contiguous())
            self.assertTrue(like.is_contiguous(memory_format=memory_format))

            like = torch.empty_like(xc, memory_format=torch.contiguous_format)
            self.assertTrue(like.is_contiguous())
            self.assertFalse(like.is_contiguous(memory_format=memory_format))

            like = torch.empty_like(xc)
            self.assertFalse(like.is_contiguous())
            self.assertTrue(like.is_contiguous(memory_format=memory_format))

            sparse = x.to_sparse()
            with self.assertRaises(RuntimeError):
                z = torch.empty_like(sparse, memory_format=torch.preserve_format)

        test_helper(torch.randn(4, 3, 8, 8, device=device), torch.channels_last)
        test_helper(torch.randn(4, 3, 8, 8, 8, device=device), torch.channels_last_3d)

    def test_memory_format_consistency(self, device):
        x = torch.randn(10, 3, 1, 1, device=device)
        x_rep = x.as_strided(x.size(), x.stride())
        self.assertEqual(x.size(), x_rep.size())
        self.assertEqual(x.stride(), x_rep.stride())
        self.assertEqual(x.is_contiguous(), x_rep.is_contiguous())
        self.assertEqual(x.is_contiguous(memory_format=torch.channels_last), x_rep.is_contiguous(memory_format=torch.channels_last))
        self.assertEqual(
            x.is_contiguous(memory_format=torch.channels_last_3d), x_rep.is_contiguous(memory_format=torch.channels_last_3d))

    def test_memory_format_operators(self, device):
        def _chunk_op(x, y):
            x1, x2 = x.chunk(2, dim=1)
            return x1 + x2

        def _unsqueeze_op_add(x, y):
            return x[0].unsqueeze(0) + 3

        def _unsqueeze_op_clone(x, y):
            return x[0].unsqueeze(0).clone()

        def _test_helper(x, y, bias, memory_format):
            return_contig_fns = [
                lambda x, y: y + x,
                lambda x, y: y * x,
                lambda x, y: y.addcdiv(x, y, value=2),
                lambda x, y: y.addcmul(x, y, value=2),
            ]
            bias_fns = [
                lambda x, b: x + b,
                lambda x, b: b + x,
            ]
            fns = [
                lambda x, y: x.clone(),
                lambda x, y: x + 3,
                lambda x, y: 3 * x,
                lambda x, y: x + y,
                lambda x, y: x * y,
                lambda x, y: abs(x),
                lambda x, y: x.abs(),
                lambda x, y: x.abs_(),
                lambda x, y: x.acos(),
                lambda x, y: x.acos_(),
                lambda x, y: x.add(y, alpha=3),
                lambda x, y: x.add_(y, alpha=3),
                lambda x, y: x.addcdiv(y, y, value=2),
                lambda x, y: x.addcdiv_(y, y, value=2),
                lambda x, y: x.addcmul(y, y, value=2),
                lambda x, y: x.addcmul_(y, y, value=2),
                lambda x, y: x.acosh(),
                lambda x, y: x.acosh_(),
                lambda x, y: x.asinh(),
                lambda x, y: x.asinh_(),
                lambda x, y: x.atanh(),
                lambda x, y: x.atanh_(),
                lambda x, y: x.asin(),
                lambda x, y: x.asin_(),
                lambda x, y: x.atan(),
                lambda x, y: x.atan2(y),
                lambda x, y: x.atan2_(y),
                lambda x, y: x.ceil(),
                lambda x, y: x.ceil_(),
                lambda x, y: x.clamp(-1, 1),
                lambda x, y: x.cos(),
                lambda x, y: x.cosh(),
                lambda x, y: x.div(0.5),
                lambda x, y: x.div_(0.5),
                lambda x, y: x.div(y),
                lambda x, y: x.div_(y),
                lambda x, y: x.digamma(),
                lambda x, y: x.digamma_(),
                lambda x, y: x.erf(),
                lambda x, y: x.erfc(),
                lambda x, y: x.erfinv(),
                lambda x, y: x.erfinv_(),
                lambda x, y: x.exp(),
                lambda x, y: x.expm1(),
                lambda x, y: x.expm1_(),
                lambda x, y: x.floor(),
                lambda x, y: x.floor_(),
                lambda x, y: x.fmod(2),
                lambda x, y: x.frac(),
                lambda x, y: x.hypot(y),
                lambda x, y: x.hypot_(y),
                lambda x, y: x.i0(),
                lambda x, y: x.i0_(),
                lambda x, y: x.lerp(y, 0.5),
                lambda x, y: x.log(),
                lambda x, y: x.log_(),
                lambda x, y: x.log10(),
                lambda x, y: x.log10_(),
                lambda x, y: x.log1p(),
                lambda x, y: x.log1p_(),
                lambda x, y: x.log2(),
                lambda x, y: x.log2_(),
                lambda x, y: x.mul(3),
                lambda x, y: x.mul_(3),
                lambda x, y: x.neg(),
                lambda x, y: x.neg_(),
                lambda x, y: x.pow(3),
                lambda x, y: x.pow_(3),
                lambda x, y: x.pow(0.0),
                lambda x, y: x.pow(1.0),
                lambda x, y: x.reciprocal(),
                lambda x, y: x.remainder(2),
                lambda x, y: x.round(),
                lambda x, y: x.round_(),
                lambda x, y: x.rsqrt(),
                lambda x, y: x.rsqrt_(),
                lambda x, y: x.sigmoid(),
                lambda x, y: x.sigmoid_(),
                lambda x, y: x.logit(),
                lambda x, y: x.logit_(),
                lambda x, y: x.logit(1e-6),
                lambda x, y: x.logit_(1e-6),
                lambda x, y: x.sign(),
                lambda x, y: x.sign_(),
                lambda x, y: x.sgn(),
                lambda x, y: x.sgn_(),
                lambda x, y: x.sin(),
                lambda x, y: x.sin_(),
                lambda x, y: x.sinh(),
                lambda x, y: x.sinh_(),
                lambda x, y: x.sqrt(),
                lambda x, y: x.sqrt_(),
                lambda x, y: x.tan(),
                lambda x, y: x.tanh(),
                lambda x, y: x.trunc(),
                lambda x, y: x.trunc_(),
                _chunk_op,
                _unsqueeze_op_add,
                _unsqueeze_op_clone,
            ]
            for fn in fns:
                x_c = x.contiguous()
                y_c = y.contiguous()
                result_c = fn(x_c, y_c)
                result = fn(x, y)
                self.assertEqual(result, result_c)
                self.assertTrue(
                    result.is_contiguous(memory_format=memory_format),
                    "result of the '{}' is not in '{}' format".format(inspect.getsource(fn).strip(), memory_format))

            for fn in bias_fns:
                x_c = x.contiguous()
                b_c = bias.contiguous()
                result_c = fn(x_c, b_c)
                result = fn(x, bias)
                self.assertEqual(result, result_c)
                self.assertTrue(
                    result.is_contiguous(memory_format=memory_format),
                    "result of the '{}' is not in '{}' format".format(inspect.getsource(fn).strip(), memory_format))

            for fn in return_contig_fns:
                x_c = x.contiguous()
                y_c = y.contiguous()
                result_c = fn(x_c, y_c)
                result = fn(x, y)
                self.assertEqual(result, result_c)
                self.assertTrue(
                    result.is_contiguous(memory_format=torch.contiguous_format),
                    "result of the '{}' is not in '{}' format".format(inspect.getsource(fn).strip(), torch.contiguous_format))

        _test_helper(
            torch.randn((4, 3, 8, 8), device=device).contiguous(memory_format=torch.channels_last),
            abs(torch.randn((4, 3, 8, 8), device=device)) + 1,
            torch.randn((1, 3, 1, 1), device=device).contiguous(memory_format=torch.channels_last),
            torch.channels_last)
        _test_helper(
            torch.randn((4, 3, 8, 8, 8), device=device).contiguous(memory_format=torch.channels_last_3d),
            abs(torch.randn((4, 3, 8, 8, 8), device=device)) + 1,
            torch.randn((1, 3, 1, 1, 1), device=device).contiguous(memory_format=torch.channels_last_3d),
            torch.channels_last_3d)

    def test_strides_propagation(self, device):

        def _test_helper(x, op, unary=False):
            def compare_strides(s1, s2, div):
                sdiv = [s // div for s in s1]
                self.assertEqual(sdiv, s2)

            dim = x.dim()
            # we produce memory dense outputs, so when input is strided on the last dimension
            # we need to divide by that dimension stride to compare input and result strides
            div = x.stride(-1)
            for p in permutations(range(dim)):
                xp = x.permute(p)
                if not unary:
                    y = torch.randn(xp.size(-1), device=x.device, dtype=x.dtype)
                    for inputs in ((xp, xp), (xp, y), (y, xp)):
                        res = op(*inputs)
                        compare_strides(xp.stride(), res.stride(), div)
                        self.assertEqual(xp.size(), res.size())
                        out = torch.empty(0, device=xp.device, dtype=res.dtype)
                        res = op(*inputs, out=out)
                        compare_strides(xp.stride(), res.stride(), div)
                        self.assertEqual(xp.size(), res.size())
                else:
                    res = op(xp)
                    compare_strides(xp.stride(), res.stride(), div)
                    self.assertEqual(xp.size(), res.size())
                    out = torch.empty(0, device=xp.device, dtype=res.dtype)
                    res = op(xp, out=out)
                    compare_strides(xp.stride(), res.stride(), div)
                    self.assertEqual(xp.size(), res.size())

        # torch.eq by default calls TensorIterator with defined output, torch.add with undefined
        binary_ops = (torch.eq, torch.add)
        unary_ops = (torch.exp,)
        # memory dense, sliced and ambiguous sliced (ambiguous dense loses permutation information)
        xs = (torch.randn(2, 3, 4, device=device), torch.randn(2, 3, 8, device=device)[:, :, ::2],
              torch.randn(1, 1, 4, 12, device=device)[:, :, :, ::2])
        for op in binary_ops:
            for x in xs:
                _test_helper(x, op)
        for op in unary_ops:
            for x in xs:
                _test_helper(x, op, unary=True)

    def test_dlpack_conversion(self, device):
        x = torch.randn(1, 2, 3, 4, device=device, dtype=torch.float)
        z = from_dlpack(to_dlpack(x))
        self.assertEqual(z, x)

    @onlyCUDA
    @unittest.skipIf(PYTORCH_CUDA_MEMCHECK, "is_pinned uses failure to detect pointer property")
    def test_pin_memory_from_constructor(self, device):
        def _get_like(t, **kwargs):
            return [
                torch.rand_like(t, **kwargs),
                torch.randn_like(t, **kwargs),
                torch.empty_like(t, **kwargs),
                torch.full_like(t, 4, **kwargs),
                torch.zeros_like(t, **kwargs),
                torch.ones_like(t, **kwargs),
            ]

        def _get_tensors(**kwargs):
            return [
                torch.tensor([10, 11], **kwargs),
                torch.randn(3, 5, **kwargs),
                torch.rand(3, **kwargs),
                # torch.randint(3, 5, **kwargs), // unsupported
                torch.zeros(3, **kwargs),
                torch.randperm(3, **kwargs),
                torch.empty(6, **kwargs),
                torch.ones(6, **kwargs),
                torch.eye(6, **kwargs),
                torch.arange(3, 5, **kwargs)]

        pinned_tensors = _get_tensors(pin_memory=True) + _get_like(torch.empty(5, dtype=torch.float64), pin_memory=True)
        for x in pinned_tensors:
            self.assertTrue(x.is_pinned())

        tensors = _get_tensors() + _get_like(torch.empty(5, dtype=torch.float64, pin_memory=True))
        for x in tensors:
            self.assertFalse(x.is_pinned())

    def test_storage_device(self, device):
        x = torch.tensor([], device=device)
        self.assertEqual(x.dtype, x.storage().dtype)

    @deviceCountAtLeast(2)
    @onlyCUDA
    def test_storage_multigpu(self, devices):
        for device in devices:
            x = torch.tensor([], device=device)
            self.assertEqual(x.dtype, x.storage().dtype)

    @dtypes(torch.float, torch.double, torch.half)
    def test_multinomial(self, device, dtype):
        def make_prob_dist(shape, is_contiguous):
            if is_contiguous:
                if dtype == torch.half:
                    return torch.zeros(shape, device=device).uniform_().to(dtype=torch.half)
                return torch.zeros(shape, device=device, dtype=dtype).uniform_()
            elif len(shape) == 1:
                if dtype == torch.half:
                    return torch.zeros((shape + [5]), device=device).uniform_().to(dtype=torch.half)[:, 2]
                return torch.zeros((shape + [5]), device=device, dtype=dtype).uniform_()[:, 2]
            else:
                # num dim = 2
                new_shape = [2, shape[1], 7, 1, shape[0], 1, 10]
                if dtype == torch.half:
                    prob_dist = torch.zeros(new_shape, device=device).uniform_().to(dtype=torch.half)
                else:
                    prob_dist = torch.zeros(new_shape, device=device, dtype=dtype).uniform_()
                prob_dist = prob_dist.transpose(1, 4)
                prob_dist = prob_dist[1, :, 5, 0, :, 0, 4]
                assert not prob_dist.is_contiguous()  # sanity check
                return prob_dist

        for is_contiguous in (True, False):
            # with replacement
            n_row = 3
            for n_col in range(4, 5 + 1):
                prob_dist = make_prob_dist([n_row, n_col], is_contiguous)
                # indices that shouldn't be sampled (<0 means none)
                zero_prob_indices = torch.LongTensor(n_row).random_(-2, n_col).tolist()
                for i, j in enumerate(zero_prob_indices):
                    if j >= 0:
                        prob_dist[i, j] = 0
                n_sample = n_col * 3
                sample_indices = torch.multinomial(prob_dist, n_sample, True)
                self.assertEqual(prob_dist.dim(), 2)
                self.assertEqual(sample_indices.size(1), n_sample)
                for i in range(n_row):
                    zero_prob_idx = zero_prob_indices[i]
                    if zero_prob_idx < 0:
                        continue
                    for j in range(n_sample):
                        self.assertNotEqual(sample_indices[i, j], zero_prob_idx,
                                            msg="sampled an index with zero probability")

            # without replacement
            n_row = 3
            for n_col in range(2, 10 + 1, 2):
                prob_dist = make_prob_dist([n_row, n_col], is_contiguous)
                # indices that shouldn't be sampled (<0 means none)
                zero_prob_indices = torch.LongTensor(n_row).random_(-1, n_col).tolist()
                for i, j in enumerate(zero_prob_indices):
                    if j >= 0:
                        prob_dist[i, j] = 0
                n_sample = max(1, n_col - 2)
                sample_indices = torch.multinomial(prob_dist, n_sample, False)
                self.assertEqual(prob_dist.dim(), 2)
                self.assertEqual(sample_indices.size(1), n_sample)
                for i in range(n_row):
                    row_samples = {}
                    zero_prob_idx = zero_prob_indices[i]
                    for j in range(n_sample):
                        sample_idx = sample_indices[i, j]
                        if zero_prob_idx >= 0:
                            self.assertNotEqual(sample_idx, zero_prob_idx,
                                                msg="sampled an index with zero probability")
                        self.assertNotIn(sample_idx, row_samples, "sampled an index twice")
                        row_samples[sample_idx] = True

            # vector
            n_col = 4
            prob_dist = make_prob_dist([n_col], is_contiguous).fill_(1)
            zero_prob_idx = 1  # index that shouldn't be sampled
            prob_dist[zero_prob_idx] = 0
            n_sample = 20
            sample_indices = torch.multinomial(prob_dist, n_sample, True)
            for sample_index in sample_indices:
                self.assertNotEqual(sample_index, zero_prob_idx, msg="sampled an index with zero probability")
            s_dim = sample_indices.dim()
            self.assertEqual(sample_indices.dim(), 1, msg="wrong number of dimensions")
            self.assertEqual(prob_dist.dim(), 1, msg="wrong number of prob_dist dimensions")
            self.assertEqual(sample_indices.size(0), n_sample, msg="wrong number of samples")

    @slowTest
    @dtypes(torch.float)
    def test_multinomial_rng_state_advance(self, device, dtype):
        corpus_size = 100000
        freqs = torch.ones(corpus_size, dtype=torch.float, device=device)
        n_sample = 100
        samples1 = torch.multinomial(freqs, n_sample, replacement=True)
        samples2 = torch.multinomial(freqs, n_sample, replacement=True)
        samples = torch.cat([samples1, samples2])
        # expect no more than 1 repeating elements generated in 2 attempts
        # the probability of at least element being repeated is surprisingly large, 18%
        self.assertLessEqual(2 * n_sample - samples.unique().size(0), 2)
        samples1 = torch.multinomial(freqs, n_sample, replacement=False)
        samples2 = torch.multinomial(freqs, n_sample, replacement=False)
        samples = torch.cat([samples1, samples2])
        # expect no more than 1 repeating elements generated in 2 attempts
        self.assertLessEqual(2 * n_sample - samples.unique().size(0), 1)

    def _test_memory_format_transformations(self, device, input_generator_fn, transformation_fn,
                                            memory_format, compare_data=True, default_is_preserve=False):

        assert(memory_format == torch.channels_last or memory_format == torch.channels_last_3d)

        # xc is a channels last tensor
        xc = input_generator_fn(device)
        # xc is not memory dense, but looks like channels last
        if memory_format == torch.channels_last:
            xc = xc[..., ::2, ::2]
        else:
            xc = xc[..., ::2, ::2, ::2]

        clone = transformation_fn(xc, memory_format=torch.preserve_format)
        self.assertFalse(clone.is_contiguous())
        self.assertTrue(clone.is_contiguous(memory_format=memory_format))
        self.assertFalse(xc.is_contiguous())
        self.assertFalse(xc.is_contiguous(memory_format=memory_format))
        if compare_data:
            self.assertEqual(xc, clone.to(xc))

        xc = input_generator_fn(device)
        clone = transformation_fn(xc, memory_format=torch.contiguous_format)
        self.assertTrue(clone.is_contiguous())
        self.assertFalse(clone.is_contiguous(memory_format=memory_format))
        if compare_data:
            self.assertEqual(xc, clone.to(xc))

        xc = input_generator_fn(device)
        clone = transformation_fn(xc)

        if default_is_preserve:
            self.assertFalse(clone.is_contiguous())
            self.assertTrue(clone.is_contiguous(memory_format=memory_format))
        else:
            self.assertTrue(clone.is_contiguous())
            self.assertFalse(clone.is_contiguous(memory_format=memory_format))
        if compare_data:
            self.assertEqual(xc, clone.to(xc))

        x = torch.randn((3, 4, 5, 6, 7, 8, 9), device=device)
        for _ in range(10):
            permutation = list(range(len(x.shape)))
            random.shuffle(permutation)
            x = x.permute(permutation)
            self.assertEqual(x.stride(), transformation_fn(x, memory_format=torch.preserve_format).stride())

    def test_memory_format_to(self, device):
        def get_generator(memory_format, shape):
            def input_generator_fn(device):
                return torch.randn(shape, device=device, dtype=torch.float32).contiguous(memory_format=memory_format)
            return input_generator_fn

        def transformation_fn(tensor, **kwargs):
            return tensor.to(dtype=torch.float64, **kwargs)

        formats_shapes = (
            (torch.channels_last, (4, 3, 8, 8)),
            (torch.channels_last_3d, (4, 3, 8, 8, 8)))

        for mf, shape in formats_shapes:
            self._test_memory_format_transformations(
                device, get_generator(mf, shape), transformation_fn, mf, default_is_preserve=True)

    def test_memory_format_type(self, device):
        def get_generator(memory_format, shape):
            def input_generator_fn(device):
                return torch.randn(shape, device=device, dtype=torch.float32).contiguous(memory_format=memory_format)
            return input_generator_fn

        def transformation_fn(tensor, **kwargs):
            return tensor.to(torch.float64, **kwargs)

        formats_shapes = (
            (torch.channels_last, (4, 3, 8, 8)),
            (torch.channels_last_3d, (4, 3, 8, 8, 8)))

        for mf, shape in formats_shapes:
            self._test_memory_format_transformations(
                device, get_generator(mf, shape), transformation_fn, mf, default_is_preserve=True)

    def test_memory_format_clone(self, device):
        def get_generator(memory_format, shape):
            def input_generator_fn(device):
                return torch.randn(shape, device=device, dtype=torch.float32).contiguous(memory_format=memory_format)
            return input_generator_fn

        def transformation_fn(tensor, **kwargs):
            return tensor.clone(**kwargs)

        formats_shapes = (
            (torch.channels_last, (4, 3, 8, 8)),
            (torch.channels_last_3d, (4, 3, 8, 8, 8)))

        for mf, shape in formats_shapes:
            self._test_memory_format_transformations(
                device, get_generator(mf, shape), transformation_fn, mf, True, default_is_preserve=True)

    def test_memory_format_factory_like_functions_preserve(self, device):
        def get_generator(memory_format, shape):
            def input_generator_fn(device):
                return torch.randn(shape, device=device, dtype=torch.float32).contiguous(memory_format=memory_format)
            return input_generator_fn

        transformation_fns = [
            lambda t, **kwargs: torch.zeros_like(t, **kwargs),
            lambda t, **kwargs: torch.ones_like(t, **kwargs),
            lambda t, **kwargs: torch.randint_like(t, 10, 100, **kwargs),
            lambda t, **kwargs: torch.randint_like(t, 100, **kwargs),
            lambda t, **kwargs: torch.randn_like(t, **kwargs),
            lambda t, **kwargs: torch.rand_like(t, **kwargs),
            lambda t, **kwargs: torch.full_like(t, 7, **kwargs),
            lambda t, **kwargs: torch.empty_like(t, **kwargs)]

        formats_shapes = (
            (torch.channels_last, (4, 3, 8, 8)),
            (torch.channels_last_3d, (4, 3, 8, 8, 8)))

        for mf, shape, in formats_shapes:
            for transformation_fn in transformation_fns:
                self._test_memory_format_transformations(
                    device, get_generator(mf, shape), transformation_fn, mf, compare_data=False, default_is_preserve=True)

    def test_memory_format_type_shortcuts(self, device):
        def get_generator(memory_format, shape, dtype):
            def input_generator_fn(device):
                return torch.randn(shape, device=device, dtype=dtype).clamp(0, 1) \
                    .round().contiguous(memory_format=memory_format)
            return input_generator_fn


        def get_fn(fn_name):
            def transformation_fn(tensor, **kwargs):
                fn = getattr(tensor, fn_name)
                return fn(**kwargs)
            return transformation_fn

        shortcuts = ['byte', 'char', 'double', 'bool', 'half', 'int', 'long', 'short']
        if device == 'cpu':
            shortcuts += ['bfloat16']

        formats_shapes = (
            (torch.channels_last, (4, 3, 8, 8)),
            (torch.channels_last_3d, (4, 3, 8, 8, 8)))

        for mf, shape in formats_shapes:
            for fn_name in shortcuts:
                self._test_memory_format_transformations(
                    device, get_generator(mf, shape, torch.float32), get_fn(fn_name), mf, default_is_preserve=True)

        # Test 'float' separately to avoid float->float no-op.
        for mf, shape in formats_shapes:
            self._test_memory_format_transformations(
                device, get_generator(mf, shape, torch.float64), get_fn('float'), mf, default_is_preserve=True)

    @onlyCUDA
    def test_memory_format_cpu_and_cuda_ops(self, device):
        def get_generator(memory_format, shape):
            def input_generator_fn(device):
                return torch.randn(shape, device=device, dtype=torch.float32).contiguous(memory_format=memory_format)
            return input_generator_fn

        def transformation_cpu_fn(tensor, **kwargs):
            return tensor.cpu(**kwargs)

        def transformation_cuda_fn(tensor, **kwargs):
            return tensor.cuda(**kwargs)

        formats_shapes = (
            (torch.channels_last, (4, 3, 8, 8)),
            (torch.channels_last_3d, (4, 3, 8, 8, 8)))

        for mf, shape in formats_shapes:
            self._test_memory_format_transformations(
                'cuda', get_generator(mf, shape), transformation_cpu_fn, mf, default_is_preserve=True)
            self._test_memory_format_transformations(
                'cpu', get_generator(mf, shape), transformation_cuda_fn, mf, default_is_preserve=True)

    @dtypes(torch.complex64, torch.complex128)
    def test_complex_unsupported(self, device, dtype):
        t = torch.tensor((1 + 1j), device=device, dtype=dtype)
        # Note: this is consistent with NumPy
        with self.assertRaises(RuntimeError):
            torch.floor(t)
        with self.assertRaises(RuntimeError):
            torch.ceil(t)
        with self.assertRaises(RuntimeError):
            torch.trunc(t)

        # Tests min and max variants with complex inputs
        # Note: whether PyTorch should support min and max on complex
        # tensors is an open question.
        # See https://github.com/pytorch/pytorch/issues/36374
        with self.assertRaises(RuntimeError):
            torch.min(t)
        with self.assertRaises(RuntimeError):
            t.min()
        with self.assertRaises(RuntimeError):
            torch.min(t, dim=0)
        with self.assertRaises(RuntimeError):
            torch.min(t, t)
        with self.assertRaises(RuntimeError):
            torch.min(t, t, out=t)

        with self.assertRaises(RuntimeError):
            torch.max(t)
        with self.assertRaises(RuntimeError):
            t.max()
        with self.assertRaises(RuntimeError):
            torch.max(t, dim=0)
        with self.assertRaises(RuntimeError):
            torch.max(t, t)
        with self.assertRaises(RuntimeError):
            torch.max(t, t, out=t)

        with self.assertRaises(RuntimeError):
            torch.amin(t)
        with self.assertRaises(RuntimeError):
            t.amin()
        with self.assertRaises(RuntimeError):
            torch.amin(t, dim=0)

        with self.assertRaises(RuntimeError):
            torch.amax(t)
        with self.assertRaises(RuntimeError):
            t.amax()
        with self.assertRaises(RuntimeError):
            torch.amax(t, dim=0)

        # Tests clamp variants with complex inputs
        # Note: whether PyTorch should support clamp on complex
        # tensors is an open question.
        # See https://github.com/pytorch/pytorch/issues/33568
        min_val = 1 + 1j
        max_val = 4 + 4j
        out = torch.empty((0,), device=device, dtype=dtype)
        with self.assertRaises(RuntimeError):
            torch.clamp(t, min=min_val)
        with self.assertRaises(RuntimeError):
            torch.clamp(t, max=max_val)
        with self.assertRaises(RuntimeError):
            torch.clamp(t, min_val, max_val)
        with self.assertRaises(RuntimeError):
            torch.clamp(t, min=min_val, out=out)
        with self.assertRaises(RuntimeError):
            torch.clamp(t, max=max_val, out=out)
        with self.assertRaises(RuntimeError):
            torch.clamp(t, min_val, max_val, out=out)

    def test_pickle_gradscaler(self, device):
        # This test is not in test_cuda.py because it should pass in 3 cases:
        #  1. cuda is not available.
        #  2. cuda is available but device is not cuda.
        #  3. cuda is available and device is cuda.
        # In case 1, a and b disable themselves on construction and shouldn't try to pickle workhorse attributes.
        # In case 2, a and b are enabled.  Workhorse attributes participate in pickling, but none are lazy-inited
        # to cuda Tensors, because I don't want to do cuda things if device is not cuda.
        # In case 3, a and b are enabled and we may also try lazy-initing _scale to a cuda tensor.
        device = torch.device(device)
        try_lazy_inits = (True, False) if device.type == "cuda" else (False,)
        for lazy_init_scale in try_lazy_inits:
            a = torch.cuda.amp.GradScaler(init_scale=3., growth_factor=4., backoff_factor=.5, growth_interval=2)
            self.assertTrue(a.is_enabled() if torch.cuda.is_available() else not a.is_enabled())
            if lazy_init_scale:
                # Dummy a.scale() call lazy-inits a._scale Tensor.
                a.scale(torch.tensor([4.0], dtype=torch.float32, device=device))
                self.assertTrue(isinstance(a._scale, torch.cuda.FloatTensor))
            # The following three lines should work whether or not cuda is available.
            serialized = pickle.dumps(a)
            b = pickle.loads(serialized)
            self.assertEqual(b.is_enabled(), a.is_enabled())
            if a.is_enabled():
                self.assertEqual(b.get_scale(), 3.)
                self.assertEqual(b.get_growth_factor(), 4.)
                self.assertEqual(b.get_backoff_factor(), .5)
                self.assertEqual(b.get_growth_interval(), 2)
                self.assertEqual(b._init_growth_tracker, 0)
                # supplies a dummy key to test the defaultdict's default_factory
                self.assertEqual(b._per_optimizer_states["fdsa"],
                                 torch.cuda.amp.grad_scaler._refresh_per_optimizer_state())
                if lazy_init_scale:
                    self.assertEqual(b.scale(torch.tensor([4.0], dtype=torch.float32, device=device)), 12.0)

    def test_multinomial_invalid(self, device):
        def test(probs):
            with self.assertRaisesRegex(RuntimeError,
                                        'probability tensor contains either `inf`, `nan` or element < 0'):
                torch.multinomial(probs.to(device), 2)
                torch.cuda.synchronize()

        test(torch.Tensor([1, -1, 1]))
        test(torch.Tensor([1, inf, 1]))
        test(torch.Tensor([1, -inf, 1]))
        test(torch.Tensor([1, 1, nan]))

    def test_multinomial_invalid_distribution(self, device):
        def test(probs, replacement):
            with self.assertRaisesRegex(RuntimeError,
                                        r"invalid multinomial distribution \(sum of probabilities <= 0\)"):
                torch.multinomial(probs, 2, replacement)
                torch.cuda.synchronize()

        x = torch.zeros(3, device=device)
        y = torch.zeros(3, 3, device=device)
        z = torch.zeros(3, 3, device=device)
        z[1, :] = 1

        test(x, False)
        test(y, False)
        test(z, False)

        # Verify only for CPU as replacement=True
        # throws device side assert triggered.
        if self.device_type == 'cpu':
            test(x, True)
            test(y, True)
            test(z, True)

    def _test_multinomial_empty(self, device, replacement, num_samples):
        probs = torch.ones(0, 3, device=device)
        expected = torch.empty(0, num_samples, dtype=torch.int64)
        out = torch.multinomial(probs, num_samples=num_samples, replacement=replacement)
        self.assertEqual(out, expected)

    def test_multinomial_empty_w_replacement(self, device):
        self._test_multinomial_empty(device, True, 1)
        self._test_multinomial_empty(device, True, 2)

    def test_multinomial_empty_wo_replacement(self, device):
        self._test_multinomial_empty(device, False, 1)
        self._test_multinomial_empty(device, False, 2)

    def _generate_input(self, shape, dtype, device, with_extremal):
        if shape == ():
            x = torch.tensor((), dtype=dtype, device=device)
        else:
            if dtype.is_floating_point or dtype.is_complex:
                # work around torch.randn not being implemented for bfloat16
                if dtype == torch.bfloat16:
                    x = torch.randn(*shape, device=device) * random.randint(30, 100)
                    x = x.to(torch.bfloat16)
                else:
                    x = torch.randn(*shape, dtype=dtype, device=device) * random.randint(30, 100)
                x[torch.randn(*shape) > 0.5] = 0
                if with_extremal and dtype.is_floating_point:
                    # Use extremal values
                    x[torch.randn(*shape) > 0.5] = float('nan')
                    x[torch.randn(*shape) > 0.5] = float('inf')
                    x[torch.randn(*shape) > 0.5] = float('-inf')
                elif with_extremal and dtype.is_complex:
                    x[torch.randn(*shape) > 0.5] = complex('nan')
                    x[torch.randn(*shape) > 0.5] = complex('inf')
                    x[torch.randn(*shape) > 0.5] = complex('-inf')
            elif dtype == torch.bool:
                x = torch.zeros(shape, dtype=dtype, device=device)
                x[torch.randn(*shape) > 0.5] = True
            else:
                x = torch.randint(15, 100, shape, dtype=dtype, device=device)

        return x

    def _test_where_scalar_template(self, device, dtype, exec_fn):
        for with_extremal in [True, False]:
            for ndims in range(0, 4):
                shape = self._rand_shape(ndims, min_size=5, max_size=10)
                for n in range(ndims + 1):
                    for c in combinations(list(range(ndims)), n):
                        for scalar_type in [int, float, complex]:
                            if dtype.is_complex:
                                condition = self._generate_input(shape, dtype, device, with_extremal).abs() > 0.5
                            else:
                                condition = self._generate_input(shape, dtype, device, with_extremal) > 0.5

                            x = self._generate_input(shape, dtype, device, with_extremal)

                            if not dtype.is_complex and scalar_type == complex:
                                continue

                            scalar_1 = scalar_type(random.random())

                            exec_fn(scalar_type, dtype, condition, x, scalar_1)

    # For current implementation,
    # below are the valid `TensorDtype` and `ScalarType` combinations.
    def _where_valid_scalar_tensor_combination(self, scalar_type, dtype):
        if (scalar_type == int and dtype == torch.long):
            return True
        elif (scalar_type == float and dtype == torch.double):
            return True
        elif (scalar_type == complex and dtype == torch.complex128):
            return True
        return False

    @onlyOnCPUAndCUDA
    @dtypes(*(torch.testing.get_all_int_dtypes() + torch.testing.get_all_fp_dtypes(include_bfloat16=False) +
              torch.testing.get_all_complex_dtypes()))
    def test_where_scalar_invalid_combination_raises(self, device, dtype):

        def checkRaises(scalar_type, dtype, condition, x, scalar_1):
            if not self._where_valid_scalar_tensor_combination(scalar_type, dtype):
                # Note: This should fail once `where` supports type promotion.
                with self.assertRaisesRegex(RuntimeError, "expected scalar type"):
                    torch.where(condition, x, scalar_1)

        self._test_where_scalar_template(device, dtype, checkRaises)

    @dtypes(*(torch.testing.get_all_int_dtypes() + torch.testing.get_all_fp_dtypes(include_bfloat16=False) +
              torch.testing.get_all_complex_dtypes()))
    def test_where_scalar_valid_combination(self, device, dtype):

        def checkResult(scalar_type, dtype, condition, x, scalar_1):
            if self._where_valid_scalar_tensor_combination(scalar_type, dtype):
                def x_like(scalar, without_dtype=False):
                    return torch.tensor(scalar, dtype=dtype, device=device).expand_as(x)

                # X = Tensor, Y = Scalar
                scalar_out = torch.where(condition, x, scalar_1)
                tensor_out = torch.where(condition, x, x_like(scalar_1))
                self.assertEqual(scalar_out, tensor_out)

                # X = Scalar, Y = Tensor
                scalar_out = torch.where(condition, scalar_1, x)
                tensor_out = torch.where(condition, x_like(scalar_1), x)
                self.assertEqual(scalar_out, tensor_out)

        self._test_where_scalar_template(device, dtype, checkResult)

    # As the test fails with Runtime Error not raised on XLA
    @onlyOnCPUAndCUDA
    def test_where_scalar_scalar(self, device):
        # Scalar-Scalar Version
        height = 5
        width = 5
        default_dtype = torch.get_default_dtype()
        for test_default_dtype in [torch.float, torch.double]:
            torch.set_default_dtype(test_default_dtype)
            for scalar_type_1 in [int, float, complex]:
                for scalar_type_2 in [int, float, complex]:
                    x1 = scalar_type_1(random.random() * random.randint(10, 20))
                    x2 = scalar_type_2(random.random() * random.randint(20, 30))
                    condition = torch.randn(height, width, device=device) > 0.5
                    if scalar_type_1 != scalar_type_2:
                        self.assertRaisesRegex(RuntimeError, "expected scalar type", lambda: torch.where(condition, x1, x2))
                    else:
                        def get_dtype(scalar_type):
                            complex_dtype = torch.complex64 if torch.float == torch.get_default_dtype() else torch.complex128
                            type_map = {int: torch.long, float: torch.get_default_dtype(), complex: complex_dtype}
                            return type_map[scalar_type]
                        expected = torch.zeros((height, width), dtype=get_dtype(scalar_type_1))
                        expected[condition] = x1
                        expected[~condition] = x2
                        result = torch.where(condition, x1, x2)
                        self.assertEqual(expected, result)

        # Reset the original dtype
        torch.set_default_dtype(default_dtype)

# Tests that compare a device's computation with the (gold-standard) CPU's.
class TestDevicePrecision(TestCase):
    exact_dtype = True

    @onlyCUDA
    @skipCUDAIfNotRocm
    def test_index_add_bfloat16(self, device):
        inp_tensor = torch.randn(5, 3, device='cpu').bfloat16()
        t = torch.tensor([[1, 2, 3], [4, 5, 6], [7, 8, 9]], dtype=torch.bfloat16, device='cpu')
        index = torch.tensor([0, 4, 2], device='cpu')
        out_cpu = inp_tensor.index_add(0, index, t)

        inp_tensor = inp_tensor.to(device=device)
        t = t.to(device=device)
        index = index.to(device=device)
        out_gpu = inp_tensor.index_add(0, index, t)

        self.assertEqual(out_cpu, out_gpu, atol=1e-2, rtol=0)

    def test_device_serialization(self, device):
        x = torch.randn(4, 4, device=device)

        with tempfile.NamedTemporaryFile() as f:
            torch.save(x, f)
            f.seek(0)
            x_copy = torch.load(f)

        self.assertEqual(x_copy, x)
        self.assertIs(type(x_copy), type(x))
        self.assertEqual(x_copy.device, x.device)

    @deviceCountAtLeast(2)
    def test_multidevice_serialization(self, devices):
        x = [torch.randn(4, 4, device=devices[0]),
             torch.randn(4, 4, device=devices[1])]

        with tempfile.NamedTemporaryFile() as f:
            torch.save(x, f)
            f.seek(0)
            x_copy = torch.load(f)

        for original, cp in zip(x, x_copy):
            self.assertEqual(cp, original)
            self.assertIs(type(cp), type(original))
            self.assertEqual(cp.device, original.device)

    @deviceCountAtLeast(1)
    def test_copy_noncontig(self, devices):
        def do_test(d0, d1):
            x = torch.tensor([1.5, 2.5, 3.5, 4.5, 5.5, 6.5], device=d0)
            y = torch.tensor([0, 0, 0, 0, 0, 0], device=d1)
            self.assertNotEqual(x.dtype, y.dtype)

            y[::2].copy_(x[::2])
            self.assertEqual(y, [1, 0, 3, 0, 5, 0])

        do_test('cpu', devices[0])
        do_test(devices[0], 'cpu')

        if len(devices) > 1:
            do_test(devices[0], devices[1])

    @deviceCountAtLeast(2)
    def test_type_conversions_same_device(self, devices):
        x = torch.randn(5, 5, device=devices[1])
        self.assertEqual(x.int().device, torch.device(devices[1]))
        self.assertEqual(x.type(torch.int).device, torch.device(devices[1]))
        self.assertEqual(x.to(torch.int).device, torch.device(devices[1]))

    @dtypesIfCUDA(torch.half, torch.float, torch.double,
                  torch.int8, torch.short, torch.int, torch.long,
                  torch.uint8)
    @dtypes(torch.float, torch.double,
            torch.int8, torch.short, torch.int, torch.long,
            torch.uint8)
    def test_from_sequence(self, device, dtype):
        seq = [list(range(i * 4, i * 4 + 4)) for i in range(5)]
        reference = torch.arange(0, 20).resize_(5, 4)
        self.assertEqual(torch.tensor(seq, dtype=dtype, device=device), reference, exact_dtype=False)

    @deviceCountAtLeast(1)
    def test_advancedindex_mixed_cpu_devices(self, devices) -> None:
        def test(x: torch.Tensor, ia: torch.Tensor, ib: torch.Tensor) -> None:
            # test getitem
            self.assertEqual(x[:, ia, None, ib, 0].cpu(),
                             x.cpu()[:, ia.cpu(), None, ib.cpu(), 0])
            self.assertEqual(x[ia], x.cpu()[ia.cpu()])
            # test setitem
            x_clone1 = x.clone()
            x_clone2 = x.clone()
            first_shape = x[:, ia, None, ib, 0].shape
            second_shape = x[ia].shape
            x_clone1[:, ia, None, ib, 0] = torch.randn(first_shape).to(x_clone1)
            x_clone2[ia] = torch.randn(second_shape).to(x_clone2)

        cpu = torch.device('cpu')
        for device in devices:
            # Index cpu tensor with device tensor
            x = torch.randn(3, 4, 4, 4, 3)
            ia = torch.tensor([0, 2, 1]).to(device)
            ib = torch.tensor([0, 2, 1]).to(device)
            test(x, ia, ib)

            # Index device tensor with cpu tensor
            x = x.to(device)
            ia = ia.to(cpu)
            ib = ib.to(cpu)
            test(x, ia, ib)

            # Index cpu tensor with mixed cpu, device tensors
            x = x.to(cpu)
            ia = ia.to(cpu)
            ib = ib.to(device)
            test(x, ia, ib)

            # Index device tensor with mixed cpu, device tensors
            x = x.to(device)
            ia = ia.to(cpu)
            ib = ib.to(device)
            test(x, ia, ib)

            if len(devices) > 1:
                other_device = devices[0]
                if device == devices[0]:
                    other_device = devices[1]
                # Index device tensor with mixed cpu, device tensors on different devices
                x = x.to(device)
                ia = ia.to(cpu)
                ib = ib.to(other_device)
                test(x, ia, ib)

    def test_copy_broadcast(self, device) -> None:
        x = torch.randn(10, 5)
        y = torch.randn(5, device=device)
        x.copy_(y)
        self.assertEqual(x[3], y)

        x = torch.randn(10, 5, device=device)
        y = torch.randn(5)
        x.copy_(y)
        self.assertEqual(x[3], y)

# Below are fixtures and functions that generate tensor op comparison tests
# These tests run a single op on both a CPU and device tensor and compare the
# the results. In-place variants of the ops can also be run.

# Lists of dtypes to instantiate tensor op test variants.
_types = [
    torch.half, torch.float, torch.double,
    torch.int8, torch.short, torch.int, torch.long,
    torch.uint8
]

_types_no_half = [
    torch.float, torch.double,
    torch.int8, torch.short, torch.int, torch.long,
    torch.uint8
]

# _types2 adds bfloat16 type to  _types only on ROCm. Should eventually be unified
# with _types when bfloat16 bringup is complete on all platforms.
_types2 = _types + [torch.bfloat16] if TEST_WITH_ROCM else _types

_float_types = [torch.half, torch.float, torch.double]

_complex_types = [torch.cfloat, torch.cdouble]

_complex_types_skip_rocm = [] if TEST_WITH_ROCM else _complex_types

_float_types_no_half = [torch.float, torch.double]

# _float_types2 adds bfloat16 type to _float_types only on ROCm. Should eventually be unified
# with _float_types when bfloat16 bringup is complete on all platforms
_float_types2 = _float_types + [torch.bfloat16] if TEST_WITH_ROCM else _float_types

_signed_types = [
    torch.half, torch.bfloat16, torch.float, torch.double,
    torch.int8, torch.short, torch.int, torch.long
]

_signed_types_no_half = [
    torch.float, torch.double,
    torch.int8, torch.short, torch.int, torch.long
]

_integer_types = [
    torch.uint8, torch.int8, torch.int16,
    torch.int32, torch.int64
]

_cpu_types: List[torch.dtype] = []

_unsigned_types = [torch.uint8]

# Binary Float Ops
# Operators which use TensorIterator::binary_float_op
# These Ops promote integer inputs to Float.
binary_float_ops_inplace = ['atan2_', 'div_']

# Helper values and functions for producing tensors and scalars to use in tensor op tests.
# Tensor dimension sizes (Small, Medium, Large, Giant)
_S = 5
_M = 50
_L = 1000
_G = 275000000

# Value to clamp divisors to since dividing by small numbers can be unstable
# on devices.
_div_min = 2**-8

# Returns floating or integral scalar corresponding to dtype
def _number(floating, integer, dtype):
    if dtype in [torch.half, torch.float, torch.double, torch.bfloat16]:
        return floating
    elif dtype in [torch.cfloat, torch.cdouble]:
        return floating * (1 + 1j)
    else:
        return integer

# Converts half/bfloat16 dtype to float when device is cpu
def _convert_t(dtype, device):
    if device == 'cpu' and dtype in {torch.half, torch.bfloat16}:
        return torch.float
    return dtype

# Returns a tensor of the requested shape, dtype, and device
# Requesting a half CPU tensor returns a float CPU tensor with
# values representable by a half.
# Initialization uses randint for non-float types and randn for float types.
def _make_tensor(shape, dtype, device, fill_ones=False) -> torch.Tensor:
    # Returns a tensor filled with ones
    if fill_ones:
        return torch.ones(*shape, dtype=_convert_t(dtype, device), device=device)

    # Returns a tensor with random integer values
    if not (dtype.is_floating_point or dtype.is_complex):
        t = torch.randint(0, 10, shape, device=device)
        if dtype != torch.uint8:
            t = t - 5  # generate negative values also
        return t.to(_convert_t(dtype, device))

    # Populates the CPU tensor with floats representable as half/bfloat16
    if dtype == torch.half and device == 'cpu':
        return torch.randn(*shape, dtype=torch.float, device=device).half().float()
    if dtype == torch.bfloat16 and device == 'cpu':
        return torch.randn(*shape, dtype=torch.float, device=device).bfloat16().float()

    # Default: returns a tensor with random float values
    return torch.randn(shape, dtype=dtype, device=device).to(dtype=dtype)

def _small_0d(dtype, device) -> torch.Tensor:
    return _make_tensor((1,), dtype, device).squeeze()

def _small_2d(dtype, device, has_zeros=True, fill_ones=False, oneish=False):
    t = _make_tensor((_S, _S), dtype, device, fill_ones=fill_ones)
    if oneish:
        return t.clamp(min=_number(.99, 1, dtype), max=1.01)
    if not has_zeros:
        return t.clamp(min=(_number(_div_min, 1, dtype)))
    return t

def _small_3d(dtype, device, has_zeros=True, fill_ones=False, oneish=False):
    t = _make_tensor((_S, _S, _S), dtype, device, fill_ones=fill_ones)
    if oneish:
        return t.clamp(min=_number(.99, 1, dtype), max=1.01)
    if not has_zeros:
        return t.clamp(min=(_number(_div_min, 1, dtype)))
    return t

def _small_3d_ones(dtype, device):
    return _small_3d(dtype, device, fill_ones=True)

def _small_3d_unique(dtype, device):
    return (torch.randperm(_S * _S * _S,
                           dtype=_convert_t(dtype, device), device=device) + 1).view(_S, _S, _S)

def _medium_1d(dtype, device):
    return _make_tensor((_M,), dtype, device)

def _medium_2d(dtype, device):
    return _make_tensor((_M, _M), dtype, device)

def _large_2d(dtype, device):
    t = _make_tensor((_L, _L), dtype, device)
    return t.normal_()

def _giant_1d(dtype, device):
    return _make_tensor((_G), dtype, device)

# Helper method that returns a function which takes dtype and device and
# instantiates tensors of the given shape.
# Useful for tensor op tests with custom shapes.
def _new_t(shape):
    def tmp(dtype, device):
        return _make_tensor(shape, dtype, device)
    return tmp

def _wrap_maybe_warns(regex):
    def decorator(fn):
        def inner(self, device, dtype):
            with self.maybeWarnsRegex(UserWarning, regex):
                fn(self, device, dtype)
        return inner
    return decorator

# TODO: these tests should be refactored into other test suites using OpInfos
# TODO: random functions, cat, gather, scatter, index*, masked*,
#       resize, resizeAs, storage_offset, storage, stride, unfold
# Each tests is defined in tensor_op_tests as a tuple of:
# - op name (string)
# - (sub)test name (string)
# - tensor constructor, takes dtype and device and constructs the tensor to run the op on
# - arg constructor, takes dtype and device and constructs op arguments
# - torch.half precision (=1e-5)
# - torch.bfloat16 precision (=1e-5)
# - precision (=1e-5), precision to use for all other dtypes
# - dtype_list (=_types), a list of torch dtypes to test the op(s) with
# - cpu_dtype_list (=[]), a list of torch dtypes to test the op(s) on cpu
# - make_inplace_variant (=True), if true the inplace version of the op (op_) is also tested
# - decorators (=[]), a list of decorators to apply to the test
# - self_position (=-1), the position of self in the arg list, -1 means skip function check
# - test_out (=False), whether to test the out= version of the operator
tensor_op_tests = [
    ('add', '', _small_3d, lambda t, d: [_number(3.14, 3, t)], 1e-2),
    ('add', 'tensor', _small_3d, lambda t, d: [_small_3d(t, d)], 1e-2),
    ('sub', '', _small_3d, lambda t, d: [_number(3.14, 3, t)], 1e-2),
    ('sub', 'tensor', _small_3d, lambda t, d: [_small_3d(t, d)], 1e-2),
    ('mul', '', _small_3d, lambda t, d: [_number(3.14, 3, t)], 1e-2),
    ('mul', 'tensor', _small_3d, lambda t, d: [_small_3d(t, d)], 1e-2),
    ('mul', 'scalar', _small_0d, lambda t, d: [_small_0d(torch.int32, d)], 1e-2),
    ('div', '', _small_3d, lambda t, d: [_number(3.14, 3, t)], 1e-1,
        1e-1, 1e-5, torch.testing.get_all_fp_dtypes()),
    ('div', 'tensor', _small_3d,
        lambda t, d: [_small_3d(t, d, has_zeros=False)], 1e-1,
        1e-1, 1e-5, torch.testing.get_all_fp_dtypes()),
    ('true_divide', '', _small_3d, lambda t, d: [_number(3.14, 3, t)], 1e-1,
        1e-5, 1e-5, _types, _cpu_types, False),
    ('true_divide', 'with_inplace', _small_3d, lambda t, d: [_number(3.14, 3, t)], 1e-1,
        1e-1, 1e-5, torch.testing.get_all_fp_dtypes()),
    ('true_divide', 'tensor', _small_3d,
        lambda t, d: [_small_3d(t, d, has_zeros=False)], 1e-1,
        1e-5, 1e-5, _types, _cpu_types, False),
    ('true_divide', 'tensor_with_inplace', _small_3d,
        lambda t, d: [_small_3d(t, d, has_zeros=False)], 1e-1,
        1e-1, 1e-5, torch.testing.get_all_fp_dtypes()),
    ('floor_divide', '', _small_3d, lambda t, d: [_number(3.14, 3, t)], 1, 1e-5, 1e-5, _types),
    ('floor_divide', 'tensor', _small_3d,
        lambda t, d: [_small_3d(t, d, has_zeros=False)], 1, 1e-5, 1e-5, _types),
    ('pow', '', _small_3d, lambda t, d: [_number(3.14, 3, t)], 1e-1, 1e-1, 1e-5, torch.testing.get_all_fp_dtypes()),
    ('pow', '1', _small_3d, lambda t, d: [_number(1., 1, t)], 1e-1, 1e-1, 1e-5, torch.testing.get_all_fp_dtypes()),
    ('pow', '2', _small_3d, lambda t, d: [_number(2., 2, t)], 1e-1, 1e-1, 1e-5, torch.testing.get_all_fp_dtypes()),
    ('pow', '3', _small_3d, lambda t, d: [_number(3., 3, t)], 1e-1, 1e-1, 1e-5, torch.testing.get_all_fp_dtypes()),
    ('pow', '-1', _small_3d, lambda t, d: [_number(-1., -1, t)], 1e-1, 1e-1, 1e-5, torch.testing.get_all_fp_dtypes()),
    ('pow', '-2', _small_3d, lambda t, d: [_number(-2., -2, t)],
        1e-1, 1e-5, 1e-5, _float_types_no_half, _cpu_types, False),
    ('pow', 'tensor', _small_3d, lambda t, d: [_small_3d(t, d).abs()],
        1e-1, 1e-1, 1e-5, torch.testing.get_all_fp_dtypes()),
    ('addbmm', '', _small_2d, lambda t, d: [_small_3d(t, d), _small_3d(t, d)],
        1e-1, 1e-1, 1e-4, torch.testing.get_all_fp_dtypes(include_bfloat16=AMPERE_OR_ROCM) + _complex_types,
        _cpu_types, True, [tf32_on_and_off(0.01)]),
    ('addbmm', 'scalar', _small_2d, lambda t, d: [_number(0.4, 2, t), _small_3d(t, d), _small_3d(t, d)],
        1e-1, 1e-1, 1e-4, torch.testing.get_all_fp_dtypes(include_bfloat16=AMPERE_OR_ROCM) + _complex_types, _cpu_types, True,
        [tf32_on_and_off(0.01), _wrap_maybe_warns("This overload of addbmm_? is deprecated")]),
    ('addbmm', 'two_scalars', _small_2d, lambda t, d: [_number(0.5, 3, t), _number(0.4, 2, t), _small_3d(t, d), _small_3d(t, d)],
        1e-1, 1e-1, 1e-4, torch.testing.get_all_fp_dtypes(include_bfloat16=AMPERE_OR_ROCM) + _complex_types, _cpu_types, True,
        [tf32_on_and_off(0.01), _wrap_maybe_warns("This overload of addbmm_? is deprecated")]),
    ('baddbmm', '', _small_3d, lambda t, d: [_small_3d(t, d), _small_3d(t, d)],
        1e-2, 1e-1, 1e-4, torch.testing.get_all_fp_dtypes(include_bfloat16=AMPERE_OR_ROCM)),
    ('baddbmm', 'scalar', _small_3d, lambda t, d: [_number(0.4, 2, t), _small_3d(t, d), _small_3d(t, d)],
        1e-2, 1e-1, 1e-4, torch.testing.get_all_fp_dtypes(include_bfloat16=AMPERE_OR_ROCM) + _complex_types, _cpu_types, True,
        [tf32_on_and_off(0.05), _wrap_maybe_warns("This overload of baddbmm_? is deprecated")]),
    ('baddbmm', 'two_scalars', _small_3d, lambda t, d: [_number(0.5, 3, t), _number(0.4, 2, t), _small_3d(t, d), _small_3d(t, d)],
        1e-2, 1e-1, 1e-4, torch.testing.get_all_fp_dtypes(include_bfloat16=AMPERE_OR_ROCM) + _complex_types,
        _cpu_types, True, [tf32_on_and_off(0.05), _wrap_maybe_warns("This overload of baddbmm_? is deprecated")]),
    ('bmm', '', _small_3d, lambda t, d: [_small_3d(t, d)],
        1e-5, 1e-5, 1e-5, _float_types_no_half, _cpu_types, False),
    ('addcdiv', '', _small_2d,
        lambda t, d: [_small_2d(t, d),
                      _small_2d(t, d, has_zeros=False)], 1, 1, 1e-3,
        torch.testing.get_all_fp_dtypes(), _cpu_types, True),
    ('addcdiv', 'scalar', _small_2d,
        lambda t, d: [_number(2.8, 1, t), _small_2d(t, d),
                      _small_2d(t, d, has_zeros=False)], 1, 1e-5, 1e-3,
        _float_types, _cpu_types, True),
    ('addcmul', '', _small_3d, lambda t, d: [_small_3d(t, d), _small_3d(t, d)], 1e-2, 1e-1, 1e-3,
        torch.testing.get_all_dtypes(include_complex=True, include_bool=False)),
    ('addcmul', 'scalar', _small_3d,
        lambda t, d: [_number(0.4, 2, t), _small_3d(t, d), _small_3d(t, d)], 1e-2,
        1e-1, 1e-5, torch.testing.get_all_dtypes(include_complex=True, include_bool=False), _cpu_types, True,
        [_wrap_maybe_warns("This overload of addcmul_? is deprecated")]),
    ('addmm', '', _medium_2d, lambda t, d: [_medium_2d(t, d), _medium_2d(t, d)], 1e-1, 1e-1, 1e-4,
        torch.testing.get_all_fp_dtypes(include_bfloat16=AMPERE_OR_ROCM),
        _cpu_types, True, [tf32_on_and_off(0.01)], 0, True),
    ('addmm', 'scalar', _medium_2d,
        lambda t, d: [_number(0.4, 2, t), _medium_2d(t, d), _medium_2d(t, d)], 1e-1, 1e-1, 1e-4,
        torch.testing.get_all_fp_dtypes(include_bfloat16=AMPERE_OR_ROCM), _cpu_types, True,
        [tf32_on_and_off(0.01), _wrap_maybe_warns("This overload of addmm_? is deprecated")]),
    ('addmm', 'two_scalars', _medium_2d,
        lambda t, d: [_number(0.5, 3, t), _number(0.4, 2, t), _medium_2d(t, d), _medium_2d(t, d)], 1e-1, 1e-1, 1e-4,
        torch.testing.get_all_fp_dtypes(include_bfloat16=AMPERE_OR_ROCM), _cpu_types, True,
        [tf32_on_and_off(0.01), _wrap_maybe_warns("This overload of addmm_? is deprecated")]),
    ('addmv', '', _medium_1d, lambda t, d: [_medium_2d(t, d), _medium_1d(t, d)], 1e-2, 1e-1, 1e-4,
        torch.testing.get_all_fp_dtypes(include_bfloat16=AMPERE_OR_ROCM) + _complex_types_skip_rocm, _cpu_types,
        True, [], 0, True),
    ('addmv', 'scalar', _medium_1d,
        lambda t, d: [_number(0.4, 2, t), _medium_2d(t, d), _medium_1d(t, d)], 1e-2, 1e-1, 1e-4,
        torch.testing.get_all_fp_dtypes(include_bfloat16=AMPERE_OR_ROCM) + _complex_types_skip_rocm, _cpu_types, True,
        [_wrap_maybe_warns("This overload of addmv_? is deprecated")]),
    ('addmv', 'two_scalars', _medium_1d,
        lambda t, d: [_number(0.5, 3, t), _number(0.4, 2, t), _medium_2d(t, d), _medium_1d(t, d)], 1e-2, 1e-1, 1e-4,
        torch.testing.get_all_fp_dtypes(include_bfloat16=AMPERE_OR_ROCM) + _complex_types_skip_rocm, _cpu_types, True,
        [_wrap_maybe_warns("This overload of addmv_? is deprecated")]),
    ('atan2', '', _medium_2d, lambda t, d: [_medium_2d(t, d)], 1e-2, 1e-5, 1e-5, _types, _types_no_half),
    ('angle', '', _small_3d, lambda t, d: [], 0, 0, 0, _types_no_half, [torch.bfloat16], False),
    ('fmod', 'value', _small_3d, lambda t, d: [3], 1e-3),
    ('fmod', 'tensor', _small_3d, lambda t, d: [_small_3d(t, d, has_zeros=False)], 1e-3),
    ('chunk', '', _medium_2d, lambda t, d: [4], 1e-5, 1e-5, 1e-5, _types, _cpu_types, False),
    ('chunk', 'dim', _medium_2d, lambda t, d: [4, 1], 1e-5, 1e-5, 1e-5, _types, _cpu_types, False),
    ('chunk', 'neg_dim', _medium_2d, lambda t, d: [4, -2], 1e-5, 1e-5, 1e-5, _types, _cpu_types, False),
    ('clamp', 'neg', _medium_2d, lambda t, d: [-1, 5], 1e-5, 1e-2, 1e-5, _signed_types, [torch.bfloat16]),
    ('clamp', 'pos', _medium_2d, lambda t, d: [1, 5], 1e-5, 1e-2, 1e-5, _unsigned_types, [torch.bfloat16]),
    ('clamp_min', '', _medium_2d, lambda t, d: [1], 1e-2, 1e-2, 1e-5,
        torch.testing.get_all_dtypes(include_complex=False, include_bool=False, include_bfloat16=True), [torch.bfloat16]),
    ('clamp_max', '', _medium_2d, lambda t, d: [1], 1e-2, 1e-2, 1e-5,
        torch.testing.get_all_dtypes(include_complex=False, include_bool=False, include_bfloat16=True), [torch.bfloat16]),
    ('clone', '', _medium_2d, lambda t, d: [], 1e-5, 1e-5, 1e-5, _types, _cpu_types, False),
    ('contiguous', '', _medium_2d, lambda t, d: [], 1e-5, 1e-5, 1e-5, _types, _cpu_types, False),
    ('conj', '', _small_3d, lambda t, d: [], 1e-5, 0, 1e-5, _types_no_half, [torch.bfloat16], False),
    ('cross', '', _new_t((_M, 3, _M)), lambda t, d: [_new_t((_M, 3, _M))(t, d)],
        1e-2, 1e-5, 1e-5, _types, _cpu_types, False),
    ('logcumsumexp', '', _small_3d, lambda t, d: [1], 1e-2, 1e-5, 1e-5, _float_types, _cpu_types, False),
    ('logcumsumexp', 'neg_dim', _small_3d, lambda t, d: [-1], 1e-2, 1e-5, 1e-5, _float_types, _cpu_types, False),
    ('cummax', '', _small_3d_unique, lambda t, d: [1], 1e-2, 1e-5, 1e-5, _types, _cpu_types, False),
    ('cummax', 'neg_dim', _small_3d_unique, lambda t, d: [-1], 1e-2, 1e-5, 1e-5, _types, _cpu_types, False),
    ('cummin', '', _small_3d_unique, lambda t, d: [1], 1e-2, 1e-5, 1e-5, _types, _cpu_types, False),
    ('cummin', 'neg_dim', _small_3d_unique, lambda t, d: [-1], 1e-2, 1e-5, 1e-5, _types, _cpu_types, False),
    ('cumprod', '', _small_3d, lambda t, d: [1], 1e-2, 1e-5, 1e-4, _types + _complex_types, _cpu_types, False),
    ('cumprod', 'neg_dim', _small_3d, lambda t, d: [-1], 1e-2, 1e-5, 1e-4, _types + _complex_types, _cpu_types, False),
    ('cumsum', '', _small_3d, lambda t, d: [1], 1e-2, 1e-5, 1e-5, _types + _complex_types, _cpu_types, False),
    ('cumsum', 'neg_dim', _small_3d, lambda t, d: [-1], 1e-2, 1e-5, 1e-5, _types + _complex_types, _cpu_types, False),
    ('dim', '', _small_3d, lambda t, d: [], 1e-5, 1e-5, 1e-5, _types, _cpu_types, False),
    ('dist', '', _small_2d, lambda t, d: [_small_2d(t, d)], 1e-2, 1e-5, 1e-5, _float_types, _cpu_types, False),
    ('dist', '3_norm', _small_2d, lambda t, d: [_small_2d(t, d), 3], 1e-2, 1e-5, 1e-5, _float_types, _cpu_types, False),
    ('dist', '2_5_norm', _small_2d, lambda t, d: [_small_2d(t, d), 2.5],
        1e-2, 1e-5, 1e-5, _float_types, _cpu_types, False),
    ('dot', '', _medium_1d, lambda t, d: [_medium_1d(t, d)],
        1e-2, 1e-5, 1e-5, _float_types + _complex_types, _cpu_types, False),
    ('element_size', '', _medium_1d, lambda t, d: [], 1e-5, 1e-5, 1e-5, _float_types_no_half, _cpu_types, False),
    ('eq', '', _small_3d_ones, lambda t, d: [_small_3d(t, d)], 1e-5, 1e-5, 1e-5, _types2),
    ('eq', 'equal', _small_3d_ones, lambda t, d: [_small_3d_ones(t, d)], 1e-5, 1e-5, 1e-5, _types2),
    ('ne', '', _small_3d_ones, lambda t, d: [_small_3d(t, d)], 1e-5, 1e-5, 1e-5, _types2),
    ('ne', 'equal', _small_3d_ones, lambda t, d: [_small_3d_ones(t, d)], 1e-5, 1e-5, 1e-5, _types2),
    ('equal', 'equal', _small_3d_ones, lambda t, d: [_small_3d_ones(t, d)],
        1e-5, 1e-5, 1e-5, _types, _cpu_types, False),
    ('equal', '', _small_3d_ones, lambda t, d: [_small_3d(t, d)], 1e-5, 1e-5, 1e-5, _types, _cpu_types, False),
    ('expand', '', _new_t((_M, 1, _M)), lambda t, d: [_M, 4, _M], 1e-5, 1e-5, 1e-5, _types, _cpu_types, False),
    ('expand_as', '', _new_t((_M, 1, _M)), lambda t, d: [_new_t((_M, 4, _M))(t, d)],
        1e-5, 1e-5, 1e-5, _types, _cpu_types, False),
    ('fill_', '', _medium_2d, lambda t, d: [_number(3.14, 3, t)], 1e-3, 1e-5, 1e-5, _types, _cpu_types, False),
    ('gcd', '', _small_3d, lambda t, d: [_small_3d(t, d)], 0, 0, 0,
     [torch.int16, torch.int32, torch.int64],
     [torch.int16, torch.int32, torch.int64], True, [onlyOnCPUAndCUDA]),
    ('lcm', '', _small_3d, lambda t, d: [_small_3d(t, d)], 0, 0, 0,
     [torch.int16, torch.int32, torch.int64],
     [torch.int16, torch.int32, torch.int64], True, [onlyOnCPUAndCUDA]),
    ('ge', '', _medium_2d, lambda t, d: [_medium_2d(t, d)], 1e-5, 1e-5, 1e-5, _types2),
    ('le', '', _medium_2d, lambda t, d: [_medium_2d(t, d)], 1e-5, 1e-5, 1e-5, _types2),
    ('gt', '', _medium_2d, lambda t, d: [_medium_2d(t, d)], 1e-5, 1e-5, 1e-5, _types2),
    ('lt', '', _medium_2d, lambda t, d: [_medium_2d(t, d)], 1e-5, 1e-5, 1e-5, _types2),
    ('is_contiguous', '', _medium_2d, lambda t, d: [], 1e-5, 1e-5, 1e-5, _types, _cpu_types, False),
    # TODO: can't check negative case - cross-device copy is contiguous
    ('is_same_size', 'negative', _medium_2d, lambda t, d: [_small_3d(t, d)],
        1e-5, 1e-5, 1e-5, _types, _cpu_types, False),
    ('is_same_size', 'positive', _medium_2d, lambda t, d: [_medium_2d(t, d)],
        1e-5, 1e-5, 1e-5, _types, _cpu_types, False),
    ('is_set_to', '', _medium_2d, lambda t, d: [_medium_2d(t, d)], 1e-5, 1e-5, 1e-5, _types, _cpu_types, False),
    # TODO: positive case
    ('kthvalue', '', _small_3d_unique, lambda t, d: [3], 1e-5, 1e-5, 1e-5, _types, _cpu_types, False),
    ('kthvalue', 'dim', _small_3d_unique, lambda t, d: [3, 1], 1e-5, 1e-5, 1e-5, _types, _cpu_types, False),
    ('kthvalue', 'neg_dim', _small_3d_unique, lambda t, d: [3, -1], 1e-5, 1e-5, 1e-5, _types, _cpu_types, False),
    ('lerp', '', _small_3d, lambda t, d: [_small_3d(t, d), 0.3],
        1e-2, 1e-5, 1e-5, _float_types),
    ('max', '', _small_3d, lambda t, d: [], 1e-5, 1e-5, 1e-5, _types, _cpu_types, False),
    ('max', 'dim', _small_3d_unique, lambda t, d: [1], 1e-5, 1e-5, 1e-5, _types, _cpu_types, False),
    ('max', 'neg_dim', _small_3d_unique, lambda t, d: [-1], 1e-5, 1e-5, 1e-5, _types, _cpu_types, False),
    ('max', 'elementwise', _medium_2d, lambda t, d: [_medium_2d(t, d)],
        1e-5, 1e-5, 1e-5, _types, _cpu_types, False),
    ('maximum', '', _medium_2d, lambda t, d: [_medium_2d(t, d)],
        1e-5, 1e-5, 1e-5, _types, _cpu_types, False),
    ('min', '', _small_3d, lambda t, d: [], 1e-5, 1e-5, 1e-5, _types, _cpu_types, False),
    ('min', 'dim', _small_3d_unique, lambda t, d: [1], 1e-5, 1e-5, 1e-5, _types, _cpu_types, False),
    ('min', 'neg_dim', _small_3d_unique, lambda t, d: [-1], 1e-5, 1e-5, 1e-5, _types, _cpu_types, False),
    ('min', 'elementwise', _medium_2d, lambda t, d: [_medium_2d(t, d)],
        1e-5, 1e-5, 1e-5, _types, _cpu_types, False),
    ('minimum', '', _medium_2d, lambda t, d: [_medium_2d(t, d)],
        1e-5, 1e-5, 1e-5, _types, _cpu_types, False),
    ('mean', '', _small_3d, lambda t, d: [], 1e-3, 1e-2, 1e-5,
        torch.testing.get_all_fp_dtypes() + torch.testing.get_all_complex_dtypes(), _cpu_types, False),
    ('mean', 'neg_dim', _small_3d, lambda t, d: [-1], 1e-3, 1e-2, 1e-5,
        torch.testing.get_all_fp_dtypes() + torch.testing.get_all_complex_dtypes(), _cpu_types, False),
    ('mean', 'dim', _small_3d, lambda t, d: [1], 1e-3, 1e-2, 1e-2,
        torch.testing.get_all_fp_dtypes() + torch.testing.get_all_complex_dtypes(), _cpu_types, False),
    # Double here because the CPU result will be wrong otherwise
    ('mean', '64bit_indexing', _giant_1d, lambda t, d: [],
        1e-3, 1e-5, 1e-5, [torch.double], _cpu_types, False, [slowTest]),
    ('mode', '', _small_3d, lambda t, d: [], 1e-5, 1e-5, 1e-5, _types, _cpu_types, False),
    ('mode', 'dim', _small_3d, lambda t, d: [1], 1e-5, 1e-5, 1e-5, _types, _cpu_types, False),
    ('mode', 'neg_dim', _small_3d, lambda t, d: [-1], 1e-5, 1e-5, 1e-5, _types, _cpu_types, False),
    ('mvlgamma', '2d_p=1', lambda t, d: _small_2d(t, d).clamp(0.1, 10), lambda t, d: [1],
        1e-5, 1e-5, 1e-5, _float_types_no_half),
    ('mvlgamma', '2d_p=2', lambda t, d: _small_2d(t, d).clamp(0.6, 10), lambda t, d: [2],
        1e-5, 1e-5, 1e-5, _float_types_no_half),
    ('remainder', 'value', _small_3d, lambda t, d: [3], 1e-1, 1e-2, 1e-5, _signed_types),
    ('remainder', 'negative_value', _small_3d, lambda t, d: [-3], 1e-1, 1e-2, 1e-5, _signed_types),
    ('remainder', 'tensor', _small_3d,
        lambda t, d: [_small_3d(t, d, has_zeros=False)],
        1e-1, 1e-2, 1e-5, _signed_types),
    ('remainder', 'negative_tensor', _small_3d,
        lambda t, d: [0 - _small_3d(t, d, has_zeros=False)],
        1e-1, 1e-2, 1e-5, _signed_types),
    ('std', '', _small_3d, lambda t, d: [], 1e-3, 1e-5, 1e-5, _float_types, _cpu_types, False),
    ('std', 'dim', _small_3d, lambda t, d: [1], 1e-3, 1e-5, 1e-5, _float_types, _cpu_types, False),
    ('std', 'neg_dim', _small_3d, lambda t, d: [-1], 1e-3, 1e-5, 1e-5, _float_types, _cpu_types, False),
    ('var', '', _small_3d, lambda t, d: [], 1e-3, 1e-5, 1e-5, _float_types, _cpu_types, False),
    ('var', 'dim', _small_3d, lambda t, d: [1], 1e-3, 1e-5, 1e-5, _float_types, _cpu_types, False),
    ('var', 'neg_dim', _small_3d, lambda t, d: [-1], 1e-3, 1e-2, 1e-5, torch.testing.get_all_fp_dtypes(), _cpu_types, False),
    ('ndimension', '', _small_3d, lambda t, d: [], 1e-5, 1e-5, 1e-5, _types, _cpu_types, False),
    ('nelement', '', _small_3d, lambda t, d: [], 1e-5, 1e-5, 1e-5, _types, _cpu_types, False),
    ('numel', '', _small_3d, lambda t, d: [], 1e-5, 1e-5, 1e-5, _types, _cpu_types, False),
    ('narrow', '', _small_3d, lambda t, d: [1, 3, 2], 1e-5, 1e-5, 1e-5, _types, _cpu_types, False),
    ('narrow', 'neg_dim', _small_3d, lambda t, d: [-1, 3, 2], 1e-5, 1e-5, 1e-5, _types, _cpu_types, False),
    ('nonzero', '', _small_3d, lambda t, d: [], 1e-5, 1e-5, 1e-5, _types, _cpu_types, False),
    ('norm', '', _small_3d, lambda t, d: [], 1e-1, 1e-1, 1e-5, _float_types2, _cpu_types, False),
    ('norm', '3_norm', _small_3d, lambda t, d: [3], 1e-1, 1e-1, 1e-5, _float_types2, _cpu_types, False),
    ('norm', '3_norm_dim', _small_3d, lambda t, d: [3, 0], 1e-1, 1e-1, 1e-5, _float_types2, _cpu_types, False),
    ('norm', '3_norm_neg_dim', _small_3d, lambda t, d: [3, -2], 1e-1, 1e-1, 1e-5, _float_types2, _cpu_types, False),
    ('new_ones', '', _small_3d, lambda t, d: [1, 2, 3, 4, 5], 1e-5, 1e-5, 1e-5, _types, _cpu_types, False),
    ('permute', '', _new_t((1, 2, 3, 4)), lambda t, d: [2, 1, 3, 0], 1e-5, 1e-5, 1e-5, _types, _cpu_types, False),
    ('put_', '', _new_t((2, 5, 3)),
        lambda t, d: [torch.LongTensor([[0], [-2]]).to(device=d),
                      torch.LongTensor([[3], [4]]).to(dtype=_convert_t(t, d), device=d)],
        1e-5, 1e-5, 1e-5, _types, _cpu_types, False),
    ('put_', 'empty', _new_t((2, 3)),
        lambda t, d: [torch.LongTensor([]).to(device=d), torch.LongTensor([]).to(dtype=_convert_t(t, d), device=d)],
        1e-5, 1e-5, 1e-5, _types, _cpu_types, False),
    ('put_', 'accumulate', _new_t((2, 2)),
        lambda t, d: [torch.LongTensor([[1], [-3]]).to(device=d),
                      torch.LongTensor([[1], [2]]).to(dtype=_convert_t(t, d), device=d),
                      True],
        1e-5, 1e-5, 1e-5, _types, _cpu_types, False),
    ('prod', '', lambda t, d: _small_2d(t, d, oneish=True),
        lambda t, d: [], 1e-2, 1e-1, 1e-5, _types2, _cpu_types, False),
    ('prod', 'dim', _small_3d, lambda t, d: [1], 1e-3, 1e-1, 1e-5, _types2, _cpu_types, False),
    ('prod', 'neg_dim', _small_3d, lambda t, d: [-1], 1e-3, 1e-1, 1e-5, _types2, _cpu_types, False),
    ('sum', '', _small_2d, lambda t, d: [], 1e-2, 1e-2, 1e-5, _types2, _cpu_types, False),
    ('sum', 'dim', _small_3d, lambda t, d: [1], 1e-2, 1e-2, 1e-5, _types2, _cpu_types, False),
    ('sum', 'neg_dim', _small_3d, lambda t, d: [-1], 1e-2, 1e-5, 1e-5, _types, _cpu_types, False),
    ('sum', 'complex', _small_2d, lambda t, d: [], 1e-2, 1e-2, 1e-5, _complex_types, _cpu_types, False),
    ('sum', 'complex_dim', _small_3d, lambda t, d: [1], 1e-2, 1e-2, 1e-5, _complex_types, _cpu_types, False),
    ('sum', 'complex_neg_dim', _small_3d, lambda t, d: [-1], 1e-2, 1e-5, 1e-5, _complex_types, _cpu_types, False),
    ('renorm', '2_norm', _small_3d, lambda t, d: [2, 1, 1], 1e-3, 1e-5, 1e-5, _float_types),
    ('renorm', '2_norm_neg_dim', _small_3d, lambda t, d: [2, -1, 1], 1e-3, 1e-5, 1e-5, _float_types),
    ('renorm', '1_5_norm', _small_3d, lambda t, d: [1.5, 1, 1], 1e-3, 1e-5, 1e-5, _float_types),
    ('repeat', '', _small_2d, lambda t, d: [2, 2, 2], 1e-5, 1e-5, 1e-5, _types, _cpu_types, False),
    ('size', '', _new_t((1, 2, 3, 4)), lambda t, d: [], 1e-5, 1e-5, 1e-5, _types, _cpu_types, False),
    ('size', 'dim', _new_t((1, 2, 3, 4)), lambda t, d: [1], 1e-5, 1e-5, 1e-5, _types, _cpu_types, False),
    ('size', 'neg_dim', _new_t((1, 2, 3, 4)), lambda t, d: [-2], 1e-5, 1e-5, 1e-5, _types, _cpu_types, False),
    ('sort', '', _small_3d_unique, lambda t, d: [], 1e-5, 1e-5, 1e-5, _types, _cpu_types, False),
    ('sort', 'dim', _small_3d_unique, lambda t, d: [1], 1e-5, 1e-5, 1e-5, _types, _cpu_types, False),
    ('sort', 'neg_dim', _small_3d_unique, lambda t, d: [-1], 1e-5, 1e-5, 1e-5, _types, _cpu_types, False),
    ('sort', 'dim_descending', _small_3d_unique, lambda t, d: [1, True], 1e-5, 1e-5, 1e-5, _types, _cpu_types, False),
    ('sort', 'neg_dim_descending', _small_3d_unique, lambda t, d: [-1, True], 1e-5, 1e-5, 1e-5, _types, _cpu_types, False),
    ('split', '', _small_3d, lambda t, d: [2], 1e-5, 1e-5, 1e-5, _types, _cpu_types, False),
    ('split', 'dim', _small_3d, lambda t, d: [2, 1], 1e-5, 1e-5, 1e-5, _types, _cpu_types, False),
    ('split', 'neg_dim', _small_3d, lambda t, d: [2, -3], 1e-5, 1e-5, 1e-5, _types, _cpu_types, False),
    ('squeeze', '', _new_t((1, 2, 1, 4)), lambda t, d: [],),
    ('squeeze', 'dim', _new_t((1, 2, 1, 4)), lambda t, d: [2], ),
    ('squeeze', 'neg_dim', _new_t((1, 2, 1, 4)), lambda t, d: [-2], ),
    ('t', '', _new_t((1, 2)), lambda t, d: [],),
    ('take', '', _new_t((3, 4)),
        lambda t, d: [torch.LongTensor([[0], [-2]]).to(device=d)],
        1e-5, 1e-5, 1e-5, _types, _cpu_types, False),
    ('transpose', '', _new_t((1, 2, 3, 4)), lambda t, d: [1, 2],),
    ('transpose', 'neg_dim', _new_t((1, 2, 3, 4)), lambda t, d: [-1, -2], ),
    ('tolist', '', _small_3d, lambda t, d: [], 1e-5, 1e-5, 1e-5, _types, _cpu_types, False),
    ('topk', 'dim_sort', _small_3d_unique, lambda t, d: [2, 1, False, True],
        1e-5, 1e-5, 1e-5, torch.testing.get_all_dtypes(include_complex=False, include_bool=False), _cpu_types, False),
    ('topk', 'neg_dim_sort', _small_3d_unique, lambda t, d: [2, -1, False, True],
        1e-5, 1e-5, 1e-5, torch.testing.get_all_dtypes(include_complex=False, include_bool=False), _cpu_types, False),
    ('topk', 'dim_desc_sort', _small_3d_unique, lambda t, d: [2, 1, True, True],
        1e-5, 1e-5, 1e-5, torch.testing.get_all_dtypes(include_complex=False, include_bool=False), _cpu_types, False),
    ('trace', '', _medium_2d, lambda t, d: [], 1e-3, 1e-5, 1e-5, _types, _cpu_types, False),
    ('tril', '', _medium_2d, lambda t, d: [],),
    ('tril', 'zero_stride', _medium_2d, lambda t, d: [], 1e-5, 1e-5, 1e-5, _types, _cpu_types, False),
    ('tril', 'positive', _medium_2d, lambda t, d: [2], ),
    ('tril', 'negative', _medium_2d, lambda t, d: [-2], ),
    ('triu', '', _medium_2d, lambda t, d: [],),
    ('triu', 'zero_stride', _medium_2d, lambda t, d: [], 1e-5, 1e-5, 1e-5, _types, _cpu_types, False),
    ('triu', 'positive', _medium_2d, lambda t, d: [2], ),
    ('triu', 'negative', _medium_2d, lambda t, d: [-2], ),
    ('unsqueeze', '', _new_t((2, 3, 4)), lambda t, d: [2],),
    ('unsqueeze', 'neg_dim', _new_t((2, 3, 4)), lambda t, d: [-2], ),
    ('view', 'contiguous', _small_3d, lambda t, d: [25, 5], 1e-5, 1e-5, 1e-5, _types, _cpu_types, False),
    ('view_as', '', _small_3d, lambda t, d: [_make_tensor((25, 5), t, d)],
        1e-5, 1e-5, 1e-5, _types, _cpu_types, False),
    ('zero_', '', _small_3d, lambda t, d: [], 1e-5, 1e-5, 1e-5, _types, _cpu_types, False),
    ('new_zeros', '', _small_3d, lambda t, d: [1, 2, 3, 4], 1e-5, 1e-5, 1e-5, _types, _cpu_types, False),
    ('flip', 'd0', _small_3d, lambda t, d: [0], 1e-5, 1e-5, 1e-5, _types + _complex_types, _cpu_types, False),
    ('flip', 'd02', _small_3d, lambda t, d: [0, 2], 1e-5, 1e-5, 1e-5, _types + _complex_types, _cpu_types, False),
    ('flip', 'd20', _small_3d, lambda t, d: [2, 0], 1e-5, 1e-5, 1e-5, _types + _complex_types, _cpu_types, False),
    ('flip', 'neg_d', _small_3d, lambda t, d: [-1], 1e-5, 1e-5, 1e-5, _types + _complex_types, _cpu_types, False),
    ('rot90', 'k1_d01', _small_2d, lambda t, d: [1, [0, 1]], 1e-5, 1e-5, 1e-5, _types + _complex_types, _cpu_types, False),
    ('rot90', 'k1_d12', _small_3d, lambda t, d: [1, [1, 2]], 1e-5, 1e-5, 1e-5, _types + _complex_types, _cpu_types, False),
    ('rot90', 'k1_neg_d', _small_3d, lambda t, d: [1, [1, -1]], 1e-5, 1e-5, 1e-5, _types + _complex_types, _cpu_types, False),
    ('rot90', 'default', _small_3d, lambda t, d: [], 1e-5, 1e-5, 1e-5, _types + _complex_types, _cpu_types, False),
    ('rsqrt', '', lambda t, d: _small_3d(t, d) + 1, lambda t, d: [], 1e-2, 1e-5, 1e-4, _float_types_no_half),
    ('sinh', '', lambda t, d: _small_3d(t, d).clamp(-1, 1), lambda t, d: [], 1e-3, 1e-5, 1e-5, _float_types),
    ('tan', '', lambda t, d: _small_3d(t, d).clamp(-1, 1), lambda t, d: [], 1e-3, 1e-5, 1e-5, _float_types),
    ('tan', 'complex', lambda t, d: _small_3d(t, d), lambda t, d: [], 1e-3, 1e-5, 1e-5, _complex_types),
    ('__lshift__', '',
        lambda t, d: torch.pow(2, torch.arange(1, 5).to(dtype=_convert_t(t, d), device=d)),
        lambda t, d: [2],
        1e-3, 1e-5, 1e-3, _signed_types, _cpu_types, False),
    ('__rshift__', '',
        lambda t, d: torch.pow(2, torch.arange(3, 7).to(dtype=_convert_t(t, d), device=d)),
        lambda t, d: [2],
        1e-3, 1e-5, 1e-3, _signed_types, _cpu_types, False),
    # lapack tests
    ('qr', 'square', _small_2d, lambda t, d: [],
        1e-5, 1e-5, 3e-4, _float_types_no_half, _cpu_types, False, [skipCUDAIfNoMagma]),
    ('qr', 'skinny', _new_t((3, 4)), lambda t, d: [],
        1e-5, 1e-5, 3e-4, _float_types_no_half, _cpu_types, False, [skipCUDAIfNoMagma]),
    ('qr', 'fat', _new_t((4, 3)), lambda t, d: [],
        1e-5, 1e-5, 3e-4, _float_types_no_half, _cpu_types, False, [skipCUDAIfNoMagma]),
    ('qr', 'big', _large_2d, lambda t, d: [],
        1e-5, 1e-5, 3e-4, _float_types_no_half, _cpu_types, False, [skipCUDAIfNoMagma]),
    ('geqrf', '', _new_t((20, 20)), lambda t, d: [],
        1e-5, 1e-5, 3e-4, _float_types_no_half, _cpu_types, False, [skipCUDAIfNoMagma]),
    ('eig', 'with_eigvec', _new_t((10, 10)), lambda t, d: [True],
        1e-5, 1e-5, 1e-5, _float_types_no_half, _cpu_types, False, [skipCUDAIfNoMagma]),
    ('abs', '', _small_3d, lambda t, d: [], 1e-5, 1e-5, 1e-5,
        torch.testing.get_all_dtypes(include_complex=False, include_bool=False), [torch.bfloat16]),
    ('sign', '', _small_3d, lambda t, d: []),
    ('log', '', _small_3d, lambda t, d: [], 1e-2, 1e-2, 1e-5, torch.testing.get_all_fp_dtypes(), [torch.bfloat16]),
    ('log10', '', _small_3d, lambda t, d: [], 1e-2, 5e-2, 1e-5, torch.testing.get_all_fp_dtypes(), [torch.bfloat16]),
    ('log1p', '', _small_3d, lambda t, d: [], 1e-3, 1e-2, 1e-5, _float_types_no_half, [torch.bfloat16]),
    ('log2', '', _small_3d, lambda t, d: [], 1e-2, 1e-1, 1e-5, torch.testing.get_all_fp_dtypes(), [torch.bfloat16]),
<<<<<<< HEAD
    ('sigmoid', '', _small_3d, lambda t, d: [], 1e-3, 1e-2, 1e-5,
        torch.testing.get_all_fp_dtypes() + torch.testing.get_all_complex_dtypes()),
=======
>>>>>>> 799b700a
    ('logit', '', _small_3d, lambda t, d: [], 1e-3, 1e-2, 1e-5, torch.testing.get_all_fp_dtypes()),
    ('sqrt', '', _small_3d, lambda t, d: [], 1e-3, 1e-2, 1e-5, torch.testing.get_all_fp_dtypes(), [torch.bfloat16]),
    ('tanh', '', _small_3d, lambda t, d: [], 1e-3, 1e-2, 1e-5,
        torch.testing.get_all_fp_dtypes() + _complex_types, [torch.bfloat16]),
    ('asin', '', _small_3d, lambda t, d: [], 1e-3, 1e-2, 1e-5, _float_types, [torch.bfloat16]),
    ('atan', '', _small_3d, lambda t, d: [], 1e-3, 1e-2, 1e-5, _float_types, [torch.bfloat16]),
    ('acosh', '', lambda t, d: _small_3d(t, d) + 1, lambda t, d: [], 1e-3, 1e-2, 1e-5, torch.testing.get_all_fp_dtypes()),
    ('asinh', '', _small_3d, lambda t, d: [], 1e-3, 1e-2, 1e-5, torch.testing.get_all_fp_dtypes()),
    ('atanh', '', _small_3d, lambda t, d: [], 1e-3, 1e-2, 1e-5, torch.testing.get_all_fp_dtypes()),
    ('erf', '', _small_3d, lambda t, d: [], 1e-3, 1e-2, 1e-5, torch.testing.get_all_fp_dtypes(), [torch.bfloat16]),
    ('erfc', '', _small_3d, lambda t, d: [], 1e-3, 1e-2, 1e-5, _float_types, [torch.bfloat16]),
    ('erfinv', '', _small_3d, lambda t, d: [], 1e-3, 1e-2, 1e-5, _float_types, [torch.bfloat16]),
    ('exp', '', _small_3d, lambda t, d: [], 1e-2, 5e-2, 1e-5, torch.testing.get_all_fp_dtypes()),
    ('exp', 'small', lambda t, d: _small_3d(t, d).clamp(-1, 1),
        lambda t, d: [], 1e-2, 5e-2, 1e-5, torch.testing.get_all_fp_dtypes(), [torch.bfloat16]),
    ('expm1', '', _small_3d, lambda t, d: [], 1e-2, 1e-2, 1e-5, _float_types),
    ('expm1', 'small', lambda t, d: _small_3d(t, d).clamp(-1, 1),
        lambda t, d: [], 1e-2, 1e-2, 1e-5, _float_types, [torch.bfloat16]),
    ('rad2deg', '', _small_3d, lambda t, d: [], 1e-1, 1e-0, 1e-5, torch.testing.get_all_fp_dtypes(), [torch.bfloat16]),
    ('deg2rad', '', _small_3d, lambda t, d: [], 1e-1, 1e-1, 1e-5, torch.testing.get_all_fp_dtypes(), [torch.bfloat16]),
    ('reciprocal', '', _small_3d, lambda t, d: [], 1e-1, 1e-1, 1e-5, torch.testing.get_all_fp_dtypes(), [torch.bfloat16]),
    ('floor', '', _small_3d, lambda t, d: [], 1e-5, 1e-2, 1e-5, _float_types, [torch.bfloat16]),
    ('frac', '', _small_3d, lambda t, d: [], 1e-5, 1e-2, 1e-5, _float_types, [torch.bfloat16]),
    ('round', '', _small_3d, lambda t, d: [], 1e-5, 1e-2, 1e-5, _float_types, [torch.bfloat16]),
    ('trunc', '', _small_3d, lambda t, d: [], 1e-5, 1e-2, 1e-5, _float_types, [torch.bfloat16]),
    ('ceil', '', _small_3d, lambda t, d: [], 1e-5, 1e-2, 1e-5, _float_types, [torch.bfloat16]),
    ('lgamma', '', _small_3d, lambda t, d: [], 1e-2, 1e-1, 1e-5, _float_types_no_half, [torch.bfloat16]),
    ('digamma', 'op', _small_3d, lambda t, d: [], 1e-5, 1e-5, 1e0, _float_types_no_half),
]

# Creates and decorates a generic test and adds it to the class.
def generate_test_function(cls,
                           op_str,
                           subtest_str,
                           tensor_ctor,
                           arg_ctor,
                           half_precision,
                           bfloat16_precision,
                           float_precision,
                           dtype_list,
                           dtype_cpu_list,
                           decorators,
                           self_position,
                           test_out) -> None:
    def fn(self, device, dtype) -> None:
        # Generates the CPU inputs
        # Note: CPU tensors are never torch.half
        cpu_tensor = tensor_ctor(dtype, 'cpu')
        cpu_args = arg_ctor(dtype, 'cpu')

        # Converts CPU tensors to device tensors
        device_tensor = cpu_tensor.to(dtype=dtype, device=device)
        device_args = [arg.to(device=device) if isinstance(arg, torch.Tensor) else arg for arg in cpu_args]

        # Converts float device tensors to half/bfloat16 when the dtype is half/bfloat16
        # Note: CPU half tensors don't support many operations.
        if dtype in {torch.half, torch.bfloat16}:
            device_args = [arg.to(dtype=dtype) if
                           (isinstance(arg, torch.Tensor) and arg.dtype == torch.float) else arg
                           for arg in device_args]

        # Special case for binary float ops (binary ops that promote int to float)
        if op_str in binary_float_ops_inplace and \
                'inplace' in subtest_str and dtype in _integer_types:
            with self.assertRaisesRegex(RuntimeError, "result type Float can't be cast to "):
                cpu_result = getattr(cpu_tensor, op_str)(*cpu_args)
            with self.assertRaisesRegex(RuntimeError, "result type Float can't be cast to "):
                device_result = getattr(device_tensor, op_str)(*device_args)
            return  # Nothing more to check

        # Runs the tensor op on CPU and device
        cpu_result = getattr(cpu_tensor, op_str)(*cpu_args)
        device_result = getattr(device_tensor, op_str)(*device_args)

        dtype2precision = {torch.half : half_precision,
                           torch.bfloat16 : bfloat16_precision}

        # Compares CPU and device inputs and outputs
        precision = dtype2precision.get(dtype, float_precision)

        self.assertEqual(cpu_tensor, device_tensor, atol=precision, rtol=0, exact_dtype=False)
        self.assertEqual(cpu_args, device_args, atol=precision, rtol=0, exact_dtype=False)
        self.assertEqual(cpu_result, device_result, atol=precision, rtol=0, exact_dtype=False)

        # check method matches with function
        if self_position >= 0:
            cpu_args.insert(self_position, cpu_tensor)
            device_args.insert(self_position, device_tensor)
            cpu_function_result = getattr(torch, op_str)(*cpu_args)
            device_function_result = getattr(torch, op_str)(*device_args)
            self.assertEqual(cpu_result, cpu_function_result, atol=precision, rtol=0)
            self.assertEqual(device_result, device_function_result, atol=precision, rtol=0)

            # check method matches with function(out)
            if test_out:
                bad_value = math.nan if dtype.is_floating_point or dtype.is_complex else 666
                cpu_out = torch.full_like(cpu_result, bad_value)
                device_out = torch.full_like(device_result, bad_value)
                getattr(torch, op_str)(*cpu_args, out=cpu_out)
                getattr(torch, op_str)(*device_args, out=device_out)
                self.assertEqual(cpu_result, cpu_out, atol=precision, rtol=0)
                self.assertEqual(device_result, device_out, atol=precision, rtol=0)

    test_name = "test_" + op_str + subtest_str
    assert not hasattr(cls, test_name), "{0} already in TestDevicePrecision".format(test_name)

    # Constructs decorator list and applies decorators
    if decorators is None:
        decorators = [dtypes(*dtype_list)]
    else:
        decorators = decorators + [dtypes(*dtype_list)]
    decorators = decorators + [dtypesIfCPU(*dtype_cpu_list)]

    for dec in decorators:
        fn = dec(fn)

    setattr(cls, test_name, fn)

# Instantiates variants of tensor_op_tests and adds them to the given class.
def generate_tensor_op_tests(cls) -> None:

    def caller(cls,
               op_str,
               subtest_str,
               tensor_ctor,
               arg_ctor,
               half_precision=1e-5,
               bfloat16_precision=1e-5,
               float_precision=1e-5,
               dtype_list=_types,
               dtype_cpu_list=_cpu_types,
               make_inplace_variant=True,
               decorators=None,
               self_position=-1,
               test_out=False):
        if subtest_str:
            subtest_str = '_' + subtest_str

        generate_test_function(cls, op_str, subtest_str, tensor_ctor, arg_ctor, half_precision,
                               bfloat16_precision, float_precision, dtype_list, dtype_cpu_list,
                               decorators, self_position, test_out)

        if make_inplace_variant:
            op_str = op_str + '_'
            subtest_str = 'inplace' + subtest_str
            generate_test_function(cls, op_str, subtest_str, tensor_ctor, arg_ctor, half_precision,
                                   bfloat16_precision, float_precision, dtype_list, dtype_cpu_list,
                                   decorators, -1, False)

    for test in tensor_op_tests:
        caller(cls, *test)

class TestTensorDeviceOps(TestCase):
    exact_dtype = True

class TestTorch(AbstractTestCases._TestTorchMixin):
    exact_dtype = True

# TODO: this empy class is temporarily instantiated for XLA compatibility
#   once XLA updates their test suite it should be removed
class TestViewOps(TestCase):
    pass

# Generates tests
# Note: test generation must be done at file scope, not within main, or
# pytest will fail.
add_neg_dim_tests()
generate_tensor_op_tests(TestTensorDeviceOps)
instantiate_device_type_tests(TestViewOps, globals())
instantiate_device_type_tests(TestTensorDeviceOps, globals())
instantiate_device_type_tests(TestTorchDeviceType, globals())
instantiate_device_type_tests(TestDevicePrecision, globals(), except_for='cpu')

if __name__ == '__main__':
    run_tests()<|MERGE_RESOLUTION|>--- conflicted
+++ resolved
@@ -6804,11 +6804,6 @@
     ('log10', '', _small_3d, lambda t, d: [], 1e-2, 5e-2, 1e-5, torch.testing.get_all_fp_dtypes(), [torch.bfloat16]),
     ('log1p', '', _small_3d, lambda t, d: [], 1e-3, 1e-2, 1e-5, _float_types_no_half, [torch.bfloat16]),
     ('log2', '', _small_3d, lambda t, d: [], 1e-2, 1e-1, 1e-5, torch.testing.get_all_fp_dtypes(), [torch.bfloat16]),
-<<<<<<< HEAD
-    ('sigmoid', '', _small_3d, lambda t, d: [], 1e-3, 1e-2, 1e-5,
-        torch.testing.get_all_fp_dtypes() + torch.testing.get_all_complex_dtypes()),
-=======
->>>>>>> 799b700a
     ('logit', '', _small_3d, lambda t, d: [], 1e-3, 1e-2, 1e-5, torch.testing.get_all_fp_dtypes()),
     ('sqrt', '', _small_3d, lambda t, d: [], 1e-3, 1e-2, 1e-5, torch.testing.get_all_fp_dtypes(), [torch.bfloat16]),
     ('tanh', '', _small_3d, lambda t, d: [], 1e-3, 1e-2, 1e-5,
