--- conflicted
+++ resolved
@@ -40,24 +40,15 @@
     skipIfNotRegistered, bytes_to_scalar)
 from multiprocessing.reduction import ForkingPickler
 from torch.testing._internal.common_device_type import (
-<<<<<<< HEAD
     expectedFailureMeta,
-=======
     expectedFailureXLA,
->>>>>>> aa16de51
     instantiate_device_type_tests,
     skipCUDAVersionIn,
     onlyCUDA, onlyCPU,
     dtypes, dtypesIfCUDA, dtypesIfCPU, deviceCountAtLeast,
     skipMeta,
-<<<<<<< HEAD
     PYTORCH_CUDA_MEMCHECK, largeTensorTest, onlyNativeDeviceTypes,
-    expectedAlertNondeterministic, get_all_device_types)
-=======
-    PYTORCH_CUDA_MEMCHECK, largeTensorTest, onlyOnCPUAndCUDA,
-    expectedAlertNondeterministic, get_all_device_types,
-    skipXLA)
->>>>>>> aa16de51
+    expectedAlertNondeterministic, get_all_device_types, skipXLA)
 from typing import Dict, List, Tuple
 import torch.backends.quantized
 import torch.testing._internal.data
