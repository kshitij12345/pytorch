--- conflicted
+++ resolved
@@ -7877,9 +7877,8 @@
         self._test_multinomial_empty(device, False, 1)
         self._test_multinomial_empty(device, False, 2)
 
-<<<<<<< HEAD
     # As the test fails with Runtime Error not raised on XLA
-    @onlyOnCPUAndCUDA
+    @onlyNativeDeviceTypes
     def test_where_scalar_handcrafted_values(self, device):
         # Tests ScalarxScalar, ScalarxTensor and TensorxScalar
         # variant of `where` against NumPy version with
@@ -7917,133 +7916,6 @@
 
                 check_equal(condition, x, y)
                 check_equal(condition, y, x)
-=======
-    def _generate_input(self, shape, dtype, device, with_extremal):
-        if shape == ():
-            x = torch.tensor((), dtype=dtype, device=device)
-        else:
-            if dtype.is_floating_point or dtype.is_complex:
-                # work around torch.randn not being implemented for bfloat16
-                if dtype == torch.bfloat16:
-                    x = torch.randn(*shape, device=device) * random.randint(30, 100)
-                    x = x.to(torch.bfloat16)
-                else:
-                    x = torch.randn(*shape, dtype=dtype, device=device) * random.randint(30, 100)
-                x[torch.randn(*shape) > 0.5] = 0
-                if with_extremal and dtype.is_floating_point:
-                    # Use extremal values
-                    x[torch.randn(*shape) > 0.5] = float('nan')
-                    x[torch.randn(*shape) > 0.5] = float('inf')
-                    x[torch.randn(*shape) > 0.5] = float('-inf')
-                elif with_extremal and dtype.is_complex:
-                    x[torch.randn(*shape) > 0.5] = complex('nan')
-                    x[torch.randn(*shape) > 0.5] = complex('inf')
-                    x[torch.randn(*shape) > 0.5] = complex('-inf')
-            elif dtype == torch.bool:
-                x = torch.zeros(shape, dtype=dtype, device=device)
-                x[torch.randn(*shape) > 0.5] = True
-            else:
-                x = torch.randint(15, 100, shape, dtype=dtype, device=device)
-
-        return x
-
-    def _test_where_scalar_template(self, device, dtype, exec_fn):
-        for with_extremal in [True, False]:
-            for ndims in range(0, 4):
-                shape = self._rand_shape(ndims, min_size=5, max_size=10)
-                for n in range(ndims + 1):
-                    for c in combinations(list(range(ndims)), n):
-                        for scalar_type in [int, float, complex]:
-                            if dtype.is_complex:
-                                condition = self._generate_input(shape, dtype, device, with_extremal).abs() > 0.5
-                            else:
-                                condition = self._generate_input(shape, dtype, device, with_extremal) > 0.5
-
-                            x = self._generate_input(shape, dtype, device, with_extremal)
-
-                            if not dtype.is_complex and scalar_type == complex:
-                                continue
-
-                            scalar_1 = scalar_type(random.random())
-
-                            exec_fn(scalar_type, dtype, condition, x, scalar_1)
-
-    # For current implementation,
-    # below are the valid `TensorDtype` and `ScalarType` combinations.
-    def _where_valid_scalar_tensor_combination(self, scalar_type, dtype):
-        if (scalar_type == int and dtype == torch.long):
-            return True
-        elif (scalar_type == float and dtype == torch.double):
-            return True
-        elif (scalar_type == complex and dtype == torch.complex128):
-            return True
-        return False
-
-    @onlyNativeDeviceTypes
-    @dtypes(*(get_all_int_dtypes() + get_all_fp_dtypes() +
-              get_all_complex_dtypes()))
-    def test_where_scalar_invalid_combination_raises(self, device, dtype):
-
-        def checkRaises(scalar_type, dtype, condition, x, scalar_1):
-            if not self._where_valid_scalar_tensor_combination(scalar_type, dtype):
-                # Note: This should fail once `where` supports type promotion.
-                with self.assertRaisesRegex(RuntimeError, "expected scalar type"):
-                    torch.where(condition, x, scalar_1)
-
-        self._test_where_scalar_template(device, dtype, checkRaises)
-
-    @skipCUDAVersionIn([(11, 2)])  # test fails for 11.2, see https://github.com/pytorch/pytorch/issues/51980
-    @dtypes(*(get_all_int_dtypes() + get_all_fp_dtypes() +
-              get_all_complex_dtypes()))
-    def test_where_scalar_valid_combination(self, device, dtype):
-
-        def checkResult(scalar_type, dtype, condition, x, scalar_1):
-            if self._where_valid_scalar_tensor_combination(scalar_type, dtype):
-                def x_like(scalar, without_dtype=False):
-                    return torch.tensor(scalar, dtype=dtype, device=device).expand_as(x)
-
-                # X = Tensor, Y = Scalar
-                scalar_out = torch.where(condition, x, scalar_1)
-                tensor_out = torch.where(condition, x, x_like(scalar_1))
-                self.assertEqual(scalar_out, tensor_out)
-
-                # X = Scalar, Y = Tensor
-                scalar_out = torch.where(condition, scalar_1, x)
-                tensor_out = torch.where(condition, x_like(scalar_1), x)
-                self.assertEqual(scalar_out, tensor_out)
-
-        self._test_where_scalar_template(device, dtype, checkResult)
-
-    # As the test fails with Runtime Error not raised on XLA
-    @onlyNativeDeviceTypes
-    def test_where_scalar_scalar(self, device):
-        # Scalar-Scalar Version
-        height = 5
-        width = 5
-        default_dtype = torch.get_default_dtype()
-        for test_default_dtype in [torch.float, torch.double]:
-            torch.set_default_dtype(test_default_dtype)
-            for scalar_type_1 in [int, float, complex]:
-                for scalar_type_2 in [int, float, complex]:
-                    x1 = scalar_type_1(random.random() * random.randint(10, 20))
-                    x2 = scalar_type_2(random.random() * random.randint(20, 30))
-                    condition = torch.randn(height, width, device=device) > 0.5
-                    if scalar_type_1 != scalar_type_2:
-                        self.assertRaisesRegex(RuntimeError, "expected scalar type", lambda: torch.where(condition, x1, x2))
-                    else:
-                        def get_dtype(scalar_type):
-                            complex_dtype = torch.complex64 if torch.float == torch.get_default_dtype() else torch.complex128
-                            type_map = {int: torch.long, float: torch.get_default_dtype(), complex: complex_dtype}
-                            return type_map[scalar_type]
-                        expected = torch.zeros((height, width), dtype=get_dtype(scalar_type_1))
-                        expected[condition] = x1
-                        expected[~condition] = x2
-                        result = torch.where(condition, x1, x2)
-                        self.assertEqual(expected, result)
-
-        # Reset the original dtype
-        torch.set_default_dtype(default_dtype)
->>>>>>> cd51d2a3
 
     def test_hook_remove(self, device):
         # Reference: https://github.com/pytorch/pytorch/issues/58354
