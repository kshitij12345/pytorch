import torch
import numpy as np

import io
import inspect
import math
import random
import re
import copy
import tempfile
import unittest
import warnings
import types
import pickle
import textwrap
from torch.utils.dlpack import from_dlpack, to_dlpack
from torch._six import inf, nan, string_classes
from itertools import product, combinations, permutations
from torch import multiprocessing as mp
from torch.testing._internal.common_utils import (
    TestCase, TEST_WITH_ROCM, run_tests,
    IS_WINDOWS, IS_FILESYSTEM_UTF8_ENCODING, NO_MULTIPROCESSING_SPAWN,
    do_test_dtypes, IS_SANDCASTLE, IS_FBCODE, IS_REMOTE_GPU, load_tests, slowTest,
    skipCUDAMemoryLeakCheckIf, BytesIOContext,
    skipIfRocm, skipIfNoSciPy, TemporaryFileName, TemporaryDirectoryName,
    wrapDeterministicFlagAPITest, DeterministicGuard)
from multiprocessing.reduction import ForkingPickler
from torch.testing._internal.common_device_type import (
    instantiate_device_type_tests,
    skipCUDAIfNoMagma,
    onlyCUDA, onlyCPU,
    dtypes, dtypesIfCUDA, dtypesIfCPU, deviceCountAtLeast,
    PYTORCH_CUDA_MEMCHECK, largeTensorTest, onlyOnCPUAndCUDA,
    expectedAlertNondeterministic)
from typing import Dict, List
import torch.backends.quantized
import torch.testing._internal.data
from torch.testing._internal.common_cuda import tf32_on_and_off, tf32_is_not_fp32

# Protects against includes accidentally setting the default dtype
assert torch.get_default_dtype() is torch.float32

# load_tests from torch.testing._internal.common_utils is used to automatically filter tests for
# sharding on sandcastle. This line silences flake warnings
load_tests = load_tests

AMPERE_OR_ROCM = TEST_WITH_ROCM or tf32_is_not_fp32()

# Wrap base test class into a class to hide it from testing
# See https://stackoverflow.com/a/25695512
class AbstractTestCases:
    # This is intentionally prefixed by an underscore. Otherwise pytest will try to
    # run its methods as test cases.
    class _TestTorchMixin(TestCase):
        def _make_tensors(self, shape, val_range=(-100, 100), use_floating=True, use_integral=True,
                          use_complex=False) -> Dict[str, List[torch.Tensor]]:
            float_types = [torch.double,
                           torch.float]
            int_types = [torch.int64,
                         torch.int32,
                         torch.int16]

            complex_types = [torch.complex64,
                             torch.complex128]

            def make_contiguous(shape, dtype) -> torch.Tensor:
                if dtype in float_types:
                    val = torch.randn(shape, dtype=dtype)
                    val = val * ((val_range[1] - val_range[0]) / (math.pi * 2.0))
                    val = val + ((val_range[1] - val_range[0]) / 2.0)
                    val = torch.clamp(val, min=val_range[0], max=val_range[1])
                    return val
                result = torch.zeros(shape, dtype=dtype)
                result.apply_(lambda x: random.randint(val_range[0], val_range[1]))
                return result

            def make_non_contiguous(shape, dtype) -> torch.Tensor:
                contig = make_contiguous(shape, dtype)
                non_contig = torch.empty(shape + (2, 2), dtype=dtype)[..., 0]
                non_contig = non_contig.select(-1, -1)
                non_contig.copy_(contig)
                self.assertFalse(non_contig.is_contiguous())
                return non_contig

            def make_contiguous_slice(size, dtype) -> torch.Tensor:
                contig = make_contiguous((1, size), dtype)
                non_contig = contig[:1, 1:size - 1]
                self.assertTrue(non_contig.is_contiguous())
                return contig

            types = []
            if use_floating:
                types += float_types
            if use_integral:
                types += int_types
            if use_complex:
                types += complex_types
            tensors: Dict[str, List[torch.Tensor]] = {"cont": [], "noncont": [], "slice": []}
            for dtype in types:
                tensors["cont"].append(make_contiguous(shape, dtype))
                tensors["noncont"].append(make_non_contiguous(shape, dtype))
                tensors["slice"].append(make_contiguous_slice(sum(list(shape)), dtype))

            return tensors

        def test_dir(self):
            dir(torch)

        @wrapDeterministicFlagAPITest
        def test_deterministic_flag(self):
            for deterministic in [True, False]:
                torch.use_deterministic_algorithms(deterministic)
                self.assertEqual(deterministic, torch.are_deterministic_algorithms_enabled())

            with self.assertRaisesRegex(RuntimeError, r"use_deterministic_algorithms expects a bool, but got int"):
                torch.use_deterministic_algorithms(1)

        def test_type_conversion_via_dtype_name(self):
            x = torch.tensor([1])
            self.assertEqual(x.byte().dtype, torch.uint8)
            self.assertEqual(x.bool().dtype, torch.bool)
            self.assertEqual(x.char().dtype, torch.int8)
            self.assertEqual(x.double().dtype, torch.float64)
            self.assertEqual(x.float().dtype, torch.float32)
            self.assertEqual(x.half().dtype, torch.float16)
            self.assertEqual(x.int().dtype, torch.int32)
            self.assertEqual(x.bfloat16().dtype, torch.bfloat16)

        def test_doc_template(self) -> None:
            from torch._torch_docs import __file__ as doc_file
            from torch._torch_docs import multi_dim_common, single_dim_common, factory_common_args, factory_like_common_args

            with open(doc_file, "r") as f:
                doc_strs = f.read()

            for doc_str in re.findall(r'add_docstr\((.*?),.*?("""|\'\'\')(.*?)("""|\'\'\')\)', doc_strs, re.MULTILINE | re.DOTALL):
                for common_args in [multi_dim_common, single_dim_common, factory_common_args, factory_like_common_args]:
                    for k, v in common_args.items():
                        self.assertNotIn(v, doc_str[2], 'The argument description "{}" in {} can be '
                                                        'replaced by {{{}}}'.format(v, doc_str[0], k))

        def test_doc(self):
            checked_types = (types.MethodType, types.FunctionType,
                             types.BuiltinFunctionType, types.BuiltinMethodType)

            def test_namespace(ns, *skips):
                if isinstance(ns, object):
                    ns_name = ns.__class__.__name__
                else:
                    ns_name = ns.__name__
                skip_regexes = []
                for r in skips:
                    if isinstance(r, string_classes):
                        skip_regexes.append(re.compile('^{}$'.format(re.escape(r))))
                    else:
                        skip_regexes.append(r)

                for name in dir(ns):
                    if name.startswith('_'):
                        continue
                    if name in ['real', 'imag']:
                        y = torch.randn(1, dtype=torch.cfloat)
                        var = getattr(y, name)
                    else:
                        var = getattr(ns, name)
                    if not isinstance(var, checked_types):
                        continue
                    doc = var.__doc__
                    has_doc = doc is not None and len(doc.strip()) > 0
                    full_name = ns_name + '.' + name
                    if any(r.match(name) for r in skip_regexes):
                        self.assertFalse(has_doc,
                                         'New docs have been added for {}, please remove '
                                         'it from the skipped list in TestTorch.test_doc'.format(full_name))
                    else:
                        self.assertTrue(has_doc, '{} is missing documentation'.format(full_name))

            # FIXME: All of the following should be marked as expected failures
            # so that it is easier to tell when missing has been added.
            # FIXME: fix all the skipped ones below!
            test_namespace(torch.randn(1),
                           'as_strided_',
                           re.compile('^clamp_(min|max)_?$'),
                           'is_distributed',
                           'is_nonzero',
                           'is_same_size',
                           'log_softmax',
                           'map2_',
                           'new',
                           'reinforce',
                           'relu',
                           'relu_',
                           'prelu',
                           'resize',
                           'resize_as',
                           'softmax',
                           'split_with_sizes',
                           'unsafe_split_with_sizes',
                           )
            test_namespace(torch.nn)
            test_namespace(torch.nn.functional, 'assert_int_or_pair')
            # TODO: add torch.* tests when we have proper namespacing on ATen functions
            # test_namespace(torch)

        def test_msnpu_error(self):
            with self.assertRaisesRegex(RuntimeError, "support for msnpu"):
                torch.zeros(1, device=torch.device('msnpu'))

        def test_has_storage(self):
            self.assertIsNotNone(torch.Tensor().storage())
            self.assertIsNotNone(torch.Tensor(0).storage())
            self.assertIsNotNone(torch.Tensor([]).storage())
            self.assertIsNotNone(torch.Tensor().clone().storage())
            self.assertIsNotNone(torch.Tensor([0, 0, 0]).nonzero().storage())
            self.assertIsNotNone(torch.Tensor().new().storage())

        def test_where_invalid_device(self):
            if torch.cuda.is_available():
                for devices in [('cpu', 'cuda', 'cuda'), ('cuda', 'cpu', 'cpu'),
                                ('cuda', 'cpu', 'cuda'), ('cpu', 'cuda', 'cpu')]:
                    condition = torch.rand(16, device=devices[0])
                    x = torch.rand(16, device=devices[1])
                    y = torch.rand(16, device=devices[2])
                    with self.assertRaisesRegex(RuntimeError,
                                                "Expected condition, x and y to be on the same device"):
                        torch.where(condition, x, y)

        def test_where_bool_tensor(self):
            for d in torch.testing.get_all_device_types():
                a = torch.tensor([True, False], device=d)
                res = torch.where(a > 0)
                self.assertEqual(1, len(res))

        def test_where_tensor(self):
            def rand_tensor(size, dtype, device):
                if dtype.is_floating_point or dtype.is_complex:
                    return torch.rand(size=size, dtype=dtype, device=device)
                elif dtype == torch.uint8:
                    return torch.randint(1, 5, size=size, dtype=dtype, device=device)
                elif dtype == torch.bool:
                    return torch.randint(0, 1, size=size, dtype=dtype, device=device).bool()
                else:
                    return torch.randint(-5, 5, size=size, dtype=dtype, device=device)

            def get_tensor(size, dtype, device, contiguous):
                if not contiguous and len(size) < 2:
                    raise RuntimeError("Unable to generate non contiguous tensor with size < 2")
                t = rand_tensor(size, dtype, device)
                if contiguous:
                    return t
                else:
                    return t.transpose(0, 1)

            height = 5
            width = 5
            for device in torch.testing.get_all_device_types():
                for dt1 in torch.testing.get_all_dtypes():
                    for dt2 in torch.testing.get_all_dtypes():
                        for contiguous in [True, False]:
                            x1 = get_tensor((height, width), dt1, device, contiguous)
                            x2 = get_tensor((height, width), dt2, device, contiguous)
                            if dt1 != dt2:
                                self.assertRaisesRegex(RuntimeError, "expected scalar type", lambda: torch.where(x1 == 1, x1, x2))
                            else:
                                if x1.is_floating_point():
                                    condition = (x1 < 0.5)
                                elif x1.is_complex():
                                    condition = (x1.abs() < 0.5)
                                else:
                                    condition = (x1 == 1)
                                expected = condition.to(x1.dtype) * x1 + (~condition).to(x2.dtype) * x2
                                result = torch.where(condition, x1, x2)
                                self.assertEqual(expected, result)

        def test_dtypes(self):
            all_dtypes = torch.testing.get_all_dtypes()
            do_test_dtypes(self, all_dtypes, torch.strided, torch.device('cpu'))
            if torch.cuda.is_available():
                all_dtypes.remove(torch.bfloat16)  # Remove once _th_zero_ is enabled on cuda for bfloat16
                do_test_dtypes(self, all_dtypes, torch.strided, torch.device('cuda:0'))

        def test_copy_dtypes(self):
            all_dtypes = torch.testing.get_all_dtypes()
            for dtype in all_dtypes:
                copied_dtype = copy.deepcopy(dtype)
                self.assertIs(dtype, copied_dtype)

        def test_copy_transpose(self):
            x = torch.arange(100 * 100, dtype=torch.float).reshape(100, 100).t()
            y = torch.empty(100, 100, dtype=torch.float)
            y.copy_(x)
            self.assertEqual(y[:, 0], range(100))
            self.assertEqual(y[:, 40], range(4000, 4100))

            y = torch.empty(100, 100, dtype=torch.double)
            y.copy_(x)
            self.assertEqual(y[:, 0], range(100))
            self.assertEqual(y[:, 40], range(4000, 4100))

            # Validates regression reported in https://github.com/pytorch/pytorch/issues/45269
            x = torch.arange(100 * 100).reshape(100, 100).to(dtype=torch.cfloat).t()
            y = torch.empty(100, 100, dtype=torch.cfloat)
            y.copy_(x)
            self.assertEqual(y[:, 0], range(100))
            self.assertEqual(y[:, 40], range(4000, 4100))

        def test_device(self):
            cpu = torch.device('cpu')
            self.assertEqual('cpu', str(cpu))
            self.assertEqual('cpu', cpu.type)
            self.assertEqual(None, cpu.index)

            cpu0 = torch.device('cpu:0')
            self.assertEqual('cpu:0', str(cpu0))
            self.assertEqual('cpu', cpu0.type)
            self.assertEqual(0, cpu0.index)

            cpu0 = torch.device('cpu', 0)
            self.assertEqual('cpu:0', str(cpu0))
            self.assertEqual('cpu', cpu0.type)
            self.assertEqual(0, cpu0.index)

            cuda = torch.device('cuda')
            self.assertEqual('cuda', str(cuda))
            self.assertEqual('cuda', cuda.type)
            self.assertEqual(None, cuda.index)

            cuda1 = torch.device('cuda:1')
            self.assertEqual('cuda:1', str(cuda1))
            self.assertEqual('cuda', cuda1.type)
            self.assertEqual(1, cuda1.index)

            cuda1 = torch.device('cuda', 1)
            self.assertEqual('cuda:1', str(cuda1))
            self.assertEqual('cuda', cuda1.type)
            self.assertEqual(1, cuda1.index)

            cuda90 = torch.device('cuda', 90)
            self.assertEqual('cuda:90', str(cuda90))
            self.assertEqual('cuda', cuda90.type)
            self.assertEqual(90, cuda90.index)

            self.assertRaises(RuntimeError, lambda: torch.device('cpu:-1'))
            self.assertRaises(RuntimeError, lambda: torch.device('cuda:-1'))
            self.assertRaises(RuntimeError, lambda: torch.device('cuda:2 '))
            self.assertRaises(RuntimeError, lambda: torch.device('cuda: 2'))
            self.assertRaises(RuntimeError, lambda: torch.device('cuda:2 2'))
            self.assertRaises(RuntimeError, lambda: torch.device('cuda:2.'))
            self.assertRaises(RuntimeError, lambda: torch.device('cuda:2?'))
            self.assertRaises(RuntimeError, lambda: torch.device('cuda:?2'))
            self.assertRaises(RuntimeError, lambda: torch.device('cuda:'))
            self.assertRaises(RuntimeError, lambda: torch.device('cuda:2.232'))
            self.assertRaises(RuntimeError, lambda: torch.device('cuda:2 cuda:3'))
            self.assertRaises(RuntimeError, lambda: torch.device('cuda:2+cuda:3'))
            self.assertRaises(RuntimeError, lambda: torch.device('cuda:2cuda:3'))
            self.assertRaises(RuntimeError, lambda: torch.device(-1))

            self.assertRaises(RuntimeError, lambda: torch.device('other'))
            self.assertRaises(RuntimeError, lambda: torch.device('other:0'))

            device_set = {'cpu', 'cpu:0', 'cuda', 'cuda:0', 'cuda:1', 'cuda:10', 'cuda:100'}
            device_hash_set = set()
            for device in list(device_set):
                device_hash_set.add(hash(torch.device(device)))
            self.assertEqual(len(device_set), len(device_hash_set))

            def get_expected_device_repr(device):
                if device.index is not None:
                    return "device(type='{type}', index={index})".format(
                        type=device.type, index=device.index)

                return "device(type='{type}')".format(type=device.type)

            for device in device_set:
                dev = torch.device(device)
                self.assertEqual(repr(dev), get_expected_device_repr(dev))

        def test_to(self):
            def test_copy_behavior(t, non_blocking=False):
                self.assertIs(t, t.to(t, non_blocking=non_blocking))
                self.assertIs(t, t.to(t.dtype, non_blocking=non_blocking))
                self.assertIs(t, t.to(torch.empty_like(t), non_blocking=non_blocking))
                self.assertIsNot(t, t.to(t, non_blocking=non_blocking, copy=True))
                self.assertIsNot(t, t.to(t.dtype, non_blocking=non_blocking, copy=True))
                self.assertIsNot(t, t.to(torch.empty_like(t), non_blocking=non_blocking, copy=True))

                devices = [t.device]
                if t.device.type == 'cuda':
                    if t.device.index == -1:
                        devices.append('cuda:{}'.format(torch.cuda.current_device()))
                    elif t.device.index == torch.cuda.current_device():
                        devices.append('cuda')
                for device in devices:
                    self.assertIs(t, t.to(device, non_blocking=non_blocking))
                    self.assertIs(t, t.to(device, t.dtype, non_blocking=non_blocking))
                    self.assertIsNot(t, t.to(device, non_blocking=non_blocking, copy=True))
                    self.assertIsNot(t, t.to(device, t.dtype, non_blocking=non_blocking, copy=True))

            a = torch.tensor(5)
            test_copy_behavior(a)
            self.assertEqual(a.device, a.to('cpu').device)
            self.assertEqual(a.device, a.to('cpu', dtype=torch.float32).device)
            self.assertIs(torch.float32, a.to('cpu', dtype=torch.float32).dtype)
            self.assertEqual(a.device, a.to(torch.float32).device)
            self.assertIs(torch.float32, a.to(dtype=torch.float32).dtype)
            self.assertEqual(a.data_ptr(), a.to('cpu').data_ptr())
            self.assertEqual(a.data_ptr(), a.to(dtype=a.dtype, device=a.device, copy=False).data_ptr())
            self.assertEqual(a.data_ptr(), a.to('cpu', copy=False).data_ptr())
            self.assertNotEqual(a.data_ptr(), a.to('cpu', copy=True).data_ptr())

            if torch.cuda.is_available():
                for non_blocking in [True, False]:
                    for cuda in ['cuda', 'cuda:0' if torch.cuda.device_count() == 1 else 'cuda:1']:
                        b = torch.tensor(5., device=cuda)
                        test_copy_behavior(b, non_blocking)
                        self.assertEqual(b.device, b.to(cuda, non_blocking=non_blocking).device)
                        self.assertEqual(a.device, b.to('cpu', non_blocking=non_blocking).device)
                        self.assertEqual(b.device, a.to(cuda, non_blocking=non_blocking).device)
                        self.assertIs(torch.int32, b.to('cpu', dtype=torch.int32, non_blocking=non_blocking).dtype)
                        self.assertEqual(a.device, b.to('cpu', dtype=torch.int32, non_blocking=non_blocking).device)
                        self.assertIs(torch.int32, b.to(dtype=torch.int32).dtype)
                        self.assertEqual(b.device, b.to(dtype=torch.int32).device)

        def test_to_with_tensor(self):
            a = torch.tensor(5)
            self.assertEqual(a.device, a.to(a).device)

            if torch.cuda.is_available():
                for non_blocking in [True, False]:
                    for cuda in ['cuda', 'cuda:0' if torch.cuda.device_count() == 1 else 'cuda:1']:
                        b = torch.tensor(5., device=cuda)
                        self.assertEqual(b.device, b.to(b, non_blocking=non_blocking).device)
                        self.assertEqual(a.device, b.to(a, non_blocking=non_blocking).device)
                        self.assertEqual(b.device, a.to(b, non_blocking=non_blocking).device)

        def test_as_subclass(self):
            class SubTensor(torch.Tensor):
                member_var = object()

            t0 = torch.tensor(0)
            t1 = torch.tensor([1, 2])
            t2 = torch.tensor([[3, 4], [5, 6]])

            s0 = t0.as_subclass(SubTensor)
            s1 = t1.as_subclass(SubTensor)
            s2 = t2.as_subclass(SubTensor)

            # Check that the correct type is returned.
            self.assertTrue(type(s0) is SubTensor)
            self.assertTrue(type(s1) is SubTensor)
            self.assertTrue(type(s2) is SubTensor)

            # Check that the data is equal.
            self.assertEqual(t0, s0)
            self.assertEqual(t1, s1)
            self.assertEqual(t2, s2)

            t0[()] = 1
            t1[1] = 3
            t2[1, 1] = 7

            # Check that the data is equal even after modification.
            self.assertEqual(t0, s0)
            self.assertEqual(t1, s1)
            self.assertEqual(t2, s2)

            # Check that member variables are passed through.
            self.assertTrue(s0.member_var is SubTensor.member_var)
            self.assertTrue(s1.member_var is SubTensor.member_var)
            self.assertTrue(s2.member_var is SubTensor.member_var)

            # Test that autograd is propagated.
            t = torch.tensor(5, dtype=torch.float32, requires_grad=True)

            # Run a calculation on the tensor.
            exp_t = torch.exp(t)

            # Cast exp_t to a subclass.
            exp_s = exp_t.as_subclass(SubTensor)

            # Make sure that t.grad was initially None
            self.assertTrue(t.grad is None)

            # Run the autograd calculation.
            exp_s.backward()

            # Make sure autograd was propagated to the original tensor
            # declared with requires_grad.
            self.assertTrue(t.grad is not None)

        def test_type(self):
            x = torch.randn(3, 3).double()
            self.assertEqual(x.type('torch.FloatTensor').dtype, torch.float32)
            self.assertEqual(x.type(torch.FloatTensor).dtype, torch.float32)
            self.assertEqual(x.int().type(torch.Tensor).dtype, torch.get_default_dtype())
            self.assertEqual(x.type(torch.int32).dtype, torch.int32)

        def test_qengine(self):
            qengines = torch.backends.quantized.supported_engines
            original_qe = torch.backends.quantized.engine
            for qe in qengines:
                torch.backends.quantized.engine = qe
                assert torch.backends.quantized.engine == qe, 'qengine not set successfully'
            torch.backends.quantized.engine = original_qe

        def _spawn_method(self, method, arg):
            try:
                mp.set_start_method('spawn')
            except RuntimeError:
                pass
            with mp.Pool(1) as pool:
                out: list = pool.map(method, [arg])
                self.assertTrue(out[0])

        @staticmethod
        def _test_multinomial_invalid_probs(probs):
            try:
                # n_sample = 1 is a special case, test n_sample=2 which is more general
                torch.multinomial(probs.to('cpu'), 2)
                return False  # Should not be reached
            except RuntimeError as e:
                return 'probability tensor contains either `inf`, `nan` or element < 0' in str(e)

        @slowTest
        @unittest.skipIf(NO_MULTIPROCESSING_SPAWN, "Disabled for environments that \
                         don't support multiprocessing with spawn start method")
        @unittest.skipIf(IS_WINDOWS, 'FIXME: CUDA OOM error on Windows')
        def test_multinomial_invalid_probs(self):
            test_method = AbstractTestCases._TestTorchMixin._test_multinomial_invalid_probs
            self._spawn_method(test_method, torch.Tensor([1, -1, 1]))
            self._spawn_method(test_method, torch.Tensor([1, inf, 1]))
            self._spawn_method(test_method, torch.Tensor([1, -inf, 1]))
            self._spawn_method(test_method, torch.Tensor([1, 1, nan]))

        def test_copy_broadcast(self):
            torch.zeros(5, 6).copy_(torch.zeros(6))
            self.assertRaises(RuntimeError, lambda: torch.zeros(5, 6).copy_(torch.zeros(30)))

        def test_copy_many_to_one(self):
            # Testing in-place copy where it attempt to write from many memory
            # storage to a single storage would cause RuntimeError to be thrown
            self.assertRaises(RuntimeError, lambda: torch.zeros(1, 6).expand(5, 6).copy_(torch.zeros(5, 6)))

        def test_slice(self):
            empty = torch.empty(0, 4)
            x = torch.arange(0., 16).view(4, 4)
            self.assertEqual(x[:], x)
            self.assertEqual(x[:4], x)
            # start and stop are clamped to the size of dim
            self.assertEqual(x[:5], x)
            # if start >= stop then the result is empty
            self.assertEqual(x[2:1], empty)
            self.assertEqual(x[2:2], empty)
            # out of bounds is also empty
            self.assertEqual(x[10:12], empty)
            # additional correctness checks
            self.assertEqual(x[:1].tolist(), [[0, 1, 2, 3]])
            self.assertEqual(x[:-3].tolist(), [[0, 1, 2, 3]])
            self.assertEqual(x[:, -2:3].tolist(), [[2], [6], [10], [14]])
            self.assertEqual(x[0:-1:2].tolist(), [[0, 1, 2, 3], [8, 9, 10, 11]])

        @unittest.skip("Not implemented yet")
        def test_conv2(self):
            x = torch.rand(math.floor(torch.uniform(50, 100)), math.floor(torch.uniform(50, 100)))
            k = torch.rand(math.floor(torch.uniform(10, 20)), math.floor(torch.uniform(10, 20)))
            imvc = torch.conv2(x, k)
            imvc2 = torch.conv2(x, k, 'V')
            imfc = torch.conv2(x, k, 'F')

            ki = k.clone()
            ks = k.storage()
            kis = ki.storage()
            for i in range(ks.size() - 1, 0, -1):
                kis[ks.size() - i + 1] = ks[i]
            # for i=ks.size(), 1, -1 do kis[ks.size()-i+1]=ks[i] end
            imvx = torch.xcorr2(x, ki)
            imvx2 = torch.xcorr2(x, ki, 'V')
            imfx = torch.xcorr2(x, ki, 'F')

            self.assertEqual(imvc, imvc2, atol=0, rtol=0, msg='torch.conv2')
            self.assertEqual(imvc, imvx, atol=0, rtol=0, msg='torch.conv2')
            self.assertEqual(imvc, imvx2, atol=0, rtol=0, msg='torch.conv2')
            self.assertEqual(imfc, imfx, atol=0, rtol=0, msg='torch.conv2')
            self.assertLessEqual(math.abs(x.dot(x) - torch.xcorr2(x, x)[0][0]), 1e-10, 'torch.conv2')

            xx = torch.Tensor(2, x.size(1), x.size(2))
            xx[1].copy_(x)
            xx[2].copy_(x)
            kk = torch.Tensor(2, k.size(1), k.size(2))
            kk[1].copy_(k)
            kk[2].copy_(k)

            immvc = torch.conv2(xx, kk)
            immvc2 = torch.conv2(xx, kk, 'V')
            immfc = torch.conv2(xx, kk, 'F')

            self.assertEqual(immvc[0], immvc[1], atol=0, rtol=0, msg='torch.conv2')
            self.assertEqual(immvc[0], imvc, atol=0, rtol=0, msg='torch.conv2')
            self.assertEqual(immvc2[0], imvc2, atol=0, rtol=0, msg='torch.conv2')
            self.assertEqual(immfc[0], immfc[1], atol=0, rtol=0, msg='torch.conv2')
            self.assertEqual(immfc[0], imfc, atol=0, rtol=0, msg='torch.conv2')

        @unittest.skip("Not implemented yet")
        def test_conv3(self):
            x = torch.rand(math.floor(torch.uniform(20, 40)),
                           math.floor(torch.uniform(20, 40)),
                           math.floor(torch.uniform(20, 40)))
            k = torch.rand(math.floor(torch.uniform(5, 10)),
                           math.floor(torch.uniform(5, 10)),
                           math.floor(torch.uniform(5, 10)))
            imvc = torch.conv3(x, k)
            imvc2 = torch.conv3(x, k, 'V')
            imfc = torch.conv3(x, k, 'F')

            ki = k.clone()
            ks = k.storage()
            kis = ki.storage()
            for i in range(ks.size() - 1, 0, -1):
                kis[ks.size() - i + 1] = ks[i]
            imvx = torch.xcorr3(x, ki)
            imvx2 = torch.xcorr3(x, ki, 'V')
            imfx = torch.xcorr3(x, ki, 'F')

            self.assertEqual(imvc, imvc2, atol=0, rtol=0, msg='torch.conv3')
            self.assertEqual(imvc, imvx, atol=0, rtol=0, msg='torch.conv3')
            self.assertEqual(imvc, imvx2, atol=0, rtol=0, msg='torch.conv3')
            self.assertEqual(imfc, imfx, atol=0, rtol=0, msg='torch.conv3')
            self.assertLessEqual(math.abs(x.dot(x) - torch.xcorr3(x, x)[0][0][0]), 4e-10, 'torch.conv3')

            xx = torch.Tensor(2, x.size(1), x.size(2), x.size(3))
            xx[1].copy_(x)
            xx[2].copy_(x)
            kk = torch.Tensor(2, k.size(1), k.size(2), k.size(3))
            kk[1].copy_(k)
            kk[2].copy_(k)

            immvc = torch.conv3(xx, kk)
            immvc2 = torch.conv3(xx, kk, 'V')
            immfc = torch.conv3(xx, kk, 'F')

            self.assertEqual(immvc[0], immvc[1], atol=0, rtol=0, msg='torch.conv3')
            self.assertEqual(immvc[0], imvc, atol=0, rtol=0, msg='torch.conv3')
            self.assertEqual(immvc2[0], imvc2, atol=0, rtol=0, msg='torch.conv3')
            self.assertEqual(immfc[0], immfc[1], atol=0, rtol=0, msg='torch.conv3')
            self.assertEqual(immfc[0], imfc, atol=0, rtol=0, msg='torch.conv3')

        @unittest.skip("Not implemented yet")
        def _test_conv_corr_eq(self, fn, fn_2_to_3):
            ix = math.floor(random.randint(20, 40))
            iy = math.floor(random.randint(20, 40))
            iz = math.floor(random.randint(20, 40))
            kx = math.floor(random.randint(5, 10))
            ky = math.floor(random.randint(5, 10))
            kz = math.floor(random.randint(5, 10))

            x = torch.rand(ix, iy, iz)
            k = torch.rand(kx, ky, kz)

            o3 = fn(x, k)
            o32 = torch.zeros(o3.size())
            fn_2_to_3(x, k, o3, o32)
            self.assertEqual(o3, o32)

        @unittest.skip("Not implemented yet")
        def test_xcorr3_xcorr2_eq(self):
            def reference(x, k, o3, o32):
                for i in range(o3.size(1)):
                    for j in range(k.size(1)):
                        o32[i].add(torch.xcorr2(x[i + j - 1], k[j]))
            self._test_conv_corr_eq(torch.xcorr3, reference)

        @unittest.skip("Not implemented yet")
        def test_xcorr3_xcorr2_eq_full(self):
            def reference(x, k, o3, o32):
                for i in range(x.size(1)):
                    for j in range(k.size(1)):
                        o32[i].add(torch.xcorr2(x[i], k[k.size(1) - j + 1], 'F'))
            self._test_conv_corr_eq(lambda x, k: torch.xcorr3(x, k, 'F'), reference)

        @unittest.skip("Not implemented yet")
        def test_conv3_conv2_eq_valid(self):
            def reference(x, k, o3, o32):
                for i in range(o3.size(1)):
                    for j in range(k.size(1)):
                        o32[i].add(torch.conv2(x[i + j - 1], k[k.size(1) - j + 1]))
            self._test_conv_corr_eq(torch.conv3, reference)

        @unittest.skip("Not implemented yet")
        def test_fconv3_fconv2_eq(self):
            def reference(x, k, o3, o32):
                for i in range(o3.size(1)):
                    for j in range(k.size(1)):
                        o32[i + j - 1].add(torch.conv2(x[i], k[j], 'F'))
            self._test_conv_corr_eq(lambda x, k: torch.conv3(x, k, 'F'), reference)

        def test_dtype_is_signed(self):
            for dtype in torch.testing.get_all_dtypes():
                self.assertEqual(dtype.is_signed, torch.is_signed(torch.tensor(0, dtype=dtype)))

            self.assertRaisesRegex(RuntimeError, 'not supported for quantized', lambda: torch.quint8.is_signed)
            self.assertRaisesRegex(RuntimeError, 'not supported for quantized', lambda: torch.qint8.is_signed)
            self.assertRaisesRegex(RuntimeError, 'not supported for quantized', lambda: torch.qint32.is_signed)

        def test_RNGState(self):
            state = torch.get_rng_state()
            stateCloned = state.clone()
            before = torch.rand(1000)

            self.assertEqual(state.ne(stateCloned).long().sum(), 0, atol=0, rtol=0)

            torch.set_rng_state(state)
            after = torch.rand(1000)
            self.assertEqual(before, after, atol=0, rtol=0)

        def test_RNGStateAliasing(self):
            # Fork the random number stream at this point
            gen = torch.Generator()
            gen.set_state(torch.get_rng_state())
            self.assertEqual(gen.get_state(), torch.get_rng_state())

            target_value = torch.rand(1000)
            # Dramatically alter the internal state of the main generator
            _ = torch.rand(100000)
            forked_value = torch.rand(1000, generator=gen)
            self.assertEqual(target_value, forked_value, atol=0, rtol=0, msg="RNG has not forked correctly.")

        def test_RNG_after_pickle(self):
            torch.random.manual_seed(100)
            before = torch.rand(10)

            torch.random.manual_seed(100)
            buf = io.BytesIO()
            tensor = torch.Tensor([1, 2, 3])
            ForkingPickler(buf, pickle.HIGHEST_PROTOCOL).dump(tensor)
            after = torch.rand(10)

            self.assertEqual(before, after, atol=0, rtol=0)

        def test_boxMullerState(self):
            torch.manual_seed(123)
            odd_number = 101
            seeded = torch.randn(odd_number)
            state = torch.get_rng_state()
            midstream = torch.randn(odd_number)
            torch.set_rng_state(state)
            repeat_midstream = torch.randn(odd_number)
            torch.manual_seed(123)
            reseeded = torch.randn(odd_number)
            self.assertEqual(midstream, repeat_midstream, atol=0, rtol=0,
                             msg='get_rng_state/set_rng_state not generating same sequence of normally distributed numbers')
            self.assertEqual(seeded, reseeded, atol=0, rtol=0,
                             msg='repeated calls to manual_seed not generating same sequence of normally distributed numbers')

        def test_manual_seed(self):
            rng_state = torch.get_rng_state()
            torch.manual_seed(2)
            x = torch.randn(100)
            self.assertEqual(torch.initial_seed(), 2)
            torch.manual_seed(2)
            y = torch.randn(100)
            self.assertEqual(x, y)

            max_int64 = 0x7fff_ffff_ffff_ffff
            min_int64 = -max_int64 - 1
            max_uint64 = 0xffff_ffff_ffff_ffff
            # Check all boundary cases of valid seed value inputs
            test_cases = [
                # (seed, expected_initial_seed)
                # Positive seeds should be unchanged
                (max_int64, max_int64),
                (max_int64 + 1, max_int64 + 1),
                (max_uint64, max_uint64),
                (0, 0),
                # Negative seeds wrap around starting from the largest seed value
                (-1, max_uint64),
                (min_int64, max_int64 + 1)
            ]
            for seed, expected_initial_seed in test_cases:
                torch.manual_seed(seed)
                actual_initial_seed = torch.initial_seed()
                msg = "expected initial_seed() = %x after calling manual_seed(%x), but got %x instead" % (
                    expected_initial_seed, seed, actual_initial_seed)
                self.assertEqual(expected_initial_seed, actual_initial_seed, msg=msg)
            for invalid_seed in [min_int64 - 1, max_uint64 + 1]:
                with self.assertRaisesRegex(RuntimeError, r'Overflow when unpacking long'):
                    torch.manual_seed(invalid_seed)

            torch.set_rng_state(rng_state)

        def test_numel(self):
            b = torch.ByteTensor(3, 100, 100)
            self.assertEqual(b.nelement(), 3 * 100 * 100)
            self.assertEqual(b.numel(), 3 * 100 * 100)

        def test_empty_storage_view(self):
            # we should be able to "modify" slices of a 0-element
            # array without an error being raised due to
            # trying to resize its storage
            t = torch.from_numpy(np.empty((0, 4)))
            t[:, 1::2] *= 1

        def test_newaxis_numpy_comparison(self):
            def run_test(tensor, *idx):
                npt = tensor.numpy()
                self.assertEqual(tensor[idx], npt[idx])

            # 1D Tensor Tests
            x = torch.arange(0, 10)
            cases = [
                [None],
                [None, None],
                [Ellipsis, None],
                [None, Ellipsis],
                [2, None],
                [None, 2],
                [Ellipsis, None, 2],
                [Ellipsis, 2, None],
                [2, Ellipsis, None],
                [2, None, Ellipsis],
                [None, 2, Ellipsis],
                [None, Ellipsis, 2],
            ]

            for case in cases:
                run_test(x, *case)

            # 2D Tensor Tests
            x = torch.arange(0, 12).view(3, 4)
            cases = [
                [None],
                [None, None],
                [None, None, None],
                [Ellipsis, None],
                [Ellipsis, None, None],
                [None, Ellipsis],
                [None, Ellipsis, None],
                [None, None, Ellipsis],
                [2, None],
                [2, None, Ellipsis],
                [2, Ellipsis, None],
                [None, 2, Ellipsis],
                [Ellipsis, 2, None],
                [Ellipsis, None, 2],
                [None, Ellipsis, 2],
                [1, 2, None],
                [1, 2, Ellipsis, None],
                [1, Ellipsis, 2, None],
                [Ellipsis, 1, None, 2],
                [Ellipsis, 1, 2, None],
                [1, None, 2, Ellipsis],
                [None, 1, Ellipsis, 2],
                [None, 1, 2, Ellipsis],
            ]

            for case in cases:
                run_test(x, *case)

        def _consecutive(self, size, start=1):
            sequence = torch.ones(int(torch.Tensor(size).prod(0))).cumsum(0)
            sequence.add_(start - 1)
            return sequence.resize_(*size)

        def test_newindex(self):
            reference = self._consecutive((3, 3, 3))
            # This relies on __index__() being correct - but we have separate tests for that

            def checkPartialAssign(index):
                reference = torch.zeros(3, 3, 3)
                reference[index] = self._consecutive((3, 3, 3))[index]
                self.assertEqual(reference[index], self._consecutive((3, 3, 3))[index], atol=0, rtol=0)
                reference[index] = 0
                self.assertEqual(reference, torch.zeros(3, 3, 3), atol=0, rtol=0)

            checkPartialAssign(0)
            checkPartialAssign(1)
            checkPartialAssign(2)
            checkPartialAssign((0, 1))
            checkPartialAssign((1, 2))
            checkPartialAssign((0, 2))
            checkPartialAssign(torch.LongTensor((0, 2)))

            with self.assertRaises(IndexError):
                reference[1, 1, 1, 1] = 1
            with self.assertRaises(IndexError):
                reference[1, 1, 1, (1, 1)] = 1
            with self.assertRaises(IndexError):
                reference[3, 3, 3, 3, 3, 3, 3, 3] = 1
            with self.assertRaises(IndexError):
                reference[0.0] = 1
            with self.assertRaises(TypeError):
                reference[0.0:2.0] = 1
            with self.assertRaises(IndexError):
                reference[0.0, 0.0:2.0] = 1
            with self.assertRaises(IndexError):
                reference[0.0, :, 0.0:2.0] = 1
            with self.assertRaises(IndexError):
                reference[0.0, ..., 0.0:2.0] = 1
            with self.assertRaises(IndexError):
                reference[0.0, :, 0.0] = 1

        def test_index_add(self):
            for device in torch.testing.get_all_device_types():
                for dest_contig, src_contig, index_contig in product([True, False], repeat=3):
                    for other_sizes in ((), (4, 5)):
                        for dtype in [torch.int, torch.long]:
                            num_copy, num_dest = 3, 3
                            dest = torch.randn(num_dest, *other_sizes, device=device)
                            if not dest_contig:
                                dest = torch.testing.make_non_contiguous(dest)
                            src = torch.randn(num_copy, *other_sizes, device=device)
                            if not src_contig:
                                src = torch.testing.make_non_contiguous(src)
                            idx = torch.randperm(num_dest, dtype=dtype, device=device).narrow(0, 0, num_copy)
                            if not index_contig:
                                idx = torch.testing.make_non_contiguous(idx)
                            dest2 = dest.clone()
                            dest.index_add_(0, idx, src)
                            for i in range(idx.size(0)):
                                dest2[idx[i]] += src[i]
                            self.assertEqual(dest, dest2)

        # add coverage for issue with atomic add that appeared only for
        # specific dtypes on cuda:
        # https://github.com/pytorch/pytorch/issues/29153
        def test_index_add_all_dtypes(self):
            for device in torch.testing.get_all_device_types():
                for dtype in torch.testing.get_all_math_dtypes(device):
                    for idx_dtype in [torch.int, torch.long]:
                        size = [5, 5]
                        if dtype.is_floating_point or dtype.is_complex:
                            tensor = torch.rand(size, dtype=dtype, device=device)
                        elif dtype.is_signed:
                            tensor = torch.randint(-5, 15, size, dtype=dtype, device=device)
                        else:
                            tensor = torch.randint(0, 10, size, dtype=dtype, device=device)

                        # index_add calls atomicAdd on cuda.
                        zeros = torch.zeros(size, dtype=dtype, device=device)

                        added = zeros.index_add(0, torch.arange(0, size[0], dtype=idx_dtype, device=device), tensor)
                        self.assertEqual(added, tensor)

        def test_take(self):
            def check(src, idx):
                expected = src.contiguous().view(-1).index_select(
                    0, idx.contiguous().view(-1)).view_as(idx)
                actual = src.take(idx)
                self.assertEqual(actual.size(), idx.size())
                self.assertEqual(expected, actual)

            src = torch.randn(2, 3, 5)
            idx = torch.LongTensor([[0, 2], [3, 4]])
            check(src, idx)
            check(src.transpose(1, 2), idx)
            check(src.bool(), idx)

        def test_put_(self):
            def check(dst, idx, value):
                expected = dst.clone(memory_format=torch.contiguous_format).view(-1).index_copy_(
                    0, idx.contiguous().view(-1), value.contiguous().view(-1))
                expected = expected.view_as(dst)
                dst.put_(idx, value)
                self.assertEqual(expected, dst)

            dst = torch.randn(2, 3, 5)
            idx = torch.LongTensor([[0, 2], [3, 4]])
            values = torch.randn(2, 2)
            check(dst, idx, values)
            check(dst.transpose(1, 2), idx, values)

            values = torch.tensor([[False, False], [False, False]])
            check(dst.bool(), idx, values)

        def test_put_accumulate(self):
            dst = torch.ones(2, 2)
            idx = torch.LongTensor([[0, 1], [0, 1]])
            src = torch.Tensor([1, 2, 3, 4])
            dst.put_(idx, src, accumulate=True)
            self.assertEqual(dst.tolist(), [[5, 7], [1, 1]])

        # Fill idx with valid indices.
        @staticmethod
        def _fill_indices(self, idx, dim, dim_size, elems_per_row, m, n, o):
            for i in range(1 if dim == 0 else m):
                for j in range(1 if dim == 1 else n):
                    for k in range(1 if dim == 2 else o):
                        ii = [i, j, k]
                        ii[dim] = slice(0, idx.size(dim) + 1)
                        idx[tuple(ii)] = torch.randperm(dim_size)[0:elems_per_row]

        def test_unflatten(self):
            # test args: tensor, int, sizes
            self.assertEqual(torch.tensor([]).unflatten(0, (0, 1)), torch.empty(0, 1))
            self.assertEqual(torch.tensor([1]).unflatten(0, (1, 1)), torch.tensor([[1]]))
            self.assertEqual(torch.tensor([1, 2, 3, 4]).unflatten(0, (2, 2)), torch.tensor([[1, 2], [3, 4]]))
            self.assertEqual(torch.tensor([1, 2, 3, 4]).unflatten(0, [2, 2]), torch.tensor([[1, 2], [3, 4]]))
            self.assertEqual(torch.tensor([1, 2, 3, 4]).unflatten(0, torch.Size([2, 2])), torch.tensor([[1, 2], [3, 4]]))
            self.assertEqual(torch.ones(2, 10).unflatten(1, (5, 2)), torch.ones(2, 5, 2))

            # test invalid args: tensor, str, sizes
            with self.assertRaisesRegex(TypeError, r"received an invalid combination of arguments"):
                torch.tensor([1]).unflatten('A', (1, 1))

            # test invalid args: tensor, str, namedshape
            with self.assertRaisesRegex(RuntimeError, r"Name 'A' not found in Tensor\[None\]."):
                torch.ones(4).unflatten('A', (('A', 2), ('B', 2)))

            # test other invalid arguments
            with self.assertRaisesRegex(RuntimeError, r"sizes must be non-empty"):
                torch.tensor([1]).unflatten(0, [])
            with self.assertRaisesRegex(RuntimeError, r"Provided sizes \[2, 2\] don't multiply up to the size of dim 0 \(1\)"):
                torch.tensor([1]).unflatten(0, [2, 2])
            with self.assertRaisesRegex(IndexError, r"dimension specified as 0 but tensor has no dimensions"):
                torch.tensor(1).unflatten(0, [0])

        @staticmethod
        def _test_gather(self, cast, test_bounds=True):
            m, n, o = random.randint(10, 20), random.randint(10, 20), random.randint(10, 20)
            elems_per_row = random.randint(1, 10)
            dim = random.randrange(3)

            for dtype in {torch.float32, torch.complex64, torch.complex128}:
                src = torch.randn(m, n, o, dtype=dtype)
                idx_size = [m, n, o]
                idx_size[dim] = elems_per_row
                idx = torch.LongTensor().resize_(*idx_size)
                AbstractTestCases._TestTorchMixin._fill_indices(self, idx, dim, src.size(dim), elems_per_row, m, n, o)

                src = cast(src)
                idx = cast(idx)

                actual = torch.gather(src, dim, idx)
                expected = cast(torch.zeros(idx_size, dtype=dtype))
                for i in range(idx_size[0]):
                    for j in range(idx_size[1]):
                        for k in range(idx_size[2]):
                            ii = [i, j, k]
                            ii[dim] = idx[i, j, k]
                            expected[i, j, k] = src[tuple(ii)]
                self.assertEqual(actual, expected, atol=0, rtol=0)

            bad_src = torch.randn(*[i - 1 for i in idx_size])
            self.assertRaises(RuntimeError, lambda: torch.gather(bad_src, dim, idx))

            # should throw an error when index dtype is not long
            with self.assertRaisesRegex(RuntimeError, 'Expected dtype int64 for index'):
                torch.gather(src, dim, idx.to(torch.int))

            # should throw an error when out.dtype != src.dtype.
            with self.assertRaisesRegex(RuntimeError, 'Expected self.dtype to be equal to src.dtype'):
                torch.gather(src, dim, idx, out=expected.to(torch.int))

            # checks for the same dimensionality
            with self.assertRaisesRegex(RuntimeError, 'Index tensor must have the same number of dimensions as input tensor'):
                torch.gather(src, dim, idx.unsqueeze(-1))

            with self.assertRaisesRegex(RuntimeError, 'Index tensor must have the same number of dimensions as input tensor'):
                torch.gather(src.unsqueeze(-1), dim, idx)

            if test_bounds:
                idx[0][0][0] = 23
                self.assertRaises(RuntimeError, lambda: torch.gather(src, dim, idx))

            src = cast(torch.randn(3, 4, 5))
            expected, idx = src.max(2, True)
            expected = cast(expected)
            idx = cast(idx)
            actual = torch.gather(src, 2, idx)
            self.assertEqual(actual, expected, atol=0, rtol=0)

            # Bool test case
            t = torch.tensor([[False, True], [True, True]])
            self.assertEqual(torch.gather(t, 1, torch.tensor([[0, 0], [1, 0]])), torch.tensor([[False, False], [True, True]]))

        def test_gather(self):
            self._test_gather(self, lambda t: t)

        @staticmethod
        def _test_scatter_add_mult_index_base(self, cast):
            m, n = 30, 40
            idx = torch.zeros(m, n).long()
            src = torch.ones(m, n)
            res0 = torch.zeros(m, n).scatter_add_(0, idx, src)
            res1 = torch.zeros(m, n).scatter_add_(1, idx, src)

            self.assertEqual(res0[0, :], m * torch.ones(n), atol=0, rtol=0)
            self.assertEqual(res1[:, 0], n * torch.ones(m), atol=0, rtol=0)

        def test_scatter_add_mult_index(self):
            self._test_scatter_add_mult_index_base(self, lambda t: t)

        @staticmethod
        def _test_scatter_base(self, cast, method, is_scalar=False, test_bounds=True, reduction=None, *, test_complex=False):
            if test_complex:
                dtypes = [torch.complex64, torch.complex128]
            else:
                dtypes = [torch.float16, torch.float32, torch.float64]

            for dtype in dtypes:
                m, n, o = random.randint(10, 20), random.randint(10, 20), random.randint(10, 20)
                elems_per_row = random.randint(1, 10)
                dim = random.randrange(3)

                idx_size = [m, n, o]
                idx_size[dim] = elems_per_row
                idx = cast(torch.LongTensor().resize_(*idx_size))
                AbstractTestCases._TestTorchMixin._fill_indices(self, idx, dim, ([m, n, o])[dim], elems_per_row, m, n, o)

                src_size = [random.randint(1, 5) + s for s in idx_size]
                if is_scalar:
                    src = random.random()
                else:
                    src = cast(torch.randn(src_size, dtype=dtype))

                base = cast(torch.randn(m, n, o, dtype=dtype))
                if reduction:
                    actual = getattr(base.clone(), method)(dim, idx, src, reduce=reduction)
                else:
                    actual = getattr(base.clone(), method)(dim, idx, src)
                expected = base.clone()
                for i in range(idx_size[0]):
                    for j in range(idx_size[1]):
                        for k in range(idx_size[2]):
                            ii = [i, j, k]
                            ii[dim] = idx[i, j, k]
                            if method == 'scatter_' and not is_scalar:
                                if reduction:
                                    if reduction == "add":
                                        expected[tuple(ii)] += src[i, j, k]
                                    elif reduction == "multiply":
                                        expected[tuple(ii)] *= src[i, j, k]
                                else:
                                    expected[tuple(ii)] = src[i, j, k]
                            elif method == 'scatter_add_':
                                expected[tuple(ii)] += src[i, j, k]
                            else:
                                expected[tuple(ii)] = src
                self.assertEqual(actual, expected, atol=0, rtol=0)

                # should throw an error when self.dtype != src.dtype.
                # we ignore the case when src is Scalar, as it gets
                # cast via src.to<scalar_t>.
                if not is_scalar:
                    with self.assertRaisesRegex(RuntimeError, 'Expected self.dtype to be equal to src.dtype'):
                        getattr(base.clone().type(torch.int), method)(dim, idx, src)

                    with self.assertRaisesRegex(RuntimeError, 'Expected self.dtype to be equal to src.dtype'):
                        getattr(base.clone(), method)(dim, idx, src.type(torch.int))

                # should throw an error when index dtype is not long
                with self.assertRaisesRegex(IndexError, 'Expected dtype int64 for index'):
                    getattr(base.clone(), method)(dim, idx.type(torch.int), src)

                # check for the same dimensionality
                with self.assertRaisesRegex(RuntimeError, 'Index tensor must have the same number of dimensions as self tensor'):
                    getattr(base.clone().unsqueeze(-1), method)(dim, idx, src)

                with self.assertRaisesRegex(RuntimeError, 'Index tensor must have the same number of dimensions as self tensor'):
                    getattr(base.clone(), method)(dim, idx.unsqueeze(-1), src)

                if not is_scalar:
                    with self.assertRaisesRegex(RuntimeError, 'Index tensor must have the same number of dimensions as src tensor'):
                        getattr(base.clone(), method)(dim, idx, src.unsqueeze(-1))

                if test_bounds:
                    idx[0][0][0] = 34
                    with self.assertRaises(RuntimeError):
                        if reduction:
                            getattr(base.clone(), method)(dim, idx, src, reduce=reduction)
                        else:
                            getattr(base.clone(), method)(dim, idx, src)

                # test for empty index, should be a no-op
                idx = cast(torch.LongTensor())
                if reduction:
                    actual = getattr(base.clone(), method)(dim, idx, src, reduce=reduction)
                else:
                    actual = getattr(base.clone(), method)(dim, idx, src)
                self.assertEqual(actual, base, atol=0, rtol=0)

        def test_scatter(self):
            self._test_scatter_base(self, lambda t: t, 'scatter_')

        def test_scatterAdd(self):
            self._test_scatter_base(self, lambda t: t, 'scatter_add_')

        def test_scatterFill(self):
            self._test_scatter_base(self, lambda t: t, 'scatter_', True)

        def test_scatterReduce(self):
            for method in ["add", "multiply"]:
                self._test_scatter_base(self, lambda t: t, 'scatter_', reduction=method)

        def test_masked_fill(self):
            with warnings.catch_warnings(record=True) as w:
                warnings.simplefilter("always")
                for dt in torch.testing.get_all_dtypes():
                    for dtype in [torch.uint8, torch.bool]:
                        num_dest = 10
                        dst = torch.tensor([0, 0, 0, 0, 0, 0, 0, 0, 0, 0], dtype=dt)
                        mask = torch.rand(num_dest).mul(2).floor().to(dtype)
                        val = random.random()
                        dst2 = dst.clone()

                        dst.masked_fill_(mask, val)
                        for i in range(num_dest):
                            if mask[i]:
                                dst2[i] = val
                        self.assertEqual(dst, dst2, atol=0, rtol=0)

                        # test non-contiguous case
                        dst = torch.randn(num_dest, num_dest, num_dest).permute((2, 0, 1))
                        dst2 = dst.clone()
                        dst.masked_fill_((dst > 0).to(dtype), val)
                        dst2.masked_fill_((dst2 > 0).to(dtype), val)
                        self.assertEqual(dst, dst2, atol=0, rtol=0)

                self.assertEqual(len(w), 36)

                warn = 'masked_fill_ received a mask with dtype torch.uint8,'
                for wi in w:
                    self.assertEqual(str(wi.message)[0:52], str(warn))

        def test_structseq_repr(self):
            a = torch.arange(250).reshape(5, 5, 10)
            expected = """
            torch.return_types.max(
            values=tensor([[ 40,  41,  42,  43,  44,  45,  46,  47,  48,  49],
                    [ 90,  91,  92,  93,  94,  95,  96,  97,  98,  99],
                    [140, 141, 142, 143, 144, 145, 146, 147, 148, 149],
                    [190, 191, 192, 193, 194, 195, 196, 197, 198, 199],
                    [240, 241, 242, 243, 244, 245, 246, 247, 248, 249]]),
            indices=tensor([[4, 4, 4, 4, 4, 4, 4, 4, 4, 4],
                    [4, 4, 4, 4, 4, 4, 4, 4, 4, 4],
                    [4, 4, 4, 4, 4, 4, 4, 4, 4, 4],
                    [4, 4, 4, 4, 4, 4, 4, 4, 4, 4],
                    [4, 4, 4, 4, 4, 4, 4, 4, 4, 4]]))"""
            self.assertEqual(repr(a.max(1)), textwrap.dedent(expected).strip())

        def test_is_same_size(self):
            t1 = torch.Tensor(3, 4, 9, 10)
            t2 = torch.Tensor(3, 4)
            t3 = torch.Tensor(1, 9, 3, 3)
            t4 = torch.Tensor(3, 4, 9, 10)

            self.assertFalse(t1.is_same_size(t2))
            self.assertFalse(t1.is_same_size(t3))
            self.assertTrue(t1.is_same_size(t4))

        def test_tensor_set(self):
            t1 = torch.Tensor()
            t2 = torch.Tensor(3, 4, 9, 10).uniform_()
            t1.set_(t2)
            self.assertEqual(t1.storage()._cdata, t2.storage()._cdata)
            size = torch.Size([9, 3, 4, 10])
            t1.set_(t2.storage(), 0, size)
            self.assertEqual(t1.size(), size)
            t1.set_(t2.storage(), 0, tuple(size))
            self.assertEqual(t1.size(), size)
            self.assertEqual(t1.stride(), (120, 40, 10, 1))
            stride = (10, 360, 90, 1)
            t1.set_(t2.storage(), 0, size, stride)
            self.assertEqual(t1.stride(), stride)
            t1.set_(t2.storage(), 0, size=size, stride=stride)
            self.assertEqual(t1.size(), size)
            self.assertEqual(t1.stride(), stride)

            # test argument names
            t1 = torch.Tensor()
            # 1. case when source is tensor
            t1.set_(source=t2)
            self.assertEqual(t1.storage()._cdata, t2.storage()._cdata)
            # 2. case when source is storage
            t1.set_(source=t2.storage())
            self.assertEqual(t1.storage()._cdata, t2.storage()._cdata)
            # 3. case when source is storage, and other args also specified
            t1.set_(source=t2.storage(), storage_offset=0, size=size, stride=stride)
            self.assertEqual(t1.size(), size)
            self.assertEqual(t1.stride(), stride)

            t1 = torch.tensor([True, True], dtype=torch.bool)
            t2 = torch.tensor([False, False], dtype=torch.bool)
            t1.set_(t2)
            self.assertEqual(t1.storage()._cdata, t2.storage()._cdata)

        def test_tensor_set_errors(self):
            f_cpu = torch.randn((2, 3), dtype=torch.float32)
            d_cpu = torch.randn((2, 3), dtype=torch.float64)

            # change dtype
            self.assertRaises(RuntimeError, lambda: f_cpu.set_(d_cpu.storage()))
            self.assertRaises(RuntimeError,
                              lambda: f_cpu.set_(d_cpu.storage(), 0, d_cpu.size(), d_cpu.stride()))
            self.assertRaises(RuntimeError, lambda: f_cpu.set_(d_cpu))

            # change device
            if torch.cuda.is_available():
                f_cuda = torch.randn((2, 3), dtype=torch.float32, device='cuda')

                # cpu -> cuda
                self.assertRaises(RuntimeError, lambda: f_cpu.set_(f_cuda.storage()))
                self.assertRaises(RuntimeError,
                                  lambda: f_cpu.set_(f_cuda.storage(), 0, f_cuda.size(), f_cuda.stride()))
                self.assertRaises(RuntimeError, lambda: f_cpu.set_(f_cuda))

                # cuda -> cpu
                self.assertRaises(RuntimeError, lambda: f_cuda.set_(f_cpu.storage()))
                self.assertRaises(RuntimeError,
                                  lambda: f_cuda.set_(f_cpu.storage(), 0, f_cpu.size(), f_cpu.stride()))
                self.assertRaises(RuntimeError, lambda: f_cuda.set_(f_cpu))

        def test_equal(self):
            # Contiguous, 1D
            t1 = torch.Tensor((3, 4, 9, 10))
            t2 = t1.contiguous()
            t3 = torch.Tensor((1, 9, 3, 10))
            t4 = torch.Tensor((3, 4, 9))
            t5 = torch.Tensor()
            self.assertTrue(t1.equal(t2))
            self.assertFalse(t1.equal(t3))
            self.assertFalse(t1.equal(t4))
            self.assertFalse(t1.equal(t5))
            self.assertTrue(torch.equal(t1, t2))
            self.assertFalse(torch.equal(t1, t3))
            self.assertFalse(torch.equal(t1, t4))
            self.assertFalse(torch.equal(t1, t5))

            # Non contiguous, 2D
            s = torch.Tensor(((1, 2, 3, 4), (5, 6, 7, 8)))
            s1 = s[:, 1:3]
            s2 = s1.clone()
            s3 = torch.Tensor(((2, 3), (6, 7)))
            s4 = torch.Tensor(((0, 0), (0, 0)))

            self.assertFalse(s1.is_contiguous())
            self.assertTrue(s1.equal(s2))
            self.assertTrue(s1.equal(s3))
            self.assertFalse(s1.equal(s4))
            self.assertTrue(torch.equal(s1, s2))
            self.assertTrue(torch.equal(s1, s3))
            self.assertFalse(torch.equal(s1, s4))

        def test_element_size(self):
            byte = torch.ByteStorage().element_size()
            char = torch.CharStorage().element_size()
            short = torch.ShortStorage().element_size()
            int = torch.IntStorage().element_size()
            long = torch.LongStorage().element_size()
            float = torch.FloatStorage().element_size()
            double = torch.DoubleStorage().element_size()
            bool = torch.BoolStorage().element_size()
            bfloat16 = torch.BFloat16Storage().element_size()
            complexfloat = torch.ComplexFloatStorage().element_size()
            complexdouble = torch.ComplexDoubleStorage().element_size()

            self.assertEqual(byte, torch.ByteTensor().element_size())
            self.assertEqual(char, torch.CharTensor().element_size())
            self.assertEqual(short, torch.ShortTensor().element_size())
            self.assertEqual(int, torch.IntTensor().element_size())
            self.assertEqual(long, torch.LongTensor().element_size())
            self.assertEqual(float, torch.FloatTensor().element_size())
            self.assertEqual(double, torch.DoubleTensor().element_size())
            self.assertEqual(bool, torch.BoolTensor().element_size())
            self.assertEqual(bfloat16, torch.tensor([], dtype=torch.bfloat16).element_size())
            self.assertEqual(complexfloat, torch.tensor([], dtype=torch.complex64).element_size())
            self.assertEqual(complexdouble, torch.tensor([], dtype=torch.complex128).element_size())

            self.assertGreater(byte, 0)
            self.assertGreater(char, 0)
            self.assertGreater(short, 0)
            self.assertGreater(int, 0)
            self.assertGreater(long, 0)
            self.assertGreater(float, 0)
            self.assertGreater(double, 0)
            self.assertGreater(bool, 0)
            self.assertGreater(bfloat16, 0)
            self.assertGreater(complexfloat, 0)
            self.assertGreater(complexdouble, 0)

            # These tests are portable, not necessarily strict for your system.
            self.assertEqual(byte, 1)
            self.assertEqual(char, 1)
            self.assertEqual(bool, 1)
            self.assertGreaterEqual(short, 2)
            self.assertGreaterEqual(int, 2)
            self.assertGreaterEqual(int, short)
            self.assertGreaterEqual(long, 4)
            self.assertGreaterEqual(long, int)
            self.assertGreaterEqual(double, float)

        def test_permute(self):
            orig = [1, 2, 3, 4, 5, 6, 7]
            perm = torch.randperm(7).tolist()
            x = torch.Tensor(*orig).fill_(0)
            new = [i - 1 for i in x.permute(*perm).size()]
            self.assertEqual(perm, new)
            self.assertEqual(x.size(), orig)

        def test_reversed(self):
            val = torch.arange(0, 10)
            self.assertEqual(reversed(val), torch.arange(9, -1, -1))

            val = torch.arange(1, 10).view(3, 3)
            self.assertEqual(reversed(val), torch.tensor([[7, 8, 9], [4, 5, 6], [1, 2, 3]]))

            val = torch.tensor(42)
            self.assertEqual(reversed(val), torch.tensor(42))

        def test_contains(self):
            x = torch.arange(0, 10)
            self.assertEqual(4 in x, True)
            self.assertEqual(12 in x, False)

            x = torch.arange(1, 10).view(3, 3)
            val = torch.arange(1, 4)
            self.assertEqual(val in x, True)
            val += 10
            self.assertEqual(val in x, False)

            self.assertRaisesRegex(
                RuntimeError,
                "Tensor.__contains__ only supports Tensor or scalar, but you passed in a {}.".format(type("foo")),
                lambda: "foo" in x)
            self.assertRaisesRegex(
                RuntimeError,
                "Tensor.__contains__ only supports Tensor or scalar, but you passed in a {}.".format(type([1, 2])),
                lambda: [1, 2] in x)

        def test_deepcopy_parameter(self):
            from copy import deepcopy
            l = torch.nn.Linear(10, 1)
            s = l.state_dict(keep_vars=True)
            self.assertEqual(torch.nn.Parameter, type(s['weight']))
            self.assertEqual(torch.nn.Parameter, type(s['bias']))

            s2 = deepcopy(s)
            self.assertEqual(torch.nn.Parameter, type(s2['weight']))
            self.assertEqual(torch.nn.Parameter, type(s2['bias']))

        def test_pickle(self):
            import pickle
            a = torch.randn(5, 5)
            serialized = pickle.dumps(a)
            b = pickle.loads(serialized)
            self.assertEqual(a, b)

        def test_pickle_parameter(self):
            import pickle
            a = torch.nn.Parameter(torch.randn(5, 5))
            serialized = pickle.dumps(a)
            b = pickle.loads(serialized)
            self.assertTrue(isinstance(b, torch.nn.Parameter))
            self.assertEqual(a.requires_grad, b.requires_grad)
            self.assertEqual(a, b)

        def test_pickle_parameter_no_requires_grad(self):
            import pickle
            a = torch.nn.Parameter(torch.randn(5, 5), requires_grad=False)
            serialized = pickle.dumps(a)
            b = pickle.loads(serialized)
            self.assertTrue(isinstance(b, torch.nn.Parameter))
            self.assertEqual(a.requires_grad, b.requires_grad)
            self.assertEqual(a, b)

        def test_pickle_dtype(self):
            t = torch.float32
            serialized = pickle.dumps(t)
            b = pickle.loads(serialized)
            self.assertTrue(isinstance(b, torch.dtype))
            self.assertEqual(id(b), id(t))

        def test_pickle_size(self):
            a = torch.rand(10).size()
            serialized = pickle.dumps(a)
            b = pickle.loads(serialized)
            self.assertTrue(isinstance(b, torch.Size))
            self.assertEqual(a, b)

        def test_pickle_function(self):
            # https://github.com/pytorch/pytorch/issues/37703
            a = torch.tanh
            serialized = pickle.dumps(a)
            b = pickle.loads(serialized)
            self.assertEqual(a, b)

        def test_generator_cpu(self):
            # test default generators are equal
            self.assertEqual(torch.default_generator, torch.default_generator)

            # tests Generator API
            # manual_seed, seed, initial_seed, get_state, set_state
            g1 = torch.Generator()
            g2 = torch.Generator()
            g1.manual_seed(12345)
            g2.manual_seed(12345)
            self.assertEqual(g1.initial_seed(), g2.initial_seed())

            g1.seed()
            g2.seed()
            self.assertNotEqual(g1.initial_seed(), g2.initial_seed())

            g1 = torch.Generator()
            g2_state = g2.get_state()
            g2_randn = torch.randn(1, generator=g2)
            g1.set_state(g2_state)
            g1_randn = torch.randn(1, generator=g1)
            self.assertEqual(g1_randn, g2_randn)

            default_state = torch.default_generator.get_state()
            q = torch.Tensor(100)
            g1_normal = q.normal_()
            g2 = torch.Generator()
            g2.set_state(default_state)
            g2_normal = q.normal_(generator=g2)
            self.assertEqual(g1_normal, g2_normal)

        def test_invalid_generator_raises(self):
            self.assertRaises(RuntimeError, lambda: torch.Generator('opengl'))

        def test_sobolengine_unscrambled_lowdim(self):
            engine_1d = torch.quasirandom.SobolEngine(1)
            expected_1d = torch.tensor([0.5, 0.75, 0.25, 0.375, 0.875, 0.625, 0.125, 0.1875, 0.6875, 0.9375])
            actual_1d = engine_1d.draw(10)
            self.assertEqual(actual_1d.view(-1), expected_1d)
            self.assertEqual(actual_1d.size(), torch.Size([10, 1]))

            # Test out kwarg
            engine_1d.reset()
            actual_1d_out = torch.Tensor().float()
            engine_1d.draw(10, out=actual_1d_out)
            self.assertEqual(actual_1d.view(-1), expected_1d)

            engine_3d = torch.quasirandom.SobolEngine(3)
            expected_3d = torch.tensor([0.5, 0.75, 0.25, 0.625, 0.125, 0.375, 0.875, 0.3125, 0.8125, 0.5625])
            actual_3d = engine_3d.draw(10)
            self.assertEqual(actual_3d[:, 2], expected_3d)
            self.assertEqual(actual_3d[:, 0], expected_1d)
            self.assertEqual(actual_3d.size(), torch.Size([10, 3]))

            engine_3d = torch.quasirandom.SobolEngine(3)
            draws = torch.cat([engine_3d.draw() for _ in range(0, 10)])
            self.assertEqual(draws, actual_3d)

            engine_3d = torch.quasirandom.SobolEngine(3).fast_forward(5)
            draws = engine_3d.draw(5)
            self.assertEqual(draws, actual_3d[5:])
            engine_3d.reset()
            self.assertEqual(engine_3d.draw(3), actual_3d[:3])
            engine_3d.fast_forward(2)
            self.assertEqual(engine_3d.draw(5), actual_3d[5:])

        def test_sobolengine_unscrambled_highdim(self):
            from collections import Counter
            engine = torch.quasirandom.SobolEngine(1111)
            count1 = dict(Counter(engine.draw().view(-1).tolist()))
            count2 = dict(Counter(engine.draw().view(-1).tolist()))
            count3 = dict(Counter(engine.draw().view(-1).tolist()))
            self.assertTrue(count1 == {0.5: 1111})
            self.assertTrue(count2 == {0.25: 580, 0.75: 531})
            self.assertTrue(count3 == {0.25: 531, 0.75: 580})

            engine = torch.quasirandom.SobolEngine(1111)
            draws = engine.draw(1000)
            self.assertTrue(torch.all(draws <= 1))
            self.assertTrue(torch.all(draws >= 0))

        def test_sobolengine_scrambled_lowdim(self):
            engine_1d = torch.quasirandom.SobolEngine(1, scramble=True, seed=1729)
            expected_1d = [0.16478512, 0.43221009, 0.84261382, 0.99750268, 0.27460563,
                           0.01084163, 0.73373985, 0.65039611, 0.12329865, 0.35587373]
            actual_1d = engine_1d.draw(10)
            self.assertEqual(actual_1d.flatten(), torch.tensor(expected_1d), atol=1e-5, rtol=0)
            self.assertEqual(actual_1d.size(), torch.Size([10, 1]))
            # make sure random seed if chosen if none is provided
            engine_1d_a = torch.quasirandom.SobolEngine(1, scramble=True)
            engine_1d_b = torch.quasirandom.SobolEngine(1, scramble=True)
            self.assertNotEqual(engine_1d_a.draw(2), engine_1d_b.draw(2))

            engine_3d = torch.quasirandom.SobolEngine(3, scramble=True, seed=1729)
            expected_3d = [0.32642800, 0.17881306, 0.68837059, 0.46492538, 0.91789097,
                           0.58075899, 0.03642474, 0.68229187, 0.20051685, 0.30083340]
            actual_3d = engine_3d.draw(10)
            self.assertEqual(actual_3d[:, 2], torch.tensor(expected_3d))
            self.assertEqual(actual_3d.size(), torch.Size([10, 3]))

            engine_3d = torch.quasirandom.SobolEngine(3, scramble=True, seed=1729)
            draws = torch.cat([engine_3d.draw() for _ in range(0, 10)])
            self.assertEqual(draws, actual_3d)

            engine_3d = torch.quasirandom.SobolEngine(3, scramble=True, seed=1729)
            engine_3d.fast_forward(5)
            draws = engine_3d.draw(5)
            self.assertEqual(draws, actual_3d[5:])
            engine_3d.reset()
            self.assertEqual(engine_3d.draw(3), actual_3d[:3])
            engine_3d.fast_forward(2)
            self.assertEqual(engine_3d.draw(5), actual_3d[5:])

        def test_sobolengine_scrambled_lowdim_default_rng(self):
            expected_1d = [0.039826, 0.484409, 0.953192, 0.799275, 0.267996]
            torch.manual_seed(123456)
            engine_1d = torch.quasirandom.SobolEngine(1, scramble=True)
            actual_1d = engine_1d.draw(5)
            self.assertEqual(actual_1d[:, 0], expected_1d)
            torch.manual_seed(123456)
            expected_3d = [0.133490, 0.480183, 0.855304, 0.970967, 0.345844]
            engine_3d = torch.quasirandom.SobolEngine(3, scramble=True)
            actual_3d = engine_3d.draw(5)
            self.assertEqual(actual_3d[:, 0], expected_3d)

        def test_sobolengine_scrambled_highdim(self):
            engine = torch.quasirandom.SobolEngine(1111, scramble=True)
            draws = engine.draw(1000)
            self.assertTrue(torch.all(draws <= 1))
            self.assertTrue(torch.all(draws >= 0))

        def test_parsing_int64(self):
            # accepts integer arguments
            x = torch.cumsum(torch.ones(5, 5), 0)
            self.assertEqual(x, torch.cumsum(torch.ones(5, 5), torch.tensor(0)))
            # doesn't accept floating point variables
            self.assertRaises(TypeError, lambda: torch.cumsum(torch.ones(5, 5), torch.tensor(0.)))

        def test_parsing_double(self):
            # accepts floating point and integer arguments
            x = torch.randn(2, 3)
            torch.isclose(x, x, 1, 1)
            self.assertTrue(torch.isclose(x, x, 1, 1).all())
            self.assertTrue(torch.isclose(x, x, 1.5, 1.).all())
            # accepts floating point and integer tensors
            self.assertTrue(torch.isclose(x, x, torch.tensor(1), torch.tensor(1)).all())
            self.assertTrue(torch.isclose(x, x, torch.tensor(1.5), torch.tensor(1.)).all())
            # doesn't accept variables with requires_grad
            self.assertRaises(TypeError,
                              lambda: torch.isclose(x, x, torch.tensor(1.5), torch.tensor(1., requires_grad=True)).all())

        def test_parsing_intlist(self):
            #  parse with integer variables
            self.assertEqual(torch.Size([3, 4]), torch.ones((torch.tensor(3), torch.tensor(4))).shape)
            self.assertEqual(torch.Size([3, 4]), torch.ones(torch.tensor(3), torch.tensor(4)).shape)
            # parse with numpy integers
            self.assertEqual(torch.Size([3, 4]), torch.ones((np.array(3), np.int64(4))).shape)
            self.assertEqual(torch.Size([3, 4]), torch.ones(np.array(3), np.int64(4)).shape)
            self.assertEqual(torch.Size([3, 4]), torch.ones((np.int64(3), np.array(4))).shape)
            self.assertEqual(torch.Size([3, 4]), torch.ones(np.int64(3), np.array(4)).shape)

            # fail parse with float variables
            self.assertRaises(TypeError, lambda: torch.ones((torch.tensor(3.), torch.tensor(4))))
            # fail parse with numpy floats
            self.assertRaises(TypeError, lambda: torch.ones((np.float(3.), torch.tensor(4))))
            self.assertRaises(TypeError, lambda: torch.ones((np.array(3.), torch.tensor(4))))

            # fail parse with > 1 element variables
            self.assertRaises(TypeError, lambda: torch.ones(torch.tensor(3, 3)))
            self.assertRaises(TypeError, lambda: torch.ones((torch.tensor(3, 3))))
            self.assertRaises(TypeError, lambda: torch.ones(np.array(3, 3)))
            self.assertRaises(TypeError, lambda: torch.ones((np.array(3, 3))))

            # fail parse with additional positional args after intlist arg
            self.assertRaisesRegex(TypeError,
                                   "received an invalid combination of arguments",
                                   lambda: torch.LongTensor((6, 0), 1, 1, 0))
            self.assertRaisesRegex(TypeError,
                                   "missing 1 required positional arguments",
                                   lambda: torch.tensor().new_zeros((5, 5), 0))

        def test_half_tensor(self):
            devices = ["cpu"]
            if torch.cuda.is_available():
                devices.append("cuda")

            # contiguous tensor
            # non-contiguous tensor
            # dense non-overlapping tensor
            # non-dense non-overlapping sliced tensor
            # non-dense overlapping equal strides
            for device in devices:
                tset = (
                    torch.randn(4, 3, 2, device=device, dtype=torch.float).contiguous(),
                    torch.randn(4, 3, 2, device=device, dtype=torch.float).transpose(0, 1),
                    torch.randn(4, 3, 2, device=device, dtype=torch.float),
                    torch.randn(4, 3, 2, device=device, dtype=torch.float)[:, :, ::2],
                    torch.empty_strided(
                        (4, 2, 3), (10, 3, 3), device=device, dtype=torch.float
                    ).copy_(torch.rand((4, 2, 3), dtype=torch.float, device=device)),
                )

                for x in tset:
                    self.assertEqual(x.half().float(), x, atol=1e-3, rtol=0)
                    xh = x.half()
                    with tempfile.NamedTemporaryFile() as f:
                        torch.save(xh, f)
                        f.seek(0)
                        xh2 = torch.load(f)
                        self.assertEqual(xh.float(), xh2.float())

        def test_from_buffer(self):
            a = bytearray([1, 2, 3, 4])
            self.assertEqual(torch.ByteStorage.from_buffer(a).tolist(), [1, 2, 3, 4])
            shorts = torch.ShortStorage.from_buffer(a, 'big')
            self.assertEqual(shorts.size(), 2)
            self.assertEqual(shorts.tolist(), [258, 772])
            ints = torch.IntStorage.from_buffer(a, 'little')
            self.assertEqual(ints.size(), 1)
            self.assertEqual(ints[0], 67305985)
            f = bytearray([0x40, 0x10, 0x00, 0x00])
            floats = torch.FloatStorage.from_buffer(f, 'big')
            self.assertEqual(floats.size(), 1)
            self.assertEqual(floats[0], 2.25)

            f = bytearray([0x00, 0x01, 0x02, 0x03, 0x04, 0x05, 0x10, 0x40])
            bools = torch.BoolStorage.from_buffer(f, 'big')
            self.assertEqual(bools.size(), 8)
            self.assertEqual(bools.tolist(), [False, True, True, True, True, True, True, True])
            self.assertEqual(bools.type(), 'torch.BoolStorage')

            f = bytearray(b'\x80\x02\x8a\nl\xfc\x9cF\xf9 j\xa8P\x19.\x80\x02M\xe9')
            bools = torch.BoolStorage.from_buffer(f, 'big')
            self.assertEqual(bools.size(), 19)

            f = bytearray(b'\0x4A')
            bools = torch.BoolStorage.from_buffer(f, 'big')
            self.assertEqual(bools.size(), 4)
            self.assertEqual(bools.tolist(), [False, True, True, True])

        def test_storage_casts(self):
            storage = torch.IntStorage([-1, 0, 1, 2, 3, 4])
            self.assertEqual(storage.size(), 6)
            self.assertEqual(storage.tolist(), [-1, 0, 1, 2, 3, 4])
            self.assertEqual(storage.type(), 'torch.IntStorage')
            self.assertIs(storage.dtype, torch.int32)

            floatStorage = storage.float()
            self.assertEqual(floatStorage.size(), 6)
            self.assertEqual(floatStorage.tolist(), [-1, 0, 1, 2, 3, 4])
            self.assertEqual(floatStorage.type(), 'torch.FloatStorage')
            self.assertEqual(floatStorage.int().tolist(), [-1, 0, 1, 2, 3, 4])
            self.assertIs(floatStorage.dtype, torch.float32)

            halfStorage = storage.half()
            self.assertEqual(halfStorage.size(), 6)
            self.assertEqual(halfStorage.tolist(), [-1, 0, 1, 2, 3, 4])
            self.assertEqual(halfStorage.type(), 'torch.HalfStorage')
            self.assertEqual(halfStorage.int().tolist(), [-1, 0, 1, 2, 3, 4])
            self.assertIs(halfStorage.dtype, torch.float16)

            bfloat16Storage = storage.bfloat16()
            self.assertEqual(bfloat16Storage.size(), 6)
            self.assertEqual(bfloat16Storage.tolist(), [-1, 0, 1, 2, 3, 4])
            self.assertEqual(bfloat16Storage.type(), 'torch.BFloat16Storage')
            self.assertEqual(bfloat16Storage.int().tolist(), [-1, 0, 1, 2, 3, 4])
            self.assertIs(bfloat16Storage.dtype, torch.bfloat16)

            longStorage = storage.long()
            self.assertEqual(longStorage.size(), 6)
            self.assertEqual(longStorage.tolist(), [-1, 0, 1, 2, 3, 4])
            self.assertEqual(longStorage.type(), 'torch.LongStorage')
            self.assertEqual(longStorage.int().tolist(), [-1, 0, 1, 2, 3, 4])
            self.assertIs(longStorage.dtype, torch.int64)

            shortStorage = storage.short()
            self.assertEqual(shortStorage.size(), 6)
            self.assertEqual(shortStorage.tolist(), [-1, 0, 1, 2, 3, 4])
            self.assertEqual(shortStorage.type(), 'torch.ShortStorage')
            self.assertEqual(shortStorage.int().tolist(), [-1, 0, 1, 2, 3, 4])
            self.assertIs(shortStorage.dtype, torch.int16)

            doubleStorage = storage.double()
            self.assertEqual(doubleStorage.size(), 6)
            self.assertEqual(doubleStorage.tolist(), [-1.0, 0.0, 1.0, 2.0, 3.0, 4.0])
            self.assertEqual(doubleStorage.type(), 'torch.DoubleStorage')
            self.assertEqual(doubleStorage.int().tolist(), [-1, 0, 1, 2, 3, 4])
            self.assertIs(doubleStorage.dtype, torch.float64)

            charStorage = storage.char()
            self.assertEqual(charStorage.size(), 6)
            self.assertEqual(charStorage.tolist(), [-1.0, 0.0, 1.0, 2.0, 3.0, 4.0])
            self.assertEqual(charStorage.type(), 'torch.CharStorage')
            self.assertEqual(charStorage.int().tolist(), [-1, 0, 1, 2, 3, 4])
            self.assertIs(charStorage.dtype, torch.int8)

            byteStorage = storage.byte()
            self.assertEqual(byteStorage.size(), 6)
            self.assertEqual(byteStorage.tolist(), [255, 0, 1, 2, 3, 4])
            self.assertEqual(byteStorage.type(), 'torch.ByteStorage')
            self.assertEqual(byteStorage.int().tolist(), [255, 0, 1, 2, 3, 4])
            self.assertIs(byteStorage.dtype, torch.uint8)

            boolStorage = storage.bool()
            self.assertEqual(boolStorage.size(), 6)
            self.assertEqual(boolStorage.tolist(), [True, False, True, True, True, True])
            self.assertEqual(boolStorage.type(), 'torch.BoolStorage')
            self.assertEqual(boolStorage.int().tolist(), [1, 0, 1, 1, 1, 1])
            self.assertIs(boolStorage.dtype, torch.bool)

            complexfloat_storage = torch.ComplexFloatStorage([-1, 0, 1 + 2j, 2.5j, 3.5, 4 - 2j])
            self.assertEqual(complexfloat_storage.size(), 6)
            self.assertEqual(complexfloat_storage.tolist(), [-1, 0, 1 + 2j, 2.5j, 3.5, 4 - 2j])
            self.assertEqual(complexfloat_storage.type(), 'torch.ComplexFloatStorage')
            self.assertIs(complexfloat_storage.dtype, torch.complex64)

            complexdouble_storage = complexfloat_storage.complex_double()
            self.assertEqual(complexdouble_storage.size(), 6)
            self.assertEqual(complexdouble_storage.tolist(), [-1, 0, 1 + 2j, 2.5j, 3.5, 4 - 2j])
            self.assertEqual(complexdouble_storage.type(), 'torch.ComplexDoubleStorage')
            self.assertIs(complexdouble_storage.dtype, torch.complex128)

        def test_from_file(self):
            def assert_with_filename(filename):
                size = 10000
                s1 = torch.FloatStorage.from_file(filename, True, size)
                t1 = torch.FloatTensor(s1).copy_(torch.randn(size))

                # check mapping
                s2 = torch.FloatStorage.from_file(filename, True, size)
                t2 = torch.FloatTensor(s2)
                self.assertEqual(t1, t2, atol=0, rtol=0)

                # check changes to t1 from t2
                rnum = random.uniform(-1, 1)
                t1.fill_(rnum)
                self.assertEqual(t1, t2, atol=0, rtol=0)

                # check changes to t2 from t1
                rnum = random.uniform(-1, 1)
                t2.fill_(rnum)
                self.assertEqual(t1, t2, atol=0, rtol=0)

                # release the tensors
                del s1, t1, s2, t2

            with TemporaryFileName() as fname:
                assert_with_filename(fname)

            if IS_FILESYSTEM_UTF8_ENCODING:
                with TemporaryDirectoryName(suffix='中文') as dname, TemporaryFileName(dir=dname) as fname:
                    assert_with_filename(fname)

        def test_torch_from_file(self):
            def assert_with_filename(filename):
                size = 10000
                s1 = torch.from_file(filename, True, size, dtype=torch.float)
                t1 = torch.FloatTensor(s1).copy_(torch.randn(size))

                # check mapping
                s2 = torch.from_file(filename, True, size, dtype=torch.float)
                t2 = torch.FloatTensor(s2)
                self.assertEqual(t1, t2, atol=0, rtol=0)

                # check changes to t1 from t2
                rnum = random.uniform(-1, 1)
                t1.fill_(rnum)
                self.assertEqual(t1, t2, atol=0, rtol=0)

                # check changes to t2 from t1
                rnum = random.uniform(-1, 1)
                t2.fill_(rnum)
                self.assertEqual(t1, t2, atol=0, rtol=0)

                # release the tensors
                del s1, t1, s2, t2

            with TemporaryFileName() as fname:
                assert_with_filename(fname)

            if IS_FILESYSTEM_UTF8_ENCODING:
                with TemporaryDirectoryName(suffix='中文') as dname, TemporaryFileName(dir=dname) as fname:
                    assert_with_filename(fname)

        def test_print(self):
            default_type = torch.Tensor().type()
            for t in torch._tensor_classes:
                if t == torch.HalfTensor:
                    continue  # HalfTensor does not support fill
                if t.is_sparse:
                    continue
                if t.is_cuda and not torch.cuda.is_available():
                    continue
                obj = t(100, 100).fill_(1)
                obj.__repr__()
                str(obj)
            # test half tensor
            obj = torch.rand(100, 100, device='cpu').half()
            obj.__repr__()
            str(obj)
            for t in torch._storage_classes:
                if t == torch.BFloat16Storage:
                    continue  # Fix once fill is enabled for bfloat16
                if t.is_cuda and not torch.cuda.is_available():
                    continue
                if t == torch.BoolStorage or t == torch.cuda.BoolStorage:
                    obj = t(100).fill_(True)
                else:
                    obj = t(100).fill_(1)
                obj.__repr__()
                str(obj)

            # test complex tensor
            # complex tensor print uses two formatters, one for real values
            # and the other for imag values. this is consistent with numpy
            x = torch.tensor([2.3 + 4j, 7 + 6j])
            self.assertEqual(x.__repr__(), str(x))
            self.assertExpectedInline(str(x), '''tensor([2.3000+4.j, 7.0000+6.j])''')

            # test scientific notation for complex tensors
            x = torch.tensor([1e28 + 2j , -1e-28j])
            self.assertEqual(x.__repr__(), str(x))
            self.assertExpectedInline(str(x), '''tensor([1.0000e+28+2.0000e+00j, -0.0000e+00-1.0000e-28j])''')

            # test big integer
            x = torch.tensor(2341234123412341)
            self.assertEqual(x.__repr__(), str(x))
            self.assertExpectedInline(str(x), '''tensor(2341234123412341)''')

            # test scientific notation
            x = torch.tensor([1e28, 1e-28])
            self.assertEqual(x.__repr__(), str(x))
            self.assertExpectedInline(str(x), '''tensor([1.0000e+28, 1.0000e-28])''')

            # test scientific notation using set_printoptions
            x = torch.tensor([1e2, 1e-2])
            torch.set_printoptions(sci_mode=True)
            self.assertEqual(x.__repr__(), str(x))
            self.assertExpectedInline(str(x), '''tensor([1.0000e+02, 1.0000e-02])''')
            torch.set_printoptions(sci_mode=False)
            self.assertEqual(x.__repr__(), str(x))
            self.assertExpectedInline(str(x), '''tensor([  100.0000,     0.0100])''')
            torch.set_printoptions(sci_mode=None)  # reset to the default value

            # test no leading space if all elements positive
            x = torch.tensor([1, 2])
            self.assertEqual(x.__repr__(), str(x))
            self.assertExpectedInline(str(x), '''tensor([1, 2])''')

            # test for leading space if there are negative elements
            x = torch.tensor([1, -2])
            self.assertEqual(x.__repr__(), str(x))
            self.assertExpectedInline(str(x), '''tensor([ 1, -2])''')

            # test inf and nan
            x = torch.tensor([4, inf, 1.5, -inf, 0, nan, 1])
            self.assertEqual(x.__repr__(), str(x))
            self.assertExpectedInline(str(x), '''tensor([4.0000,    inf, 1.5000,   -inf, 0.0000,    nan, 1.0000])''')

            y = torch.tensor([4, inf, complex(1.5, inf), complex(-inf, 4), 0, complex(nan, inf), complex(3, nan)])
            self.assertEqual(y.__repr__(), str(y))
            expected_str = '''\
tensor([4.0000+0.j,    inf+0.j, 1.5000+infj,   -inf+4.j, 0.0000+0.j,    nan+infj,
        3.0000+nanj])'''
            self.assertExpectedInline(str(y), expected_str)

            # test dtype
            torch.set_default_dtype(torch.float)
            x = torch.tensor([1e-324, 1e-323, 1e-322, 1e307, 1e308, 1e309], dtype=torch.float64)
            self.assertEqual(x.__repr__(), str(x))
            expected_str = '''\
tensor([ 0.0000e+00, 9.8813e-324, 9.8813e-323, 1.0000e+307, 1.0000e+308,
                inf], dtype=torch.float64)'''
            self.assertExpectedInline(str(x), expected_str)

            # test changing default dtype
            torch.set_default_dtype(torch.float64)
            self.assertEqual(x.__repr__(), str(x))
            expected_str = '''\
tensor([ 0.0000e+00, 9.8813e-324, 9.8813e-323, 1.0000e+307, 1.0000e+308,
                inf])'''
            self.assertExpectedInline(str(x), expected_str)

            # test summary
            x = torch.zeros(10000)
            self.assertEqual(x.__repr__(), str(x))
            self.assertExpectedInline(str(x), '''tensor([0., 0., 0.,  ..., 0., 0., 0.])''')

            # test internal summary function
            x = torch.rand(1, 20, 5, 30)
            summary = torch._tensor_str.get_summarized_data(x)
            self.assertEqual(summary.shape, (1, 6, 5, 6))
            first_and_last = [0, 1, 2, -3, -2, -1]
            self.assertEqual(summary, x[:, first_and_last][..., first_and_last])

            # test device
            if torch.cuda.is_available():
                x = torch.tensor([123], device='cuda:0')
                self.assertEqual(x.__repr__(), str(x))
                self.assertExpectedInline(str(x), '''tensor([123], device='cuda:0')''')

                # test changing default to cuda
                torch.set_default_tensor_type(torch.cuda.FloatTensor)
                self.assertEqual(x.__repr__(), str(x))
                self.assertExpectedInline(str(x), '''tensor([123])''')

                # test printing a tensor on a different gpu than current one.
                if torch.cuda.device_count() >= 2:
                    with torch.cuda.device(1):
                        self.assertEqual(x.__repr__(), str(x))
                        self.assertExpectedInline(str(x), '''tensor([123], device='cuda:0')''')

                # test printing cpu tensor when default device is cuda
                y = torch.tensor([123], device='cpu')
                self.assertEqual(y.__repr__(), str(y))
                self.assertExpectedInline(str(y), '''tensor([123], device='cpu')''')
            torch.set_default_tensor_type(default_type)


            # test integral floats and requires_grad
            x = torch.tensor([123.], requires_grad=True)
            self.assertEqual(x.__repr__(), str(x))
            self.assertExpectedInline(str(x), '''tensor([123.], requires_grad=True)''')

            # test non-contiguous print
            # sliced tensor should have > PRINT_OPTS.threshold elements
            x = torch.ones(100, 2, 2, 10)
            y = x.as_strided(size=(100, 2, 10), stride=(2 * 2 * 10, 2 * 10, 1))
            self.assertEqual(str(y), y.__repr__())
            expected_str = '''\
tensor([[[1., 1., 1.,  ..., 1., 1., 1.],
         [1., 1., 1.,  ..., 1., 1., 1.]],

        [[1., 1., 1.,  ..., 1., 1., 1.],
         [1., 1., 1.,  ..., 1., 1., 1.]],

        [[1., 1., 1.,  ..., 1., 1., 1.],
         [1., 1., 1.,  ..., 1., 1., 1.]],

        ...,

        [[1., 1., 1.,  ..., 1., 1., 1.],
         [1., 1., 1.,  ..., 1., 1., 1.]],

        [[1., 1., 1.,  ..., 1., 1., 1.],
         [1., 1., 1.,  ..., 1., 1., 1.]],

        [[1., 1., 1.,  ..., 1., 1., 1.],
         [1., 1., 1.,  ..., 1., 1., 1.]]])\
'''

            self.assertExpectedInline(str(y), expected_str)

            x = torch.ones(100, 2, 2, 10) * (1 + 1j)
            y = x.as_strided(size=(100, 2, 10), stride=(2 * 2 * 10, 2 * 10, 1))
            self.assertEqual(str(y), y.__repr__())
            expected_str = '''\
tensor([[[1.+1.j, 1.+1.j, 1.+1.j,  ..., 1.+1.j, 1.+1.j, 1.+1.j],
         [1.+1.j, 1.+1.j, 1.+1.j,  ..., 1.+1.j, 1.+1.j, 1.+1.j]],

        [[1.+1.j, 1.+1.j, 1.+1.j,  ..., 1.+1.j, 1.+1.j, 1.+1.j],
         [1.+1.j, 1.+1.j, 1.+1.j,  ..., 1.+1.j, 1.+1.j, 1.+1.j]],

        [[1.+1.j, 1.+1.j, 1.+1.j,  ..., 1.+1.j, 1.+1.j, 1.+1.j],
         [1.+1.j, 1.+1.j, 1.+1.j,  ..., 1.+1.j, 1.+1.j, 1.+1.j]],

        ...,

        [[1.+1.j, 1.+1.j, 1.+1.j,  ..., 1.+1.j, 1.+1.j, 1.+1.j],
         [1.+1.j, 1.+1.j, 1.+1.j,  ..., 1.+1.j, 1.+1.j, 1.+1.j]],

        [[1.+1.j, 1.+1.j, 1.+1.j,  ..., 1.+1.j, 1.+1.j, 1.+1.j],
         [1.+1.j, 1.+1.j, 1.+1.j,  ..., 1.+1.j, 1.+1.j, 1.+1.j]],

        [[1.+1.j, 1.+1.j, 1.+1.j,  ..., 1.+1.j, 1.+1.j, 1.+1.j],
         [1.+1.j, 1.+1.j, 1.+1.j,  ..., 1.+1.j, 1.+1.j, 1.+1.j]]])\
'''
            self.assertExpectedInline(str(y), expected_str)

            # test print 0-dim tensor: there's no 0-dim in Numpy, we match arrayprint style
            x = torch.tensor(0.00002)
            self.assertEqual(x.__repr__(), str(x))
            self.assertExpectedInline(str(x), '''tensor(2.0000e-05)''')

            # test print boolean tensor
            x = torch.tensor([True])
            self.assertEqual(x.__repr__(), str(x))
            self.assertExpectedInline(str(x), '''tensor([True])''')

            x = torch.tensor(True)
            self.assertEqual(x.__repr__(), str(x))
            self.assertExpectedInline(str(x), '''tensor(True)''')

            # [Numpy] test print float in sci_mode when min < 0.0001.
            x = torch.tensor([0.00002])
            self.assertEqual(x.__repr__(), str(x))
            self.assertExpectedInline(str(x), '''tensor([2.0000e-05])''')

            # [Numpy] test print complex in sci_mode when real_min < 0.0001 and (or) imag_min < 0.0001.
            x = torch.tensor([0.00002]) * (1 + 1j)
            self.assertEqual(x.__repr__(), str(x))
            self.assertExpectedInline(str(x), '''tensor([2.0000e-05+2.0000e-05j])''')

            # [Numpy] test print float in sci_mode when max > 1e8.
            # TODO: Pytorch uses fixed precision to print, while Numpy uses dragon4_scientific
            # to do automatic trimming and padding.
            x = torch.tensor([123456789.])
            self.assertEqual(x.__repr__(), str(x))
            self.assertExpectedInline(str(x), '''tensor([1.2346e+08])''')

            # [Numpy] test print float in sci_mode when max / min > 1000.
            x = torch.tensor([0.01, 11])
            self.assertEqual(x.__repr__(), str(x))
            self.assertExpectedInline(str(x), '''tensor([1.0000e-02, 1.1000e+01])''')

            # [Numpy] test print int max / min > 1000, no sci_mode
            x = torch.tensor([1, 1010])
            self.assertEqual(x.__repr__(), str(x))
            self.assertExpectedInline(str(x), '''tensor([   1, 1010])''')

            # [Numpy] test print int > 1e8, no sci_mode
            x = torch.tensor([1000000000])  # 1e9
            self.assertEqual(x.__repr__(), str(x))
            self.assertExpectedInline(str(x), '''tensor([1000000000])''')

            # [Numpy] test printing float in int_mode
            x = torch.tensor([1., 1000.])
            self.assertEqual(x.__repr__(), str(x))
            self.assertExpectedInline(str(x), '''tensor([   1., 1000.])''')

            # [Numpy] test printing float in int_mode in sci format when max / min > 1000.
            x = torch.tensor([1., 1010.])
            self.assertEqual(x.__repr__(), str(x))
            self.assertExpectedInline(str(x), '''tensor([1.0000e+00, 1.0100e+03])''')

        def test_sizeof(self) -> None:
            sizeof_empty = torch.randn(0).storage().__sizeof__()
            sizeof_10 = torch.randn(10).storage().__sizeof__()
            sizeof_100 = torch.randn(100).storage().__sizeof__()
            self.assertEqual((sizeof_100 - sizeof_empty) // (sizeof_10 - sizeof_empty), 10)
            self.assertEqual((sizeof_100 - sizeof_empty) % (sizeof_10 - sizeof_empty), 0)

            sizeof_empty = torch.randn(0).to(torch.uint8).storage().__sizeof__()
            sizeof_10 = torch.randn(10).to(torch.uint8).storage().__sizeof__()
            sizeof_100 = torch.randn(100).to(torch.uint8).storage().__sizeof__()
            self.assertEqual((sizeof_100 - sizeof_empty) // (sizeof_10 - sizeof_empty), 10)
            self.assertEqual((sizeof_100 - sizeof_empty) % (sizeof_10 - sizeof_empty), 0)

        def test_iter(self) -> None:
            x = torch.randn(5, 5)
            for i, sub in enumerate(x):
                self.assertEqual(sub, x[i])

            x = torch.Tensor()
            self.assertEqual(list(x), [])

        def test_assertEqual(self) -> None:
            x = torch.FloatTensor([0])
            self.assertEqual(x, 0)
            xv = torch.autograd.Variable(x)
            self.assertEqual(xv, 0)
            self.assertEqual(x, xv)
            self.assertEqual(xv, x)

            # Tests that setting atol or rtol without the other throws
            self.assertRaises(AssertionError,
                              lambda: self.assertEqual(x, xv, atol=4))
            self.assertRaises(AssertionError,
                              lambda: self.assertEqual(x, xv, rtol=4))

            self.assertRaisesRegex(TypeError, "takes from 3 to 4 positional arguments",
                                   lambda: self.assertEqual(x, xv, "", 1.0))  # type: ignore

        def test_new(self) -> None:
            x = torch.autograd.Variable(torch.Tensor())
            y = torch.autograd.Variable(torch.randn(4, 4))
            z = torch.autograd.Variable(torch.IntTensor([1, 2, 3]))
            self.assertEqual(x.new().shape, [0])
            self.assertEqual(x.new(), x)
            self.assertEqual(x.new(1, 2).shape, [1, 2])
            self.assertEqual(x.new(torch.Size([3, 4])).shape, [3, 4])
            self.assertEqual(x.new([3, 4]).shape, [2])
            self.assertEqual(x.new([3, 4]).tolist(), [3, 4])
            self.assertEqual(x.new((3, 4)).tolist(), [3, 4])
            self.assertEqual(x.new([np.int32(3), np.float64(4)]).tolist(), [3, 4])
            self.assertEqual(x.new(np.array((3, 4))).tolist(), [3, 4])
            self.assertEqual(x.new([z[2], z[0] + 3]).tolist(), [3, 4])
            self.assertEqual(x.new(size=(3, 4)).shape, [3, 4])
            self.assertEqual(x.new(()).shape, [0])
            self.assertEqual(x.new(y.storage()).data_ptr(), y.data_ptr())
            self.assertEqual(x.new(y).data_ptr(), y.data_ptr())
            self.assertIsNot(x.new(y), y)

            self.assertRaises(TypeError, lambda: x.new(z))
            # TypeError would be better
            self.assertRaises(RuntimeError, lambda: x.new(z.storage()))

        @unittest.skipIf(PYTORCH_CUDA_MEMCHECK, "is_pinned uses failure to detect pointer property")
        def test_pin_memory(self):
            x = torch.randn(3, 5)
            self.assertFalse(x.is_pinned())
            if not torch.cuda.is_available():
                self.assertRaises(RuntimeError, lambda: x.pin_memory())
            else:
                pinned = x.pin_memory()
                self.assertTrue(pinned.is_pinned())
                self.assertEqual(pinned, x)
                self.assertNotEqual(pinned.data_ptr(), x.data_ptr())
                # test that pin_memory on already pinned tensor has no effect
                self.assertIs(pinned, pinned.pin_memory())
                self.assertEqual(pinned.data_ptr(), pinned.pin_memory().data_ptr())

        def test_error_msg_type_translation(self):
            with self.assertRaisesRegex(
                    RuntimeError,
                    # message includes both Double and Long
                    '(?=.*Double)(?=.*Long)'):

                # Calls model with a LongTensor input but DoubleTensor weights
                input = torch.zeros(1, 1, 1, 6, dtype=torch.long)
                weight = torch.nn.Parameter(torch.zeros(1, 1, 1, 3, dtype=torch.double))
                model = torch.nn.Conv2d(1, 1, (1, 3), stride=1, padding=0, bias=False)
                model.weight = weight
                out = model(input)

        def test_apply(self):
            x = torch.arange(1, 6)
            res = x.clone().apply_(lambda k: k + k)
            self.assertEqual(res, x * 2)
            self.assertRaises(TypeError, lambda: x.apply_(lambda k: "str"))

        def test_map(self):
            x = torch.autograd.Variable(torch.randn(3, 3))
            y = torch.autograd.Variable(torch.randn(3))
            res = x.clone()
            res.map_(y, lambda a, b: a + b)
            self.assertEqual(res, x + y)
            self.assertRaisesRegex(TypeError, "not callable", lambda: res.map_(y, "str"))

        def test_map2(self):
            x = torch.autograd.Variable(torch.randn(3, 3))
            y = torch.autograd.Variable(torch.randn(3))
            z = torch.autograd.Variable(torch.randn(1, 3))
            res = x.clone()
            res.map2_(y, z, lambda a, b, c: a + b * c)
            self.assertEqual(res, x + y * z)
            z.requires_grad = True
            self.assertRaisesRegex(
                RuntimeError, "requires grad",
                lambda: res.map2_(y, z, lambda a, b, c: a + b * c))

        def test_Size(self):
            x = torch.Size([1, 2, 3])
            self.assertIsInstance(x, tuple)
            self.assertEqual(x[0], 1)
            self.assertEqual(x[1], 2)
            self.assertEqual(x[2], 3)
            self.assertEqual(len(x), 3)
            self.assertRaises(TypeError, lambda: torch.Size(torch.ones(3)))

            self.assertIsInstance(x * 2, torch.Size)
            self.assertIsInstance(x[:-1], torch.Size)
            self.assertIsInstance(x + x, torch.Size)

        def test_Size_scalar(self):
            three = torch.tensor(3)
            two = torch.tensor(2)
            x = torch.Size([0, 1, two, three, 4])
            for i in range(1, 5):
                self.assertEqual(x[i], i)

        def test_Size_iter(self):
            for sizes in [iter([1, 2, 3, 4, 5]), range(1, 6)]:
                x = torch.Size(sizes)
                for i in range(0, 5):
                    self.assertEqual(x[i], i + 1)

        def test_t_not_2d_error(self):
            self.assertRaises(RuntimeError, lambda: torch.randn(2, 3, 4).t())
            self.assertRaises(RuntimeError, lambda: torch.randn(2, 3, 4).t_())

        # skip this test for now as it affects all tests
        @unittest.skipIf(True, "flush_denormal not supported")
        def test_set_flush_denormal(self):
            tiny_float = 1e-42
            tiny_double = 1e-320
            float_tensor = torch.FloatTensor([1.0, tiny_float])
            double_tensor = torch.DoubleTensor([1.0, tiny_float, tiny_double])

            self.assertEqual(float_tensor[0], 1.0, atol=0.0, rtol=0)
            self.assertEqual(float_tensor[1], tiny_float, atol=tiny_float / 16, rtol=0)
            self.assertEqual(double_tensor[0], 1.0, atol=0.0, rtol=0)
            self.assertEqual(double_tensor[1], tiny_float, atol=0.0, rtol=0)
            self.assertEqual(double_tensor[2], tiny_double, atol=0.0, rtol=0)

            torch.set_flush_denormal(True)
            self.assertEqual(float_tensor[0], 1.0, atol=0.0, rtol=0)
            self.assertEqual(float_tensor[1], 0.0, atol=0.0, rtol=0)  # tiny_float to zero
            self.assertEqual(double_tensor[0], 1.0, atol=0.0, rtol=0)
            # tiny_float is not converted to zero in double type
            self.assertEqual(double_tensor[1], tiny_float, atol=0.0, rtol=0)
            self.assertEqual(double_tensor[2], 0.0, atol=0.0, rtol=0)  # tiny_double to zero
            torch.set_flush_denormal(False)

        def test_show_config(self):
            # We can't usefully test the output; just make sure this doesn't crash
            torch.__config__.show()

        @unittest.skipIf(IS_FBCODE, "CXX_FLAGS is only for OSS build.")
        def test_cxx_flags(self):
            torch.__config__._cxx_flags()

        def test_parallel_info(self):
            torch.__config__.parallel_info()

        @slowTest
        def test_slow_test(self):
            # Just a smoketest to make sure our slowTest decorator works.
            pass

        def test_is_nonzero(self):
            with self.assertRaisesRegex(RuntimeError, "Boolean value of Tensor with no values is ambiguous"):
                torch.tensor([]).is_nonzero()
            with self.assertRaisesRegex(RuntimeError, "Boolean value of Tensor with more than one value is ambiguous"):
                torch.tensor([0, 0]).is_nonzero()
            self.assertFalse(torch.tensor(0).is_nonzero())
            self.assertTrue(torch.tensor(1).is_nonzero())
            self.assertFalse(torch.tensor([0]).is_nonzero())
            self.assertTrue(torch.tensor([1]).is_nonzero())
            self.assertFalse(torch.tensor([[0]]).is_nonzero())
            self.assertTrue(torch.tensor([[1]]).is_nonzero())

        # NB: we must not be built with CUDA; if we are built with CUDA but no CUDA
        # is available, we get a different error.
        @unittest.skipIf(torch.backends.cuda.is_built() or IS_SANDCASTLE, "CUDA is built, can't test CUDA not built error")
        def test_cuda_not_built(self):
            msg = "Torch not compiled with CUDA enabled"
            self.assertRaisesRegex(AssertionError, msg, lambda: torch.cuda.current_device())
            self.assertRaisesRegex(AssertionError, msg, lambda: torch.tensor([1], device="cuda"))
            self.assertRaisesRegex(AssertionError, msg, lambda: torch.tensor([1]).cuda())
            self.assertRaisesRegex(TypeError, msg, lambda: torch.cuda.FloatTensor())
            self.assertRaisesRegex(TypeError, msg, lambda: torch.set_default_tensor_type(torch.cuda.FloatTensor))
            self.assertRaisesRegex(AssertionError, msg, lambda: torch.tensor([1]).to(device="cuda"))

        def test_has_internal_overlap(self):
            OVERLAP_NO = 0
            OVERLAP_YES = 1
            OVERLAP_TOO_HARD = 2

            # Check for contiguous tensors
            a = torch.randn(3, 3)
            self.assertEqual(torch._debug_has_internal_overlap(a), OVERLAP_NO)

            # Checks for zero strides
            b = torch.randn(1, 3)
            b_expanded = b.expand(4, 3)
            self.assertEqual(torch._debug_has_internal_overlap(b_expanded), OVERLAP_YES)

            # Check for zero strided, size 1 axis, in non-contiguous storage (gh-33812)
            c = torch.randn(10).as_strided([2, 1, 5], [1, 0, 2])
            self.assertEqual(torch._debug_has_internal_overlap(c), OVERLAP_TOO_HARD)

        def test_allow_tensor_metadata_change(self):
            def do_test(t):
                with self.assertRaisesRegex(
                        RuntimeError,
                        "set_sizes_contiguous is not allowed on a Tensor created from .data or .detach()"):
                    t.resize_((2, 1))
                with self.assertRaisesRegex(
                        RuntimeError,
                        "set_storage is not allowed on a Tensor created from .data or .detach()"):
                    t.set_()
                with self.assertRaisesRegex(
                        RuntimeError,
                        "set_storage_offset is not allowed on a Tensor created from .data or .detach()"):
                    t.set_(t.storage(), 0, t.size(), list(t.stride()))

            do_test(torch.tensor([[1, 2]]).data)
            do_test(torch.tensor([[1, 2]]).detach())

        def test_c10_layer_norm(self):
            # test that we can call c10 ops and they return a reasonable result
            X = torch.rand(5, 5, dtype=torch.float)
            weight = torch.rand(*X.size()[1:], dtype=torch.float)
            bias = torch.rand(*X.size()[1:], dtype=torch.float)
            epsilon = 1e-4

            expected_norm = torch.nn.functional.layer_norm(
                X, X.size()[1:], weight=weight, bias=bias, eps=epsilon)
            actual_norm, actual_mean, actual_stdev = \
                torch.ops._caffe2.LayerNorm(torch.tensor(X), torch.tensor(
                    weight), torch.tensor(bias), 1, epsilon, True)
            torch.testing.assert_allclose(expected_norm, actual_norm)

        def test_memory_format(self):
            def test_helper(x, memory_format):
                y = x.contiguous(memory_format=memory_format)
                self.assertFalse(y.is_contiguous())
                self.assertTrue(y.is_contiguous(memory_format=memory_format))
                self.assertEqual(y, x)

            test_helper(torch.randn(4, 3, 8, 8), torch.channels_last)
            test_helper(torch.randn(4, 3, 8, 8, 8), torch.channels_last_3d)

        def test_memory_format_contiguous_returns_same_tensor_if_already_satisfies(self):
            def test_helper(x, memory_format):
                alias = x.contiguous(memory_format=memory_format)
                alias.fill_(7)
                self.assertEqual(x, alias)

            test_helper(torch.randn(4, 8, 8, 3).permute(0, 3, 1, 2), torch.channels_last)
            test_helper(torch.randn(4, 8, 8, 8, 3).permute(0, 4, 1, 2, 3), torch.channels_last_3d)

        def test_memory_format_empty(self):
            def test_helper(dim1, dim2, memory_format):
                with self.assertRaises(RuntimeError):
                    x = torch.empty(dim1, memory_format=memory_format)
                x = torch.empty(dim2, memory_format=memory_format)
                self.assertTrue(x.is_contiguous(memory_format=memory_format))

            test_helper((3, 3), (3, 3, 3, 3), torch.channels_last)
            test_helper((3, 3, 3), (3, 3, 3, 3, 3), torch.channels_last_3d)

        def test_subclass_tensors(self):
            # raise an error when trying to subclass FloatTensor
            with self.assertRaisesRegex(TypeError, "type 'torch.FloatTensor' is not an acceptable base type"):
                class Foo1(torch.FloatTensor):
                    pass

            # but allow subclassing Tensor:
            class Foo2(torch.Tensor):
                def foo(self):
                    return 5
            f = Foo2()
            self.assertEqual(f.foo(), 5)

        def test_ndim(self):
            a = torch.randn(1, 2, 3)
            self.assertEqual(3, a.ndim)
            b = torch.randn(())
            self.assertEqual(0, b.ndim)
            c = torch.randn(1, 0)
            self.assertEqual(2, c.ndim)

        def test_fill_diagonal(self):
            a1 = torch.randn(7, 3)
            a2 = a1.clone()
            v = 1
            for i in range(3):
                a2[i][i] = v
            a1.fill_diagonal_(v)
            self.assertEqual(a1, a2)

            b1 = torch.randn(7, 3)
            b2 = b1.clone()
            for i in range(3):
                b2[i][i] = v
                b2[i + 4][i] = v
            b1.fill_diagonal_(v, wrap=True)
            self.assertEqual(b1, b2)

            c1 = torch.rand(3, 3, 3)
            c2 = c1.clone()
            for i in range(3):
                c2[i][i][i] = v
            c1.fill_diagonal_(v)
            self.assertEqual(c1, c2)

            # non-contiguous tensor
            d1 = torch.rand(3, 3, 3)[:, 1, ...]
            d2 = d1.clone()
            for i in range(3):
                d2[i][i] = v
            d1.fill_diagonal_(v)
            self.assertEqual(d1, d2)

            e1 = torch.rand(7, 3, 3)[:, 1, ...]
            e2 = e1.clone()
            for i in range(3):
                e2[i][i] = v
                e2[i + 4][i] = v
            e1.fill_diagonal_(v, wrap=True)
            self.assertEqual(e1, e2)

        def test_batch_norm_cpu_inference(self):
            # input nchw in (2,1,1,1), (2,2,2,2)
            inputs = [
                torch.tensor([[[[-0.5000]]], [[[0.5000]]]]),
                torch.tensor([
                    [
                        [[-0.5000, 0.5000], [-1.0000, 1.0000]],
                        [[-0.2500, -0.5000], [0.2500, 0.5000]]
                    ],
                    [
                        [[0.1000, 1.0000], [1.0000, 0.1000]],
                        [[1.0000, 0.5000], [1.5000, -1.5000]]
                    ]])]
            # output nchw in (2,1,1,1), (2,2,2,2)
            outputs = [
                torch.tensor([
                    [[[-0.499997496604919433593750000]]],
                    [[[0.499997496604919433593750000]]]]),
                torch.tensor([
                    [[[-0.499997496604919433593750000, 0.499997496604919433593750000],
                      [-0.999994993209838867187500000, 0.999994993209838867187500000]],
                     [[-0.249998748302459716796875000, -0.499997496604919433593750000],
                      [0.249998748302459716796875000, 0.499997496604919433593750000]]],
                    [[[0.099999502301216125488281250, 0.999994993209838867187500000],
                      [0.999994993209838867187500000, 0.099999502301216125488281250]],
                     [[0.999994993209838867187500000, 0.499997496604919433593750000],
                      [1.499992489814758300781250000, -1.499992489814758300781250000]]]])]


            for i in range(len(inputs)):
                for affine in [False, True]:
                    m = torch.nn.BatchNorm2d(inputs[i].size()[1], 1e-05, 0.1, affine=affine)
                    m.eval()
                    # contiguous case
                    input1 = inputs[i].contiguous()
                    output1 = m(input1)
                    # non-contiguous case
                    input2 = input1.permute(0, 1, 3, 2)
                    output2 = m(input2).permute(0, 1, 3, 2)
                    # channels last case
                    input3 = input1.contiguous(memory_format=torch.channels_last)
                    output3 = m(input3)
                    self.assertEqual(output3, outputs[i])
                    self.assertEqual(output3, output1)
                    self.assertEqual(output3, output2)

        def test_empty_meta(self):
            x = torch.empty_meta(2 ** 20, 2 ** 20)
            y = torch.empty_meta(2 ** 20)
            z = x + y
            self.assertEqual(z.size(), (2 ** 20, 2 ** 20))
            self.assertRaises(RuntimeError, lambda: z[0][0].item())

        def test_upsample_nearest1d_meta(self):
            # TODO: this is not a sustainable way of testing meta functions,
            # but I want some quick scaffolding first before a more
            # integrated testing strategy
            # NB: Can't make the exponent too big, or it will overflow
            # signed 64-bit integer
            x = torch.empty_meta(2 * 10 ** 8, 3, 2 * 10 ** 8)
            z = torch.nn.functional.interpolate(x, scale_factor=2)
            self.assertEqual(z.size(), (2 * 10 ** 8, 3, 4 * 10 ** 8))
            self.assertRaises(RuntimeError, lambda: z[0][0][0].item())

            # interpolate doesn't seem to support out=
            # (not sure why passing None here doesn't work? How strange...)
            z = torch.empty_meta(0)
            torch._C._nn.upsample_nearest1d(x, (4 * 10 ** 8,), 2, out=z)
            self.assertEqual(z.size(), (2 * 10 ** 8, 3, 4 * 10 ** 8))
            self.assertRaises(RuntimeError, lambda: z[0][0][0].item())

        def test_normal_shape(self):
            warned = False
            for device in torch.testing.get_all_device_types():
                tensor1 = torch.rand(1, device=device)
                tensor4 = torch.rand(4, device=device)
                tensor120 = torch.rand(120, device=device)
                tensor2145 = torch.rand(2, 1, 4, 5, device=device)
                tensor2345 = torch.rand(2, 3, 4, 5, device=device)
                tensor2345_non_contiguous = torch.rand(2, 4, 3, 5, device=device).permute(0, 2, 1, 3)
                tensor2345_channels_last = tensor2345.contiguous(memory_format=torch.channels_last)
                output2345 = torch.zeros(2, 3, 4, 5, device=device)
                output345 = torch.zeros(3, 4, 5, device=device)

                # inputs have same size
                self.assertEqual(torch.normal(tensor2345, tensor2345).size(), (2, 3, 4, 5))
                self.assertEqual(torch.normal(tensor2345_non_contiguous, tensor2345).size(), (2, 3, 4, 5))
                self.assertEqual(torch.normal(tensor2345, tensor2345_channels_last).size(), (2, 3, 4, 5))
                self.assertEqual(torch.normal(tensor2345_non_contiguous, tensor2345_channels_last).size(), (2, 3, 4, 5))

                # scalar case
                self.assertEqual(torch.normal(tensor2345, 2).size(), (2, 3, 4, 5))
                self.assertEqual(torch.normal(2, tensor2345).size(), (2, 3, 4, 5))

                # inputs are expandable tensors
                self.assertEqual(torch.normal(tensor2345, tensor1).size(), (2, 3, 4, 5))
                self.assertEqual(torch.normal(tensor2145, tensor2345).size(), (2, 3, 4, 5))

                # inputs are non-expandable tensors, but they have same number of elements
                # TORCH_WARN_ONCE is used in torch.normal, only 1st assertEqual will show warn msg
                if not warned:
                    self.assertWarnsRegex(UserWarning, "deprecated and the support will be removed",
                                          lambda: self.assertEqual(torch.normal(tensor120, tensor2345).size(), (120,)))
                    warned = True
                else:
                    self.assertEqual(torch.normal(tensor120, tensor2345).size(), (120,))
                self.assertEqual(torch.normal(tensor2345, tensor120).size(), (2, 3, 4, 5))

                # inputs are non-expandable tensors and they don't have same number of elements
                with self.assertRaisesRegex(RuntimeError, "inconsistent tensor"):
                    torch.normal(tensor2345, tensor4)

                # output and inputs are size compatible
                self.assertEqual(torch.normal(tensor2345, tensor2345, out=output2345).size(), (2, 3, 4, 5))

                # output and inputs are not size compatible
                with self.assertRaisesRegex(RuntimeError, "inconsistent tensor"):
                    # inputs are expandable but have different broadcasted size than output
                    torch.normal(tensor2345, tensor2145, out=output345)
                with self.assertRaisesRegex(RuntimeError, "inconsistent tensor"):
                    # inputs are not expandable but reshapeable, output size is not the same as mean
                    torch.normal(tensor2345, tensor120, out=output345)

        def test_tensoriterator_output_setup(self):
            # Test whether the output's memory layout is correct
            def test_memory_layout(x, y, scale, zero_point, out):
                self.assertEqual(x.dim(), 4)
                self.assertEqual(x.size(), y.size())
                self.assertEqual(y.size(), out.size())

                shape = x.size()
                for n in range(shape[0]):
                    for c in range(shape[1]):
                        for h in range(shape[2]):
                            for w in range(shape[3]):
                                if scale is not None and zero_point is not None:
                                    self.assertEqual(
                                        out[n][c][h][w],
                                        torch.ops.quantized.add(x[n][c][h][w], y[n][c][h][w], scale, zero_point))
                                else:
                                    self.assertEqual(out[n][c][h][w], x[n][c][h][w] + y[n][c][h][w])

            xraw = torch.rand(2, 3, 4, 4)
            yraw = torch.rand(2, 3, 4, 4)
            qxraw = torch.quantize_per_tensor(xraw, 0.1, 5, torch.quint8)
            qyraw = torch.quantize_per_tensor(yraw, 0.1, 5, torch.quint8)

            # contiguous case fast setup
            test_memory_layout(xraw, yraw, None, None, xraw + yraw)
            test_memory_layout(qxraw, qyraw, 0.1, 5, torch.ops.quantized.add(qxraw, qyraw, 0.1, 5))

            # channels last case fast setup
            x = xraw.contiguous(memory_format=torch.channels_last)
            y = yraw.contiguous(memory_format=torch.channels_last)
            test_memory_layout(x, y, None, None, x + y)
            qx = qxraw.contiguous(memory_format=torch.channels_last)
            qy = qyraw.contiguous(memory_format=torch.channels_last)
            test_memory_layout(qx, qy, 0.1, 5, torch.ops.quantized.add(qx, qy, 0.1, 5))

            # non contiguous case fast setup (dense, non-overlapping, same shape and strides)
            x = xraw.permute(0, 2, 3, 1)
            y = yraw.permute(0, 2, 3, 1)
            test_memory_layout(x, y, None, None, x + y)
            qx = qxraw.permute(0, 2, 3, 1)
            qy = qyraw.permute(0, 2, 3, 1)
            test_memory_layout(qx, qy, 0.1, 5, torch.ops.quantized.add(qx, qy, 0.1, 5))

            # non contiguous case fast setup (dense, non-overlapping)
            # input tensors have same shape and strides
            # output tensor have same shape as input tensors but different stride
            # output tensor should preserve its strides in this case
            x = xraw.permute(0, 2, 3, 1)
            y = yraw.permute(0, 2, 3, 1)
            out = torch.empty_like(xraw)
            out = out.permute(0, 3, 2, 1)
            expected_stride = out.stride()
            test_memory_layout(x, y, None, None, torch.add(x, y, out=out))
            self.assertEqual(expected_stride, out.stride())

            # non contiguous case non fast setup
            x = xraw.permute(0, 2, 3, 1)
            y = yraw.permute(0, 3, 2, 1)
            test_memory_layout(x, y, None, None, x + y)
            qx = qxraw.permute(0, 2, 3, 1)
            qy = qyraw.permute(0, 3, 2, 1)
            test_memory_layout(qx, qy, 0.1, 5, torch.ops.quantized.add(qx, qy, 0.1, 5))

        # Tests to make sure we still handle .data properly until it is removed
        def test_dot_data_use(self):
            # .data allows to change the Tensors types inplace, check that we still
            # raise a nice error.
            with self.assertRaisesRegex(
                    RuntimeError,
                    # message includes both Double and Long
                    '(?=.*Double)(?=.*Long)'):

                # Calls model with a LongTensor input but DoubleTensor weights
                input = torch.randn(1, 1, 1, 6, dtype=torch.double)
                weight = torch.zeros(1, 1, 1, 3, dtype=torch.long)
                model = torch.nn.Conv2d(1, 1, (1, 3), stride=1, padding=0, bias=False)
                model.weight.data = weight
                out = model(input)


# Functions to test negative dimension wrapping
METHOD = 1
INPLACE_METHOD = 2
FUNCTIONAL = 4
DIM_ARG = None

def make_neg_dim_test(name, tensor_arg, arg_constr, types, extra_dim=0):
    def neg_dim_test(self):
        if isinstance(tensor_arg, list):
            assert METHOD not in types and INPLACE_METHOD not in types
            x = [torch.randn(arg) for arg in tensor_arg]
            ndim = len(tensor_arg[-1])
        else:
            x = torch.randn(*tensor_arg)
            ndim = len(tensor_arg)
        ndim += extra_dim

        n_dim_to_test = sum(e is DIM_ARG for e in arg_constr())

        for dims_val in combinations(range(ndim), n_dim_to_test):
            arg = arg_constr()
            arg_neg = copy.deepcopy(arg)
            idx = 0
            for i, v in enumerate(arg):
                if v is DIM_ARG:
                    arg[i] = dims_val[idx]
                    arg_neg[i] = dims_val[idx] - ndim
                    idx += 1

            if METHOD in types:
                a = getattr(x, name)(*arg)
                b = getattr(x, name)(*arg_neg)
                self.assertEqual(a, b)

            if INPLACE_METHOD in types:
                a = x.clone()
                getattr(a, name + '_')(*arg)
                b = x.clone()
                getattr(b, name + '_')(*arg_neg)
                self.assertEqual(a, b)

            if FUNCTIONAL in types:
                a = getattr(torch, name)(x, *arg)
                b = getattr(torch, name)(x, *arg_neg)
                self.assertEqual(a, b)

    return neg_dim_test


def idx_tensor(size, max_val):
    return torch.LongTensor(*size).random_(0, max_val - 1)


def add_neg_dim_tests():
    neg_dim_tests = [
        ('narrow', (10, 20, 30), lambda: [DIM_ARG, 0, 5], [METHOD]),
        ('transpose', (10, 20, 30), lambda: [DIM_ARG, DIM_ARG], [METHOD, INPLACE_METHOD, FUNCTIONAL]),
        ('size', (10, 20, 30), lambda: [DIM_ARG], [METHOD]),
        ('cat', [(2, 3, 4), (2, 3, 4)], lambda: [DIM_ARG], [FUNCTIONAL]),
        ('chunk', (10, 20, 30), lambda: [5, DIM_ARG], [METHOD, FUNCTIONAL]),
        ('gather', (10, 20), lambda: [DIM_ARG, idx_tensor((10, 20), 10)], [METHOD, FUNCTIONAL]),
        ('index_select', (10, 10), lambda: [DIM_ARG, idx_tensor((10,), 10)], [METHOD, FUNCTIONAL]),
        ('split', (10, 20), lambda: [5, DIM_ARG], [METHOD, FUNCTIONAL]),
        ('squeeze', (10, 1, 20, 1), lambda: [DIM_ARG], [METHOD, INPLACE_METHOD, FUNCTIONAL]),
        ('unbind', (2, 3, 4), lambda: [DIM_ARG], [FUNCTIONAL]),
        ('unsqueeze', (10, 20), lambda: [DIM_ARG], [METHOD, INPLACE_METHOD, FUNCTIONAL], 1),
        ('logcumsumexp', (10, 20), lambda: [DIM_ARG], [METHOD, FUNCTIONAL]),
        ('cumprod', (10, 20), lambda: [DIM_ARG], [METHOD, FUNCTIONAL]),
        ('cumsum', (10, 20), lambda: [DIM_ARG], [METHOD, FUNCTIONAL]),
        ('cummax', (10, 20), lambda: [DIM_ARG], [METHOD, FUNCTIONAL]),
        ('cummin', (10, 20), lambda: [DIM_ARG], [METHOD, FUNCTIONAL]),
        ('mean', (10, 20), lambda: [DIM_ARG], [METHOD, FUNCTIONAL]),
        ('median', (10, 20), lambda: [DIM_ARG], [METHOD, FUNCTIONAL]),
        ('nanmedian', (10, 20), lambda: [DIM_ARG], [METHOD, FUNCTIONAL]),
        ('mode', (10, 20), lambda: [DIM_ARG], [METHOD, FUNCTIONAL]),
        ('norm', (10, 20), lambda: [2, DIM_ARG], [METHOD, FUNCTIONAL]),
        ('prod', (10, 20), lambda: [DIM_ARG], [METHOD, FUNCTIONAL]),
        ('std', (10, 20), lambda: [DIM_ARG], [METHOD, FUNCTIONAL]),
        ('sum', (10, 20), lambda: [DIM_ARG], [METHOD, FUNCTIONAL]),
        ('var', (10, 20), lambda: [DIM_ARG], [METHOD, FUNCTIONAL]),
        ('kthvalue', (10, 20), lambda: [3, DIM_ARG], [METHOD, FUNCTIONAL]),
        ('max', (10, 20), lambda: [DIM_ARG], [METHOD, FUNCTIONAL]),
        ('min', (10, 20), lambda: [DIM_ARG], [METHOD, FUNCTIONAL]),
        ('sort', (10, 20), lambda: [DIM_ARG], [METHOD, FUNCTIONAL]),
        ('topk', (10, 20), lambda: [5, DIM_ARG], [METHOD, FUNCTIONAL]),
        ('renorm', (10, 20), lambda: [2, DIM_ARG, 1], [METHOD, INPLACE_METHOD, FUNCTIONAL]),
        ('index_add', (10, 10), lambda: [DIM_ARG, idx_tensor((10,), 10), torch.randn(10, 10)], [INPLACE_METHOD]),
        ('index_copy', (10, 10), lambda: [DIM_ARG, idx_tensor((10,), 10), torch.randn(10, 10)], [INPLACE_METHOD]),
        ('index_fill', (10, 10), lambda: [DIM_ARG, idx_tensor((10,), 10), 12], [INPLACE_METHOD]),
        ('scatter', (10, 10), lambda: [DIM_ARG, idx_tensor((10, 10), 10), torch.randn(10, 10)], [INPLACE_METHOD]),
        ('select', (10, 20), lambda: [DIM_ARG, 3], [METHOD]),
        ('unfold', (10, 20), lambda: [DIM_ARG, 5, 2], [METHOD]),
    ]

    for decl in neg_dim_tests:
        if len(decl) == 4:
            name, tensor_arg, arg_constr, types = decl
            extra_dim = 0
        elif len(decl) == 5:
            name, tensor_arg, arg_constr, types, extra_dim = decl

        test_name = 'test_' + name + '_neg_dim'

        assert not hasattr(AbstractTestCases._TestTorchMixin, test_name), "Duplicated test name: " + test_name
        setattr(AbstractTestCases._TestTorchMixin, test_name, make_neg_dim_test(name, tensor_arg, arg_constr, types, extra_dim))


# Device-generic tests. Instantiated below and not run directly.
class TestTorchDeviceType(TestCase):
    exact_dtype = True

    # TODO: move all tensor creation to common ops
    def _rand_shape(self, dim, min_size, max_size):
        shape = []
        for i in range(dim):
            shape.append(random.randint(min_size, max_size))
        return tuple(shape)

    @onlyCPU
    def test_use_deterministic_algorithms_beta_warning(self, device):
        with DeterministicGuard(torch.are_deterministic_algorithms_enabled()):
            # Ensures setting to false does not throw a warning
            with warnings.catch_warnings(record=True) as w:
                warnings.simplefilter("always")
                torch.use_deterministic_algorithms(False)
                self.assertEqual(len(w), 0)

            # Setting use_deterministic_algorithms(True) throws a warning once per process
            with self.maybeWarnsRegex(UserWarning, "torch.use_deterministic_algorithms is in beta"):
                torch.use_deterministic_algorithms(True)

    @onlyCPU
    def test_set_deterministic_deprecated_warning(self, device):
        with DeterministicGuard(torch.are_deterministic_algorithms_enabled()):
            # Calling set_deterministic throws a warning about deprecation once per process
            with self.maybeWarnsRegex(UserWarning, "torch.set_deterministic is deprecated"):
                torch.set_deterministic(True)

    @onlyCPU
    def test_is_deterministic_deprecated_warning(self, device):
        with DeterministicGuard(torch.are_deterministic_algorithms_enabled()):
            # Calling is_deterministic throws a warning about deprecation once per process
            with self.maybeWarnsRegex(UserWarning, "torch.is_deterministic is deprecated"):
                torch.is_deterministic()

    @dtypes(torch.float32, torch.complex64)
    def test_storage(self, device, dtype):
        v = torch.randn(3, 5, dtype=dtype, device=device)
        self.assertEqual(v.storage()[0], v[0][0])
        self.assertEqual(v.storage()[14], v[2][4])

    @dtypes(torch.float32, torch.complex64)
    def test_deepcopy(self, device, dtype):
        from copy import deepcopy
        a = torch.randn(5, 5, dtype=dtype, device=device)
        b = torch.randn(5, 5, dtype=dtype, device=device)
        c = a.view(25)
        q = [a, [a.storage(), b.storage()], b, c]
        w = deepcopy(q)
        self.assertEqual(w[0], q[0], atol=0, rtol=0)
        self.assertEqual(w[1][0], q[1][0], atol=0, rtol=0)
        self.assertEqual(w[1][1], q[1][1], atol=0, rtol=0)
        self.assertEqual(w[1], q[1], atol=0, rtol=0)
        self.assertEqual(w[2], q[2], atol=0, rtol=0)

        # Check that deepcopy preserves sharing
        w[0].add_(1)
        for i in range(a.numel()):
            self.assertEqual(w[1][0][i], q[1][0][i] + 1)
        self.assertEqual(w[3], c + 1)
        w[2].sub_(1)
        for i in range(a.numel()):
            self.assertEqual(w[1][1][i], q[1][1][i] - 1)

    @dtypes(torch.float32, torch.complex64)
    def test_deepcopy_scalar(self, device, dtype):
        from copy import deepcopy
        a = torch.tensor(5, dtype=dtype, device=device)
        self.assertEqual(a.size(), deepcopy(a).size())
        self.assertEqual(a, deepcopy(a))

    def check_internal_mem_overlap(self, inplace_op, num_inputs,
                                   dtype, device,
                                   expected_failure=False):
        if isinstance(inplace_op, str):
            inplace_op = getattr(torch.Tensor, inplace_op)
        input = torch.randn(1, dtype=dtype, device=device).expand(3, 3)
        inputs = [input] + [torch.randn_like(input)
                            for i in range(num_inputs - 1)]
        if not expected_failure:
            with self.assertRaisesRegex(RuntimeError, 'single memory location'):
                inplace_op(*inputs)
        else:
            with self.assertRaises(AssertionError):
                with self.assertRaisesRegex(RuntimeError, 'single memory location'):
                    inplace_op(*inputs)

    def unary_check_input_output_mem_overlap(self, data, sz, op,
                                             expected_failure=False):

        def _test(op, output, input):
            output_exp = torch.empty_like(output)
            op(input, out=output_exp)
            self.assertEqual(op(input, out=output), output_exp, msg=op.__name__)

        # output is identical to input:
        _test(op, output=data[0:sz], input=data[0:sz])
        # output and input are independent:
        _test(op, output=data[0:sz], input=data[sz:2 * sz])
        # output partially overlaps with input:
        if not expected_failure:
            with self.assertRaisesRegex(RuntimeError, 'unsupported operation'):
                _test(op, data[0:sz], data[1:sz + 1])
        else:
            with self.assertRaises(AssertionError):
                with self.assertRaisesRegex(RuntimeError, 'unsupported operation'):
                    _test(op, data[0:sz], data[1:sz + 1])

    def ternary_check_input_output_mem_overlap(self, op, device,
                                               expected_failure=False):
        sz = 3
        data = torch.randn(2 * sz, device=device)
        other1 = torch.randn(sz, device=device)
        other2 = torch.randn(sz, device=device)

        self.unary_check_input_output_mem_overlap(
            data, sz, lambda input, out: op(input, other1, other2, out=out),
            expected_failure=expected_failure)

        self.unary_check_input_output_mem_overlap(
            data, sz, lambda input, out: op(other1, input, other2, out=out),
            expected_failure=expected_failure)

        self.unary_check_input_output_mem_overlap(
            data, sz, lambda input, out: op(other1, other2, input, out=out),
            expected_failure=expected_failure)



    def _select_broadcastable_dims(self, dims_full=None):
        # select full dimensionality
        if dims_full is None:
            dims_full = []
            ndims = random.randint(1, 4)
            dims_full = [random.randint(1, 8) for _ in range(ndims)]
        else:
            ndims = len(dims_full)

        # select actual dimensions for ops:
        # larger: full ndims, individual sizes may be reduced
        # smaller: possibly reduced ndims, sizes may be reduced
        smaller_ndims = random.randint(1, ndims)
        dims_small = []
        dims_large = []
        for i in range(ndims - 1, -1, -1):
            j = random.randint(1, 3)
            if j == 1:  # no reduced singleton dimension
                ds = dims_full[i]
                dl = dims_full[i]
            elif j == 2:  # larger may have reduced singleton dimension
                ds = dims_full[i]
                dl = 1 if len(dims_small) < smaller_ndims else dims_full[i]
            elif j == 3:  # smaller may have reduced singleton dimension
                ds = 1
                dl = dims_full[i]
            dims_large = [dl] + dims_large
            if len(dims_small) < smaller_ndims:
                dims_small = [ds] + dims_small
        return (dims_small, dims_large, dims_full)

    # collected tests of ops that used scalar_check in Declarations.cwrap for
    # correctness
    def test_scalar_check(self, device):
        zero_d = torch.randn((), device=device)
        one_d = torch.randn((1,), device=device)

        # remainder
        self.assertEqual((), torch.remainder(zero_d, zero_d).shape)
        self.assertEqual((), torch.remainder(zero_d, 2).shape)
        self.assertEqual((1,), torch.remainder(zero_d, one_d).shape)
        self.assertEqual((1,), torch.remainder(one_d, zero_d).shape)

        # fmod
        self.assertEqual((), torch.fmod(zero_d, zero_d).shape)
        self.assertEqual((), torch.fmod(zero_d, 2).shape)
        self.assertEqual((1,), torch.fmod(zero_d, one_d).shape)
        self.assertEqual((1,), torch.fmod(one_d, zero_d).shape)

        # exp, cos, cosh, tan, atan, tanh, erf, erfc, reciprocal
        self.assertEqual((), torch.exp(zero_d).shape)
        self.assertEqual((), torch.cos(zero_d).shape)
        self.assertEqual((), torch.cosh(zero_d).shape)
        self.assertEqual((), torch.tan(zero_d).shape)
        self.assertEqual((), torch.atan(zero_d).shape)
        self.assertEqual((), torch.acosh(zero_d).shape)
        self.assertEqual((), torch.asinh(zero_d).shape)
        self.assertEqual((), torch.atanh(zero_d).shape)
        self.assertEqual((), torch.tanh(zero_d).shape)
        self.assertEqual((), torch.erf(zero_d).shape)
        self.assertEqual((), torch.erfc(zero_d).shape)
        self.assertEqual((), torch.reciprocal(zero_d).shape)
        self.assertEqual((1,), torch.exp(one_d).shape)
        self.assertEqual((1,), torch.cos(one_d).shape)
        self.assertEqual((1,), torch.cosh(one_d).shape)
        self.assertEqual((1,), torch.tan(one_d).shape)
        self.assertEqual((1,), torch.atan(one_d).shape)
        self.assertEqual((1,), torch.acosh(one_d).shape)
        self.assertEqual((1,), torch.asinh(one_d).shape)
        self.assertEqual((1,), torch.atanh(one_d).shape)
        self.assertEqual((1,), torch.tanh(one_d).shape)
        self.assertEqual((1,), torch.erf(one_d).shape)
        self.assertEqual((1,), torch.erfc(one_d).shape)
        self.assertEqual((1,), torch.reciprocal(one_d).shape)

        # clamp
        self.assertEqual((), torch.clamp(zero_d, min=0, max=1).shape)
        self.assertEqual((), torch.clamp(zero_d, min=0).shape)
        self.assertEqual((), torch.clamp(zero_d, max=1).shape)
        self.assertEqual((1,), torch.clamp(one_d, min=0, max=1).shape)
        self.assertEqual((1,), torch.clamp(one_d, min=0).shape)
        self.assertEqual((1,), torch.clamp(one_d, max=1).shape)

        # cumsum, cumprod, cummax, cummin
        self.assertEqual((), torch.logcumsumexp(zero_d, 0).shape)
        self.assertEqual((), torch.cumsum(zero_d, 0).shape)
        self.assertEqual((), torch.cumprod(zero_d, 0).shape)
        self.assertEqual((), torch.cummax(zero_d, 0)[0].shape)
        self.assertEqual((), torch.cummin(zero_d, 0)[0].shape)

        # renorm
        self.assertRaises(RuntimeError, lambda: torch.renorm(zero_d, 0.5, 0, 1.0))

        # sort, topk
        self.assertEqual([(), ()], [x.shape for x in torch.sort(zero_d, 0, False)])
        self.assertEqual([(), ()], [x.shape for x in torch.sort(zero_d, 0, True)])
        self.assertEqual([(), ()], [x.shape for x in torch.topk(zero_d, 1, 0, False)])
        self.assertEqual([(), ()], [x.shape for x in torch.topk(zero_d, 1, 0, True)])

        # lstsq (gels)
        self.assertRaises(RuntimeError, lambda: torch.lstsq(zero_d, zero_d))

        # eig
        self.assertRaises(RuntimeError, lambda: torch.eig(zero_d, False))
        self.assertRaises(RuntimeError, lambda: torch.eig(zero_d, True))

        # this is only implemented on cpu
        if (torch.device(device).type == 'cpu'):
            self.assertRaises(RuntimeError, lambda: torch.ormqr(zero_d, zero_d, zero_d))

        # max, min
        self.assertEqual((), torch.max(zero_d, zero_d).shape)
        self.assertEqual((1,), torch.max(one_d, zero_d).shape)
        self.assertEqual((1,), torch.max(zero_d, one_d).shape)
        self.assertEqual((), torch.min(zero_d, zero_d).shape)
        self.assertEqual((1,), torch.min(one_d, zero_d).shape)
        self.assertEqual((1,), torch.min(zero_d, one_d).shape)

        # diag
        self.assertRaises(RuntimeError, lambda: torch.diag(zero_d))

        zero_d_int = torch.tensor(1, device=device)
        one_d_int = torch.tensor([1], device=device)

        # lshift, rshift
        self.assertEqual((), (zero_d_int >> zero_d_int).shape)
        self.assertEqual((), (zero_d_int >> 1).shape)
        self.assertEqual((1,), (one_d_int >> zero_d_int).shape)
        self.assertEqual((1,), (zero_d_int >> one_d_int).shape)
        self.assertEqual((1,), (one_d_int >> 1).shape)

        self.assertEqual((), (zero_d_int << zero_d_int).shape)
        self.assertEqual((), (zero_d_int << 1).shape)
        self.assertEqual((1,), (one_d_int << zero_d_int).shape)
        self.assertEqual((1,), (zero_d_int << one_d_int).shape)
        self.assertEqual((1,), (one_d_int << 1).shape)

        # or
        self.assertEqual((), (zero_d_int | zero_d_int).shape)
        self.assertEqual((), (zero_d_int | 1).shape)
        self.assertEqual((1,), (one_d_int | zero_d_int).shape)
        self.assertEqual((1,), (zero_d_int | one_d_int).shape)
        self.assertEqual((1,), (one_d_int | 1).shape)

        # and
        self.assertEqual((), (zero_d_int & zero_d_int).shape)
        self.assertEqual((), (zero_d_int & 1).shape)
        self.assertEqual((1,), (one_d_int & zero_d_int).shape)
        self.assertEqual((1,), (zero_d_int & one_d_int).shape)
        self.assertEqual((1,), (one_d_int & 1).shape)

        # clone
        self.assertEqual((), zero_d.clone().shape)

        zero_d_bool = torch.tensor(True, device=device)
        one_d_bool = torch.tensor([True], device=device)

        # masked_select
        self.assertEqual((1,), torch.masked_select(zero_d_bool, zero_d_bool).shape)
        self.assertEqual((1,), torch.masked_select(zero_d_bool, one_d_bool).shape)
        self.assertEqual((1,), torch.masked_select(one_d_bool, zero_d_bool).shape)

        zero_d_uint8 = torch.tensor(1, dtype=torch.uint8, device=device)
        one_d_uint8 = torch.tensor([1], dtype=torch.uint8, device=device)

        with warnings.catch_warnings():
            warnings.simplefilter("ignore")
            self.assertEqual((1,), torch.masked_select(zero_d_uint8, zero_d_uint8).shape)
            self.assertEqual((1,), torch.masked_select(zero_d_uint8, one_d_uint8).shape)
            self.assertEqual((1,), torch.masked_select(one_d_uint8, zero_d_uint8).shape)

        # mode
        self.assertEqual([(), ()], [x.shape for x in torch.mode(zero_d, dim=0, keepdim=True)])
        self.assertEqual([(), ()], [x.shape for x in torch.mode(zero_d, dim=0, keepdim=False)])
        self.assertEqual([(1,), (1,)], [x.shape for x in torch.mode(one_d, dim=0, keepdim=True)])
        self.assertEqual([(), ()], [x.shape for x in torch.mode(one_d, dim=0, keepdim=False)])

        # max
        self.assertEqual([(), ()], [x.shape for x in torch.max(zero_d, dim=0, keepdim=True)])
        self.assertEqual([(), ()], [x.shape for x in torch.max(zero_d, dim=0, keepdim=False)])
        self.assertEqual([(1,), (1,)], [x.shape for x in torch.max(one_d, dim=0, keepdim=True)])
        self.assertEqual([(), ()], [x.shape for x in torch.max(one_d, dim=0, keepdim=False)])

        # amax
        self.assertEqual((), torch.amax(zero_d, dim=0, keepdim=True).shape)
        self.assertEqual((), torch.amax(zero_d, dim=0, keepdim=False).shape)
        self.assertEqual((1,), torch.amax(one_d, dim=0, keepdim=True).shape)
        self.assertEqual((), torch.amax(one_d, dim=0, keepdim=False).shape)

        # min
        self.assertEqual([(), ()], [x.shape for x in torch.min(zero_d, dim=0, keepdim=True)])
        self.assertEqual([(), ()], [x.shape for x in torch.min(zero_d, dim=0, keepdim=False)])
        self.assertEqual([(1,), (1,)], [x.shape for x in torch.min(one_d, dim=0, keepdim=True)])
        self.assertEqual([(), ()], [x.shape for x in torch.min(one_d, dim=0, keepdim=False)])

        # amin
        self.assertEqual((), torch.amin(zero_d, dim=0, keepdim=True).shape)
        self.assertEqual((), torch.amin(zero_d, dim=0, keepdim=False).shape)
        self.assertEqual((1,), torch.amin(one_d, dim=0, keepdim=True).shape)
        self.assertEqual((), torch.amin(one_d, dim=0, keepdim=False).shape)

        # set_
        zero_d_clone = zero_d.clone()
        one_d_clone = one_d.clone()
        self.assertEqual((), zero_d_clone.set_(one_d.storage(), 0, (), ()).shape)
        self.assertEqual((1,), zero_d_clone.set_(one_d.storage(), 0, (1,), (1,)).shape)
        self.assertEqual((), one_d_clone.set_(one_d.storage(), 0, (), ()).shape)
        self.assertEqual((1,), one_d_clone.set_(one_d.storage(), 0, (1,), (1,)).shape)

        self.assertEqual((), zero_d.clone().set_(zero_d).shape)
        self.assertEqual((), one_d.clone().set_(zero_d).shape)
        self.assertEqual((1,), zero_d.clone().set_(one_d).shape)
        self.assertEqual((1,), one_d.clone().set_(one_d).shape)

        # take
        self.assertEqual((), torch.randn((2, 3), device=device).take(zero_d_int).shape)
        self.assertEqual((1,), torch.randn((2, 3), device=device).take(one_d_int).shape)

        # gather
        self.assertEqual((), torch.gather(zero_d, 0, torch.zeros((), dtype=torch.int64, device=device)).shape)
        self.assertEqual((1,), torch.gather(zero_d, 0, torch.zeros((1,), dtype=torch.int64, device=device)).shape)
        self.assertEqual((), torch.gather(one_d, 0, torch.zeros((), dtype=torch.int64, device=device)).shape)
        self.assertEqual((1,), torch.gather(one_d, 0, torch.zeros((1,), dtype=torch.int64, device=device)).shape)

        # normal
        # documentation says out shape matches shape of mean
        self.assertEqual((), torch.normal(zero_d, zero_d).shape)
        self.assertEqual((1,), torch.normal(one_d, zero_d).shape)
        self.assertEqual((), torch.normal(1, zero_d).shape)
        self.assertEqual((), torch.normal(zero_d, 1).shape)
        self.assertEqual((1,), torch.normal(one_d, 1).shape)
        # TODO: this behavior differs on CPU and GPU, see https://github.com/pytorch/pytorch/issues/30480.
        # self.assertEqual((), torch.normal(zero_d, one_d).shape)
        # self.assertEqual((), torch.normal(1, one_d).shape)

        # convolutions.  Yes, we are testing nn.functional here; seems justified
        # given its similar to the other tests
        w = torch.randn(2, 1, 3, 3, device=device).div_(2).requires_grad_()
        self.assertRaises(RuntimeError, lambda: torch.nn.functional.conv2d(zero_d, w, groups=1))
        self.assertRaises(RuntimeError, lambda: torch.nn.functional.conv2d(zero_d, w, groups=2))

        # nll_loss -- verify input can't be 0-dimensional.
        self.assertRaises(ValueError, lambda: torch.nn.functional.nll_loss(zero_d, zero_d, reduction='none'))
        self.assertRaises(ValueError, lambda: torch.nn.functional.nll_loss(zero_d, one_d, reduction='none'))
        # verify output is 0-dimensional when reduction != 'none'
        for (input, target) in ((torch.randn(1, 1, device=device), torch.tensor([0], device=device)),
                                (torch.randn(1, 1, 1, 1, device=device), torch.tensor([[[0]]], device=device))):
            self.assertEqual((), torch.nn.functional.nll_loss(input, target, reduction='mean').shape)
            self.assertEqual((), torch.nn.functional.nll_loss(input, target, reduction='sum').shape)

        # multilabel_margin_loss
        for input in (zero_d, one_d, torch.randn(1, 1, device=device)):
            for target in (torch.tensor(0, device=device), torch.tensor([0], device=device), torch.tensor([[0]], device=device)):
                if (input.dim() <= 1 and target.dim() <= 1) or (input.dim() == 2 and target.dim() == 2):
                    output_shape = (target.shape[0],) if target.dim() == 2 else ()
                    self.assertEqual(output_shape,
                                     torch.nn.functional.multilabel_margin_loss(input, target, reduction='none').shape)
                    self.assertEqual((), torch.nn.functional.multilabel_margin_loss(input, target, reduction='mean').shape)
                    self.assertEqual((), torch.nn.functional.multilabel_margin_loss(input, target, reduction='sum').shape)
                else:
                    self.assertRaises(RuntimeError,
                                      lambda: torch.nn.functional.multilabel_margin_loss(input, target, reduction='none'))
                    self.assertRaises(RuntimeError,
                                      lambda: torch.nn.functional.multilabel_margin_loss(input, target, reduction='mean'))
                    self.assertRaises(RuntimeError,
                                      lambda: torch.nn.functional.multilabel_margin_loss(input, target, reduction='sum'))

        # multi_margin_loss
        for input in (zero_d, one_d, torch.randn(1, 1, device=device)):
            for target in (torch.tensor(0, device=device), torch.tensor([0], device=device)):
                self.assertEqual(target.shape, torch.nn.functional.multi_margin_loss(input, target, reduction='none').shape)
                self.assertEqual((), torch.nn.functional.multi_margin_loss(input, target, reduction='mean').shape)
                self.assertEqual((), torch.nn.functional.multi_margin_loss(input, target, reduction='sum').shape)

    # Uses mismatched arange out size to trigger a warning
    def test_cpp_warnings_have_python_context(self, device):
        # Creates long string in advance to avoid a too-long Python line
        s = ".+Triggered internally at.+RangeFactories.+"

        def cpp_warn_fn():
            out = torch.empty((5,))
            torch.arange(0, 3, out=out)
            return out

        # Checks eager-mode cpp warning
        with warnings.catch_warnings(record=True) as w:
            cpp_warn_fn()
            frameinfo = inspect.getframeinfo(inspect.currentframe())
            warning = w[0]

            # Checks for cpp context in the warning message
            self.assertTrue(re.search(s, str(warning.message)) is not None)

            # Checks the Python features of the warning
            # Note: the eager mode warning refers to the line in the function
            # that throws the warning.
            self.assertEqual(frameinfo.lineno - 6, warning.lineno)
            self.assertEqual(len(w), 1)

        # Checks jitted cpp warning
        with warnings.catch_warnings(record=True) as w:
            scripted_cpp_warn_fn = torch.jit.script(cpp_warn_fn)
            scripted_cpp_warn_fn()
            warning = w[0]

            # Checks for cpp context in the warning message
            self.assertTrue(re.search(s, str(warning.message)) is not None)

            # Checks the Python features of the warning
            # Note: the jitted warning's lineno refers to the call to the jitted
            # function, which in our test suite has a layer of indirection
            # that makes checking the Python lineno fragile
            self.assertEqual(len(w), 1)

        # Checks jitted Python warning
        def warn_fn():
            warnings.warn("Warning!")

        # The jit mimics an eager-mode Python warning in this case
        with warnings.catch_warnings(record=True) as w:
            scripted_warn_fn = torch.jit.script(warn_fn)
            scripted_warn_fn()
            frameinfo = inspect.getframeinfo(inspect.currentframe())
            warning = w[0]

            self.assertTrue(re.search('Warning!', str(warning.message)) is not None)

            # Checks the Python features of the warning
            self.assertEqual(frameinfo.lineno - 6, warning.lineno)
            self.assertEqual(len(w), 1)

    # TODO: this test should be in test_nn.py
    def test_conv_transposed_backward_agnostic_to_memory_format(self, device):
        in_channels = 64
        out_channels = 128
        scale_factor = 8
        batch_size = 8
        length = 16

        conv = torch.nn.ConvTranspose1d(
            in_channels, out_channels, kernel_size=scale_factor * 2, stride=scale_factor).to(device)
        layer_norm = torch.nn.LayerNorm(out_channels).to(device)

        input_ = torch.randn(batch_size, in_channels, length).to(device).contiguous()
        input_ = conv(input_).contiguous()
        input_ = layer_norm(input_.transpose(1, 2).contiguous()).contiguous()
        input_.sum().backward()

    # TODO: this test should be in test_nn.py
    @largeTensorTest('12GB')
    def test_conv_transposed_large(self, device):
        # ConvTranspose3d works for large input tensors (gh-32866)
        in_channels = 64
        out_channels = 128
        kernel_size = 5

        conv = torch.nn.ConvTranspose3d(
            in_channels, out_channels, kernel_size=kernel_size,
            stride=2, padding=2, output_padding=1).to(device)

        x = torch.rand([1, 64, 8, 128, 172]).to(device)
        y = conv(x)

    def test_is_set_to(self, device):
        t1 = torch.empty(3, 4, 9, 10, device=device)
        t2 = torch.empty(3, 4, 9, 10, device=device)
        t3 = torch.tensor([], device=device).set_(t1)
        t4 = t3.clone().resize_(12, 90)
        self.assertFalse(t1.is_set_to(t2))
        self.assertTrue(t1.is_set_to(t3))
        self.assertTrue(t3.is_set_to(t1), "is_set_to should be symmetric")
        self.assertFalse(t1.is_set_to(t4))
        self.assertFalse(torch.Tensor().is_set_to(torch.Tensor()),
                         "Tensors with no storages should not appear to be set "
                         "to each other")

        t1 = torch.tensor([True, True], dtype=torch.bool, device=device)
        t2 = torch.tensor([0], dtype=torch.bool, device=device).set_(t1)
        self.assertTrue(t1.is_set_to(t2))

        # test that sizes must match
        t1 = torch.empty([2, 3, 4], device=device)
        t2 = t1.view(4, 3, 2)
        self.assertFalse(t1.is_set_to(t2))
        self.assertFalse(t2.is_set_to(t1))

        # test that legacy empty size behavior used to be respected (i.e. all
        # empty tensors were logically collapsed to size [0]).
        t1 = torch.empty([2, 5, 0], device=device)
        t2 = t1.view([0])
        self.assertFalse(t1.is_set_to(t2))
        self.assertFalse(t2.is_set_to(t1))

    def test_broadcast(self, device):

        # all functions
        fns = {
            "dist", "atan2", "pow", "lerp", "add",
            "sub", "mul", "div", "fmod", "remainder",
            "eq", "ge", "gt", "le", "lt", "max", "min", "ne",
            "addcdiv", "addcmul", "masked_scatter", "masked_select", "masked_fill",
            "map", "map2", "copy"
        }
        # functions with three tensor arguments
        fns_3_args = {"map2"}
        fns_value_kwarg = {"addcdiv", "addcmul"}

        for fn in fns:
            (dims_small, dims_large, dims_full) = self._select_broadcastable_dims()
            full1d = torch.randn(*dims_full, device=device).flatten().float()
            small = torch.randn(*dims_small, device=device).float()
            large = torch.randn(*dims_large, device=device).float()
            small_expanded = small.expand(*dims_full)
            large_expanded = large.expand(*dims_full)
            small2 = None
            small2_expanded = None
            if fn in fns_3_args or fn in fns_value_kwarg:
                # create another smaller tensor
                (dims_small2, _, _) = self._select_broadcastable_dims(dims_full)
                small2 = torch.randn(*dims_small2, device=device).float()
                small2_expanded = small2.expand(*dims_full)

            if small.is_cuda and fn in ['map', 'map2']:
                # map and map2 are not implementd on CUDA tensors
                continue

            if hasattr(large_expanded, fn):
                # run through tensor versions of functions
                # and verify fully expanded inputs give same results
                expanded = {large: large_expanded, small: small_expanded, small2: small2_expanded}

                def tensorfn(myfn, t1, t2):
                    if fn == "lerp":
                        return myfn(t1, 0.5)
                    elif fn == "masked_select":
                        return myfn(t1 < 0)
                    elif fn == "masked_scatter":
                        return myfn(t1 < 0.5, full1d)
                    elif fn == "masked_fill":
                        return myfn(t1 < 0.5, 1.0)
                    elif fn in fns_3_args:
                        return myfn(1, t1, t2)
                    elif fn in fns_value_kwarg:
                        return myfn(t1, t2, value=1)
                    else:
                        return myfn(t1)

                # test various orders
                for first, second, third in [(large, small, small2), (small, large, small2),
                                             (small2, small, large), (small2, large, small)]:
                    if first is None:
                        break  # ignore last iter when small2 is None
                    method_expanded = getattr(expanded[first], fn)
                    method = getattr(first, fn)
                    r1 = tensorfn(method_expanded, expanded[second], expanded[third])
                    r2 = tensorfn(method, second, third)
                    self.assertEqual(r1, r2)

            # now for torch. versions of functions
            if hasattr(torch, fn):
                fntorch = getattr(torch, fn)
                expanded = {large: large_expanded, small: small_expanded, small2: small2_expanded}

                def torchfn(t1, t2, t3):
                    if fn == "lerp":
                        return fntorch(t1, t2, 0.5)
                    elif fn == "masked_select":
                        return fntorch(t1, t2 < 0)
                    elif fn == "masked_scatter":
                        return fntorch(t1, t2 < 0.5, full1d)
                    elif fn == "masked_fill":
                        return fntorch(t1, t2 < 0.5, 1.0)
                    elif fn in fns_3_args:
                        return fntorch(t1, 1.0, t2, t3)
                    elif fn in fns_value_kwarg:
                        return fntorch(t1, t2, t3, value=1.0)
                    else:
                        return fntorch(t1, t2)

                # test various orders
                for first, second, third in [(large, small, small2), (small, large, small2),
                                             (small2, small, large), (small2, large, small)]:
                    if first is None:
                        break  # ignore last iter when small2 is None
                    r1 = torchfn(expanded[first], expanded[second], expanded[third])
                    r2 = torchfn(first, second, third)
                    self.assertEqual(r1, r2)

            # now for in place functions
            # in-place tensor is not broadcastable; test only guaranteed
            # to work by broadcasting other argument(s)
            if not hasattr(large_expanded, fn + "_"):
                continue

            # need to clone largeExpanded so we can reuse, since functions are in-place
            large_expanded_clone = large_expanded.clone()

            def tensorfn_inplace(t0, t1, t2=None):
                t0_fn = getattr(t0, fn + "_")
                if fn == "lerp":
                    return t0_fn(t1, 0.5)
                elif fn == "masked_scatter":
                    return t0_fn(t1 < 0.5, full1d)
                elif fn == "masked_fill":
                    return t0_fn(t1 < 0.5, 1.0)
                elif fn == "map":
                    return t0_fn(t1, lambda x, y: x + y)
                elif fn == "map2":
                    return t0_fn(t1, t2, lambda x, y, z: x + y + z)
                elif fn in fns_3_args:
                    return t0_fn(1.0, t1, t2)
                elif fn in fns_value_kwarg:
                    return t0_fn(t1, t2, value=1.0)
                else:
                    return t0_fn(t1)
            # in-place pointwise operations don't actually work if the in-place
            # tensor is 0-strided (numpy has the same issue)
            if (0 not in large_expanded.stride() and 0 not in large_expanded_clone.stride()):
                r1 = tensorfn_inplace(large_expanded, small_expanded, small2_expanded)
                r2 = tensorfn_inplace(large_expanded_clone, small, small2)
                self.assertEqual(r1, r2)

            def broadcastable(t0, t1, t2=None):
                try:
                    t1.expand_as(t0)
                    if t2 is not None:
                        t2.expand_as(t0)
                except RuntimeError:
                    return False
                return True

            def _test_in_place_broadcastable(t0, t1, t2=None):
                if not broadcastable(t0, t1, t2):
                    same_size = t0.numel() == t1.numel() and (t0.numel() == t2.numel() if t2 is not None else True)
                    if not same_size:
                        self.assertRaises(RuntimeError, lambda: tensorfn_inplace(t0, t1, t2))
                else:
                    tensorfn_inplace(t0, t1, t2)

            if fn not in fns_3_args and fn not in fns_value_kwarg:
                _test_in_place_broadcastable(small, large_expanded)
                _test_in_place_broadcastable(small, large)
            else:
                _test_in_place_broadcastable(small2, small_expanded, large_expanded)
                _test_in_place_broadcastable(small2, small, large)

    # Ensures that kthvalue throws nondeterministic alerts in the correct cases
    @dtypes(torch.double)
    def test_kthvalue_nondeterministic_alert(self, device, dtype):
        @expectedAlertNondeterministic('kthvalue CUDA', 'cuda')
        def test_func(slf, device, call_type):
            S = 10
            k = 5
            a = torch.randn(S, device=device)
            if call_type == 'function':
                torch.kthvalue(a, k)
            elif call_type == 'method':
                a.kthvalue(k)
            elif call_type == 'out':
                values = torch.empty_like(a)
                indices = torch.empty((), device=device, dtype=torch.long)
                torch.kthvalue(a, k, out=(values, indices))
            else:
                self.fail(f"'{call_type}' is not a valid call type")

        test_func(self, device, 'function')
        test_func(self, device, 'method')
        test_func(self, device, 'out')

    def test_embedding_scalar_weight_error(self, device):
        indices = torch.rand(2, 2, device=device).long()
        weight = torch.tensor(1.0)
        with self.assertRaisesRegex(RuntimeError, "'weight' must be at least 1-D"):
            torch.embedding(weight, indices)

    def test_dist(self, device):
        def run_test(x, y):
            for p in [0, 1, 2, 3, 4, inf, -inf]:
                dist_xy = torch.dist(x, y, p)
                dist_xy_norm = torch.norm(x - y, p)
                self.assertEqual(dist_xy, dist_xy_norm)

        run_test(torch.randn(5, device=device), torch.randn(5, device=device))

        x = torch.zeros(3, device=device)
        y = torch.zeros(3, device=device)
        y[1] = 1.
        run_test(x, y)

    # Ensures that median throws nondeterministic alerts in the correct cases
    @dtypes(torch.double)
    def test_median_nondeterministic_alert(self, device, dtype):
        def test_func(slf, device, call_type):
            S = 10
            a = torch.randn(S, device=device)
            if call_type == 'function':
                torch.median(a)
            elif call_type == 'function with indices':
                torch.median(a, 0)
            elif call_type == 'method':
                a.median()
            elif call_type == 'method with indices':
                a.median(0)
            elif call_type == 'out with indices':
                result = torch.empty_like(a)
                indices = torch.empty((), dtype=torch.long, device=device)
                torch.median(a, 0, out=(result, indices))
            else:
                self.fail(f"'{call_type}' is not a valid call type")

        @expectedAlertNondeterministic('median CUDA with indices output', 'cuda')
        def test_func_expect_error(slf, device, call_type):
            test_func(slf, device, call_type)

        test_func(self, device, 'function')
        test_func_expect_error(self, device, 'function with indices')
        test_func(self, device, 'method')
        test_func_expect_error(self, device, 'method with indices')
        test_func_expect_error(self, device, 'out with indices')

    @dtypes(*torch.testing.get_all_fp_dtypes())
    def test_log_normal(self, device, dtype):
        a = torch.tensor([10], dtype=dtype, device=device).log_normal_()
        self.assertEqual(a.dtype, dtype)
        self.assertEqual(a.size(), torch.Size([1]))

    @dtypes(*(torch.testing.get_all_int_dtypes() + torch.testing.get_all_fp_dtypes()))
    def test_geometric(self, device, dtype):
        a = torch.tensor([10], dtype=dtype, device=device).geometric_(0.5)
        self.assertEqual(a.dtype, dtype)
        self.assertEqual(a.size(), torch.Size([1]))

    @dtypes(*(torch.testing.get_all_fp_dtypes(include_half=False, include_bfloat16=False)))
    @dtypesIfCUDA(*(torch.testing.get_all_fp_dtypes(include_bfloat16=False)))
    def test_bernoulli_p(self, device, dtype):
        for trivial_p in ([0, 1], [1, 0, 1, 1, 0, 1]):
            x = torch.tensor(trivial_p, dtype=dtype, device=device)
            self.assertEqual(x.bernoulli().tolist(), trivial_p)

        def isBinary(t):
            return torch.ne(t, 0).mul_(torch.ne(t, 1)).sum().item() == 0

        p = torch.rand(5, 5, dtype=dtype, device=device)
        self.assertTrue(isBinary(p.bernoulli()))

        p = torch.rand(5, dtype=dtype, device=device).expand(5, 5)
        self.assertTrue(isBinary(p.bernoulli()))

        p = torch.rand(5, 5, dtype=dtype, device=device)
        torch.bernoulli(torch.rand_like(p), out=p)
        self.assertTrue(isBinary(p))

    # RngUniform not implemented for Integral type in XLA test
    @dtypes(*(torch.testing.get_all_fp_dtypes(include_half=False, include_bfloat16=False)))
    @dtypesIfCPU(*(torch.testing.get_all_dtypes(include_half=False, include_bfloat16=False, include_complex=False)))
    @dtypesIfCUDA(*(torch.testing.get_all_dtypes(include_bfloat16=False, include_complex=False)))
    def test_bernoulli_self(self, device, dtype):

        def isBinary(t):
            return torch.ne(t, 0).mul_(torch.ne(t, 1)).sum().item() == 0

        t = torch.empty(10, 10, dtype=dtype, device=device)

        t.fill_(2)
        t.bernoulli_(0.5)
        self.assertTrue(isBinary(t))

        for p_dtype in torch.testing.get_all_fp_dtypes(include_half=device.startswith('cuda'),
                                                       include_bfloat16=False):
            p = torch.rand(10, dtype=p_dtype, device=device).expand(10, 10)
            t.fill_(2)
            t.bernoulli_(p)
            self.assertTrue(isBinary(t))

            t.fill_(2)
            torch.bernoulli(torch.rand_like(t, dtype=p_dtype), out=t)
            self.assertTrue(isBinary(t))

            t.fill_(2)
            t.bernoulli_(torch.rand_like(t, dtype=p_dtype))
            self.assertTrue(isBinary(t))

    @slowTest
    @dtypes(*(torch.testing.get_all_fp_dtypes(include_half=False, include_bfloat16=False)))
    @dtypesIfCUDA(*(torch.testing.get_all_fp_dtypes(include_bfloat16=False)))
    def test_bernoulli_edge_cases(self, device, dtype):
        # Need to draw a lot of samples to cover every random floating point number.
        a = torch.zeros(10000, 10000, dtype=dtype, device=device)  # probability of drawing "1" is 0
        num_ones = (torch.bernoulli(a) == 1).sum()
        self.assertEqual(num_ones, 0)

        b = torch.ones(10000, 10000, dtype=dtype, device=device)  # probability of drawing "1" is 1
        num_zeros = (torch.bernoulli(b) == 0).sum()
        self.assertEqual(num_zeros, 0)

    @dtypes(*torch.testing.get_all_fp_dtypes())
    def test_exponential(self, device, dtype):
        a = torch.tensor([10], dtype=dtype, device=device).exponential_(0.5)
        self.assertEqual(a.dtype, dtype)
        self.assertEqual(a.size(), torch.Size([1]))

        # Tests extremal behavior
        tests = ((-0, float('inf')), (0, float('inf')), (float('inf'), 0))
        for test in tests:
            t = torch.empty((1,), device=device, dtype=dtype).exponential_(test[0])
            self.assertTrue(t.item() == test[1])

        # Tests that negative lambda fails
        with self.assertRaises(RuntimeError):
            torch.empty((1,), device=device, dtype=dtype).exponential_(-0.5)

    @skipIfNoSciPy
    @dtypes(*torch.testing.get_all_fp_dtypes())
    def test_uniform_kstest(self, device, dtype):
        from scipy import stats
        size = 1000
        for from_ in [-42, 0, 4.2]:
            for to_ in [-4.2, 0, 42]:
                if to_ > from_:
                    t = torch.empty(size, dtype=dtype, device=device).uniform_(from_, to_)
                    res = stats.kstest(t.cpu().to(torch.double), 'uniform', args=(from_, (to_ - from_)))
                    self.assertTrue(res.statistic < 0.1)

    @skipIfNoSciPy
    @dtypes(*torch.testing.get_all_fp_dtypes(include_bfloat16=False))
    @dtypesIfCUDA(*torch.testing.get_all_fp_dtypes())
    def test_normal_kstest(self, device, dtype):
        from scipy import stats
        size = 1000
        for mean in [-10, 0, 50]:
            for std in [1, 5, 10]:
                t = torch.empty(size, dtype=dtype, device=device).normal_(mean=mean, std=std)
                res = stats.kstest(t.cpu().to(torch.double), 'norm', args=(mean, std))
                self.assertTrue(res.statistic < 0.1)

    @skipIfNoSciPy
    @dtypes(*torch.testing.get_all_fp_dtypes())
    def test_lognormal_kstest(self, device, dtype):
        from scipy import stats
        size = 1000
        for mean in [-3, 0, 7]:
            for std in [1, 5, 7]:
                t = torch.empty(size, dtype=dtype, device=device).log_normal_(mean=mean, std=std)
                res = stats.kstest(t.cpu().to(torch.double), 'lognorm', args=(std, 0, math.exp(mean)))
                if dtype == torch.half:
                    self.assertTrue(res.statistic < 0.3)
                else:
                    self.assertTrue(res.statistic < 0.1)

    @skipIfNoSciPy
    @dtypes(*torch.testing.get_all_fp_dtypes())
    def test_exponential_kstest(self, device, dtype):
        from scipy import stats
        size = 1000
        for lambd in [0.5, 1.0, 5.0]:
            t = torch.empty(size, dtype=dtype, device=device).exponential_(lambd=lambd)
            res = stats.kstest(t.cpu().to(torch.double), 'expon', args=(0, 1 / lambd,))
            self.assertTrue(res.statistic < 0.1)

    @skipIfNoSciPy
    @dtypes(*torch.testing.get_all_fp_dtypes())
    def test_cauchy_kstest(self, device, dtype):
        from scipy import stats
        size = 1000
        for median in [-10, 0, 50]:
            for sigma in [0.5, 1.0, 10.0]:
                t = torch.empty(size, dtype=dtype, device=device).cauchy_(median=median, sigma=sigma)
                res = stats.kstest(t.cpu().to(torch.double), 'cauchy', args=(median, sigma))
                self.assertTrue(res.statistic < 0.1)

    @skipIfNoSciPy
    @dtypes(*(torch.testing.get_all_int_dtypes() + torch.testing.get_all_fp_dtypes()))
    def test_geometric_kstest(self, device, dtype):
        from scipy import stats
        size = 1000
        for p in [0.2, 0.5, 0.8]:
            t = torch.empty(size, dtype=dtype, device=device).geometric_(p=p)
            actual = np.histogram(t.cpu().to(torch.double), np.arange(1, 100))[0]
            expected = stats.geom(p).pmf(np.arange(1, 99)) * size
            res = stats.chisquare(actual, expected)
            self.assertEqual(res.pvalue, 1.0, atol=0.1, rtol=0)

    def test_pairwise_distance_empty(self, device):
        shape = (2, 0)
        x = torch.randn(shape, device=device)
        y = torch.randn(shape, device=device)

        self.assertEqual(torch.zeros(2, device=device), torch.pairwise_distance(x, y))
        self.assertEqual(torch.zeros((2, 1), device=device), torch.pairwise_distance(x, y, keepdim=True))

        shape = (0, 2)
        x = torch.randn(shape, device=device)
        y = torch.randn(shape, device=device)
        self.assertEqual(torch.zeros(0, device=device), torch.pairwise_distance(x, y))
        self.assertEqual(torch.zeros((0, 1), device=device), torch.pairwise_distance(x, y, keepdim=True))

    def test_pdist_empty(self, device):
        shape = (0, 2)
        x = torch.randn(shape, device=device)
        self.assertEqual(torch.empty(0, device=device), torch.pdist(x))

        shape = (1, 2)
        x = torch.randn(shape, device=device)
        self.assertEqual(torch.empty(0, device=device), torch.pdist(x))

        shape = (3, 0)
        x = torch.randn(shape, device=device)
        self.assertEqual(torch.zeros(3, device=device), torch.pdist(x))

    def test_cdist_empty(self, device):
        x = torch.randn((0, 5), device=device)
        y = torch.randn((4, 5), device=device)
        self.assertEqual(torch.empty(0, 4, device=device), torch.cdist(x, y))

        x = torch.randn((2, 5), device=device)
        y = torch.randn((0, 5), device=device)
        self.assertEqual(torch.empty(2, 0, device=device), torch.cdist(x, y))

        x = torch.randn((2, 0), device=device)
        y = torch.randn((3, 0), device=device)
        self.assertEqual(torch.zeros(2, 3, device=device), torch.cdist(x, y))

        x = torch.randn((2, 0), device=device)
        y = torch.randn((0, 0), device=device)
        self.assertEqual(torch.empty(2, 0, device=device), torch.cdist(x, y))

    def _brute_cdist(self, x, y, p=2):
        r1 = x.shape[-2]
        r2 = y.shape[-2]
        if r1 == 0 or r2 == 0:
            return torch.empty(r1, r2, device=x.device)
        return torch.norm(x[..., None, :] - y[..., None, :, :], p=p, dim=-1)

    def test_cdist_norm(self, device):
        for r1 in [3, 4, 5, 6]:
            for m in [2, 3, 4, 10]:
                for r2 in [4, 6, 7, 8]:
                    for p in [0, 1, 2, 3, 1.5, 2.5, float('inf')]:
                        x = torch.randn(r1, m, device=device)
                        y = torch.randn(r2, m, device=device)
                        if p == 2:
                            for cm in ['use_mm_for_euclid_dist', 'donot_use_mm_for_euclid_dist']:
                                actual = torch.cdist(x, y, p=2, compute_mode=cm)
                                expected = self._brute_cdist(x, y, p=2)
                                self.assertEqual(expected, actual, rtol=0, atol=0.02)
                        else:
                            actual = torch.cdist(x, y, p=p)
                            expected = self._brute_cdist(x, y, p=p)
                            self.assertEqual(expected, actual)

    def test_cdist_norm_batch(self, device):
        for r1 in [3, 4, 5, 6]:
            for m in [2, 3, 4, 10]:
                for r2 in [4, 6, 7, 8]:
                    for p in [0, 1, 2, 3, 1.5, 2.5, float('inf')]:
                        x = torch.randn(2, 3, 6, r1, m, device=device)
                        y = torch.randn(2, 3, 6, r2, m, device=device)
                        if p == 2:
                            for cm in ['use_mm_for_euclid_dist', 'donot_use_mm_for_euclid_dist']:
                                actual = torch.cdist(x, y, p=2, compute_mode=cm)
                                expected = self._brute_cdist(x, y, p=2)
                                self.assertEqual(expected, actual, rtol=0, atol=0.02)
                        else:
                            actual = torch.cdist(x, y, p=p)
                            expected = self._brute_cdist(x, y, p=p)
                            self.assertEqual(expected, actual)

    @tf32_on_and_off(0.005)
    def test_cdist_large(self, device):
        for cm in ['use_mm_for_euclid_dist_if_necessary', 'use_mm_for_euclid_dist', 'donot_use_mm_for_euclid_dist']:
            x = torch.randn(1000, 10, device=device)
            y = torch.randn(1000, 10, device=device)
            actual = torch.cdist(x, y, p=2, compute_mode=cm)
            expected = self._brute_cdist(x, y, p=2)
            self.assertEqual(expected, actual)

    @slowTest
    @tf32_on_and_off(0.01)
    def test_cdist_large_batch(self, device):
        for cm in ['use_mm_for_euclid_dist_if_necessary', 'use_mm_for_euclid_dist', 'donot_use_mm_for_euclid_dist']:
            x = torch.randn(4, 3, 1000, 10, device=device)
            y = torch.randn(4, 3, 1000, 10, device=device)
            actual = torch.cdist(x, y, p=2, compute_mode=cm)
            expected = self._brute_cdist(x, y, p=2)
            self.assertEqual(expected, actual)

    @tf32_on_and_off(0.005)
    def test_cdist_non_contiguous(self, device):
        for cm in ['use_mm_for_euclid_dist', 'donot_use_mm_for_euclid_dist']:
            x = torch.randn(5, 7, device=device).transpose(-1, -2)
            y = torch.randn(5, 3, device=device).transpose(-1, -2)
            actual = torch.cdist(x, y, p=2, compute_mode=cm)
            expected = self._brute_cdist(x, y, p=2)
            self.assertFalse(x.is_contiguous())
            self.assertFalse(y.is_contiguous())
            self.assertEqual(expected, actual)

            x = torch.randn(7, 5, device=device)
            y = torch.randn(5, 3, device=device).t()
            actual = torch.cdist(x, y, p=2, compute_mode=cm)
            expected = self._brute_cdist(x, y, p=2)
            self.assertTrue(x.is_contiguous())
            self.assertFalse(y.is_contiguous())
            self.assertEqual(expected, actual)

            x = torch.randn(5, 7, device=device).t()
            y = torch.randn(3, 5, device=device)
            actual = torch.cdist(x, y, p=2, compute_mode=cm)
            expected = self._brute_cdist(x, y, p=2)
            self.assertFalse(x.is_contiguous())
            self.assertTrue(y.is_contiguous())
            self.assertEqual(expected, actual)

    @tf32_on_and_off()
    def test_cdist_non_contiguous_batch(self, device):
        for cm in ['use_mm_for_euclid_dist', 'donot_use_mm_for_euclid_dist']:
            x = torch.randn(4, 3, 2, 5, 7, device=device).transpose(-1, -2)
            y = torch.randn(4, 3, 2, 5, 3, device=device).transpose(-1, -2)
            actual = torch.cdist(x, y, p=2, compute_mode=cm)
            expected = self._brute_cdist(x, y, p=2)
            self.assertFalse(x.is_contiguous())
            self.assertFalse(y.is_contiguous())
            self.assertEqual(expected, actual)

            x = torch.randn(7, 2, 7, 5, device=device)
            y = torch.randn(7, 2, 5, 3, device=device).transpose(-1, -2)
            actual = torch.cdist(x, y, p=2, compute_mode=cm)
            expected = self._brute_cdist(x, y, p=2)
            self.assertTrue(x.is_contiguous())
            self.assertFalse(y.is_contiguous())
            self.assertEqual(expected, actual)

            x = torch.randn(4, 5, 7, device=device).transpose(-1, -2)
            y = torch.randn(4, 3, 5, device=device)
            actual = torch.cdist(x, y, p=2, compute_mode=cm)
            expected = self._brute_cdist(x, y, p=2)
            self.assertFalse(x.is_contiguous())
            self.assertTrue(y.is_contiguous())
            self.assertEqual(expected, actual)

    def test_multinomial_constraints(self, device):
        x = torch.empty(1, 2, 3, dtype=torch.double, device=device)
        self.assertRaisesRegex(
            RuntimeError, "prob_dist must be 1 or 2 dim",
            lambda: torch.multinomial(x, 2))
        x = torch.empty(1, 2, dtype=torch.long, device=device)
        self.assertRaisesRegex(
            RuntimeError, "multinomial only supports floating-point dtypes for input",
            lambda: torch.multinomial(x, 2))
        x = torch.empty(1, 2, dtype=torch.double, device=device)
        y = torch.empty(1, 2, dtype=torch.double, device=device)
        self.assertRaisesRegex(
            RuntimeError, "multinomial expects Long tensor out",
            lambda: torch.multinomial(x, 2, out=y))
        x = torch.empty(2, dtype=torch.double, device=device)
        self.assertRaisesRegex(
            RuntimeError, "cannot sample n_sample <= 0 samples",
            lambda: torch.multinomial(x, 0))
        x = torch.empty(2, dtype=torch.double, device=device)
        self.assertRaisesRegex(
            RuntimeError, "cannot sample n_sample <= 0 samples",
            lambda: torch.multinomial(x, -1))
        x = torch.empty(2, dtype=torch.double, device=device)
        self.assertRaisesRegex(
            RuntimeError, "cannot sample n_sample > prob_dist",
            lambda: torch.multinomial(x, 3, False))
        x = torch.empty(16777217, dtype=torch.double, device=device)
        self.assertRaisesRegex(
            RuntimeError, "number of categories cannot exceed",
            lambda: torch.multinomial(x, 3))

    def test_cumsum(self, device):
        x = torch.rand(100, 100, device=device)
        res1 = torch.cumsum(x, 1)
        res2 = torch.Tensor().to(device)
        torch.cumsum(x, 1, out=res2)
        self.assertEqual(res1, res2)
        x.cumsum_(1)
        self.assertEqual(res1, x)

        a = torch.tensor([[True, False, True],
                          [False, False, False],
                          [True, True, True]], device=device)
        b = a.byte()
        aRes = torch.cumsum(a, 0)
        bRes = torch.cumsum(b, 0)
        self.assertEqual(aRes, bRes)
        self.assertEqual(aRes, torch.tensor([[1, 0, 1],
                                             [1, 0, 1],
                                             [2, 1, 2]]))

        aRes = torch.cumsum(a, 1)
        bRes = torch.cumsum(b, 1)
        self.assertEqual(aRes, bRes)
        self.assertEqual(aRes, torch.tensor([[1, 1, 2],
                                             [0, 0, 0],
                                             [1, 2, 3]]))

        # Check that cummulative sum over a zero length dimension doesn't crash on backprop.
        # Also check that cumsum over other dimensions in a tensor with a zero-length
        # dimensiuon also works
        # Also include a basic suite of similar tests for other bases cases.
        shapes = [[2, 0], [2, 1, 4], [0, 2, 3], [1], [5]]
        for shape in shapes:
            for dim in range(len(shape)):
                raw_tensor = torch.zeros(*shape, requires_grad=True)
                integrated = raw_tensor.cumsum(dim=dim)
                # Check that backward does not crash
                integrated.sum().backward()
                # Check that output maintained correct shape
                self.assertEqual(raw_tensor.shape, raw_tensor.grad.shape)

        # Check a scalar example
        raw_tensor = torch.tensor(3., requires_grad=True)
        integrated = raw_tensor.cumsum(dim=-1)
        self.assertEqual(raw_tensor, integrated)
        # Check that backward does not crash
        integrated.sum().backward()
        # Check that output maintained correct shape
        self.assertEqual(raw_tensor.shape, raw_tensor.grad.shape)

    def test_cumprod(self, device):
        x = torch.rand(100, 100, device=device)
        res1 = torch.cumprod(x, 1)
        res2 = torch.Tensor().to(device)
        torch.cumprod(x, 1, out=res2)
        self.assertEqual(res1, res2)
        x.cumprod_(1)
        self.assertEqual(res1, x)

        a = torch.tensor([[True, False, True],
                          [False, False, False],
                          [True, True, True]], dtype=torch.bool, device=device)
        b = a.byte()
        aRes = torch.cumprod(a, 0)
        bRes = torch.cumprod(b, 0)
        self.assertEqual(aRes, bRes)
        self.assertEqual(aRes, torch.tensor([[1, 0, 1],
                                             [0, 0, 0],
                                             [0, 0, 0]]))

        aRes = torch.cumprod(a, 1)
        bRes = torch.cumprod(b, 1)
        self.assertEqual(aRes, bRes)
        self.assertEqual(aRes, torch.tensor([[1, 0, 0],
                                             [0, 0, 0],
                                             [1, 1, 1]]))

        # Check that cummulative prod over a zero length dimension doesn't crash on backprop.
        # Also check that cumprod over other dimensions in a tensor with a zero-length
        # dimensiuon also works
        # Also include a basic suite of similar tests for other bases cases.
        shapes = [[2, 0], [2, 1, 4], [0, 2, 3], [1], [5]]
        for shape in shapes:
            for dim in range(len(shape)):
                raw_tensor = torch.zeros(*shape, requires_grad=True)
                integrated = raw_tensor.cumprod(dim=dim)
                # Check that backward does not crash
                integrated.sum().backward()
                # Check that output maintained correct shape
                self.assertEqual(raw_tensor.shape, raw_tensor.grad.shape)

        # Check a scalar example
        raw_tensor = torch.tensor(3., requires_grad=True)
        integrated = raw_tensor.cumprod(dim=-1)
        self.assertEqual(raw_tensor, integrated)
        # Check that backward does not crash
        integrated.sum().backward()
        # Check that output maintained correct shape
        self.assertEqual(raw_tensor.shape, raw_tensor.grad.shape)

    def test_cummax_cummin(self, device):
        def test_ops(op, string_of_function_name, expected_output1, expected_output2):
            x = torch.rand(100, 100, device=device)
            out1 = op(x, 1)
            res2 = torch.empty(0, device=device)
            indices2 = torch.empty(0, dtype=torch.int64, device=device)
            op(x, 1, out=(res2, indices2))
            self.assertEqual(out1[0], res2)
            self.assertEqual(out1[1], indices2)

            a = torch.tensor([[True, False, True],
                              [False, False, False],
                              [True, True, True]], dtype=torch.bool, device=device)
            b = a.byte()
            aRes = op(a, 0)
            bRes = op(b, 0)
            self.assertEqual(aRes[0], bRes[0].bool())
            self.assertEqual(aRes[0], expected_output1.bool())

            # test inf and nan input
            x = torch.tensor([4, inf, 1.5, -inf, 0, nan, 1])
            xRes = op(x, 0)[0]
            self.assertEqual(xRes, expected_output2)

            # op shouldn't support values, indices with a dtype, device type or layout
            # different from that of input tensor
            t = torch.randn(10)
            values = torch.empty(0, dtype=torch.int16)
            indices = torch.empty(0, dtype=torch.int64)
            with self.assertRaisesRegex(
                    RuntimeError,
                    'expected scalar_type Float but found Short'):
                op(t, 0, out=(values, indices))

            # Check that op over a zero length dimension doesn't crash on backprop.
            # Also check that op over other dimensions in a tensor with a zero-length
            # dimension also works
            # Also include a basic suite of similar tests for other bases cases.
            shapes = [[2, 0], [2, 1, 4], [0, 2, 3], [1], [5]]
            for shape in shapes:
                for dim in range(len(shape)):
                    raw_tensor = torch.zeros(*shape, requires_grad=True)
                    integrated = getattr(raw_tensor, string_of_function_name)(dim=dim)
                    # Check that backward does not crash
                    integrated[0].sum().backward()
                    # Check that output maintained correct shape
                    self.assertEqual(raw_tensor.shape, raw_tensor.grad.shape)

            # Check a scalar example
            raw_tensor = torch.tensor(3., requires_grad=True)
            integrated = getattr(raw_tensor, string_of_function_name)(dim=-1)
            # Check that backward does not crash
            integrated[0].sum().backward()
            # Check that output maintained correct shape
            self.assertEqual(raw_tensor.shape, raw_tensor.grad.shape)

        expected_out = torch.tensor([4, inf, inf, inf, inf, nan, nan])
        test_ops(torch.cummax, "cummax", torch.tensor([[1, 0, 1],
                                                       [1, 0, 1],
                                                       [1, 1, 1]]), expected_out)

        expected_out = torch.tensor([4, 4, 1.5, -inf, -inf, nan, nan])
        test_ops(torch.cummin, "cummin", torch.tensor([[1, 0, 1],
                                                       [0, 0, 0],
                                                       [0, 0, 0]]), expected_out)

    def test_logcumsumexp(self, device):
        def logcumsumexp(a, axis):
            return torch.cumsum(a.exp(), axis=axis).log_()

        axis = 1
        a = torch.randn(100, 100, device=device)

        actual = a.logcumsumexp(1)
        expected = logcumsumexp(a, axis)
        self.assertEqual(a.dtype, actual.dtype)
        self.assertEqual(expected.shape, actual.shape)
        self.assertEqual(expected, actual)

        # Check that out is actually inplace
        b = torch.randn(5, 2, device=device)
        inplace_out = torch.zeros(5, 2, device=device)

        expected = logcumsumexp(b, axis)
        torch.logcumsumexp(b, axis=axis, out=inplace_out)

        self.assertEqual(inplace_out, expected)

        # Check input and inplace_output type mismatch
        b = torch.randn(5, 2, device=device, dtype=torch.float64)
        inplace_out = torch.zeros(5, 2, device=device, dtype=torch.float32)
        with self.assertRaisesRegex(
                RuntimeError,
                'expected scalar_type Double but found Float'):
            torch.logcumsumexp(b, axis, out=inplace_out)

    def _test_large_cum_fn_helper(self, x, fn):
        x_cpu = x.cpu().float()
        expected = fn(x_cpu)
        actual = fn(x).cpu().float()
        self.assertEqual(expected, actual.cpu().float())

    @unittest.skipIf(IS_FBCODE and IS_REMOTE_GPU, "sandcastle OOM with current tpx gpu/re configuration")
    @onlyCUDA
    @dtypesIfCUDA(torch.half)  # only small dtype not to get oom
    def test_large_cumsum(self, device, dtype):
        # initialization to avoid overflow and half caveats
        x = torch.empty(2**30 + 200, device=device, dtype=dtype)
        x[::3] = -3
        x[1::3] = 2
        x[2::3] = 1
        self._test_large_cum_fn_helper(x, lambda x: torch.cumsum(x, 0))

    @onlyCUDA
    @dtypesIfCUDA(torch.half)  # only small dtype not to get oom
    def test_large_cumprod(self, device, dtype):
        # initialization to avoid overflow and half caveats
        x = torch.empty(2**30 + 200, device=device, dtype=dtype)
        x[::3] = 8
        x[1::3] = .25
        x[2::3] = .5
        self._test_large_cum_fn_helper(x, lambda x: torch.cumprod(x, 0))

    def test_discontiguous_out_cumsum(self, device):
        x = torch.randn(4, 8, device=device)
        y = torch.empty(4, 16, device=device)[:, ::2]
        out = torch.cumsum(x, 0)
        torch.cumsum(x, 0, out=y)
        self.assertFalse(y.is_contiguous())
        self.assertEqual(out, y, atol=0., rtol=0.)

    def _test_cumminmax_helper(self, x, fn, expected_val, expected_ind):
        val, ind = fn(x, -1)
        self.assertEqual(val, expected_val, atol=0, rtol=0)
        self.assertEqual(ind, expected_ind, atol=0, rtol=0)
        out_val = torch.empty_like(val).t().contiguous().t()
        out_ind = torch.empty_like(ind).t().contiguous().t()
        fn(x, -1, out=(out_val, out_ind))
        self.assertFalse(out_val.is_contiguous())
        self.assertFalse(out_ind.is_contiguous())
        self.assertEqual(out_val, expected_val, atol=0, rtol=0)
        self.assertEqual(out_ind, expected_ind, atol=0, rtol=0)

    def test_cummax_discontiguous(self, device):
        x = torch.tensor([[0, 1, 2, 3, 2, 1], [4, 5, 6, 5, 6, 7]], device=device, dtype=torch.float).t().contiguous().t()
        expected_val = torch.tensor([[0, 1, 2, 3, 3, 3], [4, 5, 6, 6, 6, 7]], device=device, dtype=torch.float)
        expected_ind = torch.tensor([[0, 1, 2, 3, 3, 3], [0, 1, 2, 2, 4, 5]], device=device, dtype=torch.long)
        self._test_cumminmax_helper(x, torch.cummax, expected_val, expected_ind)

    def test_cummin_discontiguous(self, device):
        x = torch.tensor([[3, 2, 1, 0, 1, 2], [7, 6, 5, 4, 5, 2]], device=device, dtype=torch.float).t().contiguous().t()
        expected_val = torch.tensor([[3, 2, 1, 0, 0, 0], [7, 6, 5, 4, 4, 2]], device=device, dtype=torch.float)
        expected_ind = torch.tensor([[0, 1, 2, 3, 3, 3], [0, 1, 2, 3, 3, 5]], device=device, dtype=torch.long)
        self._test_cumminmax_helper(x, torch.cummin, expected_val, expected_ind)

    def test_bool_tensor_value_change(self, device):
        x = torch.tensor([True, False], dtype=torch.bool, device=device)
        x[0] = False
        x[1] = True
        self.assertEqual(x, torch.tensor([False, True], dtype=torch.bool, device=device))

    def test_unfold_all_devices_and_dtypes(self, device):
        for dt in torch.testing.get_all_dtypes():

            if dt == torch.bool:
                x = torch.empty((0, 1, 3, 0), dtype=dt, device=device)
                self.assertEqual((0, 1, 1, 0, 3), x.unfold(2, 3, 2).shape)
            else:
                x = torch.empty((0, 1, 3, 0), dtype=dt, device=device)
                self.assertEqual((0, 1, 1, 0, 3), x.unfold(2, 3, 2).shape)

    def test_unfold_scalars(self, device):
        x = torch.tensor(0.5, device=device)
        # unfold on a 0-dimensional tensor should always return a 1-d dimensional
        # tensor of shape [size] (i.e., the second parameter to unfold)

        self.assertEqual(torch.empty(0, device=device), x.unfold(0, 0, 1))
        self.assertEqual(torch.empty(0, device=device), x.unfold(0, 0, 2))
        self.assertEqual(torch.tensor([0.5], device=device), x.unfold(0, 1, 1))

    def test_copy_all_dtypes_and_devices(self, device):
        from copy import copy
        for dt in torch.testing.get_all_dtypes():
            x = torch.tensor([1, 2, 3, 4], dtype=dt, device=device)
            x_clone = x.clone()
            y = copy(x)
            y.fill_(1)
            # copy is a shallow copy, only copies the tensor view,
            # not the data
            self.assertEqual(x, y)

    def test_clone_all_dtypes_and_devices(self, device):
        for dt in torch.testing.get_all_dtypes():
            x = torch.tensor((1, 1), dtype=dt, device=device)
            y = x.clone()
            self.assertEqual(x, y)

    def test_clone_zero_stride_dim(self, device):
        # stride zero, size 1 axis, not contiguous
        x = torch.randn(10)
        y = x.as_strided([2, 1, 5], [1, 0, 2])
        self.assertEqual(y, y.clone())

    @dtypesIfCUDA(*set(torch.testing.get_all_math_dtypes('cuda')))
    @dtypes(*set(torch.testing.get_all_math_dtypes('cpu')))
    def test_addcmul(self, device, dtype):
        def rand_tensor(size, dtype, device):
            if dtype.is_floating_point or dtype.is_complex:
                return torch.rand(size=size, dtype=dtype, device=device)
            if dtype == torch.uint8:
                return torch.randint(1, 5, size=size, dtype=dtype, device=device)
            else:
                return torch.randint(-5, 5, size=size, dtype=dtype, device=device)

        a = rand_tensor((2, 2), dtype=dtype, device=device)
        b = rand_tensor((2, 2), dtype=dtype, device=device)
        c = rand_tensor((2, 2), dtype=dtype, device=device)

        alpha = _number(0.5, 3, dtype)

        actual = torch.addcmul(a, b, c, value=alpha)
        expected = a + alpha * b * c

        self.assertEqual(expected, actual)

        with self.maybeWarnsRegex(
                UserWarning, "This overload of addcmul is deprecated"):
            self.assertEqual(actual, torch.addcmul(a, alpha, b, c))

    def test_narrow_empty(self, device):
        x = torch.randn(2, 3, 4, device=device)
        for d in range(x.dim()):
            y = x.narrow(d, x.size(d), 0)
            sz = list(x.size())
            sz[d] = 0
            self.assertEqual(sz, y.size())

    def test_index_copy(self, device):
        num_copy, num_dest = 3, 20
        dest = torch.randn(num_dest, 4, 5, device=device)
        src = torch.randn(num_copy, 4, 5, device=device)
        idx = torch.randperm(num_dest, device=device).narrow(0, 0, num_copy)
        dest2 = dest.clone()
        dest.index_copy_(0, idx, src)
        for i in range(idx.size(0)):
            dest2[idx[i]] = src[i]
        self.assertEqual(dest, dest2, atol=0, rtol=0)

        dest = torch.randn(num_dest, device=device)
        src = torch.randn(num_copy, device=device)
        idx = torch.randperm(num_dest, device=device).narrow(0, 0, num_copy)
        dest2 = dest.clone()
        dest.index_copy_(0, idx, src)
        for i in range(idx.size(0)):
            dest2[idx[i]] = src[i]
        self.assertEqual(dest, dest2, atol=0, rtol=0)

        # Bool tensor
        dest = torch.zeros(2, 2, dtype=torch.bool, device=device)
        src = torch.tensor([[True, True], [True, True]], device=device)
        index = torch.tensor([0, 1], device=device)
        dest.index_copy_(0, index, src)
        self.assertEqual(dest, torch.tensor([[True, True], [True, True]], device=device))

        # Error cases
        a = torch.randn(3, 5)
        c = torch.zeros(3)
        self.assertRaises(IndexError, lambda: a.index_copy_(dim=1, index=torch.tensor([3]), source=c))

    # Ensures that index_copy throws nondeterministic alerts in the correct cases
    @onlyOnCPUAndCUDA
    @dtypes(torch.double)
    def test_index_copy_nondeterministic_alert(self, device, dtype):
        @expectedAlertNondeterministic('index_copy')
        def test_func(slf, device, call_type):
            S = 10
            a = torch.randn(S, device=device)
            b = torch.randn(S, device=device)
            index = torch.randint(S, (S,), device=device)
            if call_type == 'function':
                torch.index_copy(a, 0, index, b)
            elif call_type == 'method':
                a.index_copy(0, index, b)
            elif call_type == 'method inplace':
                a.index_copy_(0, index, b)
            else:
                self.fail(f"'{call_type}' is not a valid call type")

        test_func(self, device, 'function')
        test_func(self, device, 'method')
        test_func(self, device, 'method inplace')

    def test_index_fill(self, device):
        for dt in torch.testing.get_all_dtypes():
            if dt == torch.half or dt == torch.bfloat16 or dt.is_complex:
                continue

            x = torch.tensor([[1, 2], [4, 5]], dtype=dt, device=device)
            index = torch.tensor([0], device=device)
            x.index_fill_(1, index, 0)
            self.assertEqual(x, torch.tensor([[0, 2], [0, 5]], dtype=dt, device=device))

    def test_index_select(self, device):
        for dtype in [torch.int, torch.long]:
            src = torch.randn(3, 4, 5, device=device)
            # Index can be duplicated.
            idx = torch.tensor([2, 1, 0, 1, 2], dtype=dtype, device=device)
            dest = torch.index_select(src, 0, idx)
            self.assertEqual(dest.shape, (5, 4, 5))
            for i in range(idx.size(0)):
                self.assertEqual(dest[i], src[idx[i]])

            # Check that 'out' is used correctly.
            out = torch.randn(5 * 4 * 5, device=device)
            dest = torch.index_select(src, 0, idx, out=out.view(5, 4, 5))
            self.assertEqual(dest.shape, (5, 4, 5))
            for i in range(idx.size(0)):
                self.assertEqual(dest[i], src[idx[i]])
            out.fill_(0.123)
            self.assertEqual(out, dest.view(-1))  # Must point to the same storage.

            # Bool tensor
            src = torch.tensor([False, True, False, False], device=device, dtype=torch.bool)
            idx = torch.tensor([1], dtype=dtype, device=device)
            dest = torch.index_select(src, 0, idx)
            self.assertEqual(torch.tensor([True]), dest)

            # Complex Tensor
            src = torch.randn(3, 4, 5, dtype=torch.complex64, device=device)
            idx = torch.tensor([2, 1, 0, 1, 2], dtype=dtype, device=device)
            dest = torch.index_select(src, 0, idx)
            self.assertEqual(dest.shape, (5, 4, 5))
            for i in range(idx.size(0)):
                self.assertEqual(dest[i], src[idx[i]])

    def test_take_empty(self, device):
        for input_shape in [(0,), (0, 1, 2, 0), (1, 2, 3)]:
            for indices_shape in [(0,), (0, 1, 2, 0)]:
                input = torch.empty(input_shape, device=device)
                indices = torch.empty(indices_shape, dtype=torch.int64, device=device)
                self.assertEqual(indices, torch.take(input, indices), exact_dtype=False)

    def test_put_empty(self, device):
        for dst_shape in [(0,), (0, 1, 2, 0), (1, 2, 3)]:
            for indices_shape in [(0,), (0, 1, 2, 0)]:
                for accumulate in [False, True]:
                    dst = torch.randn(dst_shape, device=device)
                    indices = torch.empty(indices_shape, dtype=torch.int64, device=device)
                    src = torch.randn(indices_shape, device=device)
                    self.assertEqual(dst, dst.put_(indices, src, accumulate=accumulate))

    @dtypes(*(torch.testing.get_all_fp_dtypes(include_bfloat16=False, include_half=False) +
              torch.testing.get_all_complex_dtypes()))
    @dtypesIfCPU(*(torch.testing.get_all_fp_dtypes(include_bfloat16=False, include_half=True) +
                   torch.testing.get_all_complex_dtypes()))
    @dtypesIfCUDA(*(torch.testing.get_all_fp_dtypes(include_bfloat16=True, include_half=True) +
                    torch.testing.get_all_complex_dtypes()))
    def test_scatter_reduce_operations_to_large_input(self, device, dtype):
        index = torch.tensor([[1], [2]], device=device, dtype=torch.long)
        test_data = [
            (torch.zeros(4, 4, device=device, dtype=dtype),
             torch.ones(2, 2, device=device, dtype=dtype),
             torch.tensor([[0, 0, 0, 0],
                           [1, 0, 0, 0],
                           [1, 0, 0, 0],
                           [0, 0, 0, 0]],
                          device=device, dtype=dtype), "add"),
            (torch.tensor([2], device=device, dtype=dtype).repeat(4, 4),
             torch.tensor([6], device=device, dtype=dtype).repeat(2, 2),
             torch.tensor([[2, 2, 2, 2],
                           [12, 2, 2, 2],
                           [12, 2, 2, 2],
                           [2, 2, 2, 2]], device=device, dtype=dtype), "multiply"),
        ]

        for input, src, result, operation in test_data:
            if operation == "multiply" and torch.is_complex(input):
                continue
            input.scatter_(0, index, src, reduce=operation)
            self.assertEqual(input, result)

    @dtypes(*(torch.testing.get_all_fp_dtypes(include_bfloat16=False, include_half=False) +
              torch.testing.get_all_complex_dtypes()))
    @dtypesIfCPU(*(torch.testing.get_all_fp_dtypes(include_bfloat16=False, include_half=True) +
                   torch.testing.get_all_complex_dtypes()))
    @dtypesIfCUDA(*(torch.testing.get_all_fp_dtypes(include_bfloat16=True, include_half=True) +
                    torch.testing.get_all_complex_dtypes()))
    def test_scatter_reduce_scalar(self, device, dtype):
        index = torch.tensor([[1], [2]], device=device, dtype=torch.long)
        test_data = [
            (torch.zeros(4, 4, device=device, dtype=dtype), 1,
             torch.tensor([[0, 0, 0, 0],
                           [1, 0, 0, 0],
                           [1, 0, 0, 0],
                           [0, 0, 0, 0]],
                          device=device, dtype=dtype), "add"),
            (torch.tensor([2], device=device, dtype=dtype).repeat(4, 4), 2,
             torch.tensor([[2, 2, 2, 2],
                           [4, 2, 2, 2],
                           [4, 2, 2, 2],
                           [2, 2, 2, 2]], device=device, dtype=dtype), "multiply"),
        ]

        for input, src, result, operation in test_data:
            if operation == "multiply" and torch.is_complex(input):
                continue
            input.scatter_(0, index, src, reduce=operation)
            self.assertEqual(input, result)

    # TODO: remove this after scatter_add_ is deprecated.
    def test_scatter_add_non_unique_index(self, device):
        height = 2
        width = 65536
        input = torch.ones(height, width, device=device)
        index = torch.zeros(height, width, dtype=torch.long, device=device)
        src = torch.ones(height, width, device=device)
        input.scatter_add_(0, index, src)

        self.assertEqual(input,
                         torch.tensor([[3], [1]], device=device,
                                      dtype=torch.float32).repeat(1, width))

    @dtypes(*(torch.testing.get_all_fp_dtypes(include_bfloat16=False, include_half=False) +
              torch.testing.get_all_complex_dtypes()))
    @dtypesIfCPU(*(torch.testing.get_all_fp_dtypes(include_bfloat16=False, include_half=True) +
                   torch.testing.get_all_complex_dtypes()))
    @dtypesIfCUDA(*(torch.testing.get_all_fp_dtypes(include_bfloat16=True, include_half=True) +
                    torch.testing.get_all_complex_dtypes()))
    def test_scatter_reduce_non_unique_index(self, device, dtype):
        height = 2
        width = 2
        index = torch.zeros(height, width, dtype=torch.long, device=device)
        test_data = [
            (torch.ones(height, width, device=device, dtype=dtype),
             torch.ones(height, width, device=device, dtype=dtype),
             torch.tensor([[3], [1]], device=device, dtype=dtype).repeat(1, width), "add"),
            (torch.tensor([2], device=device, dtype=dtype).repeat(height, width),
             torch.tensor([2], device=device, dtype=dtype).repeat(height, width),
             torch.tensor([[8], [2]], device=device,
                          dtype=dtype).repeat(1, width), "multiply"),
        ]

        for input, src, result, operation in test_data:
            if operation == "multiply" and torch.is_complex(input):
                continue
            input.scatter_(0, index, src, reduce=operation)
            self.assertEqual(input, result, msg=f"result: {result} input: {input} method: {str(operation)}")

    @onlyOnCPUAndCUDA
    @dtypesIfCUDA(*(torch.testing.get_all_complex_dtypes() +
                    torch.testing.get_all_int_dtypes()))
    @dtypesIfCPU(*(torch.testing.get_all_int_dtypes()))
    def test_scatter_reduce_multiply_unsupported_dtypes(self, device, dtype):
        height = 2
        width = 2
        index = torch.zeros(height, width, dtype=torch.long, device=device)
        input = torch.ones(height, width, device=device, dtype=dtype)
        src = torch.ones(height, width, device=device, dtype=dtype)
        with self.assertRaises(RuntimeError):
            input.scatter_(0, index, src, reduce="multiply")

    def test_scatter_to_large_input(self, device):
        input = torch.zeros(4, 4, device=device)
        src = torch.ones(2, 2, device=device)
        index = torch.tensor([[1], [2]], device=device, dtype=torch.long)
        input.scatter_(0, index, src)
        self.assertEqual(input, torch.tensor([[0, 0, 0, 0],
                                              [1, 0, 0, 0],
                                              [1, 0, 0, 0],
                                              [0, 0, 0, 0]], device=device, dtype=torch.float32))

    def test_scatter_add_to_large_input(self, device):
        input = torch.zeros(4, 4, device=device)
        src = torch.ones(2, 2, device=device)
        index = torch.tensor([[1], [2]], device=device, dtype=torch.long)
        input.scatter_add_(0, index, src)
        self.assertEqual(input, torch.tensor([[0, 0, 0, 0],
                                              [1, 0, 0, 0],
                                              [1, 0, 0, 0],
                                              [0, 0, 0, 0]], device=device, dtype=torch.float32))

    def test_scatter_bool(self, device):
        x = torch.tensor([[True, True, True], [True, True, True]], device=device)
        res = torch.zeros(3, 3, dtype=torch.bool, device=device)
        res = res.scatter_(0, torch.tensor([[0, 1, 2], [0, 1, 2]], device=device), x)
        self.assertEqual(res, torch.tensor([[True, False, False],
                                            [False, True, False],
                                            [False, False, True]], device=device))

    def test_scatter_add_bool(self, device):
        x = torch.tensor([[True, True, True, True, True], [True, True, True, True, True]], device=device)
        res = torch.zeros(3, 5, dtype=torch.bool, device=device)
        res = res.scatter_add_(0, torch.tensor([[0, 1, 2, 0, 0], [2, 0, 0, 1, 2]], device=device), x)
        self.assertEqual(res, torch.tensor([[True, True, True, True, True],
                                            [False, True, False, True, False],
                                            [True, False, True, False, True]], device=device))

    @onlyOnCPUAndCUDA
    @dtypes(*torch.testing.get_all_dtypes())
    def test_masked_scatter(self, device, dtype):
        dt = dtype
        with warnings.catch_warnings(record=True) as w:
            warnings.simplefilter("always")
            for maskType in [torch.uint8, torch.bool]:
                num_copy, num_dest = 3, 10
                dest = torch.tensor([1, 2, 3, 4, 5, 6, 7, 8, 9, 10], dtype=dt, device=device)
                dest2 = dest.clone()
                dest_ones = dest.clone()
                dest_ones_expected = dest.clone()
                src = torch.tensor([0, 0, 0, 0, 0, 0, 0, 0, 0, 0], dtype=dt, device=device)
                src_ones = torch.tensor([1, 1, 1, 1, 1, 1, 1, 1, 1, 1], dtype=dt, device=device)
                mask = torch.tensor((0, 0, 0, 0, 1, 0, 1, 0, 1, 0), dtype=maskType, device=device)

                if dt == torch.bool:
                    # torch.bool is a special case and is being tested
                    # in a separate test
                    return

                # TODO: update test when masked scatter is supported for complex
                # and cpu supports half
                if (dt == torch.half and self.device_type == 'cpu') or dt.is_complex:
                    self.assertRaises(RuntimeError, lambda: dest.masked_scatter_(mask, src))
                    return

                dest.masked_scatter_(mask, src)
                j = 0
                for i in range(num_dest):
                    if mask[i]:
                        dest2[i] = src[j]
                        dest_ones_expected[i] = src_ones[j]
                        j += 1
                self.assertEqual(dest, dest2, atol=0, rtol=0)

                dest_ones.masked_scatter_(mask, src_ones)
                self.assertEqual(dest_ones, dest_ones_expected, atol=0, rtol=0)

                # make src smaller. this should fail
                src = torch.zeros(num_copy - 1, dtype=dt, device=device)
                with self.assertRaises(RuntimeError):
                    dest.masked_scatter_(mask, src)

        self.assertEqual(len(w), 3)

        warn = 'masked_scatter_ received a mask with dtype torch.uint8,'
        for wi in w:
            self.assertEqual(str(wi.message)[0:55], str(warn))

    def test_masked_scatter_bool_tensor(self, device):
        src = torch.tensor([True, True, True], device=device)
        dst = torch.tensor([False, False, False], device=device)
        mask = torch.tensor([False, True, False], device=device)

        dst.masked_scatter_(mask, src)
        self.assertEqual(dst, torch.tensor([False, True, False], device=device))

        mask = torch.tensor([True, False, True], device=device)
        dst = dst.masked_scatter(mask, src)
        self.assertEqual(dst, torch.tensor([True, True, True], device=device))

    @dtypes(*torch.testing.get_all_dtypes())
    def test_masked_select(self, device, dtype):
        if device == 'cpu':
            warn = 'masked_select received a mask with dtype torch.uint8,'
        else:
            warn = 'indexing with dtype torch.uint8 is now deprecated, pl'
        for maskType in [torch.uint8, torch.bool]:
            num_src = 10
            src = torch.tensor([0, 0, 0, 0, 0, 0, 0, 0, 0, 0], dtype=dtype, device=device)
            mask = torch.randint(2, (num_src,), device=device, dtype=maskType)

            with warnings.catch_warnings(record=True) as w:
                dst = src.masked_select(mask)
                if maskType is torch.uint8:
                    self.assertEqual(len(w), 1)
                    self.assertEqual(str(w[0].message)[0:53], str(warn))
            dst2 = []
            for i in range(num_src):
                if mask[i]:
                    dst2 += [src[i]]
            self.assertEqual(dst, torch.tensor(dst2), atol=0, rtol=0)

            dst3 = torch.empty(0, device=device, dtype=dtype)
            torch.masked_select(src, mask, out=dst3)
            self.assertEqual(dst3, torch.tensor(dst2, dtype=dst3.dtype), atol=0, rtol=0)

        # Since half on CPU is not supported, need to skip the remaining test cases
        if dtype == torch.half and torch.device(device).type == 'cpu':
            return

        # Ensure that masks are expanded to match tensor properly
        a = torch.rand(100, 100, device=device).mul(100).to(dtype)
        mask_first_el_each_row = torch.zeros(100, device=device, dtype=torch.bool)
        mask_first_el_each_row[0] = True
        a_masked = a.masked_select(mask_first_el_each_row)
        self.assertEqual(a_masked, a[:, 0])

        mask_first_row = torch.zeros(100, 1, device=device, dtype=torch.bool)
        mask_first_row[0][0] = True
        a_masked = a.masked_select(mask_first_row)
        self.assertEqual(a_masked, a[0, :])

        # Ensure that tensor is expanded to match mask properly
        a = torch.rand(100, device=device).mul(100).to(dtype)
        mask_copy_3_times = torch.tensor([[True], [True], [False], [True]], device=device)
        a_masked = a.masked_select(mask_copy_3_times)
        self.assertEqual(a_masked, a.unsqueeze(0).expand(3, 100).flatten())

    def test_masked_select_discontiguous(self, device):
        for size in (10, 200):
            vals = torch.rand(size, size, device=device)
            mask = torch.full((size, size), False, dtype=torch.bool, device=device)
            mask[:, ::2] = True
            vals_list = (vals, vals.t())
            mask_list = (mask, mask.t())
            out_dc = torch.empty(size * size, device=device)[::2]
            for v, m in product(vals_list, mask_list):
                if m.is_contiguous():
                    expected = v[:, ::2].clone().view(-1)
                else:
                    expected = v[::2].clone().view(-1)
                out = torch.masked_select(v, m)
                self.assertEqual(out, expected, atol=0, rtol=0)
                torch.masked_select(v, m, out=out_dc)
                self.assertEqual(out_dc, expected, atol=0, rtol=0)


    def test_masked_fill_bool_tensor(self, device):
        dst = torch.tensor([True, False, True], device=device)
        mask = torch.tensor([False, True, False], device=device)

        dst.masked_fill_(mask, True)
        self.assertEqual(dst, torch.tensor([True, True, True], device=device))

        dst = dst.masked_fill(mask, False)
        self.assertEqual(dst, torch.tensor([True, False, True], device=device))

    def test_tensor_shape_empty(self, device):
        x = torch.randn((0, 1, 3, 0), device=device)
        # flatten
        self.assertEqual((0,), torch.flatten(x, 0, 3).shape)
        self.assertEqual((0, 0), torch.flatten(x, 0, 2).shape)
        self.assertEqual((0, 3, 0), torch.flatten(x, 1, 2).shape)

        # squeeze, unsqueeze
        self.assertEqual((0, 1, 1, 3, 0), torch.unsqueeze(x, 1).shape)
        self.assertEqual((0, 3, 0), torch.squeeze(x, 1).shape)
        self.assertEqual((0, 3, 0), torch.squeeze(x).shape)

        # transpose, t
        self.assertEqual((0, 0, 3, 1), torch.transpose(x, 1, 3).shape)
        y = torch.randn((5, 0), device=device)
        self.assertEqual((0, 5), y.t().shape)

        # select
        self.assertEqual((0, 1, 0), torch.select(x, 2, 2).shape)

        # repeat, permute
        self.assertEqual((9, 0, 5, 6, 0), x.repeat(9, 7, 5, 2, 3).shape)
        self.assertEqual((3, 0, 0, 1), x.permute(2, 3, 0, 1).shape)

        # diagonal, diagflat
        self.assertEqual((0,), torch.diagonal(torch.randn((5, 0), device=device)).shape)
        self.assertEqual((0,), torch.diagonal(torch.randn((0, 5), device=device)).shape)
        # off the end offsets are valid
        self.assertEqual((0,), torch.diagonal(torch.randn((5, 0), device=device), offset=1).shape)
        self.assertEqual((0,), torch.diagonal(torch.randn((0, 5), device=device), offset=1).shape)
        # check non-zero sized offsets off the end
        self.assertEqual((5, 6, 0), torch.diagonal(torch.randn((3, 4, 5, 6), device=device), offset=45252).shape)
        self.assertEqual((5, 6, 0), torch.diagonal(torch.randn((3, 4, 5, 6), device=device), offset=-45252).shape)

        self.assertEqual((0, 0), torch.diagflat(torch.tensor([], device=device)).shape)
        self.assertEqual(torch.zeros(1, 1), torch.diagflat(torch.tensor([], device=device), offset=1))
        self.assertEqual((0, 0), torch.diagflat(torch.tensor([[]], device=device)).shape)
        self.assertEqual(torch.zeros(1, 1), torch.diagflat(torch.tensor([[]], device=device), offset=1))

        # stack, split, chunk
        self.assertEqual((4, 0, 1, 3, 0), torch.stack((x, x, x, x)).shape)
        self.assertEqual([(0, 1, 3, 0)],
                         [z.shape for z in torch.chunk(x, 1, dim=0)])

        self.assertEqual([(0, 1, 3, 0), ] * 3, [z.shape for z in torch.chunk(x, 3, dim=0)])
        self.assertEqual([(0, 1, 1, 0), ] * 3, [z.shape for z in torch.chunk(x, 3, dim=2)])

        # NOTE: split_with_sizes behaves differently than NumPy in that it
        # takes sizes rather than offsets
        self.assertEqual([(0, 1, 0, 0), (0, 1, 1, 0), (0, 1, 2, 0)],
                         [z.shape for z in torch.split(x, (0, 1, 2), dim=2)])

        self.assertRaises(RuntimeError, lambda: torch.split(x, 0, dim=1))
        # This is strange because the split size is larger than the dim size, but consistent with
        # how split handles that case generally (when no 0s are involved).
        self.assertEqual([(0, 1, 3, 0)], [z.shape for z in torch.split(x, 1, dim=0)])
        self.assertEqual([(0, 1, 3, 0)], [z.shape for z in torch.split(x, 0, dim=0)])

    # functions that operate over a dimension but don't reduce.
    def test_dim_function_empty(self, device):
        shape = (0, 1, 2, 0)
        x = torch.randn(shape, device=device)

        # size stride
        self.assertEqual(0, x.size(3))
        self.assertEqual(2, x.size(2))
        self.assertEqual(2, x.stride(0))
        self.assertEqual(1, x.stride(2))

        self.assertEqual(x, torch.nn.functional.glu(x, 0))
        self.assertEqual((0, 1, 1, 0), torch.nn.functional.glu(x, 2).shape)

        # softmax, logsoftmax
        self.assertEqual(x, torch.nn.functional.softmax(x, 0))
        self.assertEqual(x, torch.nn.functional.softmax(x, 2))
        self.assertEqual(x, torch.nn.functional.softmax(x, 3))

        self.assertEqual(x, torch.nn.functional.log_softmax(x, 0))
        self.assertEqual(x, torch.nn.functional.log_softmax(x, 2))
        self.assertEqual(x, torch.nn.functional.log_softmax(x, 3))

        # cumsum, cumprod, cummax, cummin
        self.assertEqual(shape, torch.cumsum(x, 0).shape)
        self.assertEqual(shape, torch.cumsum(x, 2).shape)
        self.assertEqual(shape, torch.cumprod(x, 0).shape)
        self.assertEqual(shape, torch.cumprod(x, 2).shape)
        self.assertEqual(shape, torch.cummax(x, 0)[0].shape)
        self.assertEqual(shape, torch.cummax(x, 2)[0].shape)
        self.assertEqual(shape, torch.cummin(x, 0)[0].shape)
        self.assertEqual(shape, torch.cummin(x, 2)[0].shape)
        self.assertEqual(shape, torch.logcumsumexp(x, 0).shape)
        self.assertEqual(shape, torch.logcumsumexp(x, 2).shape)

        # flip
        self.assertEqual(x, x.flip(0))
        self.assertEqual(x, x.flip(2))

        # roll
        self.assertEqual(x, x.roll(0, 1).roll(0, -1))
        self.assertEqual(x, x.roll(1, x.size(1)))
        self.assertEqual(x, x.roll(1))
        self.assertEqual(x, x.roll((1, 1), (3, 1)))

        # unbind
        self.assertEqual((), x.unbind(0))
        self.assertEqual((torch.empty((0, 1, 0), device=device), torch.empty((0, 1, 0), device=device)),
                         x.unbind(2))

        # cross
        y = torch.randn((0, 1, 3, 0), device=device)
        self.assertEqual(y.shape, torch.cross(y, y).shape)

        # renorm
        self.assertEqual(shape, torch.renorm(x, 1, 0, 5).shape)
        self.assertEqual(shape, torch.renorm(x, 1, 2, 5).shape)

        # sort
        self.assertEqual([shape, shape], [z.shape for z in torch.sort(x, dim=0)])
        self.assertEqual([shape, shape], [z.shape for z in torch.sort(x, dim=2)])

        # topk
        self.assertEqual([shape, shape], [z.shape for z in torch.topk(x, 0, dim=0)])
        self.assertEqual([(0, 1, 1, 0), (0, 1, 1, 0)], [z.shape for z in torch.topk(x, 1, dim=2)])

        y = torch.randn((2, 3, 4), device=device)
        self.assertEqual([(2, 3, 0), (2, 3, 0)], [z.shape for z in torch.topk(y, 0)])

        # gather
        self.assertEqual(shape, torch.gather(x, 0, torch.empty(shape, dtype=torch.int64, device=device)).shape)
        self.assertEqual(shape, torch.gather(x, 2, torch.empty(shape, dtype=torch.int64, device=device)).shape)
        larger_shape = torch.empty((0, 1, 3, 0), dtype=torch.int64, device=device)
        self.assertEqual(larger_shape.shape, torch.gather(x, 2, larger_shape).shape)
        smaller_shape = torch.empty((0, 1, 0, 0), dtype=torch.int64, device=device)
        self.assertEqual(smaller_shape.shape, torch.gather(x, 2, smaller_shape).shape)
        y = torch.randn((2, 3, 4), device=device)
        self.assertEqual((0, 3, 4),
                         torch.gather(y, 0, torch.empty((0, 3, 4), dtype=torch.int64, device=device)).shape)

        # scatter, scatter_add
        for dim in [0, 2]:
            y = torch.randn(shape, device=device)
            y_src = torch.randn(shape, device=device)
            ind = torch.empty(shape, dtype=torch.int64, device=device)
            self.assertEqual(shape, y.scatter_(dim, ind, y_src).shape)
            self.assertEqual(shape, y.scatter_add_(dim, ind, y_src).shape)

        z = torch.randn((2, 3, 4), device=device)
        z_src = torch.randn((2, 3, 4), device=device)
        self.assertEqual(z, z.scatter_(2, torch.empty((2, 3, 0), dtype=torch.int64, device=device), z_src))
        self.assertEqual(z, z.scatter_add_(2, torch.empty((2, 3, 0), dtype=torch.int64, device=device), z_src))

        # index_fill, index_copy, index_add
        c = x.clone()
        c_clone = c.clone()
        ind_empty = torch.tensor([], dtype=torch.int64, device=device)
        ind_01 = torch.tensor([0, 1], dtype=torch.int64, device=device)
        self.assertEqual(c_clone, c.index_fill_(0, ind_empty, -1))
        self.assertEqual(c_clone, c.index_fill_(2, ind_empty, -1))
        self.assertEqual(c_clone, c.index_fill_(2, torch.tensor([0, 1], dtype=torch.int64, device=device), -1))
        self.assertEqual(c_clone, c.index_copy_(0, ind_empty, torch.empty((0, 1, 2, 0), device=device)))
        self.assertEqual(c_clone, c.index_copy_(2, ind_empty, torch.empty((0, 1, 0, 0), device=device)))
        self.assertEqual(c_clone, c.index_copy_(2, ind_01, torch.empty((0, 1, 2, 0), device=device)))
        self.assertEqual(c_clone, c.index_add_(0, ind_empty, torch.empty((0, 1, 2, 0), device=device)))
        self.assertEqual(c_clone, c.index_add_(2, ind_empty, torch.empty((0, 1, 0, 0), device=device)))
        self.assertEqual(c_clone, c.index_add_(2, ind_01, torch.empty((0, 1, 2, 0), device=device)))

        c = torch.randn((0, 1, 2), device=device)
        c_clone = c.clone()
        self.assertEqual(c_clone, c.index_fill_(0, ind_empty, -1))
        self.assertEqual(c_clone, c.index_copy_(0, ind_empty, torch.empty((0, 1, 2), device=device)))
        self.assertEqual(c_clone, c.index_add_(0, ind_empty, torch.empty((0, 1, 2), device=device)))
        self.assertEqual(c_clone, c.index_fill_(0, ind_empty, -1))
        self.assertEqual(c_clone, c.index_copy_(0, ind_empty, torch.empty((0, 1, 2), device=device)))
        self.assertEqual(c_clone, c.index_add_(0, ind_empty, torch.empty((0, 1, 2), device=device)))

        # index fill/copy/add non-empty
        z = torch.randn((2, 3, 4), device=device)
        self.assertEqual(z, z.index_fill_(0, ind_empty, -1))
        z = torch.randn((2, 3, 4), device=device)
        self.assertEqual(z, z.index_copy_(0, ind_empty, torch.empty((0, 3, 4), device=device)))
        z = torch.randn((2, 3, 4), device=device)
        self.assertEqual(z, z.index_add_(0, ind_empty, torch.empty((0, 3, 4), device=device)))

        # index_select
        self.assertEqual(x, x.index_select(0, ind_empty))
        self.assertEqual((0, 1, 0, 0), x.index_select(2, ind_empty).shape)
        self.assertEqual(x, x.index_select(2, ind_01))
        z = torch.randn((2, 3, 4), device=device)  # non-empty
        self.assertEqual((0, 3, 4), z.index_select(0, ind_empty).shape)
        c = torch.randn((0, 1, 2), device=device)
        self.assertEqual(c, c.index_select(0, ind_empty))
        c = torch.randn((0, 1, 2), device=device)
        self.assertEqual(c, c.index_select(0, ind_empty))

    def _brute_pdist(self, inp, p=2):
        """Computes the same as torch.pdist using primitives"""
        n = inp.shape[-2]
        k = n * (n - 1) // 2
        if k == 0:
            # torch complains about empty indices
            return torch.empty(inp.shape[:-2] + (0,), dtype=inp.dtype, device=inp.device)
        square = torch.norm(inp[..., None, :] - inp[..., None, :, :], p=p, dim=-1)
        unroll = square.view(square.shape[:-2] + (n * n,))
        inds = torch.ones(k, dtype=torch.int)
        inds[torch.arange(n - 1, 1, -1, dtype=torch.int).cumsum(0)] += torch.arange(2, n, dtype=torch.int)
        return unroll[..., inds.cumsum(0)]

    def _pdist_single(self, shape, device, p, dtype, trans, grad_check=False):
        x = torch.randn(shape, dtype=dtype, device=device)
        if trans:
            x.transpose_(-2, -1)
        if grad_check:
            x.requires_grad_()
            y = x.detach().clone().requires_grad_()
        else:
            y = x
        actual = torch.pdist(x, p=p)
        expected = self._brute_pdist(y, p=p)
        self.assertEqual(expected.shape, actual.shape)
        self.assertEqual(expected, actual)
        if grad_check and expected.size() != torch.Size([0]):
            g0 = torch.rand_like(actual)
            actual.backward(g0)
            expected.backward(g0)
            self.assertEqual(x.grad, y.grad)

    @slowTest
    def test_pdist_norm_forward(self, device):
        for shape in [(4, 5), (3, 2), (2, 1), (1500, 1)]:
            for p in [0, 1, 2, 3, 1.5, 2.5, float('inf')]:
                for trans in [False, True]:
                    for dtype in [torch.float32, torch.float64]:
                        self._pdist_single(shape, device, p, dtype, trans, grad_check=False)

        # do a simplified comparison with big inputs, see:
        # https://github.com/pytorch/pytorch/issues/15511
        for dtype in [torch.float32, torch.float64]:
            self._pdist_single((1000, 2), device, 2, dtype, trans=False, grad_check=False)

    @slowTest
    def test_pdist_norm_backward(self, device):
        for shape in [(4, 5), (3, 2), (2, 1), (1500, 1)]:
            for p in [0, 1, 2, 3, 1.5, 2.5, float('inf')]:
                for trans in [False, True]:
                    self._pdist_single(shape, device, p, torch.float64, trans, grad_check=True)

    @unittest.skipIf(IS_FBCODE and IS_REMOTE_GPU, "sandcastle OOM with current tpx gpu/re configuration")
    @skipIfRocm
    def test_pdist_norm_large(self, device):
        # use dim0>=46342 for forward, see:
        # https://github.com/pytorch/pytorch/issues/30583
        # Compare output using GPU with the CPU implementation, as brute_pdist uses too much memory
        if 'cuda' in device:
            x = torch.randn(50000, 1, dtype=torch.float32)
            expected_cpu = torch.pdist(x, p=2)
            actual_gpu = torch.pdist(x.to(device), p=2)
            self.assertEqual(expected_cpu, actual_gpu.cpu())

    @onlyOnCPUAndCUDA
    @dtypesIfCUDA(*set(torch.testing.get_all_math_dtypes('cuda')))
    @dtypes(*set(torch.testing.get_all_math_dtypes('cpu')))
    def test_addcdiv(self, device, dtype):
        def non_zero_rand(size, dtype, device):
            if dtype.is_floating_point or dtype.is_complex:
                a = torch.rand(size=size, dtype=dtype, device=device)
            elif dtype == torch.uint8:
                a = torch.randint(1, 5, size=size, dtype=dtype, device=device)
            else:
                a = torch.randint(-5, 5, size=size, dtype=dtype, device=device)
            return a + (a == 0).to(dtype)

        def _test_addcdiv():
            a = non_zero_rand((2, 2), dtype=dtype, device=device)
            b = non_zero_rand((2, 2), dtype=dtype, device=device)
            c = non_zero_rand((2, 2), dtype=dtype, device=device)
            alpha = _number(0.5, 3, dtype)

            expected = a + (alpha * b) / c
            actual = torch.addcdiv(a, b, c, value=alpha)
            self.assertEqual(expected, actual)

            with self.maybeWarnsRegex(
                    UserWarning, "This overload of addcdiv is deprecated"):
                self.assertEqual(actual, torch.addcdiv(a, alpha, b, c))

        if not (dtype.is_floating_point or dtype.is_complex):
            # Integer division with addcdiv is prohibited
            with self.assertRaises(RuntimeError):
                _test_addcdiv()
        else:
            _test_addcdiv()

    def test_nullary_op_mem_overlap(self, device):
        ops = (
            ("random_", ()),
            ("uniform_", ()),
            ("cauchy_", ()),
            ("log_normal_", ()),
            ("exponential_", ()),
            ("geometric_", (0.5,)),
            ("normal_", ()),
        )

        x = torch.rand((1, 3)).expand((3, 3))
        for op, args in ops:
            with self.assertRaisesRegex(RuntimeError, 'unsupported operation'):
                getattr(x, op)(*args)

    @dtypes(torch.double)
    def test_ternary_op_mem_overlap(self, device, dtype):
        ops = [
            ("addcmul", True, True, 'cpu'),
            ("addcmul", True, True, 'cuda'),
            ("addcdiv", True, True, 'cpu'),
            ("addcdiv", True, True, 'cuda'),
            ("lerp", True, True, 'cpu'),
            ("lerp", True, True, 'cuda')
        ]

        for (fn, has_input_output_mem_overlap_check,
             has_internal_mem_overlap_check, dev) in ops:
            if dev != device:
                continue
            out_op = getattr(torch, fn)
            inplace_op = getattr(torch.Tensor, fn + '_')
            self.check_internal_mem_overlap(
                inplace_op, 3, dtype, device,
                expected_failure=not has_internal_mem_overlap_check)
            self.ternary_check_input_output_mem_overlap(out_op, dev,
                                                        expected_failure=not has_input_output_mem_overlap_check)

    @dtypes(torch.double)
    @onlyOnCPUAndCUDA
    def test_copy_mem_overlap(self, device, dtype):
        self.check_internal_mem_overlap(
            torch.Tensor.copy_, num_inputs=2, dtype=dtype, device=device)
        sz = 3
        doubles = torch.randn(2 * sz, dtype=dtype, device=device)
        self.unary_check_input_output_mem_overlap(
            doubles, sz, lambda input, out: out.copy_(input))

    @onlyOnCPUAndCUDA
    def test_index_add_mem_overlap(self, device):
        x = torch.rand((1,), device=device).expand((6,))
        y = torch.rand((6,), device=device)
        ind = torch.tensor([2, 1, 0], device=device)
        value = torch.rand((3,), device=device)
        with self.assertRaisesRegex(RuntimeError, 'unsupported operation'):
            x.index_add_(0, ind, value)
        with self.assertRaisesRegex(RuntimeError, 'unsupported operation'):
            y.index_add_(0, ind, y[:3])
        with self.assertRaisesRegex(RuntimeError, 'unsupported operation'):
            ind.index_add_(0, ind, ind.clone())
        with self.assertRaisesRegex(RuntimeError, 'unsupported operation'):
            ind.index_add_(0, ind.clone(), ind)

    @onlyOnCPUAndCUDA
    def test_index_copy_mem_overlap(self, device):
        x = torch.rand((1,), device=device).expand((6,))
        y = torch.rand((6,), device=device)
        ind = torch.tensor([2, 1, 0], device=device)
        value = torch.rand((3,), device=device)
        with self.assertRaisesRegex(RuntimeError, 'unsupported operation'):
            x.index_copy_(0, ind, value)
        with self.assertRaisesRegex(RuntimeError, 'unsupported operation'):
            y.index_copy_(0, ind, y[:3])
        with self.assertRaisesRegex(RuntimeError, 'unsupported operation'):
            ind.index_copy_(0, ind, ind.clone())
        with self.assertRaisesRegex(RuntimeError, 'unsupported operation'):
            ind.index_copy_(0, ind.clone(), ind)

    @onlyOnCPUAndCUDA
    def test_index_fill_mem_overlap(self, device):
        x = torch.rand((1,), device=device).expand((6,))
        y = torch.rand((6,), device=device)
        ind = torch.tensor([2, 1, 0], device=device)
        value = torch.rand((3,), device=device)

        with self.assertWarnsRegex(UserWarning, "index_fill_ on expanded tensors"):
            x.index_fill_(0, ind, 1.0)
        with self.assertRaisesRegex(RuntimeError, 'unsupported operation'):
            ind.index_fill_(0, ind, 0)

    @onlyOnCPUAndCUDA
    def test_shift_mem_overlap(self, device):
        x = torch.rand(3, device=device)
        with self.assertRaisesRegex(RuntimeError, 'unsupported operation'):
            x[:-1] <<= x[1:]
        with self.assertRaisesRegex(RuntimeError, 'unsupported operation'):
            x[:-1] >>= x[1:]

    @onlyOnCPUAndCUDA
    def test_bernoulli_mem_overlap(self, device):
        x = torch.rand((1,), device=device).expand((6,))

        with self.assertRaisesRegex(RuntimeError, 'unsupported operation'):
            x.bernoulli_()
        with self.assertRaisesRegex(RuntimeError, 'unsupported operation'):
            x.bernoulli_(p=0.1)
        p = torch.rand(6, device=device)
        with self.assertRaisesRegex(RuntimeError, 'unsupported operation'):
            x.bernoulli_(p=p)
        with self.assertRaisesRegex(RuntimeError, 'unsupported operation'):
            torch.bernoulli(torch.rand_like(x), out=x)

    @onlyOnCPUAndCUDA
    def test_index_put_mem_overlap(self, device):
        x = torch.rand((1,), device=device).expand((6,))
        y = torch.rand((6,), device=device)
        ind = torch.tensor([2, 1, 0], device=device)
        value = torch.rand((3,), device=device)
        with self.assertWarnsRegex(UserWarning, 'expanded tensors'):
            x.index_put_((ind,), value)
        with self.assertRaisesRegex(RuntimeError, 'unsupported operation'):
            y.index_put_((ind,), y[0])
        with self.assertRaisesRegex(RuntimeError, 'unsupported operation'):
            ind.index_put_((ind,), ind)
        with self.assertRaisesRegex(RuntimeError, 'unsupported operation'):
            y.index_put_((ind,), y[:3])
        with self.assertRaisesRegex(RuntimeError, 'unsupported operation'):
            ind.index_put_((ind,), ind.clone())
        with self.assertRaisesRegex(RuntimeError, 'unsupported operation'):
            ind.index_put_((ind.clone(),), ind)

    @onlyOnCPUAndCUDA
    def test_masked_fill_mem_overlap(self, device):
        x = torch.rand((1,), device=device).expand((6,))
        mask = torch.tensor([True, False, True, True, False, False], device=device)
        with self.assertWarnsRegex(UserWarning, 'expanded tensors'):
            x.masked_fill_(mask, 0.)

        fill_val = torch.tensor(0., device=device)
        with self.assertWarnsRegex(UserWarning, 'expanded tensors'):
            x.masked_fill_(mask, fill_val)

        with self.assertRaisesRegex(RuntimeError, 'unsupported operation'):
            mask[1:].masked_fill_(mask[:-1], False)

    @onlyOnCPUAndCUDA
    def test_masked_select_mem_overlap(self, device):
        x = torch.rand((1,), device=device).expand((3,))
        y = torch.rand((6,), device=device)
        mask = torch.tensor([True, False, True, True, False, False], device=device)
        with self.assertRaisesRegex(RuntimeError, 'unsupported operation'):
            torch.masked_select(y, mask, out=x)
        with self.assertRaisesRegex(RuntimeError, 'unsupported operation'):
            torch.masked_select(y, mask, out=y)
        with self.assertRaisesRegex(RuntimeError, 'unsupported operation'):
            torch.masked_select(mask.clone(), mask, out=mask)

    @onlyOnCPUAndCUDA
    def test_masked_scatter_mem_overlap(self, device):
        x = torch.rand((1,), device=device).expand((6,))
        src = torch.rand((3,), device=device)
        mask = torch.tensor([True, False, True, True, False, False], device=device)

        with self.assertRaisesRegex(RuntimeError, 'unsupported operation'):
            x.masked_scatter_(mask, src)

    @onlyOnCPUAndCUDA
    def test_index_select_mem_overlap(self, device):
        x = torch.rand((1, 6), device=device).expand((2, 6))
        y = torch.rand((3, 6), device=device)
        ind = torch.tensor([0, 1], dtype=torch.int64, device=device)
        with self.assertRaisesRegex(RuntimeError, 'unsupported operation'):
            torch.index_select(y, 1, ind, out=x)

    @onlyOnCPUAndCUDA
    def test_scatter_mem_overlap(self, device):
        x = torch.rand((1,), device=device).expand((6,))
        src = torch.rand((3,), device=device)
        ind = torch.tensor([2, 1, 0], device=device, dtype=torch.int64)

        with self.assertRaisesRegex(RuntimeError, 'unsupported operation'):
            x.scatter_(0, ind, src)
        with self.assertRaisesRegex(RuntimeError, 'unsupported operation'):
            src.scatter_(0, ind, src)
        with self.assertRaisesRegex(RuntimeError, 'unsupported operation'):
            ind.scatter_(0, ind, ind.clone())

    @onlyOnCPUAndCUDA
    def test_gather_mem_overlap(self, device):
        x = torch.rand((1,), device=device).expand((3,))
        src = torch.rand((6,), device=device)
        ind = torch.tensor([2, 1, 0], device=device, dtype=torch.int64)
        with self.assertRaisesRegex(RuntimeError, 'unsupported operation'):
            torch.gather(src, 0, ind, out=x)
        with self.assertRaisesRegex(RuntimeError, 'unsupported operation'):
            torch.gather(src, 0, ind, out=src)
        with self.assertRaisesRegex(RuntimeError, 'unsupported operation'):
            torch.gather(ind.clone(), 0, ind[1:], out=ind[:1])

    @onlyOnCPUAndCUDA
    def test_take_mem_overlap(self, device):
        x = torch.rand((1,), device=device).expand((3,))
        src = torch.rand((6,), device=device)
        ind = torch.tensor([2, 1, 0], device=device, dtype=torch.int64)
        with self.assertRaisesRegex(RuntimeError, 'unsupported operation'):
            torch.take(src, ind, out=x)
        with self.assertRaisesRegex(RuntimeError, 'unsupported operation'):
            torch.take(src, ind, out=src)
        with self.assertRaisesRegex(RuntimeError, 'unsupported operation'):
            torch.take(ind.clone(), ind[1:], out=ind[:-1])


    @onlyCUDA
    def test_multinomial_device_constrain(self, device):
        x = torch.empty(0, device="cpu")
        y = torch.empty(0, device=device)
        self.assertRaisesRegex(
            RuntimeError, "multinomial arguments must have the same device",
            lambda: torch.multinomial(x, 2, out=y))

    @deviceCountAtLeast(2)
    @onlyCUDA
    def test_multinomial_gpu_device_constrain(self, devices):
        x = torch.empty(0, device=devices[0])
        y = torch.empty(0, device=devices[1])
        self.assertRaisesRegex(
            RuntimeError, "multinomial arguments must have the same device",
            lambda: torch.multinomial(x, 2, out=y))

    @deviceCountAtLeast(2)
    @onlyCUDA
    def test_device_guard(self, devices):
        # verify that all operators with `device_guard: False` behave properly with multiple devices.
        # TODO: if we had operator introspection we could figure out this set of operators automatically...
        x = torch.randn((1, 2, 3), device=devices[1])
        y = torch.zeros((1, 3, 2), device=devices[1])
        scalar = torch.tensor(5, device=devices[1])

        # property ops
        torch.cudnn_is_acceptable(x)
        x.is_distributed()
        x.is_floating_point()
        x.is_complex()
        x.is_same_size(y)
        x.is_signed()
        x.size(0)
        x.stride(0)
        x.numel()
        x.is_set_to(y)
        x.data_ptr()
        scalar.is_nonzero()

        # sparse property ops
        y[0][1] = 5
        y_sparse = y.to_sparse()
        y_sparse.sparse_dim()
        y_sparse._dimI()
        y_sparse.dense_dim()
        y_sparse._dimV()
        y_sparse._nnz()
        y_sparse.is_coalesced()
        y_sparse._indices()
        y_sparse._values()
        y_sparse.indices()
        y_sparse.values()

        # in-place ops
        def inplace():
            return torch.randn((1, 2, 3), device=devices[1])
        inplace().as_strided_(y.size(), y.stride())
        inplace().resize_(y.size())
        inplace().squeeze_()
        inplace().squeeze_(0)
        inplace().unsqueeze_(2)
        inplace().transpose_(1, 2)
        inplace().squeeze_().t_()
        inplace().set_(x.storage())
        inplace().set_(x.storage(), x.storage_offset(), x.size(), x.stride())
        inplace().set_(x)
        inplace().set_()
        y_sparse._coalesced_(True)

        # shape modification
        x.as_strided(y.size(), y.stride())
        x.expand((5, 2, 3))
        x.expand_as(x)
        x.sum_to_size((1,))
        torch.broadcast_tensors(x , x)
        x.reshape((1, 3, 2))
        x.reshape_as(y)
        x.squeeze()
        x.squeeze(0)
        x.squeeze().t()
        x.transpose(1, 2)
        x.unsqueeze(2)
        x.view((1, 3, 2))
        x.view_as(y)

        # chunk, split, etc.
        x.chunk(2, dim=1)
        x.split(1, dim=2)
        x.split_with_sizes([1, 2], dim=2)
        x.unfold(dimension=2, size=1, step=1)

        x.narrow(1, 1, 1)
        x.select(1, 1)
        torch.isnan(x)

        torch.empty((1, 3, 2), out=y)
        torch.empty_like(x)
        torch.empty_like(x, dtype=torch.int64)

        # to
        x.to(x)
        x.to(y)
        x.to(x, copy=True)

    def test_is_signed(self, device):
        self.assertEqual(torch.IntTensor(5).to(device).is_signed(), True)
        self.assertEqual(torch.ByteTensor(5).to(device).is_signed(), False)
        self.assertEqual(torch.CharTensor(5).to(device).is_signed(), True)
        self.assertEqual(torch.FloatTensor(5).to(device).is_signed(), True)
        self.assertEqual(torch.HalfTensor(10).to(device).is_signed(), True)

    # Note - reports a leak of 512 bytes on CUDA device 1
    @deviceCountAtLeast(2)
    @skipCUDAMemoryLeakCheckIf(True)
    @onlyCUDA
    def test_tensor_set_errors_multigpu(self, devices):
        f_cuda0 = torch.randn((2, 3), dtype=torch.float32, device=devices[0])
        f_cuda1 = torch.randn((2, 3), dtype=torch.float32, device=devices[1])

        self.assertRaises(RuntimeError, lambda: f_cuda0.set_(f_cuda1.storage()))
        self.assertRaises(RuntimeError,
                          lambda: f_cuda0.set_(f_cuda1.storage(), 0, f_cuda1.size(), f_cuda1.stride()))
        self.assertRaises(RuntimeError, lambda: f_cuda0.set_(f_cuda1))

    @onlyCUDA
    def test_half_tensor(self, device):
        x = torch.randn(5, 5).half()
        self.assertEqual(x.to(device), x)

        xc = x.to(device)
        with tempfile.NamedTemporaryFile() as f:
            torch.save(xc, f)
            f.seek(0)
            xc2 = torch.load(f)
            self.assertIsInstance(xc2, type(xc))
            self.assertEqual(xc.float(), xc2.float())

    @onlyCUDA
    @deviceCountAtLeast(1)  # Note: Tests works with one but prefers more devices
    def test_serialization(self, devices):
        def _test_serialization(filecontext_lambda):
            t0 = torch.cuda.FloatTensor(5).fill_(1)
            with torch.cuda.device(devices[-1]):
                tn = torch.cuda.FloatTensor(3).fill_(2)
            torch.cuda.set_device(devices[0])
            b = (t0, tn)
            with filecontext_lambda() as f:
                torch.save(b, f)
                f.seek(0)
                c = torch.load(f)
                self.assertEqual(b, c, atol=0, rtol=0)
                u0, un = c
                self.assertEqual(str(u0.device), devices[0])
                self.assertEqual(str(un.device), devices[-1])

        _test_serialization(tempfile.NamedTemporaryFile)
        _test_serialization(BytesIOContext)

    def test_memory_format_preserved_after_permute(self, device):
        x = torch.randn(4, 3, 8, 8, device=device)
        nhwc = x.contiguous(memory_format=torch.channels_last)
        y = nhwc.permute(0, 1, 3, 2).permute(0, 1, 3, 2)
        self.assertTrue(y.is_contiguous(memory_format=torch.channels_last))

        x = torch.randn(4, 3, 8, 8, 8, device=device)
        ndhwc = x.contiguous(memory_format=torch.channels_last_3d)
        y = ndhwc.permute(0, 1, 4, 3, 2).permute(0, 1, 4, 3, 2)
        self.assertTrue(y.is_contiguous(memory_format=torch.channels_last_3d))

    def test_memory_format_propagation_rules(self, device):

        contiguous = torch.rand(10, 3, 5, 5, device=device)
        cl = torch.rand(10, 3, 5, 5, device=device).contiguous(memory_format=torch.channels_last)
        ambiguous = torch.rand(10, 3, 1, 1, device=device).contiguous(memory_format=torch.channels_last)
        self.assertTrue(ambiguous.is_contiguous(memory_format=torch.channels_last))
        self.assertTrue(ambiguous.is_contiguous(memory_format=torch.contiguous_format))
        bias = torch.rand(1, 1, 1, 1, device=device).contiguous(memory_format=torch.channels_last)

        def _test_propagation_rules(self, contiguous, cl, ambiguous, bias):
            options = ((ambiguous, contiguous, torch.contiguous_format),
                       (ambiguous, cl, torch.channels_last),
                       (contiguous, ambiguous, torch.contiguous_format),
                       (contiguous, cl, torch.contiguous_format),
                       (cl, ambiguous, torch.channels_last),
                       (cl, contiguous, torch.channels_last),
                       (bias, cl, torch.channels_last),
                       (cl, bias, torch.channels_last),)

            for a, b, mf in options:
                result = a + b
                self.assertTrue(result.is_contiguous(memory_format=mf))

        _test_propagation_rules(self, contiguous, cl, ambiguous, bias)

        cl = cl.to(memory_format=torch.channels_last)
        ambiguous = ambiguous.to(memory_format=torch.channels_last)
        bias = bias.to(memory_format=torch.channels_last)

        _test_propagation_rules(self, contiguous, cl, ambiguous, bias)

        # test cases when strides matter in ambiguous tensors
        for mf in (torch.channels_last, torch.contiguous_format):
            ambiguous = torch.rand(10, 3, 1, 1, device=device).to(memory_format=mf)
            bias = torch.rand(3, 1, 1, device=device)
            result = ambiguous + bias
            self.assertEqual(ambiguous.stride(), result.stride())
            result = bias + ambiguous
            self.assertEqual(ambiguous.stride(), result.stride())
            result = ambiguous * 5
            self.assertEqual(ambiguous.stride(), result.stride())

    def test_memory_format_empty_like(self, device):
        def test_helper(x, memory_format):
            xc = x.contiguous(memory_format=memory_format)

            like = torch.empty_like(xc, memory_format=torch.preserve_format)
            self.assertFalse(like.is_contiguous())
            self.assertTrue(like.is_contiguous(memory_format=memory_format))

            like_x = torch.empty_like(x, memory_format=torch.preserve_format)
            self.assertTrue(like_x.is_contiguous())
            self.assertFalse(like_x.is_contiguous(memory_format=memory_format))

            like = torch.empty_like(x, memory_format=memory_format)
            self.assertFalse(like.is_contiguous())
            self.assertTrue(like.is_contiguous(memory_format=memory_format))

            like = torch.empty_like(xc, memory_format=torch.contiguous_format)
            self.assertTrue(like.is_contiguous())
            self.assertFalse(like.is_contiguous(memory_format=memory_format))

            like = torch.empty_like(xc)
            self.assertFalse(like.is_contiguous())
            self.assertTrue(like.is_contiguous(memory_format=memory_format))

            sparse = x.to_sparse()
            with self.assertRaises(RuntimeError):
                z = torch.empty_like(sparse, memory_format=torch.preserve_format)

        test_helper(torch.randn(4, 3, 8, 8, device=device), torch.channels_last)
        test_helper(torch.randn(4, 3, 8, 8, 8, device=device), torch.channels_last_3d)

    def test_memory_format_consistency(self, device):
        x = torch.randn(10, 3, 1, 1, device=device)
        x_rep = x.as_strided(x.size(), x.stride())
        self.assertEqual(x.size(), x_rep.size())
        self.assertEqual(x.stride(), x_rep.stride())
        self.assertEqual(x.is_contiguous(), x_rep.is_contiguous())
        self.assertEqual(x.is_contiguous(memory_format=torch.channels_last), x_rep.is_contiguous(memory_format=torch.channels_last))
        self.assertEqual(
            x.is_contiguous(memory_format=torch.channels_last_3d), x_rep.is_contiguous(memory_format=torch.channels_last_3d))

    def test_memory_format_operators(self, device):
        def _chunk_op(x, y):
            x1, x2 = x.chunk(2, dim=1)
            return x1 + x2

        def _unsqueeze_op_add(x, y):
            return x[0].unsqueeze(0) + 3

        def _unsqueeze_op_clone(x, y):
            return x[0].unsqueeze(0).clone()

        def _test_helper(x, y, bias, memory_format):
            return_contig_fns = [
                lambda x, y: y + x,
                lambda x, y: y * x,
                lambda x, y: y.addcdiv(x, y, value=2),
                lambda x, y: y.addcmul(x, y, value=2),
            ]
            bias_fns = [
                lambda x, b: x + b,
                lambda x, b: b + x,
            ]
            fns = [
                lambda x, y: x.clone(),
                lambda x, y: x + 3,
                lambda x, y: 3 * x,
                lambda x, y: x + y,
                lambda x, y: x * y,
                lambda x, y: abs(x),
                lambda x, y: x.abs(),
                lambda x, y: x.abs_(),
                lambda x, y: x.acos(),
                lambda x, y: x.acos_(),
                lambda x, y: x.add(y, alpha=3),
                lambda x, y: x.add_(y, alpha=3),
                lambda x, y: x.addcdiv(y, y, value=2),
                lambda x, y: x.addcdiv_(y, y, value=2),
                lambda x, y: x.addcmul(y, y, value=2),
                lambda x, y: x.addcmul_(y, y, value=2),
                lambda x, y: x.acosh(),
                lambda x, y: x.acosh_(),
                lambda x, y: x.asinh(),
                lambda x, y: x.asinh_(),
                lambda x, y: x.atanh(),
                lambda x, y: x.atanh_(),
                lambda x, y: x.asin(),
                lambda x, y: x.asin_(),
                lambda x, y: x.atan(),
                lambda x, y: x.atan2(y),
                lambda x, y: x.atan2_(y),
                lambda x, y: x.ceil(),
                lambda x, y: x.ceil_(),
                lambda x, y: x.clamp(-1, 1),
                lambda x, y: x.cos(),
                lambda x, y: x.cosh(),
                lambda x, y: x.div(0.5),
                lambda x, y: x.div_(0.5),
                lambda x, y: x.div(y),
                lambda x, y: x.div_(y),
                lambda x, y: x.digamma(),
                lambda x, y: x.digamma_(),
                lambda x, y: x.erf(),
                lambda x, y: x.erfc(),
                lambda x, y: x.erfinv(),
                lambda x, y: x.erfinv_(),
                lambda x, y: x.exp(),
                lambda x, y: x.expm1(),
                lambda x, y: x.expm1_(),
                lambda x, y: x.floor(),
                lambda x, y: x.floor_(),
                lambda x, y: x.fmod(2),
                lambda x, y: x.frac(),
                lambda x, y: x.hypot(y),
                lambda x, y: x.hypot_(y),
                lambda x, y: x.i0(),
                lambda x, y: x.i0_(),
                lambda x, y: x.lerp(y, 0.5),
                lambda x, y: x.log(),
                lambda x, y: x.log_(),
                lambda x, y: x.log10(),
                lambda x, y: x.log10_(),
                lambda x, y: x.log1p(),
                lambda x, y: x.log1p_(),
                lambda x, y: x.log2(),
                lambda x, y: x.log2_(),
                lambda x, y: x.mul(3),
                lambda x, y: x.mul_(3),
                lambda x, y: x.neg(),
                lambda x, y: x.neg_(),
                lambda x, y: x.pow(3),
                lambda x, y: x.pow_(3),
                lambda x, y: x.pow(0.0),
                lambda x, y: x.pow(1.0),
                lambda x, y: x.reciprocal(),
                lambda x, y: x.remainder(2),
                lambda x, y: x.round(),
                lambda x, y: x.round_(),
                lambda x, y: x.rsqrt(),
                lambda x, y: x.rsqrt_(),
                lambda x, y: x.sigmoid(),
                lambda x, y: x.sigmoid_(),
                lambda x, y: x.logit(),
                lambda x, y: x.logit_(),
                lambda x, y: x.logit(1e-6),
                lambda x, y: x.logit_(1e-6),
                lambda x, y: x.sign(),
                lambda x, y: x.sign_(),
                lambda x, y: x.sgn(),
                lambda x, y: x.sgn_(),
                lambda x, y: x.sin(),
                lambda x, y: x.sin_(),
                lambda x, y: x.sinh(),
                lambda x, y: x.sinh_(),
                lambda x, y: x.sqrt(),
                lambda x, y: x.sqrt_(),
                lambda x, y: x.tan(),
                lambda x, y: x.tanh(),
                lambda x, y: x.trunc(),
                lambda x, y: x.trunc_(),
                _chunk_op,
                _unsqueeze_op_add,
                _unsqueeze_op_clone,
            ]
            for fn in fns:
                x_c = x.contiguous()
                y_c = y.contiguous()
                result_c = fn(x_c, y_c)
                result = fn(x, y)
                self.assertEqual(result, result_c)
                self.assertTrue(
                    result.is_contiguous(memory_format=memory_format),
                    "result of the '{}' is not in '{}' format".format(inspect.getsource(fn).strip(), memory_format))

            for fn in bias_fns:
                x_c = x.contiguous()
                b_c = bias.contiguous()
                result_c = fn(x_c, b_c)
                result = fn(x, bias)
                self.assertEqual(result, result_c)
                self.assertTrue(
                    result.is_contiguous(memory_format=memory_format),
                    "result of the '{}' is not in '{}' format".format(inspect.getsource(fn).strip(), memory_format))

            for fn in return_contig_fns:
                x_c = x.contiguous()
                y_c = y.contiguous()
                result_c = fn(x_c, y_c)
                result = fn(x, y)
                self.assertEqual(result, result_c)
                self.assertTrue(
                    result.is_contiguous(memory_format=torch.contiguous_format),
                    "result of the '{}' is not in '{}' format".format(inspect.getsource(fn).strip(), torch.contiguous_format))

        _test_helper(
            torch.randn((4, 3, 8, 8), device=device).contiguous(memory_format=torch.channels_last),
            abs(torch.randn((4, 3, 8, 8), device=device)) + 1,
            torch.randn((1, 3, 1, 1), device=device).contiguous(memory_format=torch.channels_last),
            torch.channels_last)
        _test_helper(
            torch.randn((4, 3, 8, 8, 8), device=device).contiguous(memory_format=torch.channels_last_3d),
            abs(torch.randn((4, 3, 8, 8, 8), device=device)) + 1,
            torch.randn((1, 3, 1, 1, 1), device=device).contiguous(memory_format=torch.channels_last_3d),
            torch.channels_last_3d)

    def test_strides_propagation(self, device):

        def _test_helper(x, op, unary=False):
            def compare_strides(s1, s2, div):
                sdiv = [s // div for s in s1]
                self.assertEqual(sdiv, s2)

            dim = x.dim()
            # we produce memory dense outputs, so when input is strided on the last dimension
            # we need to divide by that dimension stride to compare input and result strides
            div = x.stride(-1)
            for p in permutations(range(dim)):
                xp = x.permute(p)
                if not unary:
                    y = torch.randn(xp.size(-1), device=x.device, dtype=x.dtype)
                    for inputs in ((xp, xp), (xp, y), (y, xp)):
                        res = op(*inputs)
                        compare_strides(xp.stride(), res.stride(), div)
                        self.assertEqual(xp.size(), res.size())
                        out = torch.empty(0, device=xp.device, dtype=res.dtype)
                        res = op(*inputs, out=out)
                        compare_strides(xp.stride(), res.stride(), div)
                        self.assertEqual(xp.size(), res.size())
                else:
                    res = op(xp)
                    compare_strides(xp.stride(), res.stride(), div)
                    self.assertEqual(xp.size(), res.size())
                    out = torch.empty(0, device=xp.device, dtype=res.dtype)
                    res = op(xp, out=out)
                    compare_strides(xp.stride(), res.stride(), div)
                    self.assertEqual(xp.size(), res.size())

        # torch.eq by default calls TensorIterator with defined output, torch.add with undefined
        binary_ops = (torch.eq, torch.add)
        unary_ops = (torch.exp,)
        # memory dense, sliced and ambiguous sliced (ambiguous dense loses permutation information)
        xs = (torch.randn(2, 3, 4, device=device), torch.randn(2, 3, 8, device=device)[:, :, ::2],
              torch.randn(1, 1, 4, 12, device=device)[:, :, :, ::2])
        for op in binary_ops:
            for x in xs:
                _test_helper(x, op)
        for op in unary_ops:
            for x in xs:
                _test_helper(x, op, unary=True)

    def test_dlpack_conversion(self, device):
        x = torch.randn(1, 2, 3, 4, device=device, dtype=torch.float)
        z = from_dlpack(to_dlpack(x))
        self.assertEqual(z, x)

    @onlyCUDA
    @unittest.skipIf(PYTORCH_CUDA_MEMCHECK, "is_pinned uses failure to detect pointer property")
    def test_pin_memory_from_constructor(self, device):
        def _get_like(t, **kwargs):
            return [
                torch.rand_like(t, **kwargs),
                torch.randn_like(t, **kwargs),
                torch.empty_like(t, **kwargs),
                torch.full_like(t, 4, **kwargs),
                torch.zeros_like(t, **kwargs),
                torch.ones_like(t, **kwargs),
            ]

        def _get_tensors(**kwargs):
            return [
                torch.tensor([10, 11], **kwargs),
                torch.randn(3, 5, **kwargs),
                torch.rand(3, **kwargs),
                # torch.randint(3, 5, **kwargs), // unsupported
                torch.zeros(3, **kwargs),
                torch.randperm(3, **kwargs),
                torch.empty(6, **kwargs),
                torch.ones(6, **kwargs),
                torch.eye(6, **kwargs),
                torch.arange(3, 5, **kwargs)]

        pinned_tensors = _get_tensors(pin_memory=True) + _get_like(torch.empty(5, dtype=torch.float64), pin_memory=True)
        for x in pinned_tensors:
            self.assertTrue(x.is_pinned())

        tensors = _get_tensors() + _get_like(torch.empty(5, dtype=torch.float64, pin_memory=True))
        for x in tensors:
            self.assertFalse(x.is_pinned())

    def test_storage_device(self, device):
        x = torch.tensor([], device=device)
        self.assertEqual(x.dtype, x.storage().dtype)

    @deviceCountAtLeast(2)
    @onlyCUDA
    def test_storage_multigpu(self, devices):
        for device in devices:
            x = torch.tensor([], device=device)
            self.assertEqual(x.dtype, x.storage().dtype)

    @dtypesIfCUDA(torch.float, torch.double, torch.half)
    @dtypes(torch.float, torch.double)
    def test_multinomial(self, device, dtype):
        def make_prob_dist(shape, is_contiguous):
            if is_contiguous:
                if dtype == torch.half:
                    return torch.zeros(shape, device=device).uniform_().to(dtype=torch.half)
                return torch.zeros(shape, device=device, dtype=dtype).uniform_()
            elif len(shape) == 1:
                if dtype == torch.half:
                    return torch.zeros((shape + [5]), device=device).uniform_().to(dtype=torch.half)[:, 2]
                return torch.zeros((shape + [5]), device=device, dtype=dtype).uniform_()[:, 2]
            else:
                # num dim = 2
                new_shape = [2, shape[1], 7, 1, shape[0], 1, 10]
                if dtype == torch.half:
                    prob_dist = torch.zeros(new_shape, device=device).uniform_().to(dtype=torch.half)
                else:
                    prob_dist = torch.zeros(new_shape, device=device, dtype=dtype).uniform_()
                prob_dist = prob_dist.transpose(1, 4)
                prob_dist = prob_dist[1, :, 5, 0, :, 0, 4]
                assert not prob_dist.is_contiguous()  # sanity check
                return prob_dist

        for is_contiguous in (True, False):
            # with replacement
            n_row = 3
            for n_col in range(4, 5 + 1):
                prob_dist = make_prob_dist([n_row, n_col], is_contiguous)
                # indices that shouldn't be sampled (<0 means none)
                zero_prob_indices = torch.LongTensor(n_row).random_(-2, n_col).tolist()
                for i, j in enumerate(zero_prob_indices):
                    if j >= 0:
                        prob_dist[i, j] = 0
                n_sample = n_col * 3
                sample_indices = torch.multinomial(prob_dist, n_sample, True)
                self.assertEqual(prob_dist.dim(), 2)
                self.assertEqual(sample_indices.size(1), n_sample)
                for i in range(n_row):
                    zero_prob_idx = zero_prob_indices[i]
                    if zero_prob_idx < 0:
                        continue
                    for j in range(n_sample):
                        self.assertNotEqual(sample_indices[i, j], zero_prob_idx,
                                            msg="sampled an index with zero probability")

            # without replacement
            n_row = 3
            for n_col in range(2, 10 + 1, 2):
                prob_dist = make_prob_dist([n_row, n_col], is_contiguous)
                # indices that shouldn't be sampled (<0 means none)
                zero_prob_indices = torch.LongTensor(n_row).random_(-1, n_col).tolist()
                for i, j in enumerate(zero_prob_indices):
                    if j >= 0:
                        prob_dist[i, j] = 0
                n_sample = max(1, n_col - 2)
                sample_indices = torch.multinomial(prob_dist, n_sample, False)
                self.assertEqual(prob_dist.dim(), 2)
                self.assertEqual(sample_indices.size(1), n_sample)
                for i in range(n_row):
                    row_samples = {}
                    zero_prob_idx = zero_prob_indices[i]
                    for j in range(n_sample):
                        sample_idx = sample_indices[i, j]
                        if zero_prob_idx >= 0:
                            self.assertNotEqual(sample_idx, zero_prob_idx,
                                                msg="sampled an index with zero probability")
                        self.assertNotIn(sample_idx, row_samples, "sampled an index twice")
                        row_samples[sample_idx] = True

            # vector
            n_col = 4
            prob_dist = make_prob_dist([n_col], is_contiguous).fill_(1)
            zero_prob_idx = 1  # index that shouldn't be sampled
            prob_dist[zero_prob_idx] = 0
            n_sample = 20
            sample_indices = torch.multinomial(prob_dist, n_sample, True)
            for sample_index in sample_indices:
                self.assertNotEqual(sample_index, zero_prob_idx, msg="sampled an index with zero probability")
            s_dim = sample_indices.dim()
            self.assertEqual(sample_indices.dim(), 1, msg="wrong number of dimensions")
            self.assertEqual(prob_dist.dim(), 1, msg="wrong number of prob_dist dimensions")
            self.assertEqual(sample_indices.size(0), n_sample, msg="wrong number of samples")

    @slowTest
    @dtypes(torch.float)
    def test_multinomial_rng_state_advance(self, device, dtype):
        corpus_size = 100000
        freqs = torch.ones(corpus_size, dtype=torch.float, device=device)
        n_sample = 100
        samples1 = torch.multinomial(freqs, n_sample, replacement=True)
        samples2 = torch.multinomial(freqs, n_sample, replacement=True)
        samples = torch.cat([samples1, samples2])
        # expect no more than 1 repeating elements generated in 2 attempts
        # the probability of at least element being repeated is surprisingly large, 18%
        self.assertLessEqual(2 * n_sample - samples.unique().size(0), 2)
        samples1 = torch.multinomial(freqs, n_sample, replacement=False)
        samples2 = torch.multinomial(freqs, n_sample, replacement=False)
        samples = torch.cat([samples1, samples2])
        # expect no more than 1 repeating elements generated in 2 attempts
        self.assertLessEqual(2 * n_sample - samples.unique().size(0), 1)

    def _test_memory_format_transformations(self, device, input_generator_fn, transformation_fn,
                                            memory_format, compare_data=True, default_is_preserve=False):

        assert(memory_format == torch.channels_last or memory_format == torch.channels_last_3d)

        # xc is a channels last tensor
        xc = input_generator_fn(device)
        # xc is not memory dense, but looks like channels last
        if memory_format == torch.channels_last:
            xc = xc[..., ::2, ::2]
        else:
            xc = xc[..., ::2, ::2, ::2]

        clone = transformation_fn(xc, memory_format=torch.preserve_format)
        self.assertFalse(clone.is_contiguous())
        self.assertTrue(clone.is_contiguous(memory_format=memory_format))
        self.assertFalse(xc.is_contiguous())
        self.assertFalse(xc.is_contiguous(memory_format=memory_format))
        if compare_data:
            self.assertEqual(xc, clone.to(xc))

        xc = input_generator_fn(device)
        clone = transformation_fn(xc, memory_format=torch.contiguous_format)
        self.assertTrue(clone.is_contiguous())
        self.assertFalse(clone.is_contiguous(memory_format=memory_format))
        if compare_data:
            self.assertEqual(xc, clone.to(xc))

        xc = input_generator_fn(device)
        clone = transformation_fn(xc)

        if default_is_preserve:
            self.assertFalse(clone.is_contiguous())
            self.assertTrue(clone.is_contiguous(memory_format=memory_format))
        else:
            self.assertTrue(clone.is_contiguous())
            self.assertFalse(clone.is_contiguous(memory_format=memory_format))
        if compare_data:
            self.assertEqual(xc, clone.to(xc))

        x = torch.randn((3, 4, 5, 6, 7, 8, 9), device=device)
        for _ in range(10):
            permutation = list(range(len(x.shape)))
            random.shuffle(permutation)
            x = x.permute(permutation)
            self.assertEqual(x.stride(), transformation_fn(x, memory_format=torch.preserve_format).stride())

    def test_memory_format_to(self, device):
        def get_generator(memory_format, shape):
            def input_generator_fn(device):
                return torch.randn(shape, device=device, dtype=torch.float32).contiguous(memory_format=memory_format)
            return input_generator_fn

        def transformation_fn(tensor, **kwargs):
            return tensor.to(dtype=torch.float64, **kwargs)

        formats_shapes = (
            (torch.channels_last, (4, 3, 8, 8)),
            (torch.channels_last_3d, (4, 3, 8, 8, 8)))

        for mf, shape in formats_shapes:
            self._test_memory_format_transformations(
                device, get_generator(mf, shape), transformation_fn, mf, default_is_preserve=True)

    def test_memory_format_type(self, device):
        def get_generator(memory_format, shape):
            def input_generator_fn(device):
                return torch.randn(shape, device=device, dtype=torch.float32).contiguous(memory_format=memory_format)
            return input_generator_fn

        def transformation_fn(tensor, **kwargs):
            return tensor.to(torch.float64, **kwargs)

        formats_shapes = (
            (torch.channels_last, (4, 3, 8, 8)),
            (torch.channels_last_3d, (4, 3, 8, 8, 8)))

        for mf, shape in formats_shapes:
            self._test_memory_format_transformations(
                device, get_generator(mf, shape), transformation_fn, mf, default_is_preserve=True)

    def test_memory_format_clone(self, device):
        def get_generator(memory_format, shape):
            def input_generator_fn(device):
                return torch.randn(shape, device=device, dtype=torch.float32).contiguous(memory_format=memory_format)
            return input_generator_fn

        def transformation_fn(tensor, **kwargs):
            return tensor.clone(**kwargs)

        formats_shapes = (
            (torch.channels_last, (4, 3, 8, 8)),
            (torch.channels_last_3d, (4, 3, 8, 8, 8)))

        for mf, shape in formats_shapes:
            self._test_memory_format_transformations(
                device, get_generator(mf, shape), transformation_fn, mf, True, default_is_preserve=True)

    def test_memory_format_factory_like_functions_preserve(self, device):
        def get_generator(memory_format, shape):
            def input_generator_fn(device):
                return torch.randn(shape, device=device, dtype=torch.float32).contiguous(memory_format=memory_format)
            return input_generator_fn

        transformation_fns = [
            lambda t, **kwargs: torch.zeros_like(t, **kwargs),
            lambda t, **kwargs: torch.ones_like(t, **kwargs),
            lambda t, **kwargs: torch.randint_like(t, 10, 100, **kwargs),
            lambda t, **kwargs: torch.randint_like(t, 100, **kwargs),
            lambda t, **kwargs: torch.randn_like(t, **kwargs),
            lambda t, **kwargs: torch.rand_like(t, **kwargs),
            lambda t, **kwargs: torch.full_like(t, 7, **kwargs),
            lambda t, **kwargs: torch.empty_like(t, **kwargs)]

        formats_shapes = (
            (torch.channels_last, (4, 3, 8, 8)),
            (torch.channels_last_3d, (4, 3, 8, 8, 8)))

        for mf, shape, in formats_shapes:
            for transformation_fn in transformation_fns:
                self._test_memory_format_transformations(
                    device, get_generator(mf, shape), transformation_fn, mf, compare_data=False, default_is_preserve=True)

    def test_memory_format_type_shortcuts(self, device):
        def get_generator(memory_format, shape, dtype):
            def input_generator_fn(device):
                return torch.randn(shape, device=device, dtype=dtype).clamp(0, 1) \
                    .round().contiguous(memory_format=memory_format)
            return input_generator_fn


        def get_fn(fn_name):
            def transformation_fn(tensor, **kwargs):
                fn = getattr(tensor, fn_name)
                return fn(**kwargs)
            return transformation_fn

        shortcuts = ['byte', 'char', 'double', 'bool', 'half', 'int', 'long', 'short']
        if device == 'cpu':
            shortcuts += ['bfloat16']

        formats_shapes = (
            (torch.channels_last, (4, 3, 8, 8)),
            (torch.channels_last_3d, (4, 3, 8, 8, 8)))

        for mf, shape in formats_shapes:
            for fn_name in shortcuts:
                self._test_memory_format_transformations(
                    device, get_generator(mf, shape, torch.float32), get_fn(fn_name), mf, default_is_preserve=True)

        # Test 'float' separately to avoid float->float no-op.
        for mf, shape in formats_shapes:
            self._test_memory_format_transformations(
                device, get_generator(mf, shape, torch.float64), get_fn('float'), mf, default_is_preserve=True)

    @onlyCUDA
    def test_memory_format_cpu_and_cuda_ops(self, device):
        def get_generator(memory_format, shape):
            def input_generator_fn(device):
                return torch.randn(shape, device=device, dtype=torch.float32).contiguous(memory_format=memory_format)
            return input_generator_fn

        def transformation_cpu_fn(tensor, **kwargs):
            return tensor.cpu(**kwargs)

        def transformation_cuda_fn(tensor, **kwargs):
            return tensor.cuda(**kwargs)

        formats_shapes = (
            (torch.channels_last, (4, 3, 8, 8)),
            (torch.channels_last_3d, (4, 3, 8, 8, 8)))

        for mf, shape in formats_shapes:
            self._test_memory_format_transformations(
                'cuda', get_generator(mf, shape), transformation_cpu_fn, mf, default_is_preserve=True)
            self._test_memory_format_transformations(
                'cpu', get_generator(mf, shape), transformation_cuda_fn, mf, default_is_preserve=True)

    @dtypes(torch.complex64, torch.complex128)
    def test_complex_unsupported(self, device, dtype):
        t = torch.tensor((1 + 1j), device=device, dtype=dtype)
        # Note: this is consistent with NumPy
        with self.assertRaises(RuntimeError):
            torch.floor(t)
        with self.assertRaises(RuntimeError):
            torch.ceil(t)
        with self.assertRaises(RuntimeError):
            torch.trunc(t)

        # Tests min and max variants with complex inputs
        # Note: whether PyTorch should support min and max on complex
        # tensors is an open question.
        # See https://github.com/pytorch/pytorch/issues/36374
        with self.assertRaisesRegex(RuntimeError, '(.*not support.*)|(.*not implemented.*)'):
            torch.min(t)
        with self.assertRaisesRegex(RuntimeError, '(.*not support.*)|(.*not implemented.*)'):
            t.min()
        with self.assertRaisesRegex(RuntimeError, '(.*not support.*)|(.*not implemented.*)'):
            torch.min(t, dim=0)
        with self.assertRaisesRegex(RuntimeError, '(.*not support.*)|(.*not implemented.*)'):
            torch.min(t, t)
        with self.assertRaisesRegex(RuntimeError, '(.*not support.*)|(.*not implemented.*)'):
            torch.min(t, t, out=t)

        with self.assertRaisesRegex(RuntimeError, '(.*not support.*)|(.*not implemented.*)'):
            torch.max(t)
        with self.assertRaisesRegex(RuntimeError, '(.*not support.*)|(.*not implemented.*)'):
            t.max()
        with self.assertRaisesRegex(RuntimeError, '(.*not support.*)|(.*not implemented.*)'):
            torch.max(t, dim=0)
        with self.assertRaisesRegex(RuntimeError, '(.*not support.*)|(.*not implemented.*)'):
            torch.max(t, t)
        with self.assertRaisesRegex(RuntimeError, '(.*not support.*)|(.*not implemented.*)'):
            torch.max(t, t, out=t)

        with self.assertRaisesRegex(RuntimeError, '(.*not support.*)|(.*not implemented.*)'):
            torch.amin(t)
        with self.assertRaisesRegex(RuntimeError, '(.*not support.*)|(.*not implemented.*)'):
            t.amin()
        with self.assertRaisesRegex(RuntimeError, '(.*not support.*)|(.*not implemented.*)'):
            torch.amin(t, dim=0)

        with self.assertRaisesRegex(RuntimeError, '(.*not support.*)|(.*not implemented.*)'):
            torch.amax(t)
        with self.assertRaisesRegex(RuntimeError, '(.*not support.*)|(.*not implemented.*)'):
            t.amax()
        with self.assertRaisesRegex(RuntimeError, '(.*not support.*)|(.*not implemented.*)'):
            torch.amax(t, dim=0)

        # Tests _aminmax() variants with complex inputs,
        # which are currently not supported due to min & max being unsupported
        # for complex inputs, as per https://github.com/pytorch/pytorch/issues/36374
        # Test with a single-element tensor t, as well as a multi-element tensor x
        with self.assertRaisesRegex(RuntimeError, '(.*not support.*)|(.*not implemented.*)'):
            min_val, max_val = torch._aminmax(t)
        with self.assertRaisesRegex(RuntimeError, '(.*not support.*)|(.*not implemented.*)'):
            min_val = torch._aminmax(t, dim=0)[0]
        with self.assertRaisesRegex(RuntimeError, '(.*not support.*)|(.*not implemented.*)'):
            max_val = torch._aminmax(t, dim=0)[1]
        # Test _aminmax() with a multi-element tensor
        x = torch.tensor([(1 + 1j), (2 + 3j)], device=device, dtype=dtype)
        with self.assertRaisesRegex(RuntimeError, '(.*not support.*)|(.*not implemented.*)'):
            min_val, max_val = torch._aminmax(x)
        with self.assertRaisesRegex(RuntimeError, '(.*not support.*)|(.*not implemented.*)'):
            min_val = torch._aminmax(x, dim=0)[0]
        with self.assertRaisesRegex(RuntimeError, '(.*not support.*)|(.*not implemented.*)'):
            max_val = torch._aminmax(x, dim=0)[1]

        # Tests clamp variants with complex inputs
        # Note: whether PyTorch should support clamp on complex
        # tensors is an open question.
        # See https://github.com/pytorch/pytorch/issues/33568
        min_val = 1 + 1j
        max_val = 4 + 4j
        out = torch.empty((0,), device=device, dtype=dtype)
        with self.assertRaisesRegex(RuntimeError, '(.*not support.*)|(.*not implemented.*)'):
            torch.clamp(t, min=min_val)
        with self.assertRaisesRegex(RuntimeError, '(.*not support.*)|(.*not implemented.*)'):
            torch.clamp(t, max=max_val)
        with self.assertRaisesRegex(RuntimeError, '(.*not support.*)|(.*not implemented.*)'):
            torch.clamp(t, min_val, max_val)
        with self.assertRaisesRegex(RuntimeError, '(.*not support.*)|(.*not implemented.*)'):
            torch.clamp(t, min=min_val, out=out)
        with self.assertRaisesRegex(RuntimeError, '(.*not support.*)|(.*not implemented.*)'):
            torch.clamp(t, max=max_val, out=out)
        with self.assertRaisesRegex(RuntimeError, '(.*not support.*)|(.*not implemented.*)'):
            torch.clamp(t, min_val, max_val, out=out)

    def test_pickle_gradscaler(self, device):
        # This test is not in test_cuda.py because it should pass in 3 cases:
        #  1. cuda is not available.
        #  2. cuda is available but device is not cuda.
        #  3. cuda is available and device is cuda.
        # In case 1, a and b disable themselves on construction and shouldn't try to pickle workhorse attributes.
        # In case 2, a and b are enabled.  Workhorse attributes participate in pickling, but none are lazy-inited
        # to cuda Tensors, because I don't want to do cuda things if device is not cuda.
        # In case 3, a and b are enabled and we may also try lazy-initing _scale to a cuda tensor.
        device = torch.device(device)
        try_lazy_inits = (True, False) if device.type == "cuda" else (False,)
        for lazy_init_scale in try_lazy_inits:
            a = torch.cuda.amp.GradScaler(init_scale=3., growth_factor=4., backoff_factor=.5, growth_interval=2)
            self.assertTrue(a.is_enabled() if torch.cuda.is_available() else not a.is_enabled())
            if lazy_init_scale:
                # Dummy a.scale() call lazy-inits a._scale Tensor.
                a.scale(torch.tensor([4.0], dtype=torch.float32, device=device))
                self.assertTrue(isinstance(a._scale, torch.cuda.FloatTensor))
            # The following three lines should work whether or not cuda is available.
            serialized = pickle.dumps(a)
            b = pickle.loads(serialized)
            self.assertEqual(b.is_enabled(), a.is_enabled())
            if a.is_enabled():
                self.assertEqual(b.get_scale(), 3.)
                self.assertEqual(b.get_growth_factor(), 4.)
                self.assertEqual(b.get_backoff_factor(), .5)
                self.assertEqual(b.get_growth_interval(), 2)
                self.assertEqual(b._init_growth_tracker, 0)
                # supplies a dummy key to test the defaultdict's default_factory
                self.assertEqual(b._per_optimizer_states["fdsa"],
                                 torch.cuda.amp.grad_scaler._refresh_per_optimizer_state())
                if lazy_init_scale:
                    self.assertEqual(b.scale(torch.tensor([4.0], dtype=torch.float32, device=device)), 12.0)

    def test_multinomial_invalid(self, device):
        def test(probs):
            with self.assertRaisesRegex(RuntimeError,
                                        'probability tensor contains either `inf`, `nan` or element < 0'):
                torch.multinomial(probs.to(device), 2)
                torch.cuda.synchronize()

        test(torch.Tensor([1, -1, 1]))
        test(torch.Tensor([1, inf, 1]))
        test(torch.Tensor([1, -inf, 1]))
        test(torch.Tensor([1, 1, nan]))

    def test_multinomial_invalid_distribution(self, device):
        def test(probs, replacement):
            with self.assertRaisesRegex(RuntimeError,
                                        r"invalid multinomial distribution \(sum of probabilities <= 0\)"):
                torch.multinomial(probs, 2, replacement)
                torch.cuda.synchronize()

        x = torch.zeros(3, device=device)
        y = torch.zeros(3, 3, device=device)
        z = torch.zeros(3, 3, device=device)
        z[1, :] = 1

        test(x, False)
        test(y, False)
        test(z, False)

        # Verify only for CPU as replacement=True
        # throws device side assert triggered.
        if self.device_type == 'cpu':
            test(x, True)
            test(y, True)
            test(z, True)

    def _test_multinomial_empty(self, device, replacement, num_samples):
        probs = torch.ones(0, 3, device=device)
        expected = torch.empty(0, num_samples, dtype=torch.int64)
        out = torch.multinomial(probs, num_samples=num_samples, replacement=replacement)
        self.assertEqual(out, expected)

    def test_multinomial_empty_w_replacement(self, device):
        self._test_multinomial_empty(device, True, 1)
        self._test_multinomial_empty(device, True, 2)

    def test_multinomial_empty_wo_replacement(self, device):
        self._test_multinomial_empty(device, False, 1)
        self._test_multinomial_empty(device, False, 2)

    def _generate_input(self, shape, dtype, device, with_extremal):
        if shape == ():
            x = torch.tensor((), dtype=dtype, device=device)
        else:
            if dtype.is_floating_point or dtype.is_complex:
                # work around torch.randn not being implemented for bfloat16
                if dtype == torch.bfloat16:
                    x = torch.randn(*shape, device=device) * random.randint(30, 100)
                    x = x.to(torch.bfloat16)
                else:
                    x = torch.randn(*shape, dtype=dtype, device=device) * random.randint(30, 100)
                x[torch.randn(*shape) > 0.5] = 0
                if with_extremal and dtype.is_floating_point:
                    # Use extremal values
                    x[torch.randn(*shape) > 0.5] = float('nan')
                    x[torch.randn(*shape) > 0.5] = float('inf')
                    x[torch.randn(*shape) > 0.5] = float('-inf')
                elif with_extremal and dtype.is_complex:
                    x[torch.randn(*shape) > 0.5] = complex('nan')
                    x[torch.randn(*shape) > 0.5] = complex('inf')
                    x[torch.randn(*shape) > 0.5] = complex('-inf')
            elif dtype == torch.bool:
                x = torch.zeros(shape, dtype=dtype, device=device)
                x[torch.randn(*shape) > 0.5] = True
            else:
                x = torch.randint(15, 100, shape, dtype=dtype, device=device)

        return x

    def _test_where_scalar_template(self, device, dtype, exec_fn):
        for with_extremal in [True, False]:
            for ndims in range(0, 4):
                shape = self._rand_shape(ndims, min_size=5, max_size=10)
                for n in range(ndims + 1):
                    for c in combinations(list(range(ndims)), n):
                        for scalar_type in [int, float, complex]:
                            if dtype.is_complex:
                                condition = self._generate_input(shape, dtype, device, with_extremal).abs() > 0.5
                            else:
                                condition = self._generate_input(shape, dtype, device, with_extremal) > 0.5

                            x = self._generate_input(shape, dtype, device, with_extremal)

                            if not dtype.is_complex and scalar_type == complex:
                                continue

                            scalar_1 = scalar_type(random.random())

                            exec_fn(scalar_type, dtype, condition, x, scalar_1)

    # For current implementation,
    # below are the valid `TensorDtype` and `ScalarType` combinations.
    def _where_valid_scalar_tensor_combination(self, scalar_type, dtype):
        if (scalar_type == int and dtype == torch.long):
            return True
        elif (scalar_type == float and dtype == torch.double):
            return True
        elif (scalar_type == complex and dtype == torch.complex128):
            return True
        return False

    @onlyOnCPUAndCUDA
    @dtypes(*(torch.testing.get_all_int_dtypes() + torch.testing.get_all_fp_dtypes() +
              torch.testing.get_all_complex_dtypes()))
    def test_where_scalar_invalid_combination_raises(self, device, dtype):

        def checkRaises(scalar_type, dtype, condition, x, scalar_1):
            if not self._where_valid_scalar_tensor_combination(scalar_type, dtype):
                # Note: This should fail once `where` supports type promotion.
                with self.assertRaisesRegex(RuntimeError, "expected scalar type"):
                    torch.where(condition, x, scalar_1)

        self._test_where_scalar_template(device, dtype, checkRaises)

    @dtypes(*(torch.testing.get_all_int_dtypes() + torch.testing.get_all_fp_dtypes() +
              torch.testing.get_all_complex_dtypes()))
    def test_where_scalar_valid_combination(self, device, dtype):

        def checkResult(scalar_type, dtype, condition, x, scalar_1):
            if self._where_valid_scalar_tensor_combination(scalar_type, dtype):
                def x_like(scalar, without_dtype=False):
                    return torch.tensor(scalar, dtype=dtype, device=device).expand_as(x)

                # X = Tensor, Y = Scalar
                scalar_out = torch.where(condition, x, scalar_1)
                tensor_out = torch.where(condition, x, x_like(scalar_1))
                self.assertEqual(scalar_out, tensor_out)

                # X = Scalar, Y = Tensor
                scalar_out = torch.where(condition, scalar_1, x)
                tensor_out = torch.where(condition, x_like(scalar_1), x)
                self.assertEqual(scalar_out, tensor_out)

        self._test_where_scalar_template(device, dtype, checkResult)

    # As the test fails with Runtime Error not raised on XLA
    @onlyOnCPUAndCUDA
    def test_where_scalar_scalar(self, device):
        # Scalar-Scalar Version
        height = 5
        width = 5
        default_dtype = torch.get_default_dtype()
        for test_default_dtype in [torch.float, torch.double]:
            torch.set_default_dtype(test_default_dtype)
            for scalar_type_1 in [int, float, complex]:
                for scalar_type_2 in [int, float, complex]:
                    x1 = scalar_type_1(random.random() * random.randint(10, 20))
                    x2 = scalar_type_2(random.random() * random.randint(20, 30))
                    condition = torch.randn(height, width, device=device) > 0.5
                    if scalar_type_1 != scalar_type_2:
                        self.assertRaisesRegex(RuntimeError, "expected scalar type", lambda: torch.where(condition, x1, x2))
                    else:
                        def get_dtype(scalar_type):
                            complex_dtype = torch.complex64 if torch.float == torch.get_default_dtype() else torch.complex128
                            type_map = {int: torch.long, float: torch.get_default_dtype(), complex: complex_dtype}
                            return type_map[scalar_type]
                        expected = torch.zeros((height, width), dtype=get_dtype(scalar_type_1))
                        expected[condition] = x1
                        expected[~condition] = x2
                        result = torch.where(condition, x1, x2)
                        self.assertEqual(expected, result)

        # Reset the original dtype
        torch.set_default_dtype(default_dtype)

# Tests that compare a device's computation with the (gold-standard) CPU's.
class TestDevicePrecision(TestCase):
    exact_dtype = True

    @onlyCUDA
    def test_index_add_bfloat16(self, device):
        inp_tensor = torch.randn(5, 3, device='cpu').bfloat16()
        t = torch.tensor([[1, 2, 3], [4, 5, 6], [7, 8, 9]], dtype=torch.bfloat16, device='cpu')
        index = torch.tensor([0, 4, 2], device='cpu')
        out_cpu = inp_tensor.index_add(0, index, t)

        inp_tensor = inp_tensor.to(device=device)
        t = t.to(device=device)
        index = index.to(device=device)
        out_gpu = inp_tensor.index_add(0, index, t)

        self.assertEqual(out_cpu, out_gpu, atol=1e-2, rtol=0)

    def test_device_serialization(self, device):
        x = torch.randn(4, 4, device=device)

        with tempfile.NamedTemporaryFile() as f:
            torch.save(x, f)
            f.seek(0)
            x_copy = torch.load(f)

        self.assertEqual(x_copy, x)
        self.assertIs(type(x_copy), type(x))
        self.assertEqual(x_copy.device, x.device)

    @deviceCountAtLeast(2)
    def test_multidevice_serialization(self, devices):
        x = [torch.randn(4, 4, device=devices[0]),
             torch.randn(4, 4, device=devices[1])]

        with tempfile.NamedTemporaryFile() as f:
            torch.save(x, f)
            f.seek(0)
            x_copy = torch.load(f)

        for original, cp in zip(x, x_copy):
            self.assertEqual(cp, original)
            self.assertIs(type(cp), type(original))
            self.assertEqual(cp.device, original.device)

    @deviceCountAtLeast(1)
    def test_copy_noncontig(self, devices):
        def do_test(d0, d1):
            x = torch.tensor([1.5, 2.5, 3.5, 4.5, 5.5, 6.5], device=d0)
            y = torch.tensor([0, 0, 0, 0, 0, 0], device=d1)
            self.assertNotEqual(x.dtype, y.dtype)

            y[::2].copy_(x[::2])
            self.assertEqual(y, [1, 0, 3, 0, 5, 0])

        do_test('cpu', devices[0])
        do_test(devices[0], 'cpu')

        if len(devices) > 1:
            do_test(devices[0], devices[1])

    @deviceCountAtLeast(2)
    def test_type_conversions_same_device(self, devices):
        x = torch.randn(5, 5, device=devices[1])
        self.assertEqual(x.int().device, torch.device(devices[1]))
        self.assertEqual(x.type(torch.int).device, torch.device(devices[1]))
        self.assertEqual(x.to(torch.int).device, torch.device(devices[1]))

    @dtypesIfCUDA(torch.half, torch.float, torch.double,
                  torch.int8, torch.short, torch.int, torch.long,
                  torch.uint8)
    @dtypes(torch.float, torch.double,
            torch.int8, torch.short, torch.int, torch.long,
            torch.uint8)
    def test_from_sequence(self, device, dtype):
        seq = [list(range(i * 4, i * 4 + 4)) for i in range(5)]
        reference = torch.arange(0, 20).resize_(5, 4)
        self.assertEqual(torch.tensor(seq, dtype=dtype, device=device), reference, exact_dtype=False)

    @deviceCountAtLeast(1)
    def test_advancedindex_mixed_cpu_devices(self, devices) -> None:
        def test(x: torch.Tensor, ia: torch.Tensor, ib: torch.Tensor) -> None:
            # test getitem
            self.assertEqual(x[:, ia, None, ib, 0].cpu(),
                             x.cpu()[:, ia.cpu(), None, ib.cpu(), 0])
            self.assertEqual(x[ia], x.cpu()[ia.cpu()])
            # test setitem
            x_clone1 = x.clone()
            x_clone2 = x.clone()
            first_shape = x[:, ia, None, ib, 0].shape
            second_shape = x[ia].shape
            x_clone1[:, ia, None, ib, 0] = torch.randn(first_shape).to(x_clone1)
            x_clone2[ia] = torch.randn(second_shape).to(x_clone2)

        cpu = torch.device('cpu')
        for device in devices:
            # Index cpu tensor with device tensor
            x = torch.randn(3, 4, 4, 4, 3)
            ia = torch.tensor([0, 2, 1]).to(device)
            ib = torch.tensor([0, 2, 1]).to(device)
            test(x, ia, ib)

            # Index device tensor with cpu tensor
            x = x.to(device)
            ia = ia.to(cpu)
            ib = ib.to(cpu)
            test(x, ia, ib)

            # Index cpu tensor with mixed cpu, device tensors
            x = x.to(cpu)
            ia = ia.to(cpu)
            ib = ib.to(device)
            test(x, ia, ib)

            # Index device tensor with mixed cpu, device tensors
            x = x.to(device)
            ia = ia.to(cpu)
            ib = ib.to(device)
            test(x, ia, ib)

            if len(devices) > 1:
                other_device = devices[0]
                if device == devices[0]:
                    other_device = devices[1]
                # Index device tensor with mixed cpu, device tensors on different devices
                x = x.to(device)
                ia = ia.to(cpu)
                ib = ib.to(other_device)
                test(x, ia, ib)

    def test_copy_broadcast(self, device) -> None:
        x = torch.randn(10, 5)
        y = torch.randn(5, device=device)
        x.copy_(y)
        self.assertEqual(x[3], y)

        x = torch.randn(10, 5, device=device)
        y = torch.randn(5)
        x.copy_(y)
        self.assertEqual(x[3], y)

# Below are fixtures and functions that generate tensor op comparison tests
# These tests run a single op on both a CPU and device tensor and compare the
# the results. In-place variants of the ops can also be run.

# Lists of dtypes to instantiate tensor op test variants.
_types = [
    torch.half, torch.float, torch.double,
    torch.int8, torch.short, torch.int, torch.long,
    torch.uint8
]

_types_no_half = [
    torch.float, torch.double,
    torch.int8, torch.short, torch.int, torch.long,
    torch.uint8
]

_float_types = [torch.half, torch.float, torch.double]

_complex_types = [torch.cfloat, torch.cdouble]

_complex_types_skip_rocm = [] if TEST_WITH_ROCM else _complex_types

_float_types_no_half = [torch.float, torch.double]

_signed_types = [
    torch.half, torch.bfloat16, torch.float, torch.double,
    torch.int8, torch.short, torch.int, torch.long
]

_signed_types_no_half = [
    torch.float, torch.double,
    torch.int8, torch.short, torch.int, torch.long
]

_integer_types = [
    torch.uint8, torch.int8, torch.int16,
    torch.int32, torch.int64
]

_cpu_types: List[torch.dtype] = []

_unsigned_types = [torch.uint8]

# Binary Float Ops
# Operators which use TensorIterator::binary_float_op
# These Ops promote integer inputs to Float.
binary_float_ops_inplace = ['atan2_', 'div_']

# Helper values and functions for producing tensors and scalars to use in tensor op tests.
# Tensor dimension sizes (Small, Medium, Large, Giant)
_S = 5
_M = 50
_L = 1000
_G = 275000000

# Value to clamp divisors to since dividing by small numbers can be unstable
# on devices.
_div_min = 2**-8

# Returns floating or integral scalar corresponding to dtype
def _number(floating, integer, dtype):
    if dtype in [torch.half, torch.float, torch.double, torch.bfloat16]:
        return floating
    elif dtype in [torch.cfloat, torch.cdouble]:
        return floating * (1 + 1j)
    else:
        return integer

# Converts half/bfloat16 dtype to float when device is cpu
def _convert_t(dtype, device):
    if device == 'cpu' and dtype in {torch.half, torch.bfloat16}:
        return torch.float
    return dtype

# Returns a tensor of the requested shape, dtype, and device
# Requesting a half CPU tensor returns a float CPU tensor with
# values representable by a half.
# Initialization uses randint for non-float types and randn for float types.
def _make_tensor(shape, dtype, device, fill_ones=False) -> torch.Tensor:
    # Returns a tensor filled with ones
    if fill_ones:
        return torch.ones(*shape, dtype=_convert_t(dtype, device), device=device)

    # Returns a tensor with random integer values
    if not (dtype.is_floating_point or dtype.is_complex):
        t = torch.randint(0, 10, shape, device=device)
        if dtype != torch.uint8:
            t = t - 5  # generate negative values also
        return t.to(_convert_t(dtype, device))

    # Populates the CPU tensor with floats representable as half/bfloat16
    if dtype == torch.half and device == 'cpu':
        return torch.randn(*shape, dtype=torch.float, device=device).half().float()
    if dtype == torch.bfloat16 and device == 'cpu':
        return torch.randn(*shape, dtype=torch.float, device=device).bfloat16().float()

    # Default: returns a tensor with random float values
    return torch.randn(shape, dtype=dtype, device=device).to(dtype=dtype)

def _small_0d(dtype, device) -> torch.Tensor:
    return _make_tensor((1,), dtype, device).squeeze()

def _small_2d(dtype, device, has_zeros=True, fill_ones=False, oneish=False):
    t = _make_tensor((_S, _S), dtype, device, fill_ones=fill_ones)
    if oneish:
        return t.clamp(min=_number(.99, 1, dtype), max=1.01)
    if not has_zeros:
        return t.clamp(min=(_number(_div_min, 1, dtype)))
    return t

def _small_3d(dtype, device, has_zeros=True, fill_ones=False, oneish=False):
    t = _make_tensor((_S, _S, _S), dtype, device, fill_ones=fill_ones)
    if oneish:
        return t.clamp(min=_number(.99, 1, dtype), max=1.01)
    if not has_zeros:
        return t.clamp(min=(_number(_div_min, 1, dtype)))
    return t

def _small_3d_ones(dtype, device):
    return _small_3d(dtype, device, fill_ones=True)

def _small_3d_unique(dtype, device):
    return (torch.randperm(_S * _S * _S,
                           dtype=_convert_t(dtype, device), device=device) + 1).view(_S, _S, _S)

def _medium_1d(dtype, device):
    return _make_tensor((_M,), dtype, device)

def _medium_2d(dtype, device):
    return _make_tensor((_M, _M), dtype, device)

def _large_2d(dtype, device):
    t = _make_tensor((_L, _L), dtype, device)
    return t.normal_()

def _giant_1d(dtype, device):
    return _make_tensor((_G), dtype, device)

# Helper method that returns a function which takes dtype and device and
# instantiates tensors of the given shape.
# Useful for tensor op tests with custom shapes.
def _new_t(shape):
    def tmp(dtype, device):
        return _make_tensor(shape, dtype, device)
    return tmp

def _wrap_maybe_warns(regex):
    def decorator(fn):
        def inner(self, device, dtype):
            with self.maybeWarnsRegex(UserWarning, regex):
                fn(self, device, dtype)
        return inner
    return decorator

# TODO: these tests should be refactored into other test suites using OpInfos
# TODO: random functions, cat, gather, scatter, index*, masked*,
#       resize, resizeAs, storage_offset, storage, stride, unfold
# Each tests is defined in tensor_op_tests as a tuple of:
# - op name (string)
# - (sub)test name (string)
# - tensor constructor, takes dtype and device and constructs the tensor to run the op on
# - arg constructor, takes dtype and device and constructs op arguments
# - torch.half precision (=1e-5)
# - torch.bfloat16 precision (=1e-5)
# - precision (=1e-5), precision to use for all other dtypes
# - dtype_list (=_types), a list of torch dtypes to test the op(s) with
# - cpu_dtype_list (=[]), a list of torch dtypes to test the op(s) on cpu
# - make_inplace_variant (=True), if true the inplace version of the op (op_) is also tested
# - decorators (=[]), a list of decorators to apply to the test
# - self_position (=-1), the position of self in the arg list, -1 means skip function check
# - test_out (=False), whether to test the out= version of the operator
tensor_op_tests = [
    ('add', '', _small_3d, lambda t, d: [_number(3.14, 3, t)], 1e-2),
    ('add', 'tensor', _small_3d, lambda t, d: [_small_3d(t, d)], 1e-2),
    ('sub', '', _small_3d, lambda t, d: [_number(3.14, 3, t)], 1e-2),
    ('sub', 'tensor', _small_3d, lambda t, d: [_small_3d(t, d)], 1e-2),
    ('mul', '', _small_3d, lambda t, d: [_number(3.14, 3, t)], 1e-2),
    ('mul', 'tensor', _small_3d, lambda t, d: [_small_3d(t, d)], 1e-2),
    ('mul', 'scalar', _small_0d, lambda t, d: [_small_0d(torch.int32, d)], 1e-2),
    ('div', '', _small_3d, lambda t, d: [_number(3.14, 3, t)], 1e-1,
        1e-1, 1e-5, torch.testing.get_all_fp_dtypes()),
    ('div', 'tensor', _small_3d,
        lambda t, d: [_small_3d(t, d, has_zeros=False)], 1e-1,
        1e-1, 1e-5, torch.testing.get_all_fp_dtypes()),
    ('true_divide', '', _small_3d, lambda t, d: [_number(3.14, 3, t)], 1e-1,
        1e-5, 1e-5, _types, _cpu_types, False),
    ('true_divide', 'with_inplace', _small_3d, lambda t, d: [_number(3.14, 3, t)], 1e-1,
        1e-1, 1e-5, torch.testing.get_all_fp_dtypes()),
    ('true_divide', 'tensor', _small_3d,
        lambda t, d: [_small_3d(t, d, has_zeros=False)], 1e-1,
        1e-5, 1e-5, _types, _cpu_types, False),
    ('true_divide', 'tensor_with_inplace', _small_3d,
        lambda t, d: [_small_3d(t, d, has_zeros=False)], 1e-1,
        1e-1, 1e-5, torch.testing.get_all_fp_dtypes()),
    ('floor_divide', '', _small_3d, lambda t, d: [_number(3.14, 3, t)], 1, 1e-5, 1e-5, _types),
    ('floor_divide', 'tensor', _small_3d,
        lambda t, d: [_small_3d(t, d, has_zeros=False)], 1, 1e-5, 1e-5, _types),
    ('pow', '', _small_3d, lambda t, d: [_number(3.14, 3, t)], 1e-1, 1e-1, 1e-5, torch.testing.get_all_fp_dtypes()),
    ('pow', '1', _small_3d, lambda t, d: [_number(1., 1, t)], 1e-1, 1e-1, 1e-5, torch.testing.get_all_fp_dtypes()),
    ('pow', '2', _small_3d, lambda t, d: [_number(2., 2, t)], 1e-1, 1e-1, 1e-5, torch.testing.get_all_fp_dtypes()),
    ('pow', '3', _small_3d, lambda t, d: [_number(3., 3, t)], 1e-1, 1e-1, 1e-5, torch.testing.get_all_fp_dtypes()),
    ('pow', '-1', _small_3d, lambda t, d: [_number(-1., -1, t)], 1e-1, 1e-1, 1e-5, torch.testing.get_all_fp_dtypes()),
    ('pow', '-2', _small_3d, lambda t, d: [_number(-2., -2, t)],
        1e-1, 1e-5, 1e-5, _float_types_no_half, _cpu_types, False),
    ('pow', 'tensor', _small_3d, lambda t, d: [_small_3d(t, d).abs()],
        1e-1, 1e-1, 1e-5, torch.testing.get_all_fp_dtypes()),
    ('addbmm', '', _small_2d, lambda t, d: [_small_3d(t, d), _small_3d(t, d)],
        1e-1, 1e-1, 1e-4, torch.testing.get_all_fp_dtypes(include_bfloat16=AMPERE_OR_ROCM) + _complex_types,
        _cpu_types, True, [tf32_on_and_off(0.01)]),
    ('addbmm', 'scalar', _small_2d, lambda t, d: [_number(0.4, 2, t), _small_3d(t, d), _small_3d(t, d)],
        1e-1, 1e-1, 1e-4, torch.testing.get_all_fp_dtypes(include_bfloat16=AMPERE_OR_ROCM) + _complex_types, _cpu_types, True,
        [tf32_on_and_off(0.01), _wrap_maybe_warns("This overload of addbmm_? is deprecated")]),
    ('addbmm', 'two_scalars', _small_2d, lambda t, d: [_number(0.5, 3, t), _number(0.4, 2, t), _small_3d(t, d), _small_3d(t, d)],
        1e-1, 1e-1, 1e-4, torch.testing.get_all_fp_dtypes(include_bfloat16=AMPERE_OR_ROCM) + _complex_types, _cpu_types, True,
        [tf32_on_and_off(0.01), _wrap_maybe_warns("This overload of addbmm_? is deprecated")]),
    ('baddbmm', '', _small_3d, lambda t, d: [_small_3d(t, d), _small_3d(t, d)],
        1e-2, 1e-1, 1e-4, torch.testing.get_all_fp_dtypes(include_bfloat16=AMPERE_OR_ROCM)),
    ('baddbmm', 'scalar', _small_3d, lambda t, d: [_number(0.4, 2, t), _small_3d(t, d), _small_3d(t, d)],
        1e-2, 1e-1, 1e-4, torch.testing.get_all_fp_dtypes(include_bfloat16=AMPERE_OR_ROCM) + _complex_types, _cpu_types, True,
        [tf32_on_and_off(0.05), _wrap_maybe_warns("This overload of baddbmm_? is deprecated")]),
    ('baddbmm', 'two_scalars', _small_3d, lambda t, d: [_number(0.5, 3, t), _number(0.4, 2, t), _small_3d(t, d), _small_3d(t, d)],
        1e-2, 1e-1, 1e-4, torch.testing.get_all_fp_dtypes(include_bfloat16=AMPERE_OR_ROCM) + _complex_types,
        _cpu_types, True, [tf32_on_and_off(0.05), _wrap_maybe_warns("This overload of baddbmm_? is deprecated")]),
    ('bmm', '', _small_3d, lambda t, d: [_small_3d(t, d)],
        1e-5, 1e-5, 1e-5, _float_types_no_half, _cpu_types, False),
    ('addcdiv', '', _small_2d,
        lambda t, d: [_small_2d(t, d),
                      _small_2d(t, d, has_zeros=False)], 1, 1, 1e-3,
        torch.testing.get_all_fp_dtypes(), _cpu_types, True),
    ('addcdiv', 'scalar', _small_2d,
        lambda t, d: [_number(2.8, 1, t), _small_2d(t, d),
                      _small_2d(t, d, has_zeros=False)], 1, 1e-5, 1e-3,
        _float_types, _cpu_types, True),
    ('addcmul', '', _small_3d, lambda t, d: [_small_3d(t, d), _small_3d(t, d)], 1e-2, 1e-1, 1e-3,
        torch.testing.get_all_dtypes(include_complex=True, include_bool=False)),
    ('addcmul', 'scalar', _small_3d,
        lambda t, d: [_number(0.4, 2, t), _small_3d(t, d), _small_3d(t, d)], 1e-2,
        1e-1, 1e-5, torch.testing.get_all_dtypes(include_complex=True, include_bool=False), _cpu_types, True,
        [_wrap_maybe_warns("This overload of addcmul_? is deprecated")]),
    ('addmm', '', _medium_2d, lambda t, d: [_medium_2d(t, d), _medium_2d(t, d)], 1e-1, 1e-1, 1e-4,
        torch.testing.get_all_fp_dtypes(include_bfloat16=AMPERE_OR_ROCM),
        _cpu_types, True, [tf32_on_and_off(0.01)], 0, True),
    ('addmm', 'scalar', _medium_2d,
        lambda t, d: [_number(0.4, 2, t), _medium_2d(t, d), _medium_2d(t, d)], 1e-1, 1e-1, 1e-4,
        torch.testing.get_all_fp_dtypes(include_bfloat16=AMPERE_OR_ROCM), _cpu_types, True,
        [tf32_on_and_off(0.01), _wrap_maybe_warns("This overload of addmm_? is deprecated")]),
    ('addmm', 'two_scalars', _medium_2d,
        lambda t, d: [_number(0.5, 3, t), _number(0.4, 2, t), _medium_2d(t, d), _medium_2d(t, d)], 1e-1, 1e-1, 1e-4,
        torch.testing.get_all_fp_dtypes(include_bfloat16=AMPERE_OR_ROCM), _cpu_types, True,
        [tf32_on_and_off(0.01), _wrap_maybe_warns("This overload of addmm_? is deprecated")]),
    ('addmv', '', _medium_1d, lambda t, d: [_medium_2d(t, d), _medium_1d(t, d)], 1e-2, 1e-1, 1e-4,
        torch.testing.get_all_fp_dtypes(include_bfloat16=AMPERE_OR_ROCM) + _complex_types_skip_rocm, _cpu_types,
        True, [], 0, True),
    ('addmv', 'scalar', _medium_1d,
        lambda t, d: [_number(0.4, 2, t), _medium_2d(t, d), _medium_1d(t, d)], 1e-2, 1e-1, 1e-4,
        torch.testing.get_all_fp_dtypes(include_bfloat16=AMPERE_OR_ROCM) + _complex_types_skip_rocm, _cpu_types, True,
        [_wrap_maybe_warns("This overload of addmv_? is deprecated")]),
    ('addmv', 'two_scalars', _medium_1d,
        lambda t, d: [_number(0.5, 3, t), _number(0.4, 2, t), _medium_2d(t, d), _medium_1d(t, d)], 1e-2, 1e-1, 1e-4,
        torch.testing.get_all_fp_dtypes(include_bfloat16=AMPERE_OR_ROCM) + _complex_types_skip_rocm, _cpu_types, True,
        [_wrap_maybe_warns("This overload of addmv_? is deprecated")]),
    ('atan2', '', _medium_2d, lambda t, d: [_medium_2d(t, d)], 1e-2, 1e-5, 1e-5, _types, _types_no_half),
    ('fmod', 'value', _small_3d, lambda t, d: [3], 1e-3),
    ('fmod', 'tensor', _small_3d, lambda t, d: [_small_3d(t, d, has_zeros=False)], 1e-3),
    ('chunk', '', _medium_2d, lambda t, d: [4], 1e-5, 1e-5, 1e-5, _types, _cpu_types, False),
    ('chunk', 'dim', _medium_2d, lambda t, d: [4, 1], 1e-5, 1e-5, 1e-5, _types, _cpu_types, False),
    ('chunk', 'neg_dim', _medium_2d, lambda t, d: [4, -2], 1e-5, 1e-5, 1e-5, _types, _cpu_types, False),
    ('clamp', 'neg', _medium_2d, lambda t, d: [-1, 5], 1e-5, 1e-2, 1e-5, _signed_types, [torch.bfloat16]),
    ('clamp', 'pos', _medium_2d, lambda t, d: [1, 5], 1e-5, 1e-2, 1e-5, _unsigned_types, [torch.bfloat16]),
    ('clamp_min', '', _medium_2d, lambda t, d: [1], 1e-2, 1e-2, 1e-5,
        torch.testing.get_all_dtypes(include_complex=False, include_bool=False, include_bfloat16=True), [torch.bfloat16]),
    ('clamp_max', '', _medium_2d, lambda t, d: [1], 1e-2, 1e-2, 1e-5,
        torch.testing.get_all_dtypes(include_complex=False, include_bool=False, include_bfloat16=True), [torch.bfloat16]),
    ('clone', '', _medium_2d, lambda t, d: [], 1e-5, 1e-5, 1e-5, _types, _cpu_types, False),
    ('contiguous', '', _medium_2d, lambda t, d: [], 1e-5, 1e-5, 1e-5, _types, _cpu_types, False),
    ('conj', '', _small_3d, lambda t, d: [], 1e-5, 0, 1e-5, _types_no_half, [torch.bfloat16], False),
    ('cross', '', _new_t((_M, 3, _M)), lambda t, d: [_new_t((_M, 3, _M))(t, d)],
        1e-2, 1e-5, 1e-5, _types, _cpu_types, False),
    ('logcumsumexp', '', _small_3d, lambda t, d: [1], 1e-2, 1e-5, 1e-5, _float_types, _cpu_types, False),
    ('logcumsumexp', 'neg_dim', _small_3d, lambda t, d: [-1], 1e-2, 1e-5, 1e-5, _float_types, _cpu_types, False),
    ('cummax', '', _small_3d_unique, lambda t, d: [1], 1e-2, 1e-5, 1e-5, _types, _cpu_types, False),
    ('cummax', 'neg_dim', _small_3d_unique, lambda t, d: [-1], 1e-2, 1e-5, 1e-5, _types, _cpu_types, False),
    ('cummin', '', _small_3d_unique, lambda t, d: [1], 1e-2, 1e-5, 1e-5, _types, _cpu_types, False),
    ('cummin', 'neg_dim', _small_3d_unique, lambda t, d: [-1], 1e-2, 1e-5, 1e-5, _types, _cpu_types, False),
    ('cumprod', '', _small_3d, lambda t, d: [1], 1e-2, 1e-5, 1e-4, _types + _complex_types, _cpu_types, False),
    ('cumprod', 'neg_dim', _small_3d, lambda t, d: [-1], 1e-2, 1e-5, 1e-4, _types + _complex_types, _cpu_types, False),
    ('cumsum', '', _small_3d, lambda t, d: [1], 1e-2, 1e-5, 1e-5, _types + _complex_types, _cpu_types, False),
    ('cumsum', 'neg_dim', _small_3d, lambda t, d: [-1], 1e-2, 1e-5, 1e-5, _types + _complex_types, _cpu_types, False),
    ('dim', '', _small_3d, lambda t, d: [], 1e-5, 1e-5, 1e-5, _types, _cpu_types, False),
    ('dist', '', _small_2d, lambda t, d: [_small_2d(t, d)], 1e-2, 1e-5, 1e-5, _float_types, _cpu_types, False),
    ('dist', '3_norm', _small_2d, lambda t, d: [_small_2d(t, d), 3], 1e-2, 1e-5, 1e-5, _float_types, _cpu_types, False),
    ('dist', '2_5_norm', _small_2d, lambda t, d: [_small_2d(t, d), 2.5],
        1e-2, 1e-5, 1e-5, _float_types, _cpu_types, False),
    ('dot', '', _medium_1d, lambda t, d: [_medium_1d(t, d)],
        1e-2, 1e-5, 1e-5, _float_types + _complex_types, _cpu_types, False),
    ('element_size', '', _medium_1d, lambda t, d: [], 1e-5, 1e-5, 1e-5, _float_types_no_half, _cpu_types, False),
    ('eq', '', _small_3d_ones, lambda t, d: [_small_3d(t, d)], 1e-5, 1e-5, 1e-5,
        torch.testing.get_all_dtypes(include_complex=False, include_bool=False)),
    ('eq', 'equal', _small_3d_ones, lambda t, d: [_small_3d_ones(t, d)], 1e-5, 1e-5, 1e-5,
        torch.testing.get_all_dtypes(include_complex=False, include_bool=False)),
    ('ne', '', _small_3d_ones, lambda t, d: [_small_3d(t, d)], 1e-5, 1e-5, 1e-5,
        torch.testing.get_all_dtypes(include_complex=False, include_bool=False)),
    ('ne', 'equal', _small_3d_ones, lambda t, d: [_small_3d_ones(t, d)], 1e-5, 1e-5, 1e-5,
        torch.testing.get_all_dtypes(include_complex=False, include_bool=False)),
    ('equal', 'equal', _small_3d_ones, lambda t, d: [_small_3d_ones(t, d)],
        1e-5, 1e-5, 1e-5, _types, _cpu_types, False),
    ('equal', '', _small_3d_ones, lambda t, d: [_small_3d(t, d)], 1e-5, 1e-5, 1e-5, _types, _cpu_types, False),
    ('expand', '', _new_t((_M, 1, _M)), lambda t, d: [_M, 4, _M], 1e-5, 1e-5, 1e-5, _types, _cpu_types, False),
    ('expand_as', '', _new_t((_M, 1, _M)), lambda t, d: [_new_t((_M, 4, _M))(t, d)],
        1e-5, 1e-5, 1e-5, _types, _cpu_types, False),
    ('fill_', '', _medium_2d, lambda t, d: [_number(3.14, 3, t)], 1e-3, 1e-5, 1e-5, _types, _cpu_types, False),
    ('gcd', '', _small_3d, lambda t, d: [_small_3d(t, d)], 0, 0, 0,
     [torch.int16, torch.int32, torch.int64],
     [torch.int16, torch.int32, torch.int64], True, [onlyOnCPUAndCUDA]),
    ('lcm', '', _small_3d, lambda t, d: [_small_3d(t, d)], 0, 0, 0,
     [torch.int16, torch.int32, torch.int64],
     [torch.int16, torch.int32, torch.int64], True, [onlyOnCPUAndCUDA]),
    ('ge', '', _medium_2d, lambda t, d: [_medium_2d(t, d)], 1e-5, 1e-5, 1e-5,
        torch.testing.get_all_dtypes(include_complex=False, include_bool=False)),
    ('le', '', _medium_2d, lambda t, d: [_medium_2d(t, d)], 1e-5, 1e-5, 1e-5,
        torch.testing.get_all_dtypes(include_complex=False, include_bool=False)),
    ('gt', '', _medium_2d, lambda t, d: [_medium_2d(t, d)], 1e-5, 1e-5, 1e-5,
        torch.testing.get_all_dtypes(include_complex=False, include_bool=False)),
    ('lt', '', _medium_2d, lambda t, d: [_medium_2d(t, d)], 1e-5, 1e-5, 1e-5,
        torch.testing.get_all_dtypes(include_complex=False, include_bool=False)),
    ('is_contiguous', '', _medium_2d, lambda t, d: [], 1e-5, 1e-5, 1e-5, _types, _cpu_types, False),
    # TODO: can't check negative case - cross-device copy is contiguous
    ('is_same_size', 'negative', _medium_2d, lambda t, d: [_small_3d(t, d)],
        1e-5, 1e-5, 1e-5, _types, _cpu_types, False),
    ('is_same_size', 'positive', _medium_2d, lambda t, d: [_medium_2d(t, d)],
        1e-5, 1e-5, 1e-5, _types, _cpu_types, False),
    ('is_set_to', '', _medium_2d, lambda t, d: [_medium_2d(t, d)], 1e-5, 1e-5, 1e-5, _types, _cpu_types, False),
    # TODO: positive case
    ('kthvalue', '', _small_3d_unique, lambda t, d: [3], 1e-5, 1e-5, 1e-5, _types, _cpu_types, False),
    ('kthvalue', 'dim', _small_3d_unique, lambda t, d: [3, 1], 1e-5, 1e-5, 1e-5, _types, _cpu_types, False),
    ('kthvalue', 'neg_dim', _small_3d_unique, lambda t, d: [3, -1], 1e-5, 1e-5, 1e-5, _types, _cpu_types, False),
    ('lerp', '', _small_3d, lambda t, d: [_small_3d(t, d), 0.3],
        1e-2, 1e-5, 1e-5, _float_types),
    ('max', '', _small_3d, lambda t, d: [], 1e-5, 1e-5, 1e-5, _types, _cpu_types, False),
    ('max', 'dim', _small_3d_unique, lambda t, d: [1], 1e-5, 1e-5, 1e-5, _types, _cpu_types, False),
    ('max', 'neg_dim', _small_3d_unique, lambda t, d: [-1], 1e-5, 1e-5, 1e-5, _types, _cpu_types, False),
    ('max', 'elementwise', _medium_2d, lambda t, d: [_medium_2d(t, d)],
        1e-5, 1e-5, 1e-5, _types, _cpu_types, False),
    ('maximum', '', _medium_2d, lambda t, d: [_medium_2d(t, d)],
        1e-5, 1e-5, 1e-5, _types, _cpu_types, False),
    ('min', '', _small_3d, lambda t, d: [], 1e-5, 1e-5, 1e-5, _types, _cpu_types, False),
    ('min', 'dim', _small_3d_unique, lambda t, d: [1], 1e-5, 1e-5, 1e-5, _types, _cpu_types, False),
    ('min', 'neg_dim', _small_3d_unique, lambda t, d: [-1], 1e-5, 1e-5, 1e-5, _types, _cpu_types, False),
    ('min', 'elementwise', _medium_2d, lambda t, d: [_medium_2d(t, d)],
        1e-5, 1e-5, 1e-5, _types, _cpu_types, False),
    ('minimum', '', _medium_2d, lambda t, d: [_medium_2d(t, d)],
        1e-5, 1e-5, 1e-5, _types, _cpu_types, False),
    ('mean', '', _small_3d, lambda t, d: [], 1e-3, 1e-2, 1e-5,
        torch.testing.get_all_fp_dtypes() + torch.testing.get_all_complex_dtypes(), _cpu_types, False),
    ('mean', 'neg_dim', _small_3d, lambda t, d: [-1], 1e-3, 1e-2, 1e-5,
        torch.testing.get_all_fp_dtypes() + torch.testing.get_all_complex_dtypes(), _cpu_types, False),
    ('mean', 'dim', _small_3d, lambda t, d: [1], 1e-3, 1e-2, 1e-2,
        torch.testing.get_all_fp_dtypes() + torch.testing.get_all_complex_dtypes(), _cpu_types, False),
    # Double here because the CPU result will be wrong otherwise
    ('mean', '64bit_indexing', _giant_1d, lambda t, d: [],
        1e-3, 1e-5, 1e-5, [torch.double], _cpu_types, False, [slowTest]),
    ('mode', '', _small_3d, lambda t, d: [], 1e-5, 1e-5, 1e-5, _types, _cpu_types, False),
    ('mode', 'dim', _small_3d, lambda t, d: [1], 1e-5, 1e-5, 1e-5, _types, _cpu_types, False),
    ('mode', 'neg_dim', _small_3d, lambda t, d: [-1], 1e-5, 1e-5, 1e-5, _types, _cpu_types, False),
    ('mvlgamma', '2d_p=1', lambda t, d: _small_2d(t, d).clamp(0.1, 10), lambda t, d: [1],
        1e-5, 1e-5, 1e-5, _float_types_no_half),
    ('mvlgamma', '2d_p=2', lambda t, d: _small_2d(t, d).clamp(0.6, 10), lambda t, d: [2],
        1e-5, 1e-5, 1e-5, _float_types_no_half),
    ('remainder', 'value', _small_3d, lambda t, d: [3], 1e-1, 1e-2, 1e-5, _signed_types),
    ('remainder', 'negative_value', _small_3d, lambda t, d: [-3], 1e-1, 1e-2, 1e-5, _signed_types),
    ('remainder', 'tensor', _small_3d,
        lambda t, d: [_small_3d(t, d, has_zeros=False)],
        1e-1, 1e-2, 1e-5, _signed_types),
    ('remainder', 'negative_tensor', _small_3d,
        lambda t, d: [0 - _small_3d(t, d, has_zeros=False)],
        1e-1, 1e-2, 1e-5, _signed_types),
    ('ndimension', '', _small_3d, lambda t, d: [], 1e-5, 1e-5, 1e-5, _types, _cpu_types, False),
    ('nelement', '', _small_3d, lambda t, d: [], 1e-5, 1e-5, 1e-5, _types, _cpu_types, False),
    ('numel', '', _small_3d, lambda t, d: [], 1e-5, 1e-5, 1e-5, _types, _cpu_types, False),
    ('narrow', '', _small_3d, lambda t, d: [1, 3, 2], 1e-5, 1e-5, 1e-5, _types, _cpu_types, False),
    ('narrow', 'neg_dim', _small_3d, lambda t, d: [-1, 3, 2], 1e-5, 1e-5, 1e-5, _types, _cpu_types, False),
    ('nonzero', '', _small_3d, lambda t, d: [], 1e-5, 1e-5, 1e-5, _types, _cpu_types, False),
    ('norm', '', _small_3d, lambda t, d: [], 1e-1, 1e-1, 1e-5, torch.testing.get_all_fp_dtypes(), _cpu_types, False),
    ('norm', '3_norm', _small_3d, lambda t, d: [3], 1e-1, 1e-1, 1e-5, torch.testing.get_all_fp_dtypes(), _cpu_types, False),
    ('norm', '3_norm_dim', _small_3d, lambda t, d: [3, 0], 1e-1, 1e-1, 1e-5,
        torch.testing.get_all_fp_dtypes(), _cpu_types, False),
    ('norm', '3_norm_neg_dim', _small_3d, lambda t, d: [3, -2], 1e-1, 1e-1, 1e-5,
        torch.testing.get_all_fp_dtypes(), _cpu_types, False),
    ('new_ones', '', _small_3d, lambda t, d: [1, 2, 3, 4, 5], 1e-5, 1e-5, 1e-5, _types, _cpu_types, False),
    ('permute', '', _new_t((1, 2, 3, 4)), lambda t, d: [2, 1, 3, 0], 1e-5, 1e-5, 1e-5, _types, _cpu_types, False),
    ('put_', '', _new_t((2, 5, 3)),
        lambda t, d: [torch.LongTensor([[0], [-2]]).to(device=d),
                      torch.LongTensor([[3], [4]]).to(dtype=_convert_t(t, d), device=d)],
        1e-5, 1e-5, 1e-5, _types, _cpu_types, False),
    ('put_', 'empty', _new_t((2, 3)),
        lambda t, d: [torch.LongTensor([]).to(device=d), torch.LongTensor([]).to(dtype=_convert_t(t, d), device=d)],
        1e-5, 1e-5, 1e-5, _types, _cpu_types, False),
    ('put_', 'accumulate', _new_t((2, 2)),
        lambda t, d: [torch.LongTensor([[1], [-3]]).to(device=d),
                      torch.LongTensor([[1], [2]]).to(dtype=_convert_t(t, d), device=d),
                      True],
        1e-5, 1e-5, 1e-5, _types, _cpu_types, False),
    ('prod', '', lambda t, d: _small_2d(t, d, oneish=True), lambda t, d: [], 1e-2, 1e-1, 1e-5,
        torch.testing.get_all_dtypes(include_complex=False, include_bool=False), _cpu_types, False),
    ('prod', 'dim', _small_3d, lambda t, d: [1], 1e-3, 1e-1, 1e-5,
        torch.testing.get_all_dtypes(include_complex=False, include_bool=False), _cpu_types, False),
    ('prod', 'neg_dim', _small_3d, lambda t, d: [-1], 1e-3, 1e-1, 1e-5,
        torch.testing.get_all_dtypes(include_complex=False, include_bool=False), _cpu_types, False),
    ('sum', '', _small_2d, lambda t, d: [], 1e-2, 1e-2, 1e-5,
        torch.testing.get_all_dtypes(include_complex=False, include_bool=False), _cpu_types, False),
    ('sum', 'dim', _small_3d, lambda t, d: [1], 1e-2, 1e-2, 1e-5,
        torch.testing.get_all_dtypes(include_complex=False, include_bool=False), _cpu_types, False),
    ('sum', 'neg_dim', _small_3d, lambda t, d: [-1], 1e-2, 1e-5, 1e-5, _types, _cpu_types, False),
    ('sum', 'complex', _small_2d, lambda t, d: [], 1e-2, 1e-2, 1e-5, _complex_types, _cpu_types, False),
    ('sum', 'complex_dim', _small_3d, lambda t, d: [1], 1e-2, 1e-2, 1e-5, _complex_types, _cpu_types, False),
    ('sum', 'complex_neg_dim', _small_3d, lambda t, d: [-1], 1e-2, 1e-5, 1e-5, _complex_types, _cpu_types, False),
    ('renorm', '2_norm', _small_3d, lambda t, d: [2, 1, 1], 1e-3, 1e-5, 1e-5, _float_types),
    ('renorm', '2_norm_neg_dim', _small_3d, lambda t, d: [2, -1, 1], 1e-3, 1e-5, 1e-5, _float_types),
    ('renorm', '1_5_norm', _small_3d, lambda t, d: [1.5, 1, 1], 1e-3, 1e-5, 1e-5, _float_types),
    ('size', '', _new_t((1, 2, 3, 4)), lambda t, d: [], 1e-5, 1e-5, 1e-5, _types, _cpu_types, False),
    ('size', 'dim', _new_t((1, 2, 3, 4)), lambda t, d: [1], 1e-5, 1e-5, 1e-5, _types, _cpu_types, False),
    ('size', 'neg_dim', _new_t((1, 2, 3, 4)), lambda t, d: [-2], 1e-5, 1e-5, 1e-5, _types, _cpu_types, False),
    ('sort', '', _small_3d_unique, lambda t, d: [], 1e-5, 1e-5, 1e-5, _types, _cpu_types, False),
    ('sort', 'dim', _small_3d_unique, lambda t, d: [1], 1e-5, 1e-5, 1e-5, _types, _cpu_types, False),
    ('sort', 'neg_dim', _small_3d_unique, lambda t, d: [-1], 1e-5, 1e-5, 1e-5, _types, _cpu_types, False),
    ('sort', 'dim_descending', _small_3d_unique, lambda t, d: [1, True], 1e-5, 1e-5, 1e-5, _types, _cpu_types, False),
    ('sort', 'neg_dim_descending', _small_3d_unique, lambda t, d: [-1, True], 1e-5, 1e-5, 1e-5, _types, _cpu_types, False),
    ('split', '', _small_3d, lambda t, d: [2], 1e-5, 1e-5, 1e-5, _types, _cpu_types, False),
    ('split', 'dim', _small_3d, lambda t, d: [2, 1], 1e-5, 1e-5, 1e-5, _types, _cpu_types, False),
    ('split', 'neg_dim', _small_3d, lambda t, d: [2, -3], 1e-5, 1e-5, 1e-5, _types, _cpu_types, False),
    ('squeeze', '', _new_t((1, 2, 1, 4)), lambda t, d: [],),
    ('squeeze', 'dim', _new_t((1, 2, 1, 4)), lambda t, d: [2], ),
    ('squeeze', 'neg_dim', _new_t((1, 2, 1, 4)), lambda t, d: [-2], ),
    ('t', '', _new_t((1, 2)), lambda t, d: [],),
    ('take', '', _new_t((3, 4)),
        lambda t, d: [torch.LongTensor([[0], [-2]]).to(device=d)],
        1e-5, 1e-5, 1e-5, _types, _cpu_types, False),
    ('transpose', '', _new_t((1, 2, 3, 4)), lambda t, d: [1, 2],),
    ('transpose', 'neg_dim', _new_t((1, 2, 3, 4)), lambda t, d: [-1, -2], ),
    ('tolist', '', _small_3d, lambda t, d: [], 1e-5, 1e-5, 1e-5, _types, _cpu_types, False),
    ('topk', 'dim_sort', _small_3d_unique, lambda t, d: [2, 1, False, True],
        1e-5, 1e-5, 1e-5, torch.testing.get_all_dtypes(include_complex=False, include_bool=False), _cpu_types, False),
    ('topk', 'neg_dim_sort', _small_3d_unique, lambda t, d: [2, -1, False, True],
        1e-5, 1e-5, 1e-5, torch.testing.get_all_dtypes(include_complex=False, include_bool=False), _cpu_types, False),
    ('topk', 'dim_desc_sort', _small_3d_unique, lambda t, d: [2, 1, True, True],
        1e-5, 1e-5, 1e-5, torch.testing.get_all_dtypes(include_complex=False, include_bool=False), _cpu_types, False),
    ('tril', '', _medium_2d, lambda t, d: [],),
    ('tril', 'zero_stride', _medium_2d, lambda t, d: [], 1e-5, 1e-5, 1e-5, _types, _cpu_types, False),
    ('tril', 'positive', _medium_2d, lambda t, d: [2], ),
    ('tril', 'negative', _medium_2d, lambda t, d: [-2], ),
    ('triu', '', _medium_2d, lambda t, d: [],),
    ('triu', 'zero_stride', _medium_2d, lambda t, d: [], 1e-5, 1e-5, 1e-5, _types, _cpu_types, False),
    ('triu', 'positive', _medium_2d, lambda t, d: [2], ),
    ('triu', 'negative', _medium_2d, lambda t, d: [-2], ),
    ('unsqueeze', '', _new_t((2, 3, 4)), lambda t, d: [2],),
    ('unsqueeze', 'neg_dim', _new_t((2, 3, 4)), lambda t, d: [-2], ),
    ('view', 'contiguous', _small_3d, lambda t, d: [25, 5], 1e-5, 1e-5, 1e-5, _types, _cpu_types, False),
    ('view_as', '', _small_3d, lambda t, d: [_make_tensor((25, 5), t, d)],
        1e-5, 1e-5, 1e-5, _types, _cpu_types, False),
    ('zero_', '', _small_3d, lambda t, d: [], 1e-5, 1e-5, 1e-5, _types, _cpu_types, False),
    ('new_zeros', '', _small_3d, lambda t, d: [1, 2, 3, 4], 1e-5, 1e-5, 1e-5, _types, _cpu_types, False),
    ('flip', 'd0', _small_3d, lambda t, d: [0], 1e-5, 1e-5, 1e-5, _types + _complex_types, _cpu_types, False),
    ('flip', 'd02', _small_3d, lambda t, d: [0, 2], 1e-5, 1e-5, 1e-5, _types + _complex_types, _cpu_types, False),
    ('flip', 'd20', _small_3d, lambda t, d: [2, 0], 1e-5, 1e-5, 1e-5, _types + _complex_types, _cpu_types, False),
    ('flip', 'neg_d', _small_3d, lambda t, d: [-1], 1e-5, 1e-5, 1e-5, _types + _complex_types, _cpu_types, False),
    ('rot90', 'k1_d01', _small_2d, lambda t, d: [1, [0, 1]], 1e-5, 1e-5, 1e-5, _types + _complex_types, _cpu_types, False),
    ('rot90', 'k1_d12', _small_3d, lambda t, d: [1, [1, 2]], 1e-5, 1e-5, 1e-5, _types + _complex_types, _cpu_types, False),
    ('rot90', 'k1_neg_d', _small_3d, lambda t, d: [1, [1, -1]], 1e-5, 1e-5, 1e-5, _types + _complex_types, _cpu_types, False),
    ('rot90', 'default', _small_3d, lambda t, d: [], 1e-5, 1e-5, 1e-5, _types + _complex_types, _cpu_types, False),
    ('__lshift__', '',
        lambda t, d: torch.pow(2, torch.arange(1, 5).to(dtype=_convert_t(t, d), device=d)),
        lambda t, d: [2],
        1e-3, 1e-5, 1e-3, _signed_types, _cpu_types, False),
    ('__rshift__', '',
        lambda t, d: torch.pow(2, torch.arange(3, 7).to(dtype=_convert_t(t, d), device=d)),
        lambda t, d: [2],
        1e-3, 1e-5, 1e-3, _signed_types, _cpu_types, False),
    # lapack tests
    ('qr', 'square', _small_2d, lambda t, d: [],
        1e-5, 1e-5, 3e-4, _float_types_no_half, _cpu_types, False, [skipCUDAIfNoMagma]),
    ('qr', 'skinny', _new_t((3, 4)), lambda t, d: [],
        1e-5, 1e-5, 3e-4, _float_types_no_half, _cpu_types, False, [skipCUDAIfNoMagma]),
    ('qr', 'fat', _new_t((4, 3)), lambda t, d: [],
        1e-5, 1e-5, 3e-4, _float_types_no_half, _cpu_types, False, [skipCUDAIfNoMagma]),
    ('qr', 'big', _large_2d, lambda t, d: [],
        1e-5, 1e-5, 3e-4, _float_types_no_half, _cpu_types, False, [skipCUDAIfNoMagma]),
    ('geqrf', '', _new_t((20, 20)), lambda t, d: [],
        1e-5, 1e-5, 3e-4, _float_types_no_half, _cpu_types, False, [skipCUDAIfNoMagma]),
    ('eig', 'with_eigvec', _new_t((10, 10)), lambda t, d: [True],
        1e-5, 1e-5, 1e-5, _float_types_no_half, _cpu_types, False, [skipCUDAIfNoMagma, onlyOnCPUAndCUDA]),
    ('abs', '', _small_3d, lambda t, d: [], 1e-5, 1e-5, 1e-5,
        torch.testing.get_all_dtypes(include_complex=False, include_bool=False), [torch.bfloat16]),
    ('sign', '', _small_3d, lambda t, d: []),
    ('logit', '', _small_3d, lambda t, d: [], 1e-3, 1e-2, 1e-5, torch.testing.get_all_fp_dtypes()),
    ('rad2deg', '', _small_3d, lambda t, d: [], 1e-1, 1e-0, 1e-5, torch.testing.get_all_fp_dtypes(), [torch.bfloat16]),
    ('deg2rad', '', _small_3d, lambda t, d: [], 1e-1, 1e-1, 1e-5, torch.testing.get_all_fp_dtypes(), [torch.bfloat16]),
    ('frac', '', _small_3d, lambda t, d: [], 1e-5, 1e-2, 1e-5, _float_types, [torch.bfloat16]),
    ('round', '', _small_3d, lambda t, d: [], 1e-5, 1e-2, 1e-5, _float_types, [torch.bfloat16]),
    ('trunc', '', _small_3d, lambda t, d: [], 1e-5, 1e-2, 1e-5, _float_types, [torch.bfloat16]),
<<<<<<< HEAD
    ('lgamma', '', _small_3d, lambda t, d: [], 1e-2, 1e-1, 1e-5, _float_types_no_half, [torch.bfloat16]),
=======
    ('ceil', '', _small_3d, lambda t, d: [], 1e-5, 1e-2, 1e-5, _float_types, [torch.bfloat16]),
>>>>>>> 88baf470
]

# Creates and decorates a generic test and adds it to the class.
def generate_test_function(cls,
                           op_str,
                           subtest_str,
                           tensor_ctor,
                           arg_ctor,
                           half_precision,
                           bfloat16_precision,
                           float_precision,
                           dtype_list,
                           dtype_cpu_list,
                           decorators,
                           self_position,
                           test_out) -> None:
    def fn(self, device, dtype) -> None:
        # Generates the CPU inputs
        # Note: CPU tensors are never torch.half
        cpu_tensor = tensor_ctor(dtype, 'cpu')
        cpu_args = arg_ctor(dtype, 'cpu')

        # Converts CPU tensors to device tensors
        device_tensor = cpu_tensor.to(dtype=dtype, device=device)
        device_args = [arg.to(device=device) if isinstance(arg, torch.Tensor) else arg for arg in cpu_args]

        # Converts float device tensors to half/bfloat16 when the dtype is half/bfloat16
        # Note: CPU half tensors don't support many operations.
        if dtype in {torch.half, torch.bfloat16}:
            device_args = [arg.to(dtype=dtype) if
                           (isinstance(arg, torch.Tensor) and arg.dtype == torch.float) else arg
                           for arg in device_args]

        # Special case for binary float ops (binary ops that promote int to float)
        if op_str in binary_float_ops_inplace and \
                'inplace' in subtest_str and dtype in _integer_types:
            with self.assertRaisesRegex(RuntimeError, "result type Float can't be cast to "):
                cpu_result = getattr(cpu_tensor, op_str)(*cpu_args)
            with self.assertRaisesRegex(RuntimeError, "result type Float can't be cast to "):
                device_result = getattr(device_tensor, op_str)(*device_args)
            return  # Nothing more to check

        # Runs the tensor op on CPU and device
        cpu_result = getattr(cpu_tensor, op_str)(*cpu_args)
        device_result = getattr(device_tensor, op_str)(*device_args)

        dtype2precision = {torch.half : half_precision,
                           torch.bfloat16 : bfloat16_precision}

        # Compares CPU and device inputs and outputs
        precision = dtype2precision.get(dtype, float_precision)

        self.assertEqual(cpu_tensor, device_tensor, atol=precision, rtol=0, exact_dtype=False)
        self.assertEqual(cpu_args, device_args, atol=precision, rtol=0, exact_dtype=False)
        self.assertEqual(cpu_result, device_result, atol=precision, rtol=0, exact_dtype=False)

        # check method matches with function
        if self_position >= 0:
            cpu_args.insert(self_position, cpu_tensor)
            device_args.insert(self_position, device_tensor)
            cpu_function_result = getattr(torch, op_str)(*cpu_args)
            device_function_result = getattr(torch, op_str)(*device_args)
            self.assertEqual(cpu_result, cpu_function_result, atol=precision, rtol=0)
            self.assertEqual(device_result, device_function_result, atol=precision, rtol=0)

            # check method matches with function(out)
            if test_out:
                bad_value = math.nan if dtype.is_floating_point or dtype.is_complex else 666
                cpu_out = torch.full_like(cpu_result, bad_value)
                device_out = torch.full_like(device_result, bad_value)
                getattr(torch, op_str)(*cpu_args, out=cpu_out)
                getattr(torch, op_str)(*device_args, out=device_out)
                self.assertEqual(cpu_result, cpu_out, atol=precision, rtol=0)
                self.assertEqual(device_result, device_out, atol=precision, rtol=0)

    test_name = "test_" + op_str + subtest_str
    assert not hasattr(cls, test_name), "{0} already in TestDevicePrecision".format(test_name)

    # Constructs decorator list and applies decorators
    if decorators is None:
        decorators = [dtypes(*dtype_list)]
    else:
        decorators = decorators + [dtypes(*dtype_list)]
    decorators = decorators + [dtypesIfCPU(*dtype_cpu_list)]

    for dec in decorators:
        fn = dec(fn)

    setattr(cls, test_name, fn)

# Instantiates variants of tensor_op_tests and adds them to the given class.
def generate_tensor_op_tests(cls) -> None:

    def caller(cls,
               op_str,
               subtest_str,
               tensor_ctor,
               arg_ctor,
               half_precision=1e-5,
               bfloat16_precision=1e-5,
               float_precision=1e-5,
               dtype_list=_types,
               dtype_cpu_list=_cpu_types,
               make_inplace_variant=True,
               decorators=None,
               self_position=-1,
               test_out=False):
        if subtest_str:
            subtest_str = '_' + subtest_str

        generate_test_function(cls, op_str, subtest_str, tensor_ctor, arg_ctor, half_precision,
                               bfloat16_precision, float_precision, dtype_list, dtype_cpu_list,
                               decorators, self_position, test_out)

        if make_inplace_variant:
            op_str = op_str + '_'
            subtest_str = 'inplace' + subtest_str
            generate_test_function(cls, op_str, subtest_str, tensor_ctor, arg_ctor, half_precision,
                                   bfloat16_precision, float_precision, dtype_list, dtype_cpu_list,
                                   decorators, -1, False)

    for test in tensor_op_tests:
        caller(cls, *test)

class TestTensorDeviceOps(TestCase):
    exact_dtype = True

class TestTorch(AbstractTestCases._TestTorchMixin):
    exact_dtype = True

    def test_deepcopy_gradient(self):
        from copy import deepcopy
        a = torch.zeros(10)
        a.grad = torch.ones(10)
        self.assertEqual(a.grad, deepcopy(a).grad)
        s = torch.zeros(10).to_sparse()
        s.grad = torch.ones(10).to_sparse()
        self.assertEqual(s.grad, deepcopy(s).grad)

        # ensure sharing is not broken
        c = deepcopy([a, a.grad])
        self.assertTrue(c[0].grad is c[1])

# TODO: this empy class is temporarily instantiated for XLA compatibility
#   once XLA updates their test suite it should be removed
class TestViewOps(TestCase):
    pass

# Generates tests
# Note: test generation must be done at file scope, not within main, or
# pytest will fail.
add_neg_dim_tests()
generate_tensor_op_tests(TestTensorDeviceOps)
instantiate_device_type_tests(TestViewOps, globals())
instantiate_device_type_tests(TestTensorDeviceOps, globals())
instantiate_device_type_tests(TestTorchDeviceType, globals())
instantiate_device_type_tests(TestDevicePrecision, globals(), except_for='cpu')

if __name__ == '__main__':
    run_tests()<|MERGE_RESOLUTION|>--- conflicted
+++ resolved
@@ -6853,11 +6853,6 @@
     ('frac', '', _small_3d, lambda t, d: [], 1e-5, 1e-2, 1e-5, _float_types, [torch.bfloat16]),
     ('round', '', _small_3d, lambda t, d: [], 1e-5, 1e-2, 1e-5, _float_types, [torch.bfloat16]),
     ('trunc', '', _small_3d, lambda t, d: [], 1e-5, 1e-2, 1e-5, _float_types, [torch.bfloat16]),
-<<<<<<< HEAD
-    ('lgamma', '', _small_3d, lambda t, d: [], 1e-2, 1e-1, 1e-5, _float_types_no_half, [torch.bfloat16]),
-=======
-    ('ceil', '', _small_3d, lambda t, d: [], 1e-5, 1e-2, 1e-5, _float_types, [torch.bfloat16]),
->>>>>>> 88baf470
 ]
 
 # Creates and decorates a generic test and adds it to the class.
