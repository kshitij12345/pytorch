# -*- coding: utf-8 -*-
# Owner(s): ["module: tests"]

import torch
import torch.utils.data
import numpy as np

import contextlib
import gc
import io
import inspect
import itertools
import math
import random
import re
import copy
import os
import tempfile
import unittest
import warnings
import types
import pickle
import textwrap
import subprocess
import weakref
import sys
from torch.utils.dlpack import from_dlpack, to_dlpack
from torch._six import inf, nan, string_classes
from itertools import product, combinations, permutations
from functools import partial
from torch import multiprocessing as mp
from torch.testing import make_tensor
from torch.testing._internal.common_utils import (
    TestCase, TEST_WITH_ROCM, run_tests,
    IS_WINDOWS, IS_FILESYSTEM_UTF8_ENCODING, NO_MULTIPROCESSING_SPAWN,
    IS_SANDCASTLE, IS_FBCODE, IS_REMOTE_GPU, load_tests, slowTest,
    skipCUDAMemoryLeakCheckIf, BytesIOContext, noarchTest,
    skipIfRocm, skipIfNoSciPy, TemporaryFileName, TemporaryDirectoryName,
    wrapDeterministicFlagAPITest, DeterministicGuard, CudaSyncGuard,
    skipIfNotRegistered, bytes_to_scalar)
from multiprocessing.reduction import ForkingPickler
from torch.testing._internal.common_device_type import (
    expectedFailureMeta,
    expectedFailureXLA,
    instantiate_device_type_tests,
    onlyCUDA, onlyCPU,
    dtypes, dtypesIfCUDA, dtypesIfCPU, deviceCountAtLeast,
    skipMeta,
    PYTORCH_CUDA_MEMCHECK, largeTensorTest, onlyNativeDeviceTypes,
    expectedAlertNondeterministic, get_all_device_types, skipXLA)
from typing import Tuple
import torch.backends.quantized
import torch.testing._internal.data
from torch.testing._internal.common_cuda import tf32_on_and_off, tf32_is_not_fp32
from torch.testing._internal.common_dtype import (
    get_all_fp_dtypes, get_all_int_dtypes, get_all_math_dtypes, get_all_dtypes, get_all_complex_dtypes
)

# Protects against includes accidentally setting the default dtype
assert torch.get_default_dtype() is torch.float32

# load_tests from torch.testing._internal.common_utils is used to automatically filter tests for
# sharding on sandcastle. This line silences flake warnings
load_tests = load_tests

AMPERE_OR_ROCM = TEST_WITH_ROCM or tf32_is_not_fp32()

@contextlib.contextmanager
def torch_vital_set(value):
    stash = None
    if 'TORCH_VITAL' in os.environ:
        stash = os.environ['TORCH_VITAL']
    os.environ['TORCH_VITAL'] = value
    try:
        yield
    finally:
        if stash:
            os.environ['TORCH_VITAL'] = stash
        else:
            del os.environ['TORCH_VITAL']

# Tests Vital Signs for Torch
# FIXME: document or deprecate whatever this is
class TestBasicVitalSigns(TestCase):
    def test_basic_vitals(self):
        with torch_vital_set(''):
            self.assertFalse(torch.vitals_enabled())
        with torch_vital_set('ON'):
            self.assertTrue(torch.vitals_enabled())

    def test_basic_vitals_read_write(self):
        with torch_vital_set('ON'):
            self.assertTrue(torch.vitals_enabled())
            # This tests the code path of setting a vital
            self.assertTrue(torch.set_vital('Dataloader', 'basic_unit_test', 'TEST_VALUE_STRING'))
            self.assertIn('TEST_VALUE_STRING', torch.read_vitals())
            self.assertIn('CUDA.used', torch.read_vitals())

    def test_dataloader_vitals(self):
        with torch_vital_set('ON'):
            inps = torch.arange(10 * 5, dtype=torch.float32).view(10, 5)
            tgts = torch.arange(10 * 5, dtype=torch.float32).view(10, 5)
            dataset = torch.utils.data.TensorDataset(inps, tgts)
            loader = torch.utils.data.DataLoader(dataset, batch_size=2)
            self.assertIn('Dataloader.enabled\t\t True', torch.read_vitals())

# FIXME: document or deprecate whatever this is
class TestVitalSignsCuda(TestCase):
    @onlyCUDA
    def test_cuda_vitals_gpu_only(self, device):
        with torch_vital_set('ON'):
            self.assertIn('CUDA.used\t\t true', torch.read_vitals())


class TestTorchDeviceType(TestCase):
    exact_dtype = True

    # FIXME: Port this to ErrorInputs on where
    @onlyCUDA
    @dtypes(torch.float32)
    def test_where_invalid_device(self, device, dtype):
        for devices in [('cpu', device, device), (device, 'cpu', 'cpu'),
                        (device, 'cpu', device), ('cpu', device, 'cpu')]:
            condition = make_tensor(16, device=devices[0], dtype=torch.float32)
            x = make_tensor(16, device=devices[1], dtype=torch.float32)
            y = make_tensor(16, device=devices[2], dtype=torch.float32)
            with self.assertRaisesRegex(RuntimeError,
                                        "Expected condition, x and y to be on the same device"):
                torch.where(condition, x, y)

    # TODO: move all tensor creation to common ops
    def _rand_shape(self, dim, min_size, max_size):
        shape = []
        for i in range(dim):
            shape.append(random.randint(min_size, max_size))
        return tuple(shape)

    # Validates that mathematical constants are defined properly, as required by
    # the Python Array API (https://data-apis.org/array-api/latest/API_specification/constants.html)
    @onlyCPU
    def test_constants(self, device):
        self.assertIsInstance(torch.e, float)
        self.assertEqual(torch.e, math.e, atol=0, rtol=0)

        self.assertIsInstance(torch.pi, float)
        self.assertEqual(torch.pi, math.pi, atol=0, rtol=0)

        self.assertIsInstance(torch.nan, float)
        self.assertEqual(torch.nan, math.nan, equal_nan=True)

        self.assertIsInstance(torch.inf, float)
        self.assertEqual(torch.inf, math.inf)

    @onlyNativeDeviceTypes
    @dtypes(torch.int8, torch.uint8, torch.int16, torch.int32, torch.int64,
            torch.bool, torch.float32, torch.complex64, torch.float64,
            torch.complex128)
    def test_bytes_to_scalar(self, device, dtype):
        def rand_byte():
            if dtype == torch.bool:
                return torch.randint(0, 2, ()).item()
            else:
                return torch.randint(0, 256, ()).item()

        element_size = torch._utils._element_size(dtype)

        for i in range(10):
            bytes_list = [rand_byte() for _ in range(element_size)]
            scalar = bytes_to_scalar(bytes_list, dtype, device)
            self.assertEqual(scalar.storage()._untyped().tolist(), bytes_list)

    @dtypes(torch.int8, torch.uint8, torch.int16, torch.int32, torch.int64,
            torch.bool, torch.float32, torch.complex64, torch.float64,
            torch.complex128)
    def test_storage(self, device, dtype):
        v = make_tensor((3, 5), device, dtype, low=-9, high=9)
        self.assertEqual(v.storage()[0], v[0][0])
        self.assertEqual(v.storage()[14], v[2][4])
        v_s = v.storage()

        for el_num in range(v.numel()):
            dim0 = el_num // v.size(1)
            dim1 = el_num % v.size(1)
            self.assertEqual(
                v_s[el_num],
                v[dim0][dim1])

        v_s_byte = v.storage()._untyped()
        el_size = v.element_size()

        for el_num in range(v.numel()):
            start = el_num * el_size
            end = start + el_size
            dim0 = el_num // v.size(1)
            dim1 = el_num % v.size(1)
            self.assertEqual(
                bytes_to_scalar(v_s_byte[start:end], dtype, device),
                v[dim0][dim1])

    @onlyNativeDeviceTypes
    @dtypes(torch.int8, torch.uint8, torch.int16, torch.int32, torch.int64,
            torch.bool, torch.float32, torch.complex64, torch.float64,
            torch.complex128, torch.quint8, torch.qint8, torch.qint32,
            torch.quint4x2)
    def test_storage_setitem(self, device, dtype):
        # Skip quantized dtypes for CUDA, since they're not supported
        if torch.device(device).type == 'cuda':
            if dtype in [torch.quint8, torch.qint8, torch.qint32, torch.quint4x2]:
                return

        storage_type_name = torch.storage._dtype_to_storage_type_map()[dtype]
        if torch.device(device).type == 'cuda':
            storage_type = eval('torch.cuda.' + storage_type_name)
        else:
            storage_type = eval('torch.' + storage_type_name)

        N = 10

        s = storage_type(N)
        s[:] = 0
        l = [0] * N
        self.assertEqual(s, storage_type(l))

        for i in range(N):
            s[i] = i
            l[i] = i

        self.assertEqual(s, storage_type(l))

        l[2:7] = [1] * 5
        s[2:7] = 1
        self.assertEqual(s, storage_type(l))

    @onlyNativeDeviceTypes
    @dtypes(*get_all_dtypes())
    def test_tensor_from_storage(self, device, dtype):
        a = make_tensor((4, 5, 3), device, dtype, low=-9, high=9)
        a_s = a.storage()
        b = torch.tensor(a_s, device=device, dtype=dtype).reshape(a.size())
        self.assertEqual(a, b)
        c = torch.tensor(a_s._untyped(), device=device, dtype=dtype).reshape(a.size())
        self.assertEqual(a, c)

        for error_dtype in get_all_dtypes():
            if error_dtype == dtype:
                continue
            with self.assertRaisesRegex(RuntimeError, r'Expected a Storage of type'):
                error_storage = a.to(error_dtype).storage()
                torch.tensor(error_storage, device=device, dtype=dtype)

    @onlyNativeDeviceTypes
    @dtypes(*get_all_dtypes())
    def test_set_storage(self, device, dtype):
        a = make_tensor((4, 5, 3), device, dtype, low=-9, high=9)
        a_s = a.storage()
        b = torch.tensor([], device=device, dtype=dtype).set_(a_s).reshape(a.size())
        self.assertEqual(a, b)
        c = torch.tensor([], device=device, dtype=dtype).set_(a_s._untyped()).reshape(a.size())
        self.assertEqual(a, c)

        for error_dtype in get_all_dtypes():
            if error_dtype == dtype:
                continue
            with self.assertRaisesRegex(RuntimeError, r'Expected a Storage of type'):
                error_storage = a.to(error_dtype).storage()
                b = torch.tensor([], device=device, dtype=dtype).set_(error_storage)

    @dtypes(torch.float32, torch.complex64)
    def test_deepcopy(self, device, dtype):
        from copy import deepcopy
        a = torch.randn(5, 5, dtype=dtype, device=device)
        b = torch.randn(5, 5, dtype=dtype, device=device)
        c = a.view(25)
        q = [a, [a.storage(), b.storage()], b, c]
        w = deepcopy(q)
        self.assertEqual(w[0], q[0], atol=0, rtol=0)
        self.assertEqual(w[1][0], q[1][0], atol=0, rtol=0)
        self.assertEqual(w[1][1], q[1][1], atol=0, rtol=0)
        self.assertEqual(w[1], q[1], atol=0, rtol=0)
        self.assertEqual(w[2], q[2], atol=0, rtol=0)

        # Check that deepcopy preserves sharing
        w[0].add_(1)
        for i in range(a.numel()):
            self.assertEqual(w[1][0][i], q[1][0][i] + 1)
        self.assertEqual(w[3], c + 1)
        w[2].sub_(1)
        for i in range(a.numel()):
            self.assertEqual(w[1][1][i], q[1][1][i] - 1)

        # Check that deepcopy preserves attributes
        a.foo = 3
        self.assertEqual(deepcopy(a).foo, 3)

    @dtypes(torch.float32, torch.complex64)
    def test_deepcopy_scalar(self, device, dtype):
        from copy import deepcopy
        a = torch.tensor(5, dtype=dtype, device=device)
        self.assertEqual(a.size(), deepcopy(a).size())
        self.assertEqual(a, deepcopy(a))

    def check_internal_mem_overlap(self, inplace_op, num_inputs,
                                   dtype, device,
                                   expected_failure=False):
        if isinstance(inplace_op, str):
            inplace_op = getattr(torch.Tensor, inplace_op)
        input = torch.randn(1, dtype=dtype, device=device).expand(3, 3)
        inputs = [input] + [torch.randn_like(input)
                            for i in range(num_inputs - 1)]
        if not expected_failure:
            with self.assertRaisesRegex(RuntimeError, 'single memory location'):
                inplace_op(*inputs)
        else:
            with self.assertRaises(AssertionError):
                with self.assertRaisesRegex(RuntimeError, 'single memory location'):
                    inplace_op(*inputs)

    def unary_check_input_output_mem_overlap(self, data, sz, op,
                                             expected_failure=False):

        def _test(op, output, input):
            output_exp = torch.empty_like(output)
            op(input, out=output_exp)
            self.assertEqual(op(input, out=output), output_exp, msg=op.__name__)

        # output is identical to input:
        _test(op, output=data[0:sz], input=data[0:sz])
        # output and input are independent:
        _test(op, output=data[0:sz], input=data[sz:2 * sz])
        # output partially overlaps with input:
        if not expected_failure:
            with self.assertRaisesRegex(RuntimeError, 'unsupported operation'):
                _test(op, data[0:sz], data[1:sz + 1])
        else:
            with self.assertRaises(AssertionError):
                with self.assertRaisesRegex(RuntimeError, 'unsupported operation'):
                    _test(op, data[0:sz], data[1:sz + 1])
        # output is transpose of input:
        length = int(math.sqrt(sz))
        input = data[:length**2].view([length, length])
        out = input.t()
        if not expected_failure:
            with self.assertRaisesRegex(RuntimeError, 'unsupported operation'):
                _test(op, out, input)
        else:
            with self.assertRaises(AssertionError):
                with self.assertRaisesRegex(RuntimeError, 'unsupported operation'):
                    _test(op, out, input)

    def ternary_check_input_output_mem_overlap(self, op, device,
                                               expected_failure=False):
        sz = 9
        data = torch.randn(2 * sz, device=device)
        other1 = torch.randn(sz, device=device)
        other2 = torch.randn(sz, device=device)

        self.unary_check_input_output_mem_overlap(
            data, sz, lambda input, out:
                op(input, other1.view(input.shape), other2.view(input.shape), out=out),
            expected_failure=expected_failure)

        self.unary_check_input_output_mem_overlap(
            data, sz, lambda input, out:
                op(other1.view(input.shape), input, other2.view(input.shape), out=out),
            expected_failure=expected_failure)

        self.unary_check_input_output_mem_overlap(
            data, sz, lambda input, out:
                op(other1.view(input.shape), other2.view(input.shape), input, out=out),
            expected_failure=expected_failure)

    def _select_broadcastable_dims(self, dims_full=None):
        # select full dimensionality
        if dims_full is None:
            dims_full = []
            ndims = random.randint(1, 4)
            dims_full = [random.randint(1, 8) for _ in range(ndims)]
        else:
            ndims = len(dims_full)

        # select actual dimensions for ops:
        # larger: full ndims, individual sizes may be reduced
        # smaller: possibly reduced ndims, sizes may be reduced
        smaller_ndims = random.randint(1, ndims)
        dims_small = []
        dims_large = []
        for i in range(ndims - 1, -1, -1):
            j = random.randint(1, 3)
            if j == 1:  # no reduced singleton dimension
                ds = dims_full[i]
                dl = dims_full[i]
            elif j == 2:  # larger may have reduced singleton dimension
                ds = dims_full[i]
                dl = 1 if len(dims_small) < smaller_ndims else dims_full[i]
            elif j == 3:  # smaller may have reduced singleton dimension
                ds = 1
                dl = dims_full[i]
            dims_large = [dl] + dims_large
            if len(dims_small) < smaller_ndims:
                dims_small = [ds] + dims_small
        return (dims_small, dims_large, dims_full)

    # collected tests of ops that used scalar_check in Declarations.cwrap for
    # correctness
    def test_scalar_check(self, device):
        zero_d = torch.randn((), device=device)
        one_d = torch.randn((1,), device=device)

        # remainder
        self.assertEqual((), torch.remainder(zero_d, zero_d).shape)
        self.assertEqual((), torch.remainder(zero_d, 2).shape)
        self.assertEqual((1,), torch.remainder(zero_d, one_d).shape)
        self.assertEqual((1,), torch.remainder(one_d, zero_d).shape)

        # fmod
        self.assertEqual((), torch.fmod(zero_d, zero_d).shape)
        self.assertEqual((), torch.fmod(zero_d, 2).shape)
        self.assertEqual((1,), torch.fmod(zero_d, one_d).shape)
        self.assertEqual((1,), torch.fmod(one_d, zero_d).shape)

        # exp, cos, cosh, tan, atan, tanh, erf, erfc, reciprocal
        self.assertEqual((), torch.exp(zero_d).shape)
        self.assertEqual((), torch.cos(zero_d).shape)
        self.assertEqual((), torch.cosh(zero_d).shape)
        self.assertEqual((), torch.tan(zero_d).shape)
        self.assertEqual((), torch.atan(zero_d).shape)
        self.assertEqual((), torch.acosh(zero_d).shape)
        self.assertEqual((), torch.asinh(zero_d).shape)
        self.assertEqual((), torch.atanh(zero_d).shape)
        self.assertEqual((), torch.tanh(zero_d).shape)
        self.assertEqual((), torch.erf(zero_d).shape)
        self.assertEqual((), torch.erfc(zero_d).shape)
        self.assertEqual((), torch.reciprocal(zero_d).shape)
        self.assertEqual((1,), torch.exp(one_d).shape)
        self.assertEqual((1,), torch.cos(one_d).shape)
        self.assertEqual((1,), torch.cosh(one_d).shape)
        self.assertEqual((1,), torch.tan(one_d).shape)
        self.assertEqual((1,), torch.atan(one_d).shape)
        self.assertEqual((1,), torch.acosh(one_d).shape)
        self.assertEqual((1,), torch.asinh(one_d).shape)
        self.assertEqual((1,), torch.atanh(one_d).shape)
        self.assertEqual((1,), torch.tanh(one_d).shape)
        self.assertEqual((1,), torch.erf(one_d).shape)
        self.assertEqual((1,), torch.erfc(one_d).shape)
        self.assertEqual((1,), torch.reciprocal(one_d).shape)

        # clamp
        self.assertEqual((), torch.clamp(zero_d, min=0, max=1).shape)
        self.assertEqual((), torch.clamp(zero_d, min=0).shape)
        self.assertEqual((), torch.clamp(zero_d, max=1).shape)
        self.assertEqual((1,), torch.clamp(one_d, min=0, max=1).shape)
        self.assertEqual((1,), torch.clamp(one_d, min=0).shape)
        self.assertEqual((1,), torch.clamp(one_d, max=1).shape)

        # cumsum, cumprod, cummax, cummin
        self.assertEqual((), torch.logcumsumexp(zero_d, 0).shape)
        self.assertEqual((), torch.cumsum(zero_d, 0).shape)
        self.assertEqual((), torch.cumprod(zero_d, 0).shape)
        self.assertEqual((), torch.cummax(zero_d, 0)[0].shape)
        self.assertEqual((), torch.cummin(zero_d, 0)[0].shape)

        # renorm
        self.assertRaises(RuntimeError, lambda: torch.renorm(zero_d, 0.5, 0, 1.0))

        # sort, topk
        self.assertEqual([(), ()], [x.shape for x in torch.sort(zero_d, 0, False)])
        self.assertEqual([(), ()], [x.shape for x in torch.sort(zero_d, 0, True)])
        self.assertEqual([(), ()], [x.shape for x in torch.topk(zero_d, 1, 0, False)])
        self.assertEqual([(), ()], [x.shape for x in torch.topk(zero_d, 1, 0, True)])

        # lstsq (gels)
        self.assertRaises(RuntimeError, lambda: torch.lstsq(zero_d, zero_d))

        # eig
        self.assertRaises(RuntimeError, lambda: torch.eig(zero_d, False))
        self.assertRaises(RuntimeError, lambda: torch.eig(zero_d, True))

        # this is only implemented on cpu
        if (torch.device(device).type == 'cpu'):
            self.assertRaises(RuntimeError, lambda: torch.ormqr(zero_d, zero_d, zero_d))

        # max, min
        self.assertEqual((), torch.max(zero_d, zero_d).shape)
        self.assertEqual((1,), torch.max(one_d, zero_d).shape)
        self.assertEqual((1,), torch.max(zero_d, one_d).shape)
        self.assertEqual((), torch.min(zero_d, zero_d).shape)
        self.assertEqual((1,), torch.min(one_d, zero_d).shape)
        self.assertEqual((1,), torch.min(zero_d, one_d).shape)

        # diag
        self.assertRaises(RuntimeError, lambda: torch.diag(zero_d))

        zero_d_int = torch.tensor(1, device=device)
        one_d_int = torch.tensor([1], device=device)

        # lshift, rshift
        self.assertEqual((), (zero_d_int >> zero_d_int).shape)
        self.assertEqual((), (zero_d_int >> 1).shape)
        self.assertEqual((1,), (one_d_int >> zero_d_int).shape)
        self.assertEqual((1,), (zero_d_int >> one_d_int).shape)
        self.assertEqual((1,), (one_d_int >> 1).shape)

        self.assertEqual((), (zero_d_int << zero_d_int).shape)
        self.assertEqual((), (zero_d_int << 1).shape)
        self.assertEqual((1,), (one_d_int << zero_d_int).shape)
        self.assertEqual((1,), (zero_d_int << one_d_int).shape)
        self.assertEqual((1,), (one_d_int << 1).shape)

        # or
        self.assertEqual((), (zero_d_int | zero_d_int).shape)
        self.assertEqual((), (zero_d_int | 1).shape)
        self.assertEqual((1,), (one_d_int | zero_d_int).shape)
        self.assertEqual((1,), (zero_d_int | one_d_int).shape)
        self.assertEqual((1,), (one_d_int | 1).shape)

        # and
        self.assertEqual((), (zero_d_int & zero_d_int).shape)
        self.assertEqual((), (zero_d_int & 1).shape)
        self.assertEqual((1,), (one_d_int & zero_d_int).shape)
        self.assertEqual((1,), (zero_d_int & one_d_int).shape)
        self.assertEqual((1,), (one_d_int & 1).shape)

        # clone
        self.assertEqual((), zero_d.clone().shape)

        zero_d_bool = torch.tensor(True, device=device)
        one_d_bool = torch.tensor([True], device=device)

        # masked_select
        self.assertEqual((1,), torch.masked_select(zero_d_bool, zero_d_bool).shape)
        self.assertEqual((1,), torch.masked_select(zero_d_bool, one_d_bool).shape)
        self.assertEqual((1,), torch.masked_select(one_d_bool, zero_d_bool).shape)

        zero_d_uint8 = torch.tensor(1, dtype=torch.uint8, device=device)
        one_d_uint8 = torch.tensor([1], dtype=torch.uint8, device=device)

        with warnings.catch_warnings():
            warnings.simplefilter("ignore")
            self.assertEqual((1,), torch.masked_select(zero_d_uint8, zero_d_uint8).shape)
            self.assertEqual((1,), torch.masked_select(zero_d_uint8, one_d_uint8).shape)
            self.assertEqual((1,), torch.masked_select(one_d_uint8, zero_d_uint8).shape)

        # mode
        self.assertEqual([(), ()], [x.shape for x in torch.mode(zero_d, dim=0, keepdim=True)])
        self.assertEqual([(), ()], [x.shape for x in torch.mode(zero_d, dim=0, keepdim=False)])
        self.assertEqual([(1,), (1,)], [x.shape for x in torch.mode(one_d, dim=0, keepdim=True)])
        self.assertEqual([(), ()], [x.shape for x in torch.mode(one_d, dim=0, keepdim=False)])

        # max
        self.assertEqual([(), ()], [x.shape for x in torch.max(zero_d, dim=0, keepdim=True)])
        self.assertEqual([(), ()], [x.shape for x in torch.max(zero_d, dim=0, keepdim=False)])
        self.assertEqual([(1,), (1,)], [x.shape for x in torch.max(one_d, dim=0, keepdim=True)])
        self.assertEqual([(), ()], [x.shape for x in torch.max(one_d, dim=0, keepdim=False)])

        # amax
        self.assertEqual((), torch.amax(zero_d, dim=0, keepdim=True).shape)
        self.assertEqual((), torch.amax(zero_d, dim=0, keepdim=False).shape)
        self.assertEqual((1,), torch.amax(one_d, dim=0, keepdim=True).shape)
        self.assertEqual((), torch.amax(one_d, dim=0, keepdim=False).shape)

        # min
        self.assertEqual([(), ()], [x.shape for x in torch.min(zero_d, dim=0, keepdim=True)])
        self.assertEqual([(), ()], [x.shape for x in torch.min(zero_d, dim=0, keepdim=False)])
        self.assertEqual([(1,), (1,)], [x.shape for x in torch.min(one_d, dim=0, keepdim=True)])
        self.assertEqual([(), ()], [x.shape for x in torch.min(one_d, dim=0, keepdim=False)])

        # amin
        self.assertEqual((), torch.amin(zero_d, dim=0, keepdim=True).shape)
        self.assertEqual((), torch.amin(zero_d, dim=0, keepdim=False).shape)
        self.assertEqual((1,), torch.amin(one_d, dim=0, keepdim=True).shape)
        self.assertEqual((), torch.amin(one_d, dim=0, keepdim=False).shape)

        # set_
        zero_d_clone = zero_d.clone()
        one_d_clone = one_d.clone()
        self.assertEqual((), zero_d_clone.set_(one_d.storage(), 0, (), ()).shape)
        self.assertEqual((1,), zero_d_clone.set_(one_d.storage(), 0, (1,), (1,)).shape)
        self.assertEqual((), one_d_clone.set_(one_d.storage(), 0, (), ()).shape)
        self.assertEqual((1,), one_d_clone.set_(one_d.storage(), 0, (1,), (1,)).shape)

        self.assertEqual((), zero_d.clone().set_(zero_d).shape)
        self.assertEqual((), one_d.clone().set_(zero_d).shape)
        self.assertEqual((1,), zero_d.clone().set_(one_d).shape)
        self.assertEqual((1,), one_d.clone().set_(one_d).shape)

        # take
        self.assertEqual((), torch.randn((2, 3), device=device).take(zero_d_int).shape)
        self.assertEqual((1,), torch.randn((2, 3), device=device).take(one_d_int).shape)

        # gather
        self.assertEqual((), torch.gather(zero_d, 0, torch.zeros((), dtype=torch.int64, device=device)).shape)
        self.assertEqual((1,), torch.gather(zero_d, 0, torch.zeros((1,), dtype=torch.int64, device=device)).shape)
        self.assertEqual((), torch.gather(one_d, 0, torch.zeros((), dtype=torch.int64, device=device)).shape)
        self.assertEqual((1,), torch.gather(one_d, 0, torch.zeros((1,), dtype=torch.int64, device=device)).shape)

        # normal
        # std must be >= 0
        zero_d_ge_0 = torch.rand((), device=device)
        # documentation says out shape matches shape of mean
        self.assertEqual((), torch.normal(zero_d, zero_d_ge_0).shape)
        self.assertEqual((1,), torch.normal(one_d, zero_d_ge_0).shape)
        self.assertEqual((), torch.normal(1, zero_d_ge_0).shape)
        self.assertEqual((), torch.normal(zero_d, 1).shape)
        self.assertEqual((1,), torch.normal(one_d, 1).shape)
        # TODO: this behavior differs on CPU and GPU, see https://github.com/pytorch/pytorch/issues/30480.
        # self.assertEqual((), torch.normal(zero_d, one_d).shape)
        # self.assertEqual((), torch.normal(1, one_d).shape)

        # convolutions.  Yes, we are testing nn.functional here; seems justified
        # given its similar to the other tests
        w = torch.randn(2, 1, 3, 3, device=device).div_(2).requires_grad_()
        self.assertRaises(RuntimeError, lambda: torch.nn.functional.conv2d(zero_d, w, groups=1))
        self.assertRaises(RuntimeError, lambda: torch.nn.functional.conv2d(zero_d, w, groups=2))

        # nll_loss -- verify input can't be 0-dimensional.
        self.assertRaises(ValueError, lambda: torch.nn.functional.nll_loss(zero_d, zero_d, reduction='none'))
        self.assertRaises(ValueError, lambda: torch.nn.functional.nll_loss(zero_d, one_d, reduction='none'))
        # verify output is 0-dimensional when reduction != 'none'
        for (input, target) in ((torch.randn(1, 1, device=device), torch.tensor([0], device=device)),
                                (torch.randn(1, 1, 1, 1, device=device), torch.tensor([[[0]]], device=device))):
            self.assertEqual((), torch.nn.functional.nll_loss(input, target, reduction='mean').shape)
            self.assertEqual((), torch.nn.functional.nll_loss(input, target, reduction='sum').shape)

        # multilabel_margin_loss
        for input in (zero_d, one_d, torch.randn(1, 1, device=device)):
            for target in (torch.tensor(0, device=device), torch.tensor([0], device=device), torch.tensor([[0]], device=device)):
                if (input.dim() <= 1 and target.dim() <= 1) or (input.dim() == 2 and target.dim() == 2):
                    output_shape = (target.shape[0],) if target.dim() == 2 else ()
                    self.assertEqual(output_shape,
                                     torch.nn.functional.multilabel_margin_loss(input, target, reduction='none').shape)
                    self.assertEqual((), torch.nn.functional.multilabel_margin_loss(input, target, reduction='mean').shape)
                    self.assertEqual((), torch.nn.functional.multilabel_margin_loss(input, target, reduction='sum').shape)
                else:
                    self.assertRaises(RuntimeError,
                                      lambda: torch.nn.functional.multilabel_margin_loss(input, target, reduction='none'))
                    self.assertRaises(RuntimeError,
                                      lambda: torch.nn.functional.multilabel_margin_loss(input, target, reduction='mean'))
                    self.assertRaises(RuntimeError,
                                      lambda: torch.nn.functional.multilabel_margin_loss(input, target, reduction='sum'))

        # multi_margin_loss
        for input in (zero_d, one_d, torch.randn(1, 1, device=device)):
            for target in (torch.tensor(0, device=device), torch.tensor([0], device=device)):
                self.assertEqual(target.shape, torch.nn.functional.multi_margin_loss(input, target, reduction='none').shape)
                self.assertEqual((), torch.nn.functional.multi_margin_loss(input, target, reduction='mean').shape)
                self.assertEqual((), torch.nn.functional.multi_margin_loss(input, target, reduction='sum').shape)

    # Uses mismatched arange out size to trigger a warning
    def test_cpp_warnings_have_python_context(self, device):
        # Creates long string in advance to avoid a too-long Python line
        s = ".+Triggered internally at.+RangeFactories.+"

        def cpp_warn_fn():
            out = torch.empty((5,))
            torch.arange(0, 3, out=out)
            return out

        # Checks eager-mode cpp warning
        with warnings.catch_warnings(record=True) as w:
            cpp_warn_fn()
            frameinfo = inspect.getframeinfo(inspect.currentframe())
            warning = w[0]

            # Checks for cpp context in the warning message
            self.assertTrue(re.search(s, str(warning.message)) is not None)

            # Checks the Python features of the warning
            # Note: the eager mode warning refers to the line in the function
            # that throws the warning.
            self.assertEqual(frameinfo.lineno - 6, warning.lineno)
            self.assertEqual(len(w), 1)

        # Checks jitted cpp warning
        with warnings.catch_warnings(record=True) as w:
            scripted_cpp_warn_fn = torch.jit.script(cpp_warn_fn)
            scripted_cpp_warn_fn()
            warning = w[0]

            # Checks for cpp context in the warning message
            self.assertTrue(re.search(s, str(warning.message)) is not None)

            # Checks the Python features of the warning
            # Note: the jitted warning's lineno refers to the call to the jitted
            # function, which in our test suite has a layer of indirection
            # that makes checking the Python lineno fragile
            self.assertEqual(len(w), 1)

        # Checks jitted Python warning
        def warn_fn():
            warnings.warn("Warning!")

        # The jit mimics an eager-mode Python warning in this case
        with warnings.catch_warnings(record=True) as w:
            scripted_warn_fn = torch.jit.script(warn_fn)
            scripted_warn_fn()
            frameinfo = inspect.getframeinfo(inspect.currentframe())
            warning = w[0]

            self.assertTrue(re.search('Warning!', str(warning.message)) is not None)

            # Checks the Python features of the warning
            self.assertEqual(frameinfo.lineno - 6, warning.lineno)
            self.assertEqual(len(w), 1)

    # FIXME: move to test_testing
    @onlyCPU
    def test_warn_always_caught(self, device):
        # Check that we can catch a TORCH_WARN_ONCE warning twice
        # since assertWarnsOnceRegex uses set_warn_always(True) which changes
        # TORCH_WARN_ONCE to TORCH_WARN
        a = np.arange(10)
        a.flags.writeable = False
        with self.assertWarnsOnceRegex(UserWarning, '.*non-writable.*'):
            torch.from_numpy(a)

        # OK, got it once, now try again
        with self.assertWarnsOnceRegex(UserWarning, '.*non-writable.*'):
            torch.from_numpy(a)

        # Make sure emitting two warnings will pass the assertWarnsOnceRegex
        # context manager
        with self.assertWarnsOnceRegex(UserWarning, '.*non-writable.*'):
            torch.from_numpy(a)
            torch.from_numpy(a)

    # TODO: this test should be in test_nn.py
    def test_conv_transposed_backward_agnostic_to_memory_format(self, device):
        in_channels = 64
        out_channels = 128
        scale_factor = 8
        batch_size = 8
        length = 16

        conv = torch.nn.ConvTranspose1d(
            in_channels, out_channels, kernel_size=scale_factor * 2, stride=scale_factor).to(device)
        layer_norm = torch.nn.LayerNorm(out_channels).to(device)

        input_ = torch.randn(batch_size, in_channels, length).to(device).contiguous()
        input_ = conv(input_).contiguous()
        input_ = layer_norm(input_.transpose(1, 2).contiguous()).contiguous()
        input_.sum().backward()

        # 3d
        conv = torch.nn.ConvTranspose3d(3, 3, kernel_size=3).to(device)
        input = torch.randn(batch_size, 3, length, length, length, device=device)
        out = conv(input)
        out.backward(torch.ones_like(out).transpose(-2, -1))

    # TODO: this test should be in test_nn.py
    @onlyCUDA
    @largeTensorTest('12GB')
    def test_conv_transposed_large(self, device):
        # ConvTranspose3d works for large input tensors (gh-32866)
        in_channels = 64
        out_channels = 128
        kernel_size = 5

        conv = torch.nn.ConvTranspose3d(
            in_channels, out_channels, kernel_size=kernel_size,
            stride=2, padding=2, output_padding=1).to(device)

        x = torch.rand([1, 64, 8, 128, 172]).to(device)
        y = conv(x)

    def test_is_set_to(self, device):
        t1 = torch.empty(3, 4, 9, 10, device=device)
        t2 = torch.empty(3, 4, 9, 10, device=device)
        t3 = torch.tensor([], device=device).set_(t1)
        t4 = t3.clone().resize_(12, 90)
        self.assertFalse(t1.is_set_to(t2))
        self.assertTrue(t1.is_set_to(t3))
        self.assertTrue(t3.is_set_to(t1), "is_set_to should be symmetric")
        self.assertFalse(t1.is_set_to(t4))
        self.assertFalse(torch.tensor([]).is_set_to(torch.tensor([])),
                         "Tensors with no storages should not appear to be set "
                         "to each other")

        t1 = torch.tensor([True, True], dtype=torch.bool, device=device)
        t2 = torch.tensor([0], dtype=torch.bool, device=device).set_(t1)
        self.assertTrue(t1.is_set_to(t2))

        # test that sizes must match
        t1 = torch.empty([2, 3, 4], device=device)
        t2 = t1.view(4, 3, 2)
        self.assertFalse(t1.is_set_to(t2))
        self.assertFalse(t2.is_set_to(t1))

        # test that legacy empty size behavior used to be respected (i.e. all
        # empty tensors were logically collapsed to size [0]).
        t1 = torch.empty([2, 5, 0], device=device)
        t2 = t1.view([0])
        self.assertFalse(t1.is_set_to(t2))
        self.assertFalse(t2.is_set_to(t1))

    def test_broadcast(self, device):

        # all functions
        fns = {
            "dist", "atan2", "pow", "lerp", "add",
            "sub", "mul", "div", "fmod", "remainder",
            "eq", "ge", "gt", "le", "lt", "max", "min", "ne",
            "addcdiv", "addcmul", "masked_scatter", "masked_select", "masked_fill",
            "map", "map2", "copy"
        }
        # functions with three tensor arguments
        fns_3_args = {"map2"}
        fns_value_kwarg = {"addcdiv", "addcmul"}

        for fn in fns:
            (dims_small, dims_large, dims_full) = self._select_broadcastable_dims()
            full1d = torch.randn(*dims_full, device=device).flatten().float()
            small = torch.randn(*dims_small, device=device).float()
            large = torch.randn(*dims_large, device=device).float()
            small_expanded = small.expand(*dims_full)
            large_expanded = large.expand(*dims_full)
            small2 = None
            small2_expanded = None
            if fn in fns_3_args or fn in fns_value_kwarg:
                # create another smaller tensor
                (dims_small2, _, _) = self._select_broadcastable_dims(dims_full)
                small2 = torch.randn(*dims_small2, device=device).float()
                small2_expanded = small2.expand(*dims_full)

            if small.is_cuda and fn in ['map', 'map2']:
                # map and map2 are not implementd on CUDA tensors
                continue

            if hasattr(large_expanded, fn):
                # run through tensor versions of functions
                # and verify fully expanded inputs give same results
                expanded = {large: large_expanded, small: small_expanded, small2: small2_expanded}

                def tensorfn(myfn, t1, t2):
                    if fn == "lerp":
                        return myfn(t1, 0.5)
                    elif fn == "masked_select":
                        return myfn(t1 < 0)
                    elif fn == "masked_scatter":
                        return myfn(t1 < 0.5, full1d)
                    elif fn == "masked_fill":
                        return myfn(t1 < 0.5, 1.0)
                    elif fn in fns_3_args:
                        return myfn(1, t1, t2)
                    elif fn in fns_value_kwarg:
                        return myfn(t1, t2, value=1)
                    else:
                        return myfn(t1)

                # test various orders
                for first, second, third in [(large, small, small2), (small, large, small2),
                                             (small2, small, large), (small2, large, small)]:
                    if first is None:
                        break  # ignore last iter when small2 is None
                    method_expanded = getattr(expanded[first], fn)
                    method = getattr(first, fn)
                    r1 = tensorfn(method_expanded, expanded[second], expanded[third])
                    r2 = tensorfn(method, second, third)
                    self.assertEqual(r1, r2)

            # now for torch. versions of functions
            if hasattr(torch, fn):
                fntorch = getattr(torch, fn)
                expanded = {large: large_expanded, small: small_expanded, small2: small2_expanded}

                def torchfn(t1, t2, t3):
                    if fn == "lerp":
                        return fntorch(t1, t2, 0.5)
                    elif fn == "masked_select":
                        return fntorch(t1, t2 < 0)
                    elif fn == "masked_scatter":
                        return fntorch(t1, t2 < 0.5, full1d)
                    elif fn == "masked_fill":
                        return fntorch(t1, t2 < 0.5, 1.0)
                    elif fn in fns_3_args:
                        return fntorch(t1, 1.0, t2, t3)
                    elif fn in fns_value_kwarg:
                        return fntorch(t1, t2, t3, value=1.0)
                    else:
                        return fntorch(t1, t2)

                # test various orders
                for first, second, third in [(large, small, small2), (small, large, small2),
                                             (small2, small, large), (small2, large, small)]:
                    if first is None:
                        break  # ignore last iter when small2 is None
                    r1 = torchfn(expanded[first], expanded[second], expanded[third])
                    r2 = torchfn(first, second, third)
                    self.assertEqual(r1, r2)

            # now for in place functions
            # in-place tensor is not broadcastable; test only guaranteed
            # to work by broadcasting other argument(s)
            if not hasattr(large_expanded, fn + "_"):
                continue

            # need to clone largeExpanded so we can reuse, since functions are in-place
            large_expanded_clone = large_expanded.clone()

            def tensorfn_inplace(t0, t1, t2=None):
                t0_fn = getattr(t0, fn + "_")
                if fn == "lerp":
                    return t0_fn(t1, 0.5)
                elif fn == "masked_scatter":
                    return t0_fn(t1 < 0.5, full1d)
                elif fn == "masked_fill":
                    return t0_fn(t1 < 0.5, 1.0)
                elif fn == "map":
                    return t0_fn(t1, lambda x, y: x + y)
                elif fn == "map2":
                    return t0_fn(t1, t2, lambda x, y, z: x + y + z)
                elif fn in fns_3_args:
                    return t0_fn(1.0, t1, t2)
                elif fn in fns_value_kwarg:
                    return t0_fn(t1, t2, value=1.0)
                else:
                    return t0_fn(t1)
            # in-place pointwise operations don't actually work if the in-place
            # tensor is 0-strided (numpy has the same issue)
            if (0 not in large_expanded.stride() and 0 not in large_expanded_clone.stride()):
                r1 = tensorfn_inplace(large_expanded, small_expanded, small2_expanded)
                r2 = tensorfn_inplace(large_expanded_clone, small, small2)
                self.assertEqual(r1, r2)

            def broadcastable(t0, t1, t2=None):
                try:
                    t1.expand_as(t0)
                    if t2 is not None:
                        t2.expand_as(t0)
                except RuntimeError:
                    return False
                return True

            def _test_in_place_broadcastable(t0, t1, t2=None):
                if not broadcastable(t0, t1, t2):
                    same_size = t0.numel() == t1.numel() and (t0.numel() == t2.numel() if t2 is not None else True)
                    if not same_size:
                        self.assertRaises(RuntimeError, lambda: tensorfn_inplace(t0, t1, t2))
                else:
                    tensorfn_inplace(t0, t1, t2)

            if fn not in fns_3_args and fn not in fns_value_kwarg:
                _test_in_place_broadcastable(small, large_expanded)
                _test_in_place_broadcastable(small, large)
            else:
                _test_in_place_broadcastable(small2, small_expanded, large_expanded)
                _test_in_place_broadcastable(small2, small, large)

    @unittest.skipIf(IS_FBCODE and IS_REMOTE_GPU, "cublas runtime error")
    @onlyCUDA
    @wrapDeterministicFlagAPITest
    def test_cublas_config_nondeterministic_alert(self, device):
        test_cases = [
            # (function, (tensor sizes))
            ('mm', ((2, 2), (2, 2),)),
            ('mv', ((2, 2), (2,),)),
            ('bmm', ((1, 2, 2), (1, 2, 2),))]

        test_configs = [
            # (CuBLAS workspace config, is deterministic)
            ('garbage', False),
            (None, False),
            (':4096:8', True),
            (':16:8', True)]

        cublas_var_name = 'CUBLAS_WORKSPACE_CONFIG'
        is_cuda10_2_or_higher = (
            (torch.version.cuda is not None)
            and ([int(x) for x in torch.version.cuda.split(".")] >= [10, 2]))

        def test_case_info(fn_name, config):
            return f'function "{fn_name}" with config "{"" if config is None else config}"'

        # Create processes to test each combination of test cases and config settings
        processes = []
        for fn_name, arg_sizes in test_cases:
            for config, is_config_deterministic in test_configs:
                env = os.environ.copy()
                if config is None:
                    if env.get(cublas_var_name) is not None:
                        del env[cublas_var_name]
                else:
                    env[cublas_var_name] = config
                should_throw_error = is_cuda10_2_or_higher and not is_config_deterministic
                script = f"""
import torch
torch.use_deterministic_algorithms(True)
fn = torch.{fn_name}
arg_sizes = {arg_sizes}
device = '{device}'
should_throw_error = {should_throw_error}
args = []
for arg_size in arg_sizes:
    args.append(torch.randn(*arg_size, device=device))
try:
    fn(*args)
except RuntimeError as e:
    if not should_throw_error:
        raise RuntimeError('Did not expect any error to be raised')
    elif 'Deterministic behavior was enabled with either' not in str(e):
        raise RuntimeError('Expected a CuBLAS nondeterministic error, but got a different error')
else:
    if should_throw_error:
        raise RuntimeError('Expected a CuBLAS nondeterministic error, but it was not raised')

"""
                try:
                    subprocess.check_output(
                        [sys.executable, '-c', script],
                        stderr=subprocess.STDOUT,
                        # On Windows, opening the subprocess with the default CWD makes `import torch`
                        # fail, so just set CWD to this script's directory
                        cwd=os.path.dirname(os.path.realpath(__file__)),
                        env=env)
                except subprocess.CalledProcessError as e:
                    self.fail(msg=(
                        f'Subprocess exception while attempting to run {test_case_info(fn_name, config)}:\n'
                        + e.output.decode("utf-8")))

    # FIXME: update OpInfos to support "nondeterministic samples" and port these tests
    #   to that architecture
    def test_nondeterministic_alert_AvgPool3d(self, device):
        module = torch.nn.AvgPool3d(3)
        input = torch.randn(2, 3, 3, 3, requires_grad=True, device=device)
        res = module(input)
        grad = torch.ones_like(res)

        @expectedAlertNondeterministic('avg_pool3d_backward_cuda', ['cuda'])
        def backward_func(slf, device):
            res.backward(grad)

        backward_func(self, device)

    def test_nondeterministic_alert_AdaptiveAvgPool2d(self, device):
        module = torch.nn.AdaptiveAvgPool2d(3)
        input = torch.randn(2, 3, 3, requires_grad=True, device=device)
        res = module(input)
        grad = torch.ones_like(res)

        @expectedAlertNondeterministic('adaptive_avg_pool2d_backward_cuda', ['cuda'])
        def backward_func(slf, device):
            res.backward(grad)

        backward_func(self, device)

    def test_nondeterministic_alert_AdaptiveAvgPool3d(self, device):
        module = torch.nn.AdaptiveAvgPool3d(3)
        input = torch.randn(2, 3, 3, 3, requires_grad=True, device=device)
        res = module(input)
        grad = torch.ones_like(res)

        @expectedAlertNondeterministic('adaptive_avg_pool3d_backward_cuda', ['cuda'])
        def backward_func(slf, device):
            res.backward(grad)

        backward_func(self, device)

    def test_nondeterministic_alert_MaxPool3d(self, device):
        module = torch.nn.MaxPool3d(3)
        input = torch.randn(2, 3, 3, 3, requires_grad=True, device=device)
        res = module(input)
        grad = torch.ones_like(res)

        @expectedAlertNondeterministic('max_pool3d_with_indices_backward_cuda', ['cuda'])
        def backward_func(slf, device):
            res.backward(grad)

        backward_func(self, device)

    def test_nondeterministic_alert_AdaptiveMaxPool2d(self, device):
        module = torch.nn.AdaptiveMaxPool2d(3)
        input = torch.randn(2, 3, 3, requires_grad=True, device=device)
        res = module(input)
        grad = torch.ones_like(res)

        @expectedAlertNondeterministic('adaptive_max_pool2d_backward_cuda', ['cuda'])
        def backward_func(slf, device):
            res.backward(grad)

        backward_func(self, device)

    def test_nondeterministic_alert_FractionalMaxPool2d(self, device):
        module = torch.nn.FractionalMaxPool2d(2, output_ratio=0.5)
        input = torch.randn(2, 3, 3, 3, requires_grad=True, device=device)
        res = module(input)
        grad = torch.ones_like(res)

        @expectedAlertNondeterministic('fractional_max_pool2d_backward_cuda', ['cuda'])
        def backward_func(slf, device):
            res.backward(grad)

        backward_func(self, device)

    def test_nondeterministic_alert_FractionalMaxPool3d(self, device):
        module = torch.nn.FractionalMaxPool3d(2, output_ratio=0.5)
        input = torch.randn(2, 3, 3, 3, 3, requires_grad=True, device=device)
        res = module(input)
        grad = torch.ones_like(res)

        @expectedAlertNondeterministic('fractional_max_pool3d_backward_cuda', ['cuda'])
        def backward_func(slf, device):
            res.backward(grad)

        backward_func(self, device)

    def test_nondeterministic_alert_interpolate_linear(self, device):
        input = torch.randn(1, 2, 4, device=device, requires_grad=True)
        res = torch.nn.functional.interpolate(
            input,
            size=12,
            mode='linear',
            align_corners=False)
        grad = torch.ones_like(res)

        @expectedAlertNondeterministic('upsample_linear1d_backward_out_cuda', ['cuda'])
        def backward_func(slf, device):
            res.backward(grad)

        backward_func(self, device)

    def test_nondeterministic_alert_interpolate_bilinear(self, device):
        input = torch.randn(1, 2, 4, 4, device=device, requires_grad=True)
        res = torch.nn.functional.interpolate(
            input,
            size=12,
            mode='bilinear',
            align_corners=False)
        grad = torch.ones_like(res)

        @expectedAlertNondeterministic('upsample_bilinear2d_backward_out_cuda', ['cuda'])
        def backward_func(slf, device):
            res.backward(grad)

        backward_func(self, device)

    def test_nondeterministic_alert_interpolate_bicubic(self, device):
        input = torch.randn(1, 2, 4, 4, device=device, requires_grad=True)
        res = torch.nn.functional.interpolate(
            input,
            size=12,
            mode='bicubic',
            align_corners=False)
        grad = torch.ones_like(res)

        @expectedAlertNondeterministic('upsample_bicubic2d_backward_out_cuda', ['cuda'])
        def backward_func(slf, device):
            res.backward(grad)

        backward_func(self, device)

    def test_nondeterministic_alert_interpolate_trilinear(self, device):
        input = torch.randn(1, 2, 4, 4, 4, device=device, requires_grad=True)
        res = torch.nn.functional.interpolate(
            input,
            size=12,
            mode='trilinear',
            align_corners=False)
        grad = torch.ones_like(res)

        @expectedAlertNondeterministic('upsample_trilinear3d_backward_out_cuda', ['cuda'])
        def backward_func(slf, device):
            res.backward(grad)

        backward_func(self, device)

    def test_nondeterministic_alert_ReflectionPad1d(self, device):
        module = torch.nn.ReflectionPad1d((1, 2))
        input = torch.randn(2, 3, 8, device=device, requires_grad=True)
        res = module(input)
        grad = torch.ones_like(res)

        @expectedAlertNondeterministic('reflection_pad1d_backward_out_cuda', ['cuda'])
        def backward_func(slf, device):
            res.backward(grad)

        backward_func(self, device)

    def test_nondeterministic_alert_ReflectionPad2d(self, device):
        module = torch.nn.ReflectionPad2d((1, 2, 3, 4))
        input = torch.randn(2, 3, 8, 8, device=device, requires_grad=True)
        res = module(input)
        grad = torch.ones_like(res)

        @expectedAlertNondeterministic('reflection_pad2d_backward_cuda', ['cuda'])
        def backward_func(slf, device):
            res.backward(grad)

        backward_func(self, device)

    def test_nondeterministic_alert_ReflectionPad3d(self, device):
        module = torch.nn.ReflectionPad3d((1, 2, 3, 4, 5, 6))
        input = torch.randn(2, 3, 8, 8, 8, device=device, requires_grad=True)
        res = module(input)
        grad = torch.ones_like(res)

        @expectedAlertNondeterministic('reflection_pad3d_backward_out_cuda', ['cuda'])
        def backward_func(slf, device):
            res.backward(grad)

        backward_func(self, device)

    def test_nondeterministic_alert_ReplicationPad1d(self, device):
        module = torch.nn.ReplicationPad1d((1, 2))
        input = torch.randn(2, 3, 4, device=device, requires_grad=True)
        res = module(input)
        grad = torch.ones_like(res)

        @expectedAlertNondeterministic('replication_pad1d_backward_cuda', ['cuda'])
        def backward_func(slf, device):
            res.backward(grad)

        backward_func(self, device)

    def test_nondeterministic_alert_ReplicationPad2d(self, device):
        module = torch.nn.ReplicationPad2d((1, 2, 3, 4))
        input = torch.randn(2, 3, 4, 4, device=device, requires_grad=True)
        res = module(input)
        grad = torch.ones_like(res)

        @expectedAlertNondeterministic('replication_pad2d_backward_cuda', ['cuda'])
        def backward_func(slf, device):
            res.backward(grad)

        backward_func(self, device)

    def test_nondeterministic_alert_ReplicationPad3d(self, device):
        module = torch.nn.ReplicationPad3d((1, 2, 3, 4, 5, 6))
        input = torch.randn(2, 3, 4, 4, 4, device=device, requires_grad=True)
        res = module(input)
        grad = torch.ones_like(res)

        @expectedAlertNondeterministic('replication_pad3d_backward_cuda', ['cuda'])
        def backward_func(slf, device):
            res.backward(grad)

        backward_func(self, device)

    def test_nondeterministic_alert_NLLLoss(self, device):
        module = torch.nn.NLLLoss()
        input = torch.randn(2, 3, 5, 5, device=device)
        target = torch.rand(2, 5, 5, device=device).mul(3).floor().long()

        @expectedAlertNondeterministic('nll_loss2d_forward_out_cuda_template', ['cuda'])
        def forward_func(slf, device):
            module(input, target)

        forward_func(self, device)

    def test_nondeterministic_alert_CTCLoss(self, device):
        module = torch.nn.CTCLoss()
        input = torch.randn(50, 3, 15, device=device, requires_grad=True)
        target = torch.randint(0, 14, (3, 30), device=device)
        input_lengths = [50, 50, 50]
        target_lengths = [30, 25, 20]
        res = module(input, target, input_lengths, target_lengths)
        grad = torch.ones_like(res)

        @expectedAlertNondeterministic('ctc_loss_backward_gpu', ['cuda'])
        def backward_func(slf, device):
            res.backward(grad, retain_graph=True)

        backward_func(self, device)

    def test_nondeterministic_alert_EmbeddingBag_max(self, device):
        module = torch.nn.EmbeddingBag(
            4, 3, None, 2., False, 'max',
            _weight=torch.randn(4, 3, device=device, requires_grad=True))
        input = torch.randint(0, 3, (4, 3), device=device)
        res = module(input)
        grad = torch.ones_like(res)

        @expectedAlertNondeterministic('embedding_bag_backward_cuda_max', ['cuda'])
        def backward_func(slf, device):
            res.backward(grad)

        backward_func(self, device)

    def test_nondeterministic_alert_scatter_add(self, device):
        def test_func(op_call):
            input = torch.randn(5, 4, device=device)
            dim = 0
            index = torch.tensor([[3]], device=device)
            src = torch.tensor([[1.0]], device=device)

            @expectedAlertNondeterministic('scatter_add_cuda_kernel', ['cuda'])
            def forward_func(slf, device):
                op_call(input, dim, index, src)

            forward_func(self, device)

        test_func(torch.Tensor.scatter_add_)
        test_func(torch.Tensor.scatter_add)
        test_func(torch.scatter_add)

    @expectedFailureMeta  # expected a non-determinitic error, but it was not raised
    @onlyNativeDeviceTypes
    def test_nondeterministic_alert_put(self, device):
        def test_func(op_call):
            a = torch.randn(10, device=device)
            indices = torch.tensor([0, 0], device=device)
            values = torch.tensor([0., 1.], device=device)

            @expectedAlertNondeterministic('put_')
            def forward_func(slf, device):
                op_call(a, indices, values, accumulate=False)

            forward_func(self, device)

        test_func(torch.Tensor.put)
        test_func(torch.Tensor.put_)

    def test_nondeterministic_alert_put_accumulate(self, device):
        def test_func(op_call):
            a = torch.randn(10, device=device)
            indices = torch.tensor([0, 0], device=device)
            values = torch.tensor([0., 1.], device=device)

            @expectedAlertNondeterministic('put_', ['cuda'])
            def forward_func(slf, device):
                op_call(a, indices, values, accumulate=True)

            forward_func(self, device)

        test_func(torch.Tensor.put)
        test_func(torch.Tensor.put_)

    def test_nondeterministic_alert_histc(self, device):
        def test_func(op_call):
            a = torch.tensor([], device=device)

            @expectedAlertNondeterministic('_histc_cuda', ['cuda'])
            def forward_func(slf, device):
                res = op_call(a, min=0, max=3)

            forward_func(self, device)

        test_func(torch.histc)
        test_func(torch.Tensor.histc)

    def test_nondeterministic_alert_bincount(self, device):
        def test_func(op_call):
            a = torch.tensor([], device=device, dtype=torch.long)

            @expectedAlertNondeterministic('_bincount_cuda', ['cuda'])
            def forward_func(slf, device):
                res = op_call(a)

            forward_func(self, device)

        test_func(torch.bincount)
        test_func(torch.Tensor.bincount)

    # Ensures that kthvalue throws nondeterministic alerts in the correct cases
    @dtypes(torch.double)
    def test_nondeterministic_alert_kthvalue(self, device, dtype):
        @expectedAlertNondeterministic('kthvalue CUDA', ['cuda'])
        def test_func(slf, device, call_type):
            S = 10
            k = 5
            a = torch.randn(S, device=device)
            if call_type == 'function':
                torch.kthvalue(a, k)
            elif call_type == 'method':
                a.kthvalue(k)
            elif call_type == 'out':
                values = torch.empty_like(a)
                indices = torch.empty((), device=device, dtype=torch.long)
                torch.kthvalue(a, k, out=(values, indices))
            else:
                self.fail(f"'{call_type}' is not a valid call type")

        test_func(self, device, 'function')
        test_func(self, device, 'method')
        test_func(self, device, 'out')

    @onlyNativeDeviceTypes
    def test_nondeterministic_alert_gather(self, device):
        def test_func(op_call):
            a = torch.randn(3, 3, device=device, requires_grad=True)
            dim = 0
            index = torch.tensor([[0]], device=device)
            res = op_call(a, dim, index)
            grad = torch.ones_like(res)

            @expectedAlertNondeterministic('scatter_add_cuda_kernel', ['cuda'])
            def backward_func(slf, device):
                res.backward(grad)

            backward_func(self, device)

        test_func(torch.gather)
        test_func(torch.Tensor.gather)

    def test_nondeterministic_alert_grid_sample_2d(self, device):
        input = torch.empty(1, 1, 2, 2, device=device, requires_grad=True)
        grid = torch.empty(1, 1, 1, 2, device=device)
        res = torch.nn.functional.grid_sample(input, grid, align_corners=False)
        grad = torch.ones_like(res)

        @expectedAlertNondeterministic('grid_sampler_2d_backward_cuda', ['cuda'])
        def backward_func(slf, device):
            res.backward(grad)

        backward_func(self, device)

    def test_nondeterministic_alert_grid_sample_3d(self, device):
        input = torch.empty(1, 1, 2, 2, 2, device=device, requires_grad=True)
        grid = torch.empty(1, 1, 1, 2, 3, device=device)
        res = torch.nn.functional.grid_sample(input, grid, align_corners=False)
        grad = torch.ones_like(res)

        @expectedAlertNondeterministic('grid_sampler_3d_backward_cuda', ['cuda'])
        def backward_func(slf, device):
            res.backward(grad)

        backward_func(self, device)

    def test_embedding_scalar_weight_error(self, device):
        indices = torch.rand(2, 2, device=device).long()
        weights = [
            torch.tensor(1.0, device=device),
            torch.tensor(1.0, device=device).reshape(1, 1, 1),
        ]
        for weight in weights:
            with self.assertRaisesRegex(RuntimeError, "'weight' must be 2-D"):
                torch.embedding(weight, indices)

    def test_dist(self, device):
        def run_test(x, y):
            for p in [0, 1, 2, 3, 4, inf, -inf]:
                dist_xy = torch.dist(x, y, p)
                dist_xy_norm = torch.norm(x - y, p)
                self.assertEqual(dist_xy, dist_xy_norm)

        run_test(torch.randn(5, device=device), torch.randn(5, device=device))

        x = torch.zeros(3, device=device)
        y = torch.zeros(3, device=device)
        y[1] = 1.
        run_test(x, y)

    # Ensures that median throws nondeterministic alerts in the correct cases
    @dtypes(torch.double)
    def test_nondeterministic_alert_median(self, device, dtype):
        def test_func(slf, device, call_type):
            S = 10
            a = torch.randn(S, device=device)
            if call_type == 'function':
                torch.median(a)
            elif call_type == 'function with indices':
                torch.median(a, 0)
            elif call_type == 'method':
                a.median()
            elif call_type == 'method with indices':
                a.median(0)
            elif call_type == 'out with indices':
                result = torch.empty_like(a)
                indices = torch.empty((), dtype=torch.long, device=device)
                torch.median(a, 0, out=(result, indices))
            else:
                self.fail(f"'{call_type}' is not a valid call type")

        @expectedAlertNondeterministic('median CUDA with indices output', ['cuda'])
        def test_func_expect_error(slf, device, call_type):
            test_func(slf, device, call_type)

        test_func(self, device, 'function')
        test_func_expect_error(self, device, 'function with indices')
        test_func(self, device, 'method')
        test_func_expect_error(self, device, 'method with indices')
        test_func_expect_error(self, device, 'out with indices')

    # FIXME: move to test_scatter_gather_ops
    def _test_gather_backward_one_dim(self, device, deterministic: bool = False) -> None:
        with DeterministicGuard(deterministic):
            m = random.randint(2000, 3000)
            elems = random.randint(10 * m, 20 * m)
            dim = 0
            src = torch.randn(m, device=device, requires_grad=True)
            idx = torch.randint(m, (elems,), device=device)
            res = torch.gather(src, dim, idx)
            weight = torch.rand_like(res, device=device) * 10 ** 6
            res.backward(weight)
            grad = src.grad.detach().clone()

            if torch.device(device).type == 'cuda':
                for _ in range(2):
                    src.grad.data.zero_()
                    res = torch.gather(src, dim, idx)
                    res.backward(weight)
                    self.assertEqual(src.grad, grad, atol=0, rtol=0)
            else:
                expected = torch.zeros_like(src, device=device)
                for i in range(elems):
                    expected[idx[i]] += weight[i]
                self.assertEqual(grad, expected, atol=0, rtol=0)

    # FIXME: move to test_scatter_gather_ops
    @onlyNativeDeviceTypes
    def test_gather_backward_deterministic_path(self, device) -> None:
        self._test_gather_backward_one_dim(device, True)

    # FIXME: move to test_scatter_gather_ops
    @onlyCPU
    def test_gather_backward_one_dim(self, device) -> None:
        self._test_gather_backward_one_dim(device, False)

    # FIXME: move to test_scatter_gather_ops
    @onlyNativeDeviceTypes
    def test_scatter_add_one_dim_deterministic(self, device) -> None:
        with DeterministicGuard(True):
            m = random.randint(20, 30)
            elems = random.randint(2000 * m, 3000 * m)
            dim = 0
            src = torch.randn(elems, device=device)
            idx = torch.randint(m, (elems,), device=device)

            x = torch.zeros(m, device=device)
            res = x.scatter_add(dim, idx, src)

            expected = torch.zeros(m, device=device)
            for i in range(elems):
                expected[idx[i]] += src[i]

            self.assertEqual(res, expected, atol=0, rtol=0)

    # FIXME: move to test_scatter_gather_ops
    @onlyNativeDeviceTypes
    def test_scatter_zero_size_index(self, device) -> None:
        null_index = torch.zeros((0, 4), dtype=torch.int64)
        null_arr = torch.zeros((0, 4))
        original = torch.arange(4, dtype=torch.float32)
        result = original.scatter(0, null_index, null_arr)
        self.assertEqual(result, original, atol=0, rtol=0)

    @onlyCUDA
    def test_sync_warning(self, device):

        def _sync_raises_helper(f, level):
            with CudaSyncGuard(level):
                if level == 1:
                    with self.assertWarnsRegex(UserWarning, "called a synchronizing "):
                        f()
                elif level == 2:
                    with self.assertRaisesRegex(RuntimeError, "called a synchronizing "):
                        f()

        def _no_sync_helper(f, level):
            with CudaSyncGuard(level):
                f()

        def _ind_put_fn(x, ind, val):
            x[ind] = val
            return x

        def _ind_get_fn(x, ind):
            return x[ind]

        def _cond_fn(x):
            if x:  # taking boolean value of a tensor synchronizes
                return x
            else:
                return 2 * x

        # prepare inputs for subsequent ops
        size = 4
        x = torch.rand(size, device=device)
        y = torch.rand((), device=device)
        ind = torch.randint(size, (3,), device=device)
        ind_cpu = ind.cpu()
        repeats = torch.full((1,), 2, device=device)
        mask = torch.randint(2, (size,), device=device, dtype=bool)
        expect_no_sync = (lambda: _ind_put_fn(x, mask, 1.),
                          lambda: _ind_put_fn(x, ind, y),
                          lambda: _ind_get_fn(x, ind),
                          lambda: torch.nn.functional.one_hot(ind, num_classes=size),
                          lambda: torch.randperm(20000, device=device),
                          lambda: torch.repeat_interleave(x, 2, output_size=2 * size),
                          lambda: torch.repeat_interleave(x, repeats, output_size=2 * size))
        expect_sync = (lambda: _ind_put_fn(x, mask, y),
                       lambda: _ind_put_fn(x, ind_cpu, y),
                       lambda: _ind_get_fn(x, mask),
                       lambda: _ind_get_fn(x, ind_cpu),
                       lambda: x.nonzero(),
                       lambda: _cond_fn(y),
                       lambda: torch.nn.functional.one_hot(ind),
                       lambda: torch.repeat_interleave(x, 2),
                       lambda: torch.repeat_interleave(x, repeats))
        for f, level in product(expect_no_sync, (1, 2)):
            _no_sync_helper(f, level)
        for f, level in product(expect_sync, (1, 2)):
            _sync_raises_helper(f, level)


    @dtypes(*get_all_fp_dtypes())
    def test_log_normal(self, device, dtype):
        a = torch.tensor([10], dtype=dtype, device=device).log_normal_()
        self.assertEqual(a.dtype, dtype)
        self.assertEqual(a.size(), torch.Size([1]))

    @dtypes(*(get_all_int_dtypes() + get_all_fp_dtypes()))
    def test_geometric(self, device, dtype):
        a = torch.tensor([10], dtype=dtype, device=device).geometric_(0.5)
        self.assertEqual(a.dtype, dtype)
        self.assertEqual(a.size(), torch.Size([1]))

    def test_repeat_interleave(self, device):
        y = torch.tensor([[1, 2], [3, 4]], device=device)
        # exercise single argument function signature
        temp = y.repeat_interleave(2)
        self.assertEqual(torch.Size([8]), temp.size())

        for dtype in [torch.int, torch.long]:
            lengths = torch.tensor([1, 2], dtype=dtype, device=device)
            output_size = torch.sum(lengths)
            a = torch.repeat_interleave(
                y,
                lengths,
                dim=0,
            )
            self.assertEqual(a.dtype, y.dtype)
            self.assertEqual(a.size(), torch.Size([3, 2]))

            a_with_output = torch.repeat_interleave(
                y,
                lengths,
                dim=0,
                output_size=output_size,
            )
            self.assertEqual(a_with_output.dtype, y.dtype)
            self.assertEqual(a_with_output.size(), torch.Size([3, 2]))

    @dtypes(*get_all_fp_dtypes(include_half=False, include_bfloat16=False))
    @dtypesIfCPU(*(get_all_fp_dtypes(include_half=False, include_bfloat16=True)))
    @dtypesIfCUDA(*(get_all_fp_dtypes(include_bfloat16=False)))
    def test_bernoulli_p(self, device, dtype):
        for trivial_p in ([0, 1], [1, 0, 1, 1, 0, 1]):
            x = torch.tensor(trivial_p, dtype=dtype, device=device)
            self.assertEqual(x.bernoulli().tolist(), trivial_p)

        def isBinary(t):
            return torch.ne(t, 0).mul_(torch.ne(t, 1)).sum().item() == 0

        p = torch.rand(5, 5, dtype=dtype, device=device)
        self.assertTrue(isBinary(p.bernoulli()))

        p = torch.rand(5, dtype=dtype, device=device).expand(5, 5)
        self.assertTrue(isBinary(p.bernoulli()))

        p = torch.rand(5, 5, dtype=dtype, device=device)
        torch.bernoulli(torch.rand_like(p), out=p)
        self.assertTrue(isBinary(p))

    # RngUniform not implemented for Integral type in XLA test
    @dtypes(*(get_all_fp_dtypes(include_half=False, include_bfloat16=False)))
    @dtypesIfCPU(*(get_all_dtypes(include_half=False, include_bfloat16=False, include_complex=False)))
    @dtypesIfCUDA(*(get_all_dtypes(include_bfloat16=False, include_complex=False)))
    def test_bernoulli_self(self, device, dtype):

        def isBinary(t):
            return torch.ne(t, 0).mul_(torch.ne(t, 1)).sum().item() == 0

        t = torch.empty(10, 10, dtype=dtype, device=device)

        t.fill_(2)
        t.bernoulli_(0.5)
        self.assertTrue(isBinary(t))

        for p_dtype in get_all_fp_dtypes(include_half=device.startswith('cuda'), include_bfloat16=False):
            p = torch.rand(10, dtype=p_dtype, device=device).expand(10, 10)
            t.fill_(2)
            t.bernoulli_(p)
            self.assertTrue(isBinary(t))

            t.fill_(2)
            torch.bernoulli(torch.rand_like(t, dtype=p_dtype), out=t)
            self.assertTrue(isBinary(t))

            t.fill_(2)
            t.bernoulli_(torch.rand_like(t, dtype=p_dtype))
            self.assertTrue(isBinary(t))

    @slowTest
    @dtypes(*(get_all_fp_dtypes(include_half=False, include_bfloat16=False)))
    @dtypesIfCUDA(*(get_all_fp_dtypes(include_bfloat16=False)))
    def test_bernoulli_edge_cases(self, device, dtype):
        # Need to draw a lot of samples to cover every random floating point number.
        a = torch.zeros(10000, 10000, dtype=dtype, device=device)  # probability of drawing "1" is 0
        num_ones = (torch.bernoulli(a) == 1).sum()
        self.assertEqual(num_ones, 0)

        b = torch.ones(10000, 10000, dtype=dtype, device=device)  # probability of drawing "1" is 1
        num_zeros = (torch.bernoulli(b) == 0).sum()
        self.assertEqual(num_zeros, 0)

    @dtypes(*get_all_fp_dtypes())
    def test_exponential(self, device, dtype):
        a = torch.tensor([10], dtype=dtype, device=device).exponential_(0.5)
        self.assertEqual(a.dtype, dtype)
        self.assertEqual(a.size(), torch.Size([1]))

        # Tests extremal behavior
        tests = ((-0, float('inf')), (0, float('inf')), (float('inf'), 0))
        for test in tests:
            t = torch.empty((1,), device=device, dtype=dtype).exponential_(test[0])
            self.assertTrue(t.item() == test[1])

        # Tests that negative lambda fails
        with self.assertRaises(RuntimeError):
            torch.empty((1,), device=device, dtype=dtype).exponential_(-0.5)

    @onlyCUDA
    @dtypes(torch.half, torch.float)
    def test_exponential_no_zero(self, device, dtype):
        # naively, 0 in exponential can be generated with probability 2^-24
        # so we need more samples to check if it's not generated
        # instead of doing one
        # don't test CPU, that would be a long test
        x = torch.empty(50000000, device=device, dtype=dtype).exponential_()
        self.assertTrue(x.min() > 0)

    def _generate_correlation_tensors(self, device, dtype):
        yield make_tensor((0, 0), device, dtype)
        yield make_tensor((1, 0), device, dtype)
        yield make_tensor((0, 1), device, dtype)
        yield make_tensor((2,), device, dtype)
        yield make_tensor((2, 1), device, dtype)
        yield make_tensor((2, 2), device, dtype)
        yield make_tensor((2, 3), device, dtype)
        yield make_tensor((5, 10), device, dtype)
        yield make_tensor((5, 10), device, dtype, noncontiguous=True)
        if dtype != torch.int:
            yield torch.tensor([0, -2, nan, 10.2, inf], dtype=dtype, device=device)

    @onlyNativeDeviceTypes
    @dtypes(torch.int, torch.float, torch.cfloat)
    def test_corrcoef(self, device, dtype):
        for x in self._generate_correlation_tensors(device, dtype):
            res = torch.corrcoef(x)
            ref = np.corrcoef(x.cpu().numpy())
            self.assertEqual(res, ref, exact_dtype=False)

    @dtypes(torch.int, torch.float, torch.cfloat)
    def test_cov(self, device, dtype):
        def check(t, correction=1, fweights=None, aweights=None):
            res = torch.cov(t, correction=correction, fweights=fweights, aweights=aweights)
            t = t.cpu().numpy()
            fweights = fweights.cpu().numpy() if fweights is not None else None
            aweights = aweights.cpu().numpy() if aweights is not None else None
            ref = np.cov(t, ddof=correction, fweights=fweights, aweights=aweights)
            self.assertEqual(res, ref, atol=1e-05, rtol=1e-05, exact_dtype=False)

        for x in self._generate_correlation_tensors(device, dtype):
            check(x)
            num_observations = x.numel() if x.ndim < 2 else x.size(1)
            if num_observations > 0:
                fweights = torch.randint(1, 10, (num_observations,), device=device)
                aweights = make_tensor((num_observations,), device, torch.float, low=1)
                for correction, fw, aw in product([0, 1, 2], [None, fweights], [None, aweights]):
                    check(x, correction, fweights, aweights)

    # FIXME: port to ErrorInputs
    def test_cov_error(self, device):
        def check(msg, *args, **kwargs):
            with self.assertRaisesRegex(RuntimeError, r'cov\(\):.*' + msg + r'.*'):
                torch.cov(*args, **kwargs)

        a = torch.rand(2)
        check(r'expected input to have two or fewer dimensions', torch.rand(2, 2, 2))
        check(r'expected fweights to have one or fewer dimensions', a, fweights=torch.rand(2, 2))
        check(r'expected aweights to have one or fewer dimensions', a, aweights=torch.rand(2, 2))
        check(r'expected fweights to have integral dtype', a, fweights=torch.rand(2))
        check(r'expected aweights to have floating point dtype', a, aweights=torch.tensor([1, 1]))
        check(r'expected fweights to have the same numel', a, fweights=torch.tensor([1]))
        check(r'expected aweights to have the same numel', a, aweights=torch.rand(1))
        check(r'fweights cannot be negative', a, fweights=torch.tensor([-1, -2]))
        check(r'aweights cannot be negative', a, aweights=torch.tensor([-1., -2.]))

    @skipIfNoSciPy
    @dtypes(*get_all_fp_dtypes())
    def test_uniform_kstest(self, device, dtype):
        from scipy import stats
        size = 1000
        for from_ in [-42, 0, 4.2]:
            for to_ in [-4.2, 0, 42]:
                if to_ > from_:
                    t = torch.empty(size, dtype=dtype, device=device).uniform_(from_, to_)
                    res = stats.kstest(t.cpu().to(torch.double), 'uniform', args=(from_, (to_ - from_)))
                    self.assertTrue(res.statistic < 0.1)

    @skipIfNoSciPy
    @dtypes(*get_all_fp_dtypes(include_bfloat16=False))
    @dtypesIfCUDA(*get_all_fp_dtypes())
    def test_normal_kstest(self, device, dtype):
        from scipy import stats
        size = 1000
        for mean in [-10, 0, 50]:
            for std in [1, 5, 10]:
                t = torch.empty(size, dtype=dtype, device=device).normal_(mean=mean, std=std)
                res = stats.kstest(t.cpu().to(torch.double), 'norm', args=(mean, std))
                self.assertTrue(res.statistic < 0.1)

    @skipIfNoSciPy
    @dtypes(*get_all_fp_dtypes())
    def test_lognormal_kstest(self, device, dtype):
        from scipy import stats
        size = 1000
        for mean in [-3, 0, 7]:
            for std in [1, 5, 7]:
                t = torch.empty(size, dtype=dtype, device=device).log_normal_(mean=mean, std=std)
                res = stats.kstest(t.cpu().to(torch.double), 'lognorm', args=(std, 0, math.exp(mean)))
                if dtype == torch.half:
                    self.assertTrue(res.statistic < 0.3)
                else:
                    self.assertTrue(res.statistic < 0.1)

    @skipIfNoSciPy
    @dtypes(*get_all_fp_dtypes())
    def test_exponential_kstest(self, device, dtype):
        from scipy import stats
        size = 1000
        for lambd in [0.5, 1.0, 5.0]:
            t = torch.empty(size, dtype=dtype, device=device).exponential_(lambd=lambd)
            res = stats.kstest(t.cpu().to(torch.double), 'expon', args=(0, 1 / lambd,))
            self.assertTrue(res.statistic < 0.1)

    @skipIfNoSciPy
    @dtypes(*get_all_fp_dtypes())
    def test_cauchy_kstest(self, device, dtype):
        from scipy import stats
        size = 1000
        for median in [-10, 0, 50]:
            for sigma in [0.5, 1.0, 10.0]:
                t = torch.empty(size, dtype=dtype, device=device).cauchy_(median=median, sigma=sigma)
                res = stats.kstest(t.cpu().to(torch.double), 'cauchy', args=(median, sigma))
                self.assertTrue(res.statistic < 0.1)

    @slowTest
    @onlyCUDA
    @dtypes(torch.bfloat16, torch.float32)
    def test_cauchy_no_inf(self, device, dtype):
        # torch.float16 will have `inf` because of its smaller range.
        for _ in range((2**16) * 2):
            x = torch.empty((2**16), dtype=dtype, device=device)
            x.cauchy_()
            self.assertFalse(x.isinf().sum())

    @skipIfNoSciPy
    @dtypes(*(get_all_int_dtypes() + get_all_fp_dtypes()))
    def test_geometric_kstest(self, device, dtype):
        from scipy import stats
        size = 1000
        for p in [0.2, 0.5, 0.8]:
            t = torch.empty(size, dtype=dtype, device=device).geometric_(p=p)
            actual = np.histogram(t.cpu().to(torch.double), np.arange(1, 100))[0]
            expected = stats.geom(p).pmf(np.arange(1, 99)) * size
            res = stats.chisquare(actual, expected)
            self.assertEqual(res.pvalue, 1.0, atol=0.1, rtol=0)

    # FIXME: find test suite for pdist and cdist
    def test_pairwise_distance_empty(self, device):
        shape = (2, 0)
        x = torch.randn(shape, device=device)
        y = torch.randn(shape, device=device)

        self.assertEqual(torch.zeros(2, device=device), torch.pairwise_distance(x, y))
        self.assertEqual(torch.zeros((2, 1), device=device), torch.pairwise_distance(x, y, keepdim=True))

        shape = (0, 2)
        x = torch.randn(shape, device=device)
        y = torch.randn(shape, device=device)
        self.assertEqual(torch.zeros(0, device=device), torch.pairwise_distance(x, y))
        self.assertEqual(torch.zeros((0, 1), device=device), torch.pairwise_distance(x, y, keepdim=True))

    def test_pdist_empty(self, device):
        shape = (0, 2)
        x = torch.randn(shape, device=device)
        self.assertEqual(torch.empty(0, device=device), torch.pdist(x))

        shape = (1, 2)
        x = torch.randn(shape, device=device)
        self.assertEqual(torch.empty(0, device=device), torch.pdist(x))

        shape = (3, 0)
        x = torch.randn(shape, device=device)
        self.assertEqual(torch.zeros(3, device=device), torch.pdist(x))

    def test_cdist_empty(self, device):
        x = torch.randn((0, 5), device=device)
        y = torch.randn((4, 5), device=device)
        self.assertEqual(torch.empty(0, 4, device=device), torch.cdist(x, y))

        x = torch.randn((2, 5), device=device)
        y = torch.randn((0, 5), device=device)
        self.assertEqual(torch.empty(2, 0, device=device), torch.cdist(x, y))

        x = torch.randn((2, 0), device=device)
        y = torch.randn((3, 0), device=device)
        self.assertEqual(torch.zeros(2, 3, device=device), torch.cdist(x, y))

        x = torch.randn((2, 0), device=device)
        y = torch.randn((0, 0), device=device)
        self.assertEqual(torch.empty(2, 0, device=device), torch.cdist(x, y))

    def _brute_cdist(self, x, y, p=2):
        r1 = x.shape[-2]
        r2 = y.shape[-2]
        if r1 == 0 or r2 == 0:
            return torch.empty(r1, r2, device=x.device)
        return torch.norm(x[..., None, :] - y[..., None, :, :], p=p, dim=-1)

    def test_cdist_norm(self, device):
        for r1 in [3, 4, 5, 6]:
            for m in [2, 3, 4, 10]:
                for r2 in [4, 6, 7, 8]:
                    for p in [0, 1, 2, 3, 1.5, 2.5, float('inf')]:
                        x = torch.randn(r1, m, device=device)
                        y = torch.randn(r2, m, device=device)
                        if p == 2:
                            for cm in ['use_mm_for_euclid_dist', 'donot_use_mm_for_euclid_dist']:
                                actual = torch.cdist(x, y, p=2, compute_mode=cm)
                                expected = self._brute_cdist(x, y, p=2)
                                self.assertEqual(expected, actual, rtol=0, atol=0.02)
                        else:
                            actual = torch.cdist(x, y, p=p)
                            expected = self._brute_cdist(x, y, p=p)
                            self.assertEqual(expected, actual)

    def test_cdist_norm_batch(self, device):
        for r1 in [3, 4, 5, 6]:
            for m in [2, 3, 4, 10]:
                for r2 in [4, 6, 7, 8]:
                    for p in [0, 1, 2, 3, 1.5, 2.5, float('inf')]:
                        x = torch.randn(2, 3, 6, r1, m, device=device)
                        y = torch.randn(2, 3, 6, r2, m, device=device)
                        if p == 2:
                            for cm in ['use_mm_for_euclid_dist', 'donot_use_mm_for_euclid_dist']:
                                actual = torch.cdist(x, y, p=2, compute_mode=cm)
                                expected = self._brute_cdist(x, y, p=2)
                                self.assertEqual(expected, actual, rtol=0, atol=0.02)
                        else:
                            actual = torch.cdist(x, y, p=p)
                            expected = self._brute_cdist(x, y, p=p)
                            self.assertEqual(expected, actual)

    @onlyCUDA
    def test_cdist_cuda_backward(self, device):
        for l1 in [1, 511, 513]:
            for l2 in [1, 511, 513]:
                for p in [0, 1, 2, 3, 1.5, 2.5, float('inf')]:
                    x1 = torch.randn(4, l1, 32, device=device, requires_grad=True)
                    x2 = x1.clone().detach_().requires_grad_()
                    y1 = torch.randn(4, l2, 32, device=device, requires_grad=True)
                    y2 = y1.clone().detach_().requires_grad_()
                    if p == 2:
                        for cm in ['use_mm_for_euclid_dist', 'donot_use_mm_for_euclid_dist']:
                            z1 = torch.cdist(x1, y1, p=2, compute_mode=cm).mean()
                            z2 = self._brute_cdist(x2, y2, p=2).mean()
                            z1.backward()
                            z2.backward()
                            self.assertEqual(x1.grad, x2.grad, rtol=0, atol=0.001)
                            self.assertEqual(y1.grad, y2.grad, rtol=0, atol=0.001)
                    else:
                        z1 = torch.cdist(x1, y1, p=p).mean()
                        z2 = self._brute_cdist(x2, y2, p=p).mean()
                        self.assertEqual(x1.grad, x2.grad, rtol=0, atol=0.001)
                        self.assertEqual(y1.grad, y2.grad, rtol=0, atol=0.001)

    @tf32_on_and_off(0.005)
    def test_cdist_large(self, device):
        for cm in ['use_mm_for_euclid_dist_if_necessary', 'use_mm_for_euclid_dist', 'donot_use_mm_for_euclid_dist']:
            x = torch.randn(1000, 10, device=device)
            y = torch.randn(1000, 10, device=device)
            actual = torch.cdist(x, y, p=2, compute_mode=cm)
            expected = self._brute_cdist(x, y, p=2)
            self.assertEqual(expected, actual)

    @slowTest
    @tf32_on_and_off(0.01)
    def test_cdist_large_batch(self, device):
        for cm in ['use_mm_for_euclid_dist_if_necessary', 'use_mm_for_euclid_dist', 'donot_use_mm_for_euclid_dist']:
            x = torch.randn(4, 3, 1000, 10, device=device)
            y = torch.randn(4, 3, 1000, 10, device=device)
            actual = torch.cdist(x, y, p=2, compute_mode=cm)
            expected = self._brute_cdist(x, y, p=2)
            self.assertEqual(expected, actual)

    @tf32_on_and_off(0.005)
    def test_cdist_non_contiguous(self, device):
        for cm in ['use_mm_for_euclid_dist', 'donot_use_mm_for_euclid_dist']:
            x = torch.randn(5, 7, device=device).mT
            y = torch.randn(5, 3, device=device).mT
            actual = torch.cdist(x, y, p=2, compute_mode=cm)
            expected = self._brute_cdist(x, y, p=2)
            self.assertFalse(x.is_contiguous())
            self.assertFalse(y.is_contiguous())
            self.assertEqual(expected, actual)

            x = torch.randn(7, 5, device=device)
            y = torch.randn(5, 3, device=device).t()
            actual = torch.cdist(x, y, p=2, compute_mode=cm)
            expected = self._brute_cdist(x, y, p=2)
            self.assertTrue(x.is_contiguous())
            self.assertFalse(y.is_contiguous())
            self.assertEqual(expected, actual)

            x = torch.randn(5, 7, device=device).t()
            y = torch.randn(3, 5, device=device)
            actual = torch.cdist(x, y, p=2, compute_mode=cm)
            expected = self._brute_cdist(x, y, p=2)
            self.assertFalse(x.is_contiguous())
            self.assertTrue(y.is_contiguous())
            self.assertEqual(expected, actual)

    @tf32_on_and_off()
    def test_cdist_non_contiguous_batch(self, device):
        for cm in ['use_mm_for_euclid_dist', 'donot_use_mm_for_euclid_dist']:
            x = torch.randn(4, 3, 2, 5, 7, device=device).mT
            y = torch.randn(4, 3, 2, 5, 3, device=device).mT
            actual = torch.cdist(x, y, p=2, compute_mode=cm)
            expected = self._brute_cdist(x, y, p=2)
            self.assertFalse(x.is_contiguous())
            self.assertFalse(y.is_contiguous())
            self.assertEqual(expected, actual)

            x = torch.randn(7, 2, 7, 5, device=device)
            y = torch.randn(7, 2, 5, 3, device=device).mT
            actual = torch.cdist(x, y, p=2, compute_mode=cm)
            expected = self._brute_cdist(x, y, p=2)
            self.assertTrue(x.is_contiguous())
            self.assertFalse(y.is_contiguous())
            self.assertEqual(expected, actual)

            x = torch.randn(4, 5, 7, device=device).mT
            y = torch.randn(4, 3, 5, device=device)
            actual = torch.cdist(x, y, p=2, compute_mode=cm)
            expected = self._brute_cdist(x, y, p=2)
            self.assertFalse(x.is_contiguous())
            self.assertTrue(y.is_contiguous())
            self.assertEqual(expected, actual)

    # Maybe merge into OpInfo?
    def test_cdist_euclidean_large(self, device):
        def _test_euclidean_large_cdist(sizex, sizey=None):
            if sizey is None:
                sizey = sizex
            x = torch.randn(sizex, device=device, dtype=torch.float)
            y = torch.randn(sizey, device=device, dtype=torch.float)
            eps = 1e-6
            # to avoid extremum
            x = x - (((x - y) < eps).float() * 2 * eps)
            x.requires_grad = True
            y.requires_grad = True
            dist = torch.cdist(x, y, p=2)
            # Do a backward pass to check that it is valid for large
            # matrices
            loss = dist.sum()
            loss.backward()

        _test_euclidean_large_cdist((2000, 5))

    # Ensure that cdist backward with p<1 does not produce NaNs
    def test_cdist_grad_p_lt_1_no_nan(self, device):
        for p in [0.99, 0.7, 0.5, 0.1, 0.01]:
            x = torch.randn(1, 2, device=device)
            y = x.clone().detach() + torch.tensor([[1., 0.]], device=device)
            x.requires_grad = True
            y.requires_grad = True
            result = torch.cdist(x, y, p=p)
            result.backward(torch.ones_like(result))
            self.assertFalse(torch.isnan(x.grad).any())
            self.assertFalse(torch.isnan(y.grad).any())

    def test_cdist_same_inputs(self, device):
        # Test to detect issues in cdist gradient calculation
        # When the distances are 0
        sizex = (1, 27, 32)
        for p in [0, 1, 2, 3, 1.5, 2.5, float('inf')]:
            x = torch.randn(sizex, device=device, dtype=torch.float)
            dist_grad = torch.randn((1, 27, 27), device=device, dtype=torch.float)
            y = x.clone()
            eps = 1e-6
            x.requires_grad = True
            d = torch.cdist(x, y)
            d.backward(dist_grad)
            # Check that the backward passs does not contain invalid
            # values such as nan or inf
            assert torch.isfinite(x.grad).all()

    def test_multinomial_constraints(self, device):
        x = torch.empty(1, 2, 3, dtype=torch.double, device=device)
        self.assertRaisesRegex(
            RuntimeError, "prob_dist must be 1 or 2 dim",
            lambda: torch.multinomial(x, 2))
        x = torch.empty(1, 2, dtype=torch.long, device=device)
        self.assertRaisesRegex(
            RuntimeError, "multinomial only supports floating-point dtypes for input",
            lambda: torch.multinomial(x, 2))
        x = torch.empty(1, 2, dtype=torch.double, device=device)
        y = torch.empty(1, 2, dtype=torch.double, device=device)
        self.assertRaisesRegex(
            RuntimeError, "multinomial expects Long tensor out",
            lambda: torch.multinomial(x, 2, out=y))
        x = torch.empty(2, dtype=torch.double, device=device)
        self.assertRaisesRegex(
            RuntimeError, "cannot sample n_sample <= 0 samples",
            lambda: torch.multinomial(x, 0))
        x = torch.empty(2, dtype=torch.double, device=device)
        self.assertRaisesRegex(
            RuntimeError, "cannot sample n_sample <= 0 samples",
            lambda: torch.multinomial(x, -1))
        x = torch.empty(2, dtype=torch.double, device=device)
        self.assertRaisesRegex(
            RuntimeError, "cannot sample n_sample > prob_dist",
            lambda: torch.multinomial(x, 3, False))
        x = torch.empty(16777217, dtype=torch.double, device=device)
        self.assertRaisesRegex(
            RuntimeError, "number of categories cannot exceed",
            lambda: torch.multinomial(x, 3))

    def test_cumsum(self, device):
        x = torch.rand(100, 100, device=device)
        res1 = torch.cumsum(x, 1)
        res2 = torch.tensor([]).to(device)
        torch.cumsum(x, 1, out=res2)
        self.assertEqual(res1, res2)
        x.cumsum_(1)
        self.assertEqual(res1, x)

        a = torch.tensor([[True, False, True],
                          [False, False, False],
                          [True, True, True]], device=device)
        b = a.byte()
        aRes = torch.cumsum(a, 0)
        bRes = torch.cumsum(b, 0)
        self.assertEqual(aRes, bRes)
        self.assertEqual(aRes, torch.tensor([[1, 0, 1],
                                             [1, 0, 1],
                                             [2, 1, 2]]))

        aRes = torch.cumsum(a, 1)
        bRes = torch.cumsum(b, 1)
        self.assertEqual(aRes, bRes)
        self.assertEqual(aRes, torch.tensor([[1, 1, 2],
                                             [0, 0, 0],
                                             [1, 2, 3]]))

        # Check that cummulative sum over a zero length dimension doesn't crash on backprop.
        # Also check that cumsum over other dimensions in a tensor with a zero-length
        # dimensiuon also works
        # Also include a basic suite of similar tests for other bases cases.
        shapes = [[2, 0], [2, 1, 4], [0, 2, 3], [1], [5]]
        for shape in shapes:
            for dim in range(len(shape)):
                raw_tensor = torch.zeros(*shape, requires_grad=True)
                integrated = raw_tensor.cumsum(dim=dim)
                # Check that backward does not crash
                integrated.sum().backward()
                # Check that output maintained correct shape
                self.assertEqual(raw_tensor.shape, raw_tensor.grad.shape)

        # Check a scalar example
        raw_tensor = torch.tensor(3., requires_grad=True)
        integrated = raw_tensor.cumsum(dim=-1)
        self.assertEqual(raw_tensor, integrated)
        # Check that backward does not crash
        integrated.sum().backward()
        # Check that output maintained correct shape
        self.assertEqual(raw_tensor.shape, raw_tensor.grad.shape)

    def test_cumprod(self, device):
        x = torch.rand(100, 100, device=device)
        res1 = torch.cumprod(x, 1)
        res2 = torch.tensor([]).to(device)
        torch.cumprod(x, 1, out=res2)
        self.assertEqual(res1, res2)
        x.cumprod_(1)
        self.assertEqual(res1, x)

        a = torch.tensor([[True, False, True],
                          [False, False, False],
                          [True, True, True]], dtype=torch.bool, device=device)
        b = a.byte()
        aRes = torch.cumprod(a, 0)
        bRes = torch.cumprod(b, 0)
        self.assertEqual(aRes, bRes)
        self.assertEqual(aRes, torch.tensor([[1, 0, 1],
                                             [0, 0, 0],
                                             [0, 0, 0]]))

        aRes = torch.cumprod(a, 1)
        bRes = torch.cumprod(b, 1)
        self.assertEqual(aRes, bRes)
        self.assertEqual(aRes, torch.tensor([[1, 0, 0],
                                             [0, 0, 0],
                                             [1, 1, 1]]))

        # Check that cummulative prod over a zero length dimension doesn't crash on backprop.
        # Also check that cumprod over other dimensions in a tensor with a zero-length
        # dimensiuon also works
        # Also include a basic suite of similar tests for other bases cases.
        shapes = [[2, 0], [2, 1, 4], [0, 2, 3], [1], [5]]
        for shape in shapes:
            for dim in range(len(shape)):
                raw_tensor = torch.zeros(*shape, requires_grad=True)
                integrated = raw_tensor.cumprod(dim=dim)
                # Check that backward does not crash
                integrated.sum().backward()
                # Check that output maintained correct shape
                self.assertEqual(raw_tensor.shape, raw_tensor.grad.shape)

        # Check a scalar example
        raw_tensor = torch.tensor(3., requires_grad=True)
        integrated = raw_tensor.cumprod(dim=-1)
        self.assertEqual(raw_tensor, integrated)
        # Check that backward does not crash
        integrated.sum().backward()
        # Check that output maintained correct shape
        self.assertEqual(raw_tensor.shape, raw_tensor.grad.shape)

    def test_cummax_cummin(self, device):
        def test_ops(op, string_of_function_name, expected_output1, expected_output2):
            x = torch.rand(100, 100, device=device)
            out1 = op(x, 1)
            res2 = torch.empty(0, device=device)
            indices2 = torch.empty(0, dtype=torch.int64, device=device)
            op(x, 1, out=(res2, indices2))
            self.assertEqual(out1[0], res2)
            self.assertEqual(out1[1], indices2)

            a = torch.tensor([[True, False, True],
                              [False, False, False],
                              [True, True, True]], dtype=torch.bool, device=device)
            b = a.byte()
            aRes = op(a, 0)
            bRes = op(b, 0)
            self.assertEqual(aRes[0], bRes[0].bool())
            self.assertEqual(aRes[0], expected_output1.bool())

            # test inf and nan input
            x = torch.tensor([4, inf, 1.5, -inf, 0, nan, 1])
            xRes = op(x, 0)[0]
            self.assertEqual(xRes, expected_output2)

            # op shouldn't support values, indices with a dtype, device type or layout
            # different from that of input tensor
            t = torch.randn(10)
            values = torch.empty(0, dtype=torch.int16)
            indices = torch.empty(0, dtype=torch.int64)
            with self.assertRaisesRegex(
                    RuntimeError,
                    'expected scalar_type Float but found Short'):
                op(t, 0, out=(values, indices))

            # Check that op over a zero length dimension doesn't crash on backprop.
            # Also check that op over other dimensions in a tensor with a zero-length
            # dimension also works
            # Also include a basic suite of similar tests for other bases cases.
            shapes = [[2, 0], [2, 1, 4], [0, 2, 3], [1], [5]]
            for shape in shapes:
                for dim in range(len(shape)):
                    raw_tensor = torch.zeros(*shape, requires_grad=True)
                    integrated = getattr(raw_tensor, string_of_function_name)(dim=dim)
                    # Check that backward does not crash
                    integrated[0].sum().backward()
                    # Check that output maintained correct shape
                    self.assertEqual(raw_tensor.shape, raw_tensor.grad.shape)

            # Check a scalar example
            raw_tensor = torch.tensor(3., requires_grad=True)
            integrated = getattr(raw_tensor, string_of_function_name)(dim=-1)
            # Check that backward does not crash
            integrated[0].sum().backward()
            # Check that output maintained correct shape
            self.assertEqual(raw_tensor.shape, raw_tensor.grad.shape)

        expected_out = torch.tensor([4, inf, inf, inf, inf, nan, nan])
        test_ops(torch.cummax, "cummax", torch.tensor([[1, 0, 1],
                                                       [1, 0, 1],
                                                       [1, 1, 1]]), expected_out)

        expected_out = torch.tensor([4, 4, 1.5, -inf, -inf, nan, nan])
        test_ops(torch.cummin, "cummin", torch.tensor([[1, 0, 1],
                                                       [0, 0, 0],
                                                       [0, 0, 0]]), expected_out)

    def test_logcumsumexp(self, device):
        def logcumsumexp(a, axis):
            return torch.cumsum(a.exp(), axis=axis).log_()

        axis = -1
        a = torch.randn(100, 100, device=device)

        actual = a.logcumsumexp(axis)
        expected = logcumsumexp(a, axis)
        self.assertEqual(a.dtype, actual.dtype)
        self.assertEqual(expected.shape, actual.shape)
        self.assertEqual(expected, actual)

        # check -inf and nan handling
        x = torch.tensor([-float('inf'), -float('inf'), 1.0, 1.0, float('inf'),
                         float('inf'), float('nan'), 1.0, 1.0], device=device)
        x2d = x.unsqueeze(0).expand(2, -1)

        for inp in (x, x2d):
            actual = inp.logcumsumexp(axis)
            expected = logcumsumexp(inp, axis)
            self.assertEqual(expected, actual)

        # Check that out is actually inplace
        b = torch.randn(5, 2, device=device)
        inplace_out = torch.zeros(5, 2, device=device)

        expected = logcumsumexp(b, axis)
        torch.logcumsumexp(b, axis=axis, out=inplace_out)

        self.assertEqual(inplace_out, expected)

        # Check input and inplace_output type mismatch
        b = torch.randn(5, 2, device=device, dtype=torch.float64)
        inplace_out = torch.zeros(5, 2, device=device, dtype=torch.float32)
        with self.assertRaisesRegex(
                RuntimeError,
                'expected scalar_type Double but found Float'):
            torch.logcumsumexp(b, axis, out=inplace_out)

    def _test_diff_numpy(self, t, dims=None):
        # Helper for test_diff to compare with NumPy reference implementation
        def to_np(t):
            if t.dtype == torch.bfloat16:
                return t.to(dtype=torch.float, device="cpu").numpy()
            else:
                return t.cpu().numpy()

        for dim in dims if dims else range(t.dim()):
            prepend = t.narrow(dim, 0, 1)
            append = t.narrow(dim, 0, 1)
            np_t = to_np(t)

            # test when no prepend and append
            for n in range(t.size(dim)):
                actual = torch.diff(t, dim=dim, n=n)
                expected = torch.from_numpy(np.diff(np_t, axis=dim, n=n))
                self.assertEqual(actual, expected.to(t.dtype))

            # test when prepend and append's size along dim is 1
            for n in range(1, t.size(dim) + 4):
                actual = torch.diff(t, dim=dim, n=n, prepend=prepend, append=append)
                expected = torch.from_numpy(np.diff(np_t, axis=dim, n=n, prepend=to_np(prepend), append=to_np(append)))
                self.assertEqual(actual, expected.to(t.dtype))

            # test when prepend and append's size along dim != 1
            for n in range(1, t.size(dim) * 3):
                actual = torch.diff(t, dim=dim, n=n, prepend=t, append=t)
                expected = torch.from_numpy(np.diff(np_t, axis=dim, n=n, prepend=np_t, append=np_t))
                self.assertEqual(actual, expected.to(t.dtype))

    # All tensors appear contiguous on XLA
    @onlyNativeDeviceTypes
    @dtypes(*get_all_dtypes(include_bfloat16=False))
    def test_diff_noncontig(self, device, dtype):
        shapes = (
            (1,),
            (1, 5),
            (3, 5),
            (1, 5, 1),
            (2, 3, 5))

        for shape in shapes:
            contig = make_tensor(shape, device, dtype, low=-9, high=9)

            non_contig = torch.empty(shape + (2, 2), device=device, dtype=dtype)[..., 0]
            non_contig = non_contig.select(-1, -1)
            non_contig.copy_(contig)
            self.assertTrue(not non_contig.is_contiguous() or shape == (1,))

            self._test_diff_numpy(non_contig)

    # RngNormal not implemented for type f16 for XLA
    @dtypes(*get_all_dtypes(include_half=False, include_bfloat16=False))
    @dtypesIfCPU(*get_all_dtypes(include_bfloat16=False))
    @dtypesIfCUDA(*get_all_dtypes(include_bfloat16=False))
    def test_diff(self, device, dtype):
        shapes = (
            (1,),
            (1, 5),
            (3, 5),
            (1, 5, 1),
            (2, 3, 5))

        for shape in shapes:
            contig = make_tensor(shape, device, dtype, low=-9, high=9)
            self._test_diff_numpy(contig)

        t = torch.ones(2, 3)

        with self.assertRaisesRegex(
                RuntimeError, 'diff expects prepend or append to be the same dimension as input'):
            invalid_prepend = torch.tensor([1, 2, 3], device=device, dtype=dtype)
            t.diff(dim=0, prepend=invalid_prepend)

        with self.assertRaisesRegex(
                RuntimeError, 'diff expects the shape of tensor to prepend or append to match that of input'):
            invalid_prepend = torch.tensor([[0, 1]], device=device, dtype=dtype)
            t.diff(dim=0, prepend=invalid_prepend)

        with self.assertRaisesRegex(
                RuntimeError, 'diff expects input to be at least one-dimensional'):
            scalar = torch.tensor(2, device=device, dtype=dtype)
            torch.diff(scalar)

    # if the given input arg is not a list, it returns a list of single element: [arg]
    def _wrap_to_list(self, input_array):
        return input_array if isinstance(input_array, list) else [input_array]

    # To ensure inf, -inf, and nan values do not cause divergence between Numpy and PyTorch.
    # There are two types of possible divergence:
    # 1. When we compute a,b both real numbers and has very small absolute values (i.e. very near to 0.0)
    # then, result of a/b be inf, -inf and nan, and this cause divergence.
    # 2. When we are dividing complex numbers by zero. For example, when a = torch.tensor(3+5j) we have
    # a/0 to be equal to nan + nan*j in PyTorch and inf + inf*j in Numpy.
    def _inf_nan_preprocess(self, actual, expected):
        for i in range(len(expected)):
            expected[i] = np.nan_to_num(expected[i], nan=nan, posinf=nan, neginf=nan)
            # nan_to_num is not defined for complex tensors in PyTorch.
            if actual[i].dtype == torch.complex64 :
                actual[i].real = torch.nan_to_num(actual[i].real, nan=nan, posinf=nan, neginf=nan)
                actual[i].imag = torch.nan_to_num(actual[i].imag, nan=nan, posinf=nan, neginf=nan)
            else:
                actual[i] = torch.nan_to_num(actual[i], nan=nan, posinf=nan, neginf=nan)

        return actual, expected

    @onlyNativeDeviceTypes
    @dtypes(torch.long, torch.float32, torch.complex64)
    def test_gradient_all(self, device, dtype):
        def create_scalar(shape):
            return make_tensor((1,), device='cpu', dtype=dtype, low=1.).item()

        def create_list(shape):
            return make_tensor((len(shape),), device='cpu', dtype=dtype, low=1.).tolist()

        def create_coordinate_tensors(shape):
            tensor_list = []
            for i in range(len(shape)):
                tensor_list.append(make_tensor((shape[i],), device=device, dtype=dtype))
            return tensor_list

        def filter_shape(shape, dim):
            filtered_shape = []
            for i in range(len(dim)):
                filtered_shape.append(shape[dim[i]])
            return filtered_shape

        # shape, dims format
        test_cases = (
            ((5,), (0,)),
            ((4, 4), (0, 1)),
            ((3, 3, 3), (-1, 0)),
            ((4, 4, 4), (2,)),
            ((4, 4, 4), (0, 1)),
            ((4, 4, 4, 3), (0, 2, 3)),
            ((4, 5, 3, 4, 3), (1, 2)),
            ((4, 3, 6, 5, 3), (2, 4)),
            ((4, 3, 3, 5, 3), (0, 1, 2, 3, 4)),
            ((1, 3, 3), (1, 2)),
            ((1, 5), (1,)),
        )

        for case, contig, edge_order, space_fn in product(test_cases, [True, False], [1, 2],
                                                          (create_scalar, create_list, create_coordinate_tensors)):
            shape, dims = case
            # filter shape by dims before passing filtered shape to create_* functions
            filtered_shape = filter_shape(shape, dims)

            spacing = space_fn(filtered_shape)
            t = make_tensor(shape, device=device, dtype=dtype, noncontiguous=not contig)
            t_np = t.cpu().numpy()

            actual = torch.gradient(t, spacing=spacing, dim=dims, edge_order=edge_order)
            if space_fn == create_coordinate_tensors and spacing[0].device != 'cpu':
                spacing = [space.cpu().detach().numpy() for space in spacing]
            expected = np.gradient(t_np, *self._wrap_to_list(spacing), axis=dims, edge_order=edge_order)
            actual, expected = self._inf_nan_preprocess(list(actual), self._wrap_to_list(expected))
            self.assertEqual(actual, expected, equal_nan=True, atol=1e-4, rtol=0, exact_dtype=False)

    @onlyNativeDeviceTypes
    @dtypes(torch.long, torch.float32, torch.complex64)
    def test_gradient_extreme_cases(self, device, dtype):
        # Test behaviour for inf and nan values
        actual = torch.gradient(torch.tensor([2, -2, inf, inf, -inf, -inf, inf, 3, -inf, 2, nan, nan, 3, inf, nan]))
        expected = np.gradient(np.array([2, -2, inf, inf, -inf, -inf, inf, 3, -inf, 2, nan, nan, 3, inf, nan]))
        self.assertEqual(actual, self._wrap_to_list(expected), exact_dtype=False)

        # Test behaviour in very big tensors
        large_size = 100000
        t = make_tensor((large_size,), device, dtype)
        t_np = t.cpu().numpy()
        coordinates_np = list(np.random.randn(large_size))
        coordinates = [torch.tensor(coordinates_np, device=device)]
        actual = torch.gradient(t, spacing=coordinates, dim=0, edge_order=1)
        expected = [np.gradient(t_np, coordinates_np, axis=0, edge_order=1)]
        self.assertEqual(actual, expected, exact_dtype=False)

        actual = torch.gradient(t, spacing=coordinates, dim=0, edge_order=2)
        expected = [np.gradient(t_np, coordinates_np, axis=0, edge_order=2)]
        self.assertEqual(actual, expected, exact_dtype=False)

    @onlyNativeDeviceTypes
    def test_gradient_type_promotion(self, device):
        inputs = (
            make_tensor((4, 4), device=device, dtype=torch.float32),
            make_tensor((4, 4), device=device, dtype=torch.complex64),
            make_tensor((4, 4), device=device, dtype=torch.int64),
        )

        spacing = (
            make_tensor((1,), device='cpu', dtype=torch.float32).item(),
            make_tensor((1,), device='cpu', dtype=torch.int64).item(),
            make_tensor((1,), device='cpu', dtype=torch.complex64).item(),
            make_tensor((2,), device='cpu', dtype=torch.float32, low=0.1).tolist(),
            make_tensor((2,), device='cpu', dtype=torch.int64, low=1).tolist(),
            make_tensor((2,), device='cpu', dtype=torch.complex64).tolist(),
            [make_tensor((4,), device=device, dtype=torch.float32),
             make_tensor((4,), device=device, dtype=torch.float32)],
            [make_tensor((4,), device=device, dtype=torch.int64),
             make_tensor((4,), device=device, dtype=torch.int64)],
            [make_tensor((4,), device=device, dtype=torch.complex64),
             make_tensor((4,), device=device, dtype=torch.complex64)],
        )

        for input, spacing_or_coord, edge_order in product(inputs, spacing, [1, 2]):
            input_np = input.cpu().numpy()
            input_np = input.cpu().numpy()
            actual = torch.gradient(input, spacing=spacing_or_coord, dim=(0, 1), edge_order=edge_order)
            spacing_or_coord_wrapped = self._wrap_to_list(spacing_or_coord)
            spacing_or_coord_np = []
            if torch.is_tensor(spacing_or_coord_wrapped[0]) and torch.device(spacing_or_coord_wrapped[0].device).type != 'cpu':
                for i in range(len(spacing_or_coord_wrapped)):
                    spacing_or_coord_np.append(spacing_or_coord_wrapped[i].detach().clone().cpu().numpy())
            else:
                spacing_or_coord_np = spacing_or_coord_wrapped
            expected = np.gradient(input_np, *spacing_or_coord_np, axis=(0, 1), edge_order=edge_order)
            if actual[0].dtype == torch.complex64 and input.dtype != torch.complex64:
                for i in range(len(actual)):
                    self.assertEqual(actual[i].real, expected[i].real, exact_dtype=False)
                    # Type promotion fails on Numpy when spacing is given as complex number and input is given as real.
                    # Result is given just as real number and all the imaginary parts to be equal to zero.
                    self.assertEqual(expected[i].imag, torch.zeros(actual[i].shape), exact_dtype=False)
            else:
                actual, expected = self._inf_nan_preprocess(list(actual), expected)
                self.assertEqual(actual, expected, equal_nan=True, exact_dtype=False)

    # FIXME: port this to ErrorInputs
    @onlyNativeDeviceTypes
    @dtypes(torch.long, torch.float32, torch.complex64)
    def test_error_gradient(self, device, dtype):
        t = torch.tensor([[1, 2, 3], [4, 5, 6], [7, 8, 9]], device=device, dtype=dtype)
        with self.assertRaisesRegex(RuntimeError, 'torch.gradient expected spacing to be unspecified, a scalar '):
            dim = (1, 0)
            spacing = [0.1]
            torch.gradient(t, spacing=spacing, dim=dim, edge_order=1)

        with self.assertRaisesRegex(RuntimeError, 'torch.gradient only supports edge_order=1 and edge_order=2.'):
            torch.gradient(t, edge_order=3)

        with self.assertRaisesRegex(RuntimeError, 'dim 1 appears multiple times in the list of dims'):
            dim = (1, 1)
            spacing = 0.1
            torch.gradient(t, spacing=spacing, dim=dim, edge_order=1)

        with self.assertRaisesRegex(RuntimeError, 'torch.gradient expected each tensor to be on the same device,'):
            dim = (0, 1)
            coordinates = [torch.tensor([1, 2, 4], device='cpu'), torch.tensor([1, 2, 4], device='meta')]
            torch.gradient(t, spacing=coordinates, dim=dim, edge_order=1)

        with self.assertRaises(IndexError):
            torch.gradient(t, dim=3)

        with self.assertRaisesRegex(RuntimeError, 'torch.gradient expected each dimension size to be at least'):
            torch.gradient(torch.tensor([[1], [2], [3]]), edge_order=1)

        with self.assertRaisesRegex(RuntimeError, 'torch.gradient expected each dimension size to be at least'):
            torch.gradient(torch.tensor([[1, 2], [3, 4]]), edge_order=2)

    def _test_large_cum_fn_helper(self, x, fn):
        x_cpu = x.cpu().float()
        expected = fn(x_cpu)
        actual = fn(x).cpu().float()
        self.assertEqual(expected, actual.cpu().float())

    @unittest.skipIf(IS_FBCODE and IS_REMOTE_GPU, "sandcastle OOM with current tpx gpu/re configuration")
    @onlyCUDA
    @dtypes(torch.half)  # only small dtype not to get oom
    def test_large_cumsum(self, device, dtype):
        # initialization to avoid overflow and half caveats
        x = torch.empty(2**30 + 200, device=device, dtype=dtype)
        x[::3] = -3
        x[1::3] = 2
        x[2::3] = 1
        self._test_large_cum_fn_helper(x, lambda x: torch.cumsum(x, 0))

    @onlyCUDA
    @dtypes(torch.half)  # only small dtype not to get oom
    def test_large_cumprod(self, device, dtype):
        # initialization to avoid overflow and half caveats
        x = torch.empty(2**30 + 200, device=device, dtype=dtype)
        x[::3] = 8
        x[1::3] = .25
        x[2::3] = .5
        self._test_large_cum_fn_helper(x, lambda x: torch.cumprod(x, 0))

    def test_discontiguous_out_cumsum(self, device):
        x = torch.randn(4, 8, device=device)
        y = torch.empty(4, 16, device=device)[:, ::2]
        out = torch.cumsum(x, 0)
        torch.cumsum(x, 0, out=y)
        self.assertFalse(y.is_contiguous())
        self.assertEqual(out, y, atol=0., rtol=0.)

    def _test_cumminmax_helper(self, x, fn, expected_val, expected_ind):
        val, ind = fn(x, -1)
        self.assertEqual(val, expected_val, atol=0, rtol=0)
        self.assertEqual(ind, expected_ind, atol=0, rtol=0)
        out_val = torch.empty_like(val).t().contiguous().t()
        out_ind = torch.empty_like(ind).t().contiguous().t()
        fn(x, -1, out=(out_val, out_ind))
        self.assertFalse(out_val.is_contiguous())
        self.assertFalse(out_ind.is_contiguous())
        self.assertEqual(out_val, expected_val, atol=0, rtol=0)
        self.assertEqual(out_ind, expected_ind, atol=0, rtol=0)

    def test_cummax_discontiguous(self, device):
        x = torch.tensor([[0, 1, 2, 3, 2, 1], [4, 5, 6, 5, 6, 7]], device=device, dtype=torch.float).t().contiguous().t()
        expected_val = torch.tensor([[0, 1, 2, 3, 3, 3], [4, 5, 6, 6, 6, 7]], device=device, dtype=torch.float)
        expected_ind = torch.tensor([[0, 1, 2, 3, 3, 3], [0, 1, 2, 2, 4, 5]], device=device, dtype=torch.long)
        self._test_cumminmax_helper(x, torch.cummax, expected_val, expected_ind)

    def test_cummin_discontiguous(self, device):
        x = torch.tensor([[3, 2, 1, 0, 1, 2], [7, 6, 5, 4, 5, 2]], device=device, dtype=torch.float).t().contiguous().t()
        expected_val = torch.tensor([[3, 2, 1, 0, 0, 0], [7, 6, 5, 4, 4, 2]], device=device, dtype=torch.float)
        expected_ind = torch.tensor([[0, 1, 2, 3, 3, 3], [0, 1, 2, 3, 3, 5]], device=device, dtype=torch.long)
        self._test_cumminmax_helper(x, torch.cummin, expected_val, expected_ind)

    def test_bool_tensor_value_change(self, device):
        x = torch.tensor([True, False], dtype=torch.bool, device=device)
        x[0] = False
        x[1] = True
        self.assertEqual(x, torch.tensor([False, True], dtype=torch.bool, device=device))

    # FIXME: move to shape ops test suite
    def test_unfold_all_devices_and_dtypes(self, device):
        for dt in get_all_dtypes():

            if dt == torch.bool:
                x = torch.empty((0, 1, 3, 0), dtype=dt, device=device)
                self.assertEqual((0, 1, 1, 0, 3), x.unfold(2, 3, 2).shape)
            else:
                x = torch.empty((0, 1, 3, 0), dtype=dt, device=device)
                self.assertEqual((0, 1, 1, 0, 3), x.unfold(2, 3, 2).shape)

    # FIXME: move to shape ops test suite
    def test_unfold_scalars(self, device):
        x = torch.tensor(0.5, device=device)
        # unfold on a 0-dimensional tensor should always return a 1-d dimensional
        # tensor of shape [size] (i.e., the second parameter to unfold)

        self.assertEqual(torch.empty(0, device=device), x.unfold(0, 0, 1))
        self.assertEqual(torch.empty(0, device=device), x.unfold(0, 0, 2))
        self.assertEqual(torch.tensor([0.5], device=device), x.unfold(0, 1, 1))

    # FIXME: move to data movement test suite
    def test_copy_all_dtypes_and_devices(self, device):
        from copy import copy
        for dt in get_all_dtypes():
            x = torch.tensor([1, 2, 3, 4], dtype=dt, device=device)
            x_clone = x.clone()
            y = copy(x)
            y.fill_(1)
            # copy is a shallow copy, only copies the tensor view,
            # not the data
            self.assertEqual(x, y)

    # FIXME: move to data movement test suite
    @onlyNativeDeviceTypes
    def test_copy_math_view(self, device):
        for dst_dtype, src_dtype in [
                (torch.float32, torch.float32),
                (torch.float64, torch.float32),
                (torch.int64, torch.int32),
                (torch.complex128, torch.complex64),
        ]:
            src = make_tensor((100,), dtype=src_dtype, device=device)
            dst = torch.empty(100, dtype=dst_dtype, device=device)

            dst.copy_(src)
            self.assertEqual(dst, src, exact_dtype=False)

            dst.copy_(src._neg_view())
            self.assertEqual(dst, src.neg(), exact_dtype=False)

            dst._neg_view().copy_(torch._neg_view(src))
            self.assertEqual(dst, src, exact_dtype=False)

            dst._neg_view().copy_(src)
            self.assertEqual(dst, src.neg(), exact_dtype=False)

        for dst_dtype, src_dtype in [
                (torch.complex64, torch.complex64),
                (torch.complex128, torch.complex64),
        ]:
            src = make_tensor((100,), dtype=src_dtype, device=device)
            dst = torch.empty(100, dtype=dst_dtype, device=device)

            dst.conj().copy_(src)
            self.assertEqual(dst, src.conj_physical(), exact_dtype=False)

            dst.conj().copy_(src._neg_view())
            self.assertEqual(dst, src.neg().conj_physical(), exact_dtype=False)

    # FIXME: move to data movement test suite
    @onlyNativeDeviceTypes
    @dtypes(torch.int64, torch.float32, torch.complex64)
    def test_copy_transpose_math_view(self, device, dtype):
        src = make_tensor((100, 100), dtype=dtype, device=device).transpose(0, 1)
        dst = torch.empty((100, 100), dtype=dtype, device=device)

        dst._neg_view().copy_(src)
        self.assertEqual(dst, -src)
        dst._neg_view().copy_(src._neg_view())
        self.assertEqual(dst, src)
        dst.copy_(src._neg_view())
        self.assertEqual(dst, -src)

        if dtype.is_complex:
            dst.conj().copy_(src)
            self.assertEqual(dst, src.conj_physical())
            dst.conj().copy_(src.conj())
            self.assertEqual(dst, src)
            dst.copy_(src.conj())
            self.assertEqual(dst, src.conj_physical())

    def test_clone_all_dtypes_and_devices(self, device):
        for dt in get_all_dtypes():
            x = torch.tensor((1, 1), dtype=dt, device=device)
            y = x.clone()
            self.assertEqual(x, y)

    def test_clone_zero_stride_dim(self, device):
        # stride zero, size 1 axis, not contiguous
        x = torch.randn(10)
        y = x.as_strided([2, 1, 5], [1, 0, 2])
        self.assertEqual(y, y.clone())

    def test_clone_not_memory_dense(self):
        # github issue: https://github.com/pytorch/pytorch/issues/64176
        x = torch.randn(10, 8).t()[::2, ::2]
        y = x.clone()
        # should retain permutation after densification
        self.assertTrue(y.stride() == (1, 4))

    # FIXME: move to elementwise ternary test suite
    @dtypesIfCUDA(*set(get_all_math_dtypes('cuda')))
    @dtypes(*set(get_all_math_dtypes('cpu')))
    def test_addcmul(self, device, dtype):
        # Returns floating or integral scalar corresponding to dtype
        def _number(floating, integer, dtype):
            if dtype in [torch.half, torch.float, torch.double, torch.bfloat16]:
                return floating
            elif dtype in [torch.cfloat, torch.cdouble]:
                return floating * (1 + 1j)
            else:
                return integer

        def rand_tensor(size, dtype, device):
            if dtype.is_floating_point or dtype.is_complex:
                return torch.rand(size=size, dtype=dtype, device=device)
            if dtype == torch.uint8:
                return torch.randint(1, 5, size=size, dtype=dtype, device=device)
            else:
                return torch.randint(-5, 5, size=size, dtype=dtype, device=device)

        a = rand_tensor((2, 2), dtype=dtype, device=device)
        b = rand_tensor((2, 2), dtype=dtype, device=device)
        c = rand_tensor((2, 2), dtype=dtype, device=device)

        alpha = _number(0.5, 3, dtype)

        actual = torch.addcmul(a, b, c, value=alpha)
        expected = a + alpha * b * c

        self.assertEqual(expected, actual)

        with self.assertWarnsOnceRegex(
                UserWarning, "This overload of addcmul is deprecated"):
            self.assertEqual(actual, torch.addcmul(a, alpha, b, c))

        if self.device_type == 'cuda' and dtype == torch.half:
            a = torch.tensor([60000.0], device=device, dtype=dtype)
            b = torch.tensor([60000.0], device=device, dtype=dtype)
            c = torch.tensor([2.0], device=device, dtype=dtype)
            out = torch.addcmul(a, b, c, value=-1)
            self.assertTrue(not (out.isnan() or out.isinf()))

    # FIXME: move to shape ops test suite
    def test_narrow_empty(self, device):
        x = torch.randn(2, 3, 4, device=device)
        for d in range(x.dim()):
            y = x.narrow(d, x.size(d), 0)
            sz = list(x.size())
            sz[d] = 0
            self.assertEqual(sz, y.size())

    # FIXME: move to test indexing
    @dtypes(*get_all_dtypes())
    def test_index_copy(self, device, dtype):
        # We just test for num_copy <= num_dest, as otherwise there are repeated indices
        # and the behavior is undefined
        num_copy, num_dest = 3, 5

        def make_arg(batch_sizes, n, dim, contig):
            size_arg = batch_sizes[:dim] + (n,) + batch_sizes[dim:]
            return make_tensor(size_arg, device, dtype, low=None, high=None, noncontiguous=not contig)

        def ref_index_copy(tgt, dim, idx, src):
            for i in range(idx.size(0)):
                idx_dest = dim * (slice(None),) + (idx[i],)
                idx_src = dim * (slice(None),) + (i,)
                tgt[idx_dest] = src[idx_src]

        # More thorough testing as in index_add
        for dest_contig, src_contig, index_contig in product([True, False], repeat=3):
            for other_sizes in ((), (4, 5)):
                for dim in range(len(other_sizes)):
                    dest = make_arg(other_sizes, num_dest, dim, dest_contig)
                    src = make_arg(other_sizes, num_copy, dim, src_contig)
                    idx = torch.randperm(num_dest, dtype=torch.int64, device=device)[:num_copy]
                    if not index_contig:
                        idx = torch.repeat_interleave(idx, 2, dim=-1)
                        idx = idx[..., ::2]
                    dest2 = dest.clone()
                    dest.index_copy_(dim, idx, src)
                    ref_index_copy(dest2, dim, idx, src)
                    self.assertEqual(dest, dest2)

    # FIXME: move to test indexing
    # onlyNativeDeviceTypes due to an XLA error:
    # https://github.com/pytorch/pytorch/issues/53256
    @onlyNativeDeviceTypes
    @dtypes(*get_all_dtypes())
    def test_index_copy_scalars(self, device, dtype):
        # Create the 8 possible combinations of scalar sizes for target / index / source
        scalars = ((make_tensor(size_t, dtype=dtype, device=device, low=None, high=None),
                    make_tensor(size_i, dtype=torch.int64, device=device, low=0, high=1),
                    make_tensor(size_s, dtype=dtype, device=device, low=None, high=None))
                   for size_t, size_i, size_s in product([(), (1,)], repeat=3))
        for target, idx, source in scalars:
            target.index_copy_(0, idx, source)
            self.assertEqual(target.item(), source.item())

    # FIXME: move to test indexing
    @onlyCPU
    def test_errors_index_copy(self, device):
        # We do not test the GPU as the CUDA_ASSERT would break the CUDA context
        idx_dim = 8
        tgt_dim = 5
        batch_dim = 3

        # Too large of an index
        a = torch.randn(batch_dim, tgt_dim, device=device)
        idx = torch.full((idx_dim,), tgt_dim, device=device)
        c = torch.zeros(batch_dim, idx_dim, device=device)
        with self.assertRaises(IndexError):
            a.index_copy_(1, idx, c)

        # Too small (negative indices)
        idx = torch.full((idx_dim,), -1, device=device)
        with self.assertRaises(IndexError):
            a.index_copy_(1, idx, c)

        # Too small (very negative indices) - they should be unsupported even
        # when support for negative indices is implemented for index_copy_
        idx = torch.full((idx_dim,), -tgt_dim - 1, device=device)
        with self.assertRaises(IndexError):
            a.index_copy_(1, idx, c)

    def _prepare_data_for_index_copy_and_add_deterministic(
        self, dim: int, device: torch.device
    ) -> Tuple[torch.Tensor, torch.Tensor, torch.Tensor]:
        assert (dim >= 0 and dim < 3)
        a = [5, 4, 3]
        a[dim] = 2000
        x = torch.zeros(a, device=device)
        b = a.copy()
        elems = a[dim] * 20
        b[dim] = elems
        src = torch.rand(b, device=device)
        index = torch.randint(a[dim], (elems,), device=device)
        return (x, index, src)

    # FIXME: move to test indexing
    @onlyNativeDeviceTypes
    def test_index_copy_deterministic(self, device: torch.device) -> None:
        for dim in range(3):
            x, index, src = self._prepare_data_for_index_copy_and_add_deterministic(dim, device)
            with DeterministicGuard(True):
                y0 = torch.index_copy(x, dim, index, src)

            x0 = x.clone().detach()
            index_list = index.tolist()
            for i in range(len(index_list)):
                if dim == 0:
                    x0[index_list[i], :, :] = src[i, :, :]
                elif dim == 1:
                    x0[:, index_list[i], :] = src[:, i, :]
                elif dim == 2:
                    x0[:, :, index_list[i]] = src[:, :, i]

            self.assertEqual(x0, y0, atol=0, rtol=0)

    # FIXME: move to test indexing
    @onlyNativeDeviceTypes
    def test_index_add_deterministic(self, device: torch.device) -> None:
        for dim in range(3):
            x, index, src = self._prepare_data_for_index_copy_and_add_deterministic(dim, device)
            alpha = random.random() + 1
            # on CPU it should be deterministic regardless of the deterministic mode
            with DeterministicGuard(True):
                y0 = torch.index_add(x, dim, index, src, alpha=alpha)
                for _ in range(3):
                    y = torch.index_add(x, dim, index, src, alpha=alpha)
                    self.assertEqual(y, y0, atol=0, rtol=0)

            with DeterministicGuard(False):
                for _ in range(3):
                    y_nd = torch.index_add(x, dim, index, src, alpha=alpha)
                    self.assertEqual(y_nd, y0, atol=1e-3, rtol=1e-5)

    # FIXME: find a test suite for the put operator
    @onlyNativeDeviceTypes
    def test_index_put_non_accumulate_deterministic(self, device) -> None:
        with DeterministicGuard(True):
            for i in range(3):
                m = random.randint(10, 20)
                elems = random.randint(20000, 30000)
                values = torch.rand(elems, device=device)
                indices = torch.randint(m, (elems,), device=device)
                input = torch.rand(m, device=device)
                output = input.index_put((indices,), values, accumulate=False)

                input_list = input.tolist()
                indices_list = indices.tolist()
                values_list = values.tolist()
                for i, v in zip(indices_list, values_list):
                    input_list[i] = v

                self.assertEqual(output, input_list)

    # FIXME: move to test indexing
    @dtypes(*get_all_dtypes())
    def test_index_fill(self, device, dtype):
        x = torch.tensor([[1, 2], [4, 5]], dtype=dtype, device=device)
        index = torch.tensor([0], device=device)
        x.index_fill_(1, index, 0)
        self.assertEqual(x, torch.tensor([[0, 2], [0, 5]], dtype=dtype, device=device))
        if not x.is_complex():
            with self.assertRaisesRegex(RuntimeError, r"Scalar"):
                x.index_fill_(1, index, 1 + 1j)
        # Make sure that the result stays 0-dim while applied to
        # a 0-dim input
        x = torch.tensor(1, dtype=dtype, device=device)
        self.assertEqual(0, x.index_fill(0, index, -1).dim())
        self.assertEqual(0, x.index_fill_(0, index, -1).dim())

    # FIXME: move to test indexing
    # The test fails for zero-dimensional tensors on XLA
    @onlyNativeDeviceTypes
    @dtypes(*get_all_dtypes())
    def test_index_select(self, device, dtype):
        num_src, num_out = 3, 5

        def make_arg(batch_sizes, n, dim, contig):
            size_arg = batch_sizes[:dim] + (n,) + batch_sizes[dim:]
            return make_tensor(size_arg, device, dtype, low=None, high=None, noncontiguous=not contig)

        def ref_index_select(src, dim, idx):
            # bfloat16 is just used on GPU, so it's not supported on numpy
            if dtype == torch.bfloat16:
                src = src.float()
            out = torch.from_numpy(np.take(src.cpu().numpy(), idx.cpu().numpy(), axis=dim))
            if dtype == torch.bfloat16:
                out = out.to(device=device, dtype=dtype)
            return out

        for src_contig, idx_contig in product([True, False], repeat=2):
            for other_sizes in ((), (4, 5)):
                for dim in range(len(other_sizes)):
                    src = make_arg(other_sizes, num_src, dim, src_contig)
                    idx = make_tensor((num_out,), device, dtype=torch.int64, low=0, high=num_src, noncontiguous=not idx_contig)
                    out = torch.index_select(src, dim, idx)
                    out2 = ref_index_select(src, dim, idx)
                    self.assertEqual(out, out2)

        for idx_type in (torch.int32, torch.int64):
            other_sizes = (3, 2)
            dim = 1
            src = make_arg(other_sizes, num_src, dim, True)
            idx = make_tensor((num_out,), device, dtype=idx_type, low=0, high=num_src, noncontiguous=False)
            out = torch.index_select(src, dim, idx)
            out2 = ref_index_select(src, dim, idx)
            self.assertEqual(out, out2)

        # Create the 4 possible combinations of scalar sizes for index / source
        scalars = ((make_tensor(size_s, device, dtype),
                    torch.zeros(size_i, dtype=torch.int64, device=device))
                   for size_s, size_i in product([(), (1,)], repeat=2))
        for source, idx in scalars:
            out = source.index_select(0, idx)
            self.assertEqual(out.item(), source.item())

    # FIXME: find a test suite for the take operator
    @dtypes(*get_all_dtypes())
    def test_take(self, device, dtype):
        idx_size = (4,)

        make_arg = partial(make_tensor, device=device, dtype=dtype)
        make_idx = partial(make_tensor, low=0, device=device, dtype=torch.int64)

        def ref_take(src, idx):
            if dtype == torch.bfloat16:
                src = src.half()
            src = src.cpu().numpy()
            idx = idx.cpu().numpy()
            out = torch.from_numpy(np.take(src, idx)).to(device=device, dtype=dtype)
            return out

        for src_contig, idx_contig, idx_reshape in product([True, False], repeat=3):
            for src_size in ((5,), (4, 5)):
                src = make_arg(src_size, noncontiguous=not src_contig)
                idx = make_idx(idx_size, high=src.numel(), noncontiguous=not idx_contig)
                if idx_reshape:
                    idx = idx.reshape(2, 2)
                out = torch.take(src, idx)
                out2 = ref_take(src, idx)
                self.assertEqual(out, out2)

        # Create the 4 possible combinations of scalar sizes for source / index
        for size_s, size_i in product([(), (1,)], repeat=2):
            source = make_arg(size_s)
            idx = make_idx(size_i, high=1)
            out = source.take(idx)
            self.assertEqual(out.item(), source.item())

    # FIXME: find a test suite for the put operator
    # The bool instance does not work on GPU. See
    # https://github.com/pytorch/pytorch/issues/54317
    @dtypes(*get_all_dtypes(include_bool=False))
    def test_put(self, device, dtype):
        src_size = (4,)

        make_arg = partial(make_tensor, device=device, dtype=dtype)
        make_idx = partial(make_tensor, low=0, device=device, dtype=torch.int64)

        def ref_put(dst, idx, src, accumulate):
            new_dst = dst.clone(memory_format=torch.contiguous_format).view(-1)
            new_idx = idx.contiguous().view(-1)
            new_src = src.contiguous().view(-1)
            method = new_dst.index_add_ if accumulate else new_dst.index_copy_
            return method(0, new_idx, new_src).view_as(dst)

        for dst_contig, src_contig, idx_contig, idx_reshape, accumulate in product([True, False], repeat=5):
            for dst_size in ((5,), (4, 5)):
                dst = make_arg(dst_size, noncontiguous=not dst_contig)
                src = make_arg(src_size, noncontiguous=not src_contig)

                # If accumulate=True, `put_` should be deterministic regardless of the inputs on CPU
                # On CUDA it may not be, but the test has enough tolerance to account for this
                if accumulate:
                    idx = make_idx(src_size, high=dst.numel())
                else:
                    idx = torch.randperm(dst.numel(), dtype=torch.int64, device=device)[:src_size[0]]
                if not idx_contig:
                    idx = torch.repeat_interleave(idx, 2, dim=-1)[..., ::2]
                if idx_reshape:
                    idx = idx.reshape(2, 2)
                out = torch.put(dst, idx, src, accumulate)
                # out-place
                reference = ref_put(dst, idx, src, accumulate)
                self.assertEqual(out, reference)

                # in-place
                dst.put_(idx, src, accumulate)
                self.assertEqual(dst, reference)


        # Create the 8 possible combinations of scalar sizes for target / index / source
        scalars = ((make_arg(size_t),
                    make_idx(size_i, high=1),
                    make_arg(size_s))
                   for size_t, size_i, size_s in product([(), (1,)], repeat=3))
        for (dest, idx, source), accumulate in product(scalars, [True, False]):
            dest_init = dest.clone()
            # out-place
            out = torch.put(dest, idx, source, accumulate=accumulate)
            # in-place
            dest1 = dest.clone()
            dest1.put_(idx, source, accumulate=accumulate)
            for d in [out, dest1]:
                if accumulate:
                    self.assertEqual(d.item(), (dest_init + source).item())
                else:
                    self.assertEqual(d.item(), source.item())

        # Empty case
        dest = make_arg((3, 2))
        reference = dest.clone()
        idx = make_idx((0,), high=1)
        source = make_arg((0,))
        for accumulate in [True, False]:
            out = torch.put(dest, idx, source, accumulate=accumulate)
            self.assertEqual(out, reference)
            dest.put_(idx, source, accumulate=accumulate)
            self.assertEqual(dest, reference)

    # FIXME: find a test suite for the put operator
    # The bool instance does not work on GPU. See
    # https://github.com/pytorch/pytorch/issues/54317
    @dtypes(*get_all_dtypes(include_bool=False))
    def test_put_accumulate(self, device, dtype):
        # Test for parallel adds with accumulate == True
        low_precision = dtype == torch.half or dtype == torch.bfloat16
        # Less numbers to avoid overflow with low_precision
        # Grainsize is 3000 for the for_loop to be parallized on CPU
        sizes = ((100,)) if low_precision else ((200,), (3002,))
        # Bfloat16 has a particularly bad performance here
        # This operation is nondeterministic on GPU, so we are generous with the rtol
        rtol, atol = (1e-1, 1e-2) if low_precision else (1e-3, 1e-4)

        make_arg = partial(make_tensor, low=-2, high=3, device=device, dtype=dtype)
        # Dump everything into the 0-th position
        make_idx = partial(torch.zeros, device=device, dtype=torch.int64)
        args = ((make_idx(size), make_arg(size)) for size in sizes)

        for idx, source in args:
            orig = make_arg((1,))
            out = orig.put(idx, source, accumulate=True)
            self.assertEqual(out, orig + source.sum(), rtol=rtol, atol=atol)

    # FIXME: find a test suite for the take operator
    def test_take_empty(self, device):
        for input_shape in [(0,), (0, 1, 2, 0), (1, 2, 3)]:
            for indices_shape in [(0,), (0, 1, 2, 0)]:
                input = torch.empty(input_shape, device=device)
                indices = torch.empty(indices_shape, dtype=torch.int64, device=device)
                self.assertEqual(indices, torch.take(input, indices), exact_dtype=False)

    # FIXME: find a test suite for the put operator
    def test_put_empty(self, device):
        for dst_shape in [(0,), (0, 1, 2, 0), (1, 2, 3)]:
            for indices_shape in [(0,), (0, 1, 2, 0)]:
                for accumulate in [False, True]:
                    dst = torch.randn(dst_shape, device=device)
                    indices = torch.empty(indices_shape, dtype=torch.int64, device=device)
                    src = torch.randn(indices_shape, device=device)
                    self.assertEqual(dst, dst.put_(indices, src, accumulate=accumulate))

    # FIXME: port to test_scatter_gather_ops.py
    def scatter_allow_reduce(self, device, dtype, reduceop):
        device_type = torch.device(device).type
        return device_type != 'cuda' or (reduceop == 'multiply' and dtype.is_floating_point)

    # FIXME: port to test_scatter_gather_ops.py
    # torch.{zeros, ones} do not support ComplexHalf (torch.complex32)
    # So, we are skipping it here.
    @dtypes(*(get_all_fp_dtypes(include_bfloat16=False, include_half=False) +
              get_all_complex_dtypes()))
    @dtypesIfCPU(*get_all_dtypes())
    @dtypesIfCUDA(*get_all_dtypes())
    def test_scatter_reduce_operations_to_large_input(self, device, dtype):
        index = torch.tensor([[1], [2]], device=device, dtype=torch.long)
        test_data = [
            (torch.zeros(4, 4, device=device, dtype=dtype),
             torch.ones(2, 2, device=device, dtype=dtype),
             torch.tensor([[0, 0, 0, 0],
                           [1, 0, 0, 0],
                           [1, 0, 0, 0],
                           [0, 0, 0, 0]],
                          device=device, dtype=dtype), "add"),
            (torch.tensor([2], device=device, dtype=dtype).repeat(4, 4),
             torch.tensor([6], device=device, dtype=dtype).repeat(2, 2),
             torch.tensor([[2, 2, 2, 2],
                           [12, 2, 2, 2],
                           [12, 2, 2, 2],
                           [2, 2, 2, 2]], device=device, dtype=dtype), "multiply"),
        ]

        for input, src, result, operation in test_data:
            if not self.scatter_allow_reduce(device, dtype, operation):
                continue
            input.scatter_(0, index, src, reduce=operation)
            self.assertEqual(input, result)

    # FIXME: port to test_scatter_gather_ops.py
    # torch.{zeros, ones} do not support ComplexHalf (torch.complex32)
    # So, we are skipping it here.
    @dtypes(*(get_all_fp_dtypes(include_bfloat16=False, include_half=False) +
              get_all_complex_dtypes()))
    @dtypesIfCPU(*get_all_dtypes())
    @dtypesIfCUDA(*get_all_dtypes())
    def test_scatter_reduce_scalar(self, device, dtype):
        index = torch.tensor([[1], [2]], device=device, dtype=torch.long)
        test_data = [
            (torch.zeros(4, 4, device=device, dtype=dtype), 1,
             torch.tensor([[0, 0, 0, 0],
                           [1, 0, 0, 0],
                           [1, 0, 0, 0],
                           [0, 0, 0, 0]],
                          device=device, dtype=dtype), "add"),
            (torch.tensor([2], device=device, dtype=dtype).repeat(4, 4), 2,
             torch.tensor([[2, 2, 2, 2],
                           [4, 2, 2, 2],
                           [4, 2, 2, 2],
                           [2, 2, 2, 2]], device=device, dtype=dtype), "multiply"),
        ]

        for input, src, result, operation in test_data:
            if not self.scatter_allow_reduce(device, dtype, operation):
                continue
            input.scatter_(0, index, src, reduce=operation)
            self.assertEqual(input, result)

    # FIXME: port to test_scatter_gather_ops.py
    # TODO: remove this after scatter_add_ is deprecated.
    def test_scatter_add_non_unique_index(self, device):
        height = 2
        width = 65536
        input = torch.ones(height, width, device=device)
        index = torch.zeros(height, width, dtype=torch.long, device=device)
        src = torch.ones(height, width, device=device)
        input.scatter_add_(0, index, src)

        self.assertEqual(input,
                         torch.tensor([[3], [1]], device=device,
                                      dtype=torch.float32).repeat(1, width))

    # FIXME: port to test_scatter_gather_ops.py
    # torch.{zeros, ones} do not support ComplexHalf (torch.complex32)
    # So, we are skipping it here.
    @dtypes(*(get_all_fp_dtypes(include_bfloat16=False, include_half=False) +
              get_all_complex_dtypes()))
    @dtypesIfCPU(*get_all_dtypes())
    @dtypesIfCUDA(*get_all_dtypes())
    def test_scatter_reduce_non_unique_index(self, device, dtype):
        height = 2
        width = 2
        index = torch.zeros(height, width, dtype=torch.long, device=device)
        test_data = [
            (torch.ones(height, width, device=device, dtype=dtype),
             torch.ones(height, width, device=device, dtype=dtype),
             torch.tensor([[3], [1]], device=device, dtype=dtype).repeat(1, width), "add"),
            (torch.tensor([2], device=device, dtype=dtype).repeat(height, width),
             torch.tensor([2], device=device, dtype=dtype).repeat(height, width),
             torch.tensor([[8], [2]], device=device,
                          dtype=dtype).repeat(1, width), "multiply"),
        ]

        for input, src, result, operation in test_data:
            if not self.scatter_allow_reduce(device, dtype, operation):
                continue
            input.scatter_(0, index, src, reduce=operation)
            self.assertEqual(input, result, msg=f"result: {result} input: {input} method: {str(operation)}")

    # FIXME: port to test_scatter_gather_ops.py
    # torch.{zeros, ones} do not support ComplexHalf (torch.complex32)
    # So, we are skipping it here.
    @onlyCUDA
    @dtypes(*(get_all_complex_dtypes() +
              get_all_int_dtypes()))
    def test_scatter_reduce_multiply_unsupported_dtypes(self, device, dtype):
        height = 2
        width = 2
        index = torch.zeros(height, width, dtype=torch.long, device=device)
        input = torch.ones(height, width, device=device, dtype=dtype)
        src = torch.ones(height, width, device=device, dtype=dtype)
        with self.assertRaises(RuntimeError):
            input.scatter_(0, index, src, reduce="multiply")

    # FIXME: port to test_scatter_gather_ops.py
    def test_scatter_to_large_input(self, device):
        input = torch.zeros(4, 4, device=device)
        src = torch.ones(2, 2, device=device)
        index = torch.tensor([[1], [2]], device=device, dtype=torch.long)
        input.scatter_(0, index, src)
        self.assertEqual(input, torch.tensor([[0, 0, 0, 0],
                                              [1, 0, 0, 0],
                                              [1, 0, 0, 0],
                                              [0, 0, 0, 0]], device=device, dtype=torch.float32))

    # FIXME: port to test_scatter_gather_ops.py
    def test_scatter_add_to_large_input(self, device):
        input = torch.zeros(4, 4, device=device)
        src = torch.ones(2, 2, device=device)
        index = torch.tensor([[1], [2]], device=device, dtype=torch.long)
        input.scatter_add_(0, index, src)
        self.assertEqual(input, torch.tensor([[0, 0, 0, 0],
                                              [1, 0, 0, 0],
                                              [1, 0, 0, 0],
                                              [0, 0, 0, 0]], device=device, dtype=torch.float32))

    # FIXME: port to test_scatter_gather_ops.py
    def test_scatter_bool(self, device):
        x = torch.tensor([[True, True, True], [True, True, True]], device=device)
        res = torch.zeros(3, 3, dtype=torch.bool, device=device)
        res = res.scatter_(0, torch.tensor([[0, 1, 2], [0, 1, 2]], device=device), x)
        self.assertEqual(res, torch.tensor([[True, False, False],
                                            [False, True, False],
                                            [False, False, True]], device=device))

    # FIXME: port to test_scatter_gather_ops.py
    def test_scatter_add_bool(self, device):
        x = torch.tensor([[True, True, True, True, True], [True, True, True, True, True]], device=device)
        res = torch.zeros(3, 5, dtype=torch.bool, device=device)
        res = res.scatter_add_(0, torch.tensor([[0, 1, 2, 0, 0], [2, 0, 0, 1, 2]], device=device), x)
        self.assertEqual(res, torch.tensor([[True, True, True, True, True],
                                            [False, True, False, True, False],
                                            [True, False, True, False, True]], device=device))

    # FIXME: find a test suite for the masked scatter operator
    @onlyNativeDeviceTypes
    @dtypes(*get_all_dtypes())
    def test_masked_scatter(self, device, dtype):
        dt = dtype
        with warnings.catch_warnings(record=True) as w:
            warnings.simplefilter("always")
            for maskType in [torch.uint8, torch.bool]:
                num_copy, num_dest = 3, 10
                dest = torch.tensor([1, 2, 3, 4, 5, 6, 7, 8, 9, 10], dtype=dt, device=device)
                dest2 = dest.clone()
                dest_ones = dest.clone()
                dest_ones_expected = dest.clone()
                src = torch.tensor([0, 0, 0, 0, 0, 0, 0, 0, 0, 0], dtype=dt, device=device)
                src_ones = torch.tensor([1, 1, 1, 1, 1, 1, 1, 1, 1, 1], dtype=dt, device=device)
                mask = torch.tensor((0, 0, 0, 0, 1, 0, 1, 0, 1, 0), dtype=maskType, device=device)

                if dt == torch.bool:
                    # torch.bool is a special case and is being tested
                    # in a separate test
                    return

                dest.masked_scatter_(mask, src)
                j = 0
                for i in range(num_dest):
                    if mask[i]:
                        dest2[i] = src[j]
                        dest_ones_expected[i] = src_ones[j]
                        j += 1
                self.assertEqual(dest, dest2, atol=0, rtol=0)

                dest_ones.masked_scatter_(mask, src_ones)
                self.assertEqual(dest_ones, dest_ones_expected, atol=0, rtol=0)

                # Bound checking in CUDA is done inside a kernel
                # in order to avoid synchronization, but this means
                # we can not clear the failures. So there is no way
                # to test it then recover.
                if self.device_type != 'cuda':
                    # make src smaller. this should fail
                    src = torch.zeros(num_copy - 1, dtype=dt, device=device)
                    with self.assertRaises(RuntimeError):
                        dest.masked_scatter_(mask, src)

                # empty tensor
                dest = torch.empty((5, 0, 5), dtype=dt, device=device)
                mask = torch.ones_like(dest, dtype=maskType, device=device)
                src = torch.empty((0,), dtype=dt, device=device)
                dest.masked_scatter_(mask, src)

                dest = torch.empty((5, 0, 5), dtype=dt, device=device)
                mask = torch.ones((5, 1, 5), dtype=maskType, device=device)
                src = torch.empty((0,), dtype=dt, device=device)
                dest.masked_scatter_(mask, src)

        if self.device_type != 'cuda':
            self.assertEqual(len(w), 5)
        else:
            self.assertEqual(len(w), 4)

        warn = 'masked_scatter_ received a mask with dtype torch.uint8,'
        for wi in w:
            self.assertEqual(str(wi.message)[0:55], str(warn))

    # FIXME: find a test suite for the masked scatter operator
    def test_masked_scatter_bool_tensor(self, device):
        src = torch.tensor([True, True, True], device=device)
        dst = torch.tensor([False, False, False], device=device)
        mask = torch.tensor([False, True, False], device=device)

        dst.masked_scatter_(mask, src)
        self.assertEqual(dst, torch.tensor([False, True, False], device=device))

        mask = torch.tensor([True, False, True], device=device)
        dst = dst.masked_scatter(mask, src)
        self.assertEqual(dst, torch.tensor([True, True, True], device=device))

    # FIXME: find a test suite for the masked scatter operator
    #   test_scatter_gather_ops or test_masked_ops?
    # refer https://github.com/pytorch/pytorch/issues/60190
    @skipIfRocm
    @onlyCUDA
    @largeTensorTest('30GB')
    def test_masked_scatter_large_tensor(self, device):
        t_cpu = torch.empty(2**31 + 1, dtype=torch.bool).random_()
        t = t_cpu.to(device)
        result_cpu = t_cpu.masked_scatter(t_cpu, t_cpu)
        result = t.masked_scatter(t, t)
        self.assertEqual(result, result_cpu)

    # FIXME: find a test suite for the masked select operator
    @dtypes(*get_all_dtypes())
    def test_masked_select(self, device, dtype):
        if device == 'cpu':
            warn = 'masked_select received a mask with dtype torch.uint8,'
        else:
            warn = 'indexing with dtype torch.uint8 is now deprecated, pl'
        for maskType in [torch.uint8, torch.bool]:
            num_src = 10
            src = torch.tensor([0, 0, 0, 0, 0, 0, 0, 0, 0, 0], dtype=dtype, device=device)
            mask = torch.randint(2, (num_src,), device=device, dtype=maskType)

            with warnings.catch_warnings(record=True) as w:
                dst = src.masked_select(mask)
                if maskType is torch.uint8:
                    self.assertEqual(len(w), 1)
                    self.assertEqual(str(w[0].message)[0:53], str(warn))
            dst2 = []
            for i in range(num_src):
                if mask[i]:
                    dst2 += [src[i]]
            self.assertEqual(dst, torch.tensor(dst2), atol=0, rtol=0)

            dst3 = torch.empty(0, device=device, dtype=dtype)
            torch.masked_select(src, mask, out=dst3)
            self.assertEqual(dst3, torch.tensor(dst2, dtype=dst3.dtype), atol=0, rtol=0)

        # Since half on CPU is not supported, need to skip the remaining test cases
        if dtype == torch.half and torch.device(device).type == 'cpu':
            return

        # Ensure that masks are expanded to match tensor properly
        a = torch.rand(100, 100, device=device).mul(100).to(dtype)
        mask_first_el_each_row = torch.zeros(100, device=device, dtype=torch.bool)
        mask_first_el_each_row[0] = True
        a_masked = a.masked_select(mask_first_el_each_row)
        self.assertEqual(a_masked, a[:, 0])

        mask_first_row = torch.zeros(100, 1, device=device, dtype=torch.bool)
        mask_first_row[0][0] = True
        a_masked = a.masked_select(mask_first_row)
        self.assertEqual(a_masked, a[0, :])

        # Ensure that tensor is expanded to match mask properly
        a = torch.rand(100, device=device).mul(100).to(dtype)
        mask_copy_3_times = torch.tensor([[True], [True], [False], [True]], device=device)
        a_masked = a.masked_select(mask_copy_3_times)
        self.assertEqual(a_masked, a.unsqueeze(0).expand(3, 100).flatten())

    # FIXME: find a test suite for the masked select operator
    def test_masked_select_discontiguous(self, device):
        for size in (10, 200):
            vals = torch.rand(size, size, device=device)
            mask = torch.full((size, size), False, dtype=torch.bool, device=device)
            mask[:, ::2] = True
            vals_list = (vals, vals.t())
            mask_list = (mask, mask.t())
            out_dc = torch.empty(size * size, device=device)[::2]
            for v, m in product(vals_list, mask_list):
                if m.is_contiguous():
                    expected = v[:, ::2].clone().reshape((-1, ))
                else:
                    expected = v[::2].clone().reshape((-1, ))
                out = torch.masked_select(v, m)
                self.assertEqual(out, expected, atol=0, rtol=0)
                torch.masked_select(v, m, out=out_dc)
                self.assertEqual(out_dc, expected, atol=0, rtol=0)

    # FIXME: find a test suite for the masked fill operator
    @dtypes(*product(get_all_dtypes(), (torch.uint8, torch.bool)))
    def test_masked_fill(self, device, dtypes):
        dtype = dtypes[0]
        mask_dtype = dtypes[1]
        with warnings.catch_warnings(record=True) as w:
            warnings.simplefilter("always")

            num_dest = 10
            dst = torch.zeros(num_dest, dtype=dtype)
            mask = torch.randint(2, (num_dest,), dtype=mask_dtype)
            val = random.random()
            dst2 = dst.clone()

            dst.masked_fill_(mask, val)
            for i in range(num_dest):
                if mask[i]:
                    dst2[i] = val
            self.assertEqual(dst, dst2, atol=0, rtol=0)

            # test non-contiguous case
            dst = ((torch.randn(num_dest, num_dest, num_dest) * 10).to(dtype)).permute((2, 0, 1))
            dst2 = dst.contiguous()
            if dtype.is_complex:
                mask = dst.abs() > 0
            else:
                mask = dst > 0
            self.assertTrue(not dst.is_contiguous())
            self.assertTrue(dst2.is_contiguous())
            dst.masked_fill_(mask.to(mask_dtype), val)
            dst2.masked_fill_(mask.to(mask_dtype), val)
            self.assertEqual(dst, dst2, atol=0, rtol=0)

            if mask_dtype == torch.uint8:
                self.assertEqual(len(w), 3)

                warn = 'masked_fill_ received a mask with dtype torch.uint8,'
                for wi in w:
                    self.assertEqual(str(wi.message)[0:52], str(warn))
            else:
                self.assertEqual(len(w), 0)

    # FIXME: find a test suite for the masked fill operator
    def test_masked_fill_bool_tensor(self, device):
        dst = torch.tensor([True, False, True], device=device)
        mask = torch.tensor([False, True, False], device=device)

        dst.masked_fill_(mask, True)
        self.assertEqual(dst, torch.tensor([True, True, True], device=device))

        dst = dst.masked_fill(mask, False)
        self.assertEqual(dst, torch.tensor([True, False, True], device=device))

    def test_tensor_shape_empty(self, device):
        x = torch.randn((0, 1, 3, 0), device=device)
        # flatten
        self.assertEqual((0,), torch.flatten(x, 0, 3).shape)
        self.assertEqual((0, 0), torch.flatten(x, 0, 2).shape)
        self.assertEqual((0, 3, 0), torch.flatten(x, 1, 2).shape)

        # squeeze, unsqueeze
        self.assertEqual((0, 1, 1, 3, 0), torch.unsqueeze(x, 1).shape)
        self.assertEqual((0, 3, 0), torch.squeeze(x, 1).shape)
        self.assertEqual((0, 3, 0), torch.squeeze(x).shape)

        # transpose, t
        self.assertEqual((0, 0, 3, 1), torch.transpose(x, 1, 3).shape)
        y = torch.randn((5, 0), device=device)
        self.assertEqual((0, 5), y.t().shape)

        # select
        self.assertEqual((0, 1, 0), torch.select(x, 2, 2).shape)

        # repeat, permute
        self.assertEqual((9, 0, 5, 6, 0), x.repeat(9, 7, 5, 2, 3).shape)
        self.assertEqual((3, 0, 0, 1), x.permute(2, 3, 0, 1).shape)

        # diagonal, diagflat
        self.assertEqual((0,), torch.diagonal(torch.randn((5, 0), device=device)).shape)
        self.assertEqual((0,), torch.diagonal(torch.randn((0, 5), device=device)).shape)
        # off the end offsets are valid
        self.assertEqual((0,), torch.diagonal(torch.randn((5, 0), device=device), offset=1).shape)
        self.assertEqual((0,), torch.diagonal(torch.randn((0, 5), device=device), offset=1).shape)
        # check non-zero sized offsets off the end
        self.assertEqual((5, 6, 0), torch.diagonal(torch.randn((3, 4, 5, 6), device=device), offset=45252).shape)
        self.assertEqual((5, 6, 0), torch.diagonal(torch.randn((3, 4, 5, 6), device=device), offset=-45252).shape)

        self.assertEqual((0, 0), torch.diagflat(torch.tensor([], device=device)).shape)
        self.assertEqual(torch.zeros(1, 1), torch.diagflat(torch.tensor([], device=device), offset=1))
        self.assertEqual((0, 0), torch.diagflat(torch.tensor([[]], device=device)).shape)
        self.assertEqual(torch.zeros(1, 1), torch.diagflat(torch.tensor([[]], device=device), offset=1))

        # stack, split, chunk
        self.assertEqual((4, 0, 1, 3, 0), torch.stack((x, x, x, x)).shape)
        self.assertEqual([(0, 1, 3, 0)],
                         [z.shape for z in torch.chunk(x, 1, dim=0)])

        self.assertEqual([(0, 1, 3, 0), ] * 3, [z.shape for z in torch.chunk(x, 3, dim=0)])
        self.assertEqual([(0, 1, 1, 0), ] * 3, [z.shape for z in torch.chunk(x, 3, dim=2)])

        # NOTE: split_with_sizes behaves differently than NumPy in that it
        # takes sizes rather than offsets
        self.assertEqual([(0, 1, 0, 0), (0, 1, 1, 0), (0, 1, 2, 0)],
                         [z.shape for z in torch.split(x, (0, 1, 2), dim=2)])

        self.assertRaises(RuntimeError, lambda: torch.split(x, 0, dim=1))
        # This is strange because the split size is larger than the dim size, but consistent with
        # how split handles that case generally (when no 0s are involved).
        self.assertEqual([(0, 1, 3, 0)], [z.shape for z in torch.split(x, 1, dim=0)])
        self.assertEqual([(0, 1, 3, 0)], [z.shape for z in torch.split(x, 0, dim=0)])

    # functions that operate over a dimension but don't reduce.
    def test_dim_function_empty(self, device):
        shape = (0, 1, 2, 0)
        x = torch.randn(shape, device=device)

        # size stride
        self.assertEqual(0, x.size(3))
        self.assertEqual(2, x.size(2))
        self.assertEqual(2, x.stride(0))
        self.assertEqual(1, x.stride(2))

        self.assertEqual(x, torch.nn.functional.glu(x, 0))
        self.assertEqual((0, 1, 1, 0), torch.nn.functional.glu(x, 2).shape)

        # softmax, logsoftmax
        self.assertEqual(x, torch.nn.functional.softmax(x, 0))
        self.assertEqual(x, torch.nn.functional.softmax(x, 2))
        self.assertEqual(x, torch.nn.functional.softmax(x, 3))

        self.assertEqual(x, torch.nn.functional.log_softmax(x, 0))
        self.assertEqual(x, torch.nn.functional.log_softmax(x, 2))
        self.assertEqual(x, torch.nn.functional.log_softmax(x, 3))

        # cumsum, cumprod, cummax, cummin
        self.assertEqual(shape, torch.cumsum(x, 0).shape)
        self.assertEqual(shape, torch.cumsum(x, 2).shape)
        self.assertEqual(shape, torch.cumprod(x, 0).shape)
        self.assertEqual(shape, torch.cumprod(x, 2).shape)
        self.assertEqual(shape, torch.cummax(x, 0)[0].shape)
        self.assertEqual(shape, torch.cummax(x, 2)[0].shape)
        self.assertEqual(shape, torch.cummin(x, 0)[0].shape)
        self.assertEqual(shape, torch.cummin(x, 2)[0].shape)
        self.assertEqual(shape, torch.logcumsumexp(x, 0).shape)
        self.assertEqual(shape, torch.logcumsumexp(x, 2).shape)

        # flip
        self.assertEqual(x, x.flip(0))
        self.assertEqual(x, x.flip(2))

        # roll
        self.assertEqual(x, x.roll(0, 1).roll(0, -1))
        self.assertEqual(x, x.roll(1, x.size(1)))
        self.assertEqual(x, x.roll(1))
        self.assertEqual(x, x.roll((1, 1), (3, 1)))

        # unbind
        self.assertEqual((), x.unbind(0))
        self.assertEqual((torch.empty((0, 1, 0), device=device), torch.empty((0, 1, 0), device=device)),
                         x.unbind(2))

        # cross
        y = torch.randn((0, 1, 3, 0), device=device)
        self.assertEqual(y.shape, torch.cross(y, y).shape)

        # renorm
        self.assertEqual(shape, torch.renorm(x, 1, 0, 5).shape)
        self.assertEqual(shape, torch.renorm(x, 1, 2, 5).shape)

        # sort
        self.assertEqual([shape, shape], [z.shape for z in torch.sort(x, dim=0)])
        self.assertEqual([shape, shape], [z.shape for z in torch.sort(x, dim=2)])

        # topk
        self.assertEqual([shape, shape], [z.shape for z in torch.topk(x, 0, dim=0)])
        self.assertEqual([(0, 1, 1, 0), (0, 1, 1, 0)], [z.shape for z in torch.topk(x, 1, dim=2)])

        y = torch.randn((2, 3, 4), device=device)
        self.assertEqual([(2, 3, 0), (2, 3, 0)], [z.shape for z in torch.topk(y, 0)])

        # gather
        self.assertEqual(shape, torch.gather(x, 0, torch.empty(shape, dtype=torch.int64, device=device)).shape)
        self.assertEqual(shape, torch.gather(x, 2, torch.empty(shape, dtype=torch.int64, device=device)).shape)
        larger_shape = torch.empty((0, 1, 3, 0), dtype=torch.int64, device=device)
        self.assertEqual(larger_shape.shape, torch.gather(x, 2, larger_shape).shape)
        smaller_shape = torch.empty((0, 1, 0, 0), dtype=torch.int64, device=device)
        self.assertEqual(smaller_shape.shape, torch.gather(x, 2, smaller_shape).shape)
        y = torch.randn((2, 3, 4), device=device)
        self.assertEqual((0, 3, 4),
                         torch.gather(y, 0, torch.empty((0, 3, 4), dtype=torch.int64, device=device)).shape)

        # scatter, scatter_add
        for dim in [0, 2]:
            y = torch.randn(shape, device=device)
            y_src = torch.randn(shape, device=device)
            ind = torch.empty(shape, dtype=torch.int64, device=device)
            self.assertEqual(shape, y.scatter_(dim, ind, y_src).shape)
            self.assertEqual(shape, y.scatter_add_(dim, ind, y_src).shape)

        z = torch.randn((2, 3, 4), device=device)
        z_src = torch.randn((2, 3, 4), device=device)
        self.assertEqual(z, z.scatter_(2, torch.empty((2, 3, 0), dtype=torch.int64, device=device), z_src))
        self.assertEqual(z, z.scatter_add_(2, torch.empty((2, 3, 0), dtype=torch.int64, device=device), z_src))

        # index_fill, index_copy, index_add
        c = x.clone()
        c_clone = c.clone()
        ind_empty = torch.tensor([], dtype=torch.int64, device=device)
        ind_01 = torch.tensor([0, 1], dtype=torch.int64, device=device)
        self.assertEqual(c_clone, c.index_fill_(0, ind_empty, -1))
        self.assertEqual(c_clone, c.index_fill_(2, ind_empty, -1))
        self.assertEqual(c_clone, c.index_fill_(2, torch.tensor([0, 1], dtype=torch.int64, device=device), -1))
        self.assertEqual(c_clone, c.index_copy_(0, ind_empty, torch.empty((0, 1, 2, 0), device=device)))
        self.assertEqual(c_clone, c.index_copy_(2, ind_empty, torch.empty((0, 1, 0, 0), device=device)))
        self.assertEqual(c_clone, c.index_copy_(2, ind_01, torch.empty((0, 1, 2, 0), device=device)))
        self.assertEqual(c_clone, c.index_add_(0, ind_empty, torch.empty((0, 1, 2, 0), device=device)))
        self.assertEqual(c_clone, c.index_add_(2, ind_empty, torch.empty((0, 1, 0, 0), device=device)))
        self.assertEqual(c_clone, c.index_add_(2, ind_01, torch.empty((0, 1, 2, 0), device=device)))

        c = torch.randn((0, 1, 2), device=device)
        c_clone = c.clone()
        self.assertEqual(c_clone, c.index_fill_(0, ind_empty, -1))
        self.assertEqual(c_clone, c.index_copy_(0, ind_empty, torch.empty((0, 1, 2), device=device)))
        self.assertEqual(c_clone, c.index_add_(0, ind_empty, torch.empty((0, 1, 2), device=device)))
        self.assertEqual(c_clone, c.index_fill_(0, ind_empty, -1))
        self.assertEqual(c_clone, c.index_copy_(0, ind_empty, torch.empty((0, 1, 2), device=device)))
        self.assertEqual(c_clone, c.index_add_(0, ind_empty, torch.empty((0, 1, 2), device=device)))

        # index fill/copy/add non-empty
        z = torch.randn((2, 3, 4), device=device)
        self.assertEqual(z, z.index_fill_(0, ind_empty, -1))
        z = torch.randn((2, 3, 4), device=device)
        self.assertEqual(z, z.index_copy_(0, ind_empty, torch.empty((0, 3, 4), device=device)))
        z = torch.randn((2, 3, 4), device=device)
        self.assertEqual(z, z.index_add_(0, ind_empty, torch.empty((0, 3, 4), device=device)))

        # index_select
        self.assertEqual(x, x.index_select(0, ind_empty))
        self.assertEqual((0, 1, 0, 0), x.index_select(2, ind_empty).shape)
        self.assertEqual(x, x.index_select(2, ind_01))
        z = torch.randn((2, 3, 4), device=device)  # non-empty
        self.assertEqual((0, 3, 4), z.index_select(0, ind_empty).shape)
        c = torch.randn((0, 1, 2), device=device)
        self.assertEqual(c, c.index_select(0, ind_empty))
        c = torch.randn((0, 1, 2), device=device)
        self.assertEqual(c, c.index_select(0, ind_empty))

    # FIXME: find a test suite for the pdist operator
    def _brute_pdist(self, inp, p=2):
        """Computes the same as torch.pdist using primitives"""
        n = inp.shape[-2]
        k = n * (n - 1) // 2
        if k == 0:
            # torch complains about empty indices
            return torch.empty(inp.shape[:-2] + (0,), dtype=inp.dtype, device=inp.device)
        square = torch.norm(inp[..., None, :] - inp[..., None, :, :], p=p, dim=-1)
        unroll = square.view(square.shape[:-2] + (n * n,))
        inds = torch.ones(k, dtype=torch.int)
        inds[torch.arange(n - 1, 1, -1, dtype=torch.int).cumsum(0)] += torch.arange(2, n, dtype=torch.int)
        return unroll[..., inds.cumsum(0)]

    # FIXME: find a test suite for the pdist operator
    def _pdist_single(self, shape, device, p, dtype, trans, grad_check=False):
        x = torch.randn(shape, dtype=dtype, device=device)
        if trans:
            x.transpose_(-2, -1)
        if grad_check:
            x.requires_grad_()
            y = x.detach().clone().requires_grad_()
        else:
            y = x
        actual = torch.pdist(x, p=p)
        expected = self._brute_pdist(y, p=p)
        self.assertEqual(expected.shape, actual.shape)
        self.assertEqual(expected, actual)
        if grad_check and expected.size() != torch.Size([0]):
            g0 = torch.rand_like(actual)
            actual.backward(g0)
            expected.backward(g0)
            self.assertEqual(x.grad, y.grad)

    # FIXME: find a test suite for the pdist operator
    @slowTest
    def test_pdist_norm_forward(self, device):
        for shape in [(4, 5), (3, 2), (2, 1), (1500, 1)]:
            for p in [0, 1, 2, 3, 1.5, 2.5, float('inf')]:
                for trans in [False, True]:
                    for dtype in [torch.float32, torch.float64]:
                        self._pdist_single(shape, device, p, dtype, trans, grad_check=False)

        # do a simplified comparison with big inputs, see:
        # https://github.com/pytorch/pytorch/issues/15511
        for dtype in [torch.float32, torch.float64]:
            self._pdist_single((1000, 2), device, 2, dtype, trans=False, grad_check=False)

    # FIXME: find a test suite for the pdist operator
    @slowTest
    def test_pdist_norm_backward(self, device):
        for shape in [(4, 5), (3, 2), (2, 1), (1500, 1)]:
            for p in [0, 1, 2, 3, 1.5, 2.5, float('inf')]:
                for trans in [False, True]:
                    self._pdist_single(shape, device, p, torch.float64, trans, grad_check=True)

    # FIXME: find a test suite for the pdist operator
    @unittest.skipIf(IS_FBCODE and IS_REMOTE_GPU, "sandcastle OOM with current tpx gpu/re configuration")
    @skipIfRocm
    def test_pdist_norm_large(self, device):
        # use dim0>=46342 for forward, see:
        # https://github.com/pytorch/pytorch/issues/30583
        # Compare output using GPU with the CPU implementation, as brute_pdist uses too much memory
        if 'cuda' in device:
            x = torch.randn(50000, 1, dtype=torch.float32)
            expected_cpu = torch.pdist(x, p=2)
            actual_gpu = torch.pdist(x.to(device), p=2)
            self.assertEqual(expected_cpu, actual_gpu.cpu())

    # FIXME: move to elementwise ternary test suite
    @onlyNativeDeviceTypes
    @dtypesIfCUDA(*set(get_all_math_dtypes('cuda')))
    @dtypes(*set(get_all_math_dtypes('cpu')))
    def test_addcdiv(self, device, dtype):
        # Returns floating or integral scalar corresponding to dtype
        def _number(floating, integer, dtype):
            if dtype in [torch.half, torch.float, torch.double, torch.bfloat16]:
                return floating
            elif dtype in [torch.cfloat, torch.cdouble]:
                return floating * (1 + 1j)
            else:
                return integer

        def non_zero_rand(size, dtype, device):
            if dtype.is_floating_point or dtype.is_complex:
                a = torch.rand(size=size, dtype=dtype, device=device)
            elif dtype == torch.uint8:
                a = torch.randint(1, 5, size=size, dtype=dtype, device=device)
            else:
                a = torch.randint(-5, 5, size=size, dtype=dtype, device=device)
            return a + (a == 0).to(dtype)

        def _test_addcdiv():
            a = non_zero_rand((2, 2), dtype=dtype, device=device)
            b = non_zero_rand((2, 2), dtype=dtype, device=device)
            c = non_zero_rand((2, 2), dtype=dtype, device=device)
            alpha = _number(0.5, 3, dtype)

            expected = a + (alpha * b) / c
            actual = torch.addcdiv(a, b, c, value=alpha)
            self.assertEqual(expected, actual)

            with self.assertWarnsOnceRegex(
                    UserWarning, "This overload of addcdiv is deprecated"):
                self.assertEqual(actual, torch.addcdiv(a, alpha, b, c))

        if not (dtype.is_floating_point or dtype.is_complex):
            # Integer division with addcdiv is prohibited
            with self.assertRaises(RuntimeError):
                _test_addcdiv()
        else:
            _test_addcdiv()

        if self.device_type == 'cuda' and dtype == torch.half:
            a = torch.tensor([60000.0], device=device, dtype=dtype)
            b = torch.tensor([60000.0], device=device, dtype=dtype)
            c = torch.tensor([1.0], device=device, dtype=dtype)
            out = torch.addcmul(a, b, c, value=-2)
            self.assertTrue(not (out.isnan() or out.isinf()))

    def test_nullary_op_mem_overlap(self, device):
        ops = (
            ("random_", ()),
            ("uniform_", ()),
            ("cauchy_", ()),
            ("log_normal_", ()),
            ("exponential_", ()),
            ("geometric_", (0.5,)),
            ("normal_", ()),
        )

        x = torch.rand((1, 3)).expand((3, 3))
        for op, args in ops:
            with self.assertRaisesRegex(RuntimeError, 'unsupported operation'):
                getattr(x, op)(*args)

    # FIXME: move to an elementwise ternary test suite and make this an OpInfo test
    @dtypes(torch.double)
    def test_ternary_op_mem_overlap(self, device, dtype):
        ops = [
            ("addcmul", True, True, 'cpu'),
            ("addcmul", True, True, 'cuda'),
            ("addcdiv", True, True, 'cpu'),
            ("addcdiv", True, True, 'cuda'),
            ("lerp", True, True, 'cpu'),
            ("lerp", True, True, 'cuda')
        ]

        for (fn, has_input_output_mem_overlap_check,
             has_internal_mem_overlap_check, dev) in ops:
            if dev != device:
                continue
            out_op = getattr(torch, fn)
            inplace_op = getattr(torch.Tensor, fn + '_')
            self.check_internal_mem_overlap(
                inplace_op, 3, dtype, device,
                expected_failure=not has_internal_mem_overlap_check)
            self.ternary_check_input_output_mem_overlap(out_op, dev,
                                                        expected_failure=not has_input_output_mem_overlap_check)

    @expectedFailureMeta  # RuntimeError not raised
    @dtypes(torch.double)
    @onlyNativeDeviceTypes
    def test_copy_mem_overlap(self, device, dtype):
        self.check_internal_mem_overlap(
            torch.Tensor.copy_, num_inputs=2, dtype=dtype, device=device)
        sz = 9
        doubles = torch.randn(2 * sz, dtype=dtype, device=device)
        self.unary_check_input_output_mem_overlap(
            doubles, sz, lambda input, out: out.copy_(input))

    # FIXME: convert to ErrorInputs
    @onlyNativeDeviceTypes
    def test_index_add_mem_overlap(self, device):
        x = torch.rand((1,), device=device).expand((6,))
        y = torch.rand((6,), device=device)
        ind = torch.tensor([2, 1, 0], device=device)
        value = torch.rand((3,), device=device)
        with self.assertRaisesRegex(RuntimeError, 'unsupported operation'):
            x.index_add_(0, ind, value)
        with self.assertRaisesRegex(RuntimeError, 'unsupported operation'):
            y.index_add_(0, ind, y[:3])
        with self.assertRaisesRegex(RuntimeError, 'unsupported operation'):
            ind.index_add_(0, ind, ind.clone())
        with self.assertRaisesRegex(RuntimeError, 'unsupported operation'):
            ind.index_add_(0, ind.clone(), ind)

    # FIXME: convert to ErrorInputs
    @onlyNativeDeviceTypes
    def test_index_copy_mem_overlap(self, device):
        x = torch.rand((1,), device=device).expand((6,))
        y = torch.rand((6,), device=device)
        ind = torch.tensor([2, 1, 0], device=device)
        value = torch.rand((3,), device=device)
        with self.assertRaisesRegex(RuntimeError, 'unsupported operation'):
            x.index_copy_(0, ind, value)
        with self.assertRaisesRegex(RuntimeError, 'unsupported operation'):
            y.index_copy_(0, ind, y[:3])
        with self.assertRaisesRegex(RuntimeError, 'unsupported operation'):
            ind.index_copy_(0, ind, ind.clone())
        with self.assertRaisesRegex(RuntimeError, 'unsupported operation'):
            ind.index_copy_(0, ind.clone(), ind)

    # FIXME: convert to ErrorInputs
    @expectedFailureMeta  # Warning not triggered
    @onlyNativeDeviceTypes
    def test_index_fill_mem_overlap(self, device):
        x = torch.rand((1,), device=device).expand((6,))
        y = torch.rand((6,), device=device)
        ind = torch.tensor([2, 1, 0], device=device)
        value = torch.rand((3,), device=device)

        with self.assertWarnsRegex(UserWarning, "index_fill_ on expanded tensors"):
            x.index_fill_(0, ind, 1.0)
        with self.assertRaisesRegex(RuntimeError, 'unsupported operation'):
            ind.index_fill_(0, ind, 0)

    # FIXME: convert to ErrorInputs
    @expectedFailureMeta  # RuntimeError not raised
    @onlyNativeDeviceTypes
    def test_shift_mem_overlap(self, device):
        x = torch.rand(3, device=device)
        with self.assertRaisesRegex(RuntimeError, 'unsupported operation'):
            x[:-1] <<= x[1:]
        with self.assertRaisesRegex(RuntimeError, 'unsupported operation'):
            x[:-1] >>= x[1:]

    # FIXME: convert to ErrorInputs
    @expectedFailureMeta  # RuntimeError not raised
    @onlyNativeDeviceTypes
    def test_bernoulli_mem_overlap(self, device):
        x = torch.rand((1,), device=device).expand((6,))

        with self.assertRaisesRegex(RuntimeError, 'unsupported operation'):
            x.bernoulli_()
        with self.assertRaisesRegex(RuntimeError, 'unsupported operation'):
            x.bernoulli_(p=0.1)
        p = torch.rand(6, device=device)
        with self.assertRaisesRegex(RuntimeError, 'unsupported operation'):
            x.bernoulli_(p=p)
        with self.assertRaisesRegex(RuntimeError, 'unsupported operation'):
            torch.bernoulli(torch.rand_like(x), out=x)

    # FIXME: convert to ErrorInputs
    @expectedFailureMeta  # RuntimeError not raised
    @onlyNativeDeviceTypes
    def test_put_mem_overlap(self, device):
        x = torch.rand((1,), device=device).expand((6,))
        y = torch.rand((6,), device=device)
        ind = torch.tensor([2, 1, 0], device=device)
        value = torch.rand((3,), device=device)
        with self.assertRaisesRegex(RuntimeError, 'unsupported operation'):
            x.put_(ind, value)
        with self.assertRaisesRegex(RuntimeError, 'unsupported operation'):
            y.put_(ind[0], y[0])
        with self.assertRaisesRegex(RuntimeError, 'unsupported operation'):
            ind.put_(ind, ind)
        with self.assertRaisesRegex(RuntimeError, 'unsupported operation'):
            y.put_(ind, y[:3])
        with self.assertRaisesRegex(RuntimeError, 'unsupported operation'):
            ind.put_(ind, ind.clone())
        with self.assertRaisesRegex(RuntimeError, 'unsupported operation'):
            ind.put_(ind.clone(), ind)

    # FIXME: convert to ErrorInputs
    @expectedFailureMeta  # UserWarning not triggered
    @onlyNativeDeviceTypes
    def test_index_put_mem_overlap(self, device):
        x = torch.rand((1,), device=device).expand((6,))
        y = torch.rand((6,), device=device)
        ind = torch.tensor([2, 1, 0], device=device)
        value = torch.rand((3,), device=device)
        with self.assertWarnsRegex(UserWarning, 'expanded tensors'):
            x.index_put_((ind,), value)
        with self.assertRaisesRegex(RuntimeError, 'unsupported operation'):
            y.index_put_((ind,), y[0])
        with self.assertRaisesRegex(RuntimeError, 'unsupported operation'):
            ind.index_put_((ind,), ind)
        with self.assertRaisesRegex(RuntimeError, 'unsupported operation'):
            y.index_put_((ind,), y[:3])
        with self.assertRaisesRegex(RuntimeError, 'unsupported operation'):
            ind.index_put_((ind,), ind.clone())
        with self.assertRaisesRegex(RuntimeError, 'unsupported operation'):
            ind.index_put_((ind.clone(),), ind)

    # FIXME: convert to ErrorInputs
    @expectedFailureMeta  # UserWarning not triggered
    @onlyNativeDeviceTypes
    def test_masked_fill_mem_overlap(self, device):
        x = torch.rand((1,), device=device).expand((6,))
        mask = torch.tensor([True, False, True, True, False, False], device=device)
        with self.assertWarnsRegex(UserWarning, 'expanded tensors'):
            x.masked_fill_(mask, 0.)

        fill_val = torch.tensor(0., device=device)
        with self.assertWarnsRegex(UserWarning, 'expanded tensors'):
            x.masked_fill_(mask, fill_val)

        with self.assertRaisesRegex(RuntimeError, 'unsupported operation'):
            mask[1:].masked_fill_(mask[:-1], False)

    # FIXME: convert to ErrorInputs
    @onlyNativeDeviceTypes
    def test_masked_select_mem_overlap(self, device):
        x = torch.rand((1,), device=device).expand((3,))
        y = torch.rand((6,), device=device)
        mask = torch.tensor([True, False, True, True, False, False], device=device)
        with self.assertRaisesRegex(RuntimeError, 'unsupported operation'):
            torch.masked_select(y, mask, out=x)
        with self.assertRaisesRegex(RuntimeError, 'unsupported operation'):
            torch.masked_select(y, mask, out=y)
        with self.assertRaisesRegex(RuntimeError, 'unsupported operation'):
            torch.masked_select(mask.clone(), mask, out=mask)

    # FIXME: convert to ErrorInputs
    @expectedFailureMeta  # RuntimeError not raised
    @onlyNativeDeviceTypes
    def test_masked_scatter_mem_overlap(self, device):
        x = torch.rand((1,), device=device).expand((6,))
        src = torch.rand((3,), device=device)
        mask = torch.tensor([True, False, True, True, False, False], device=device)

        with self.assertRaisesRegex(RuntimeError, 'unsupported operation'):
            x.masked_scatter_(mask, src)

    # FIXME: convert to ErrorInputs
    @onlyNativeDeviceTypes
    def test_index_select_mem_overlap(self, device):
        x = torch.rand((1, 6), device=device).expand((2, 6))
        y = torch.rand((3, 6), device=device)
        ind = torch.tensor([0, 1], dtype=torch.int64, device=device)
        with self.assertRaisesRegex(RuntimeError, 'unsupported operation'):
            torch.index_select(y, 1, ind, out=x)

    # FIXME: convert to ErrorInputs
    @onlyNativeDeviceTypes
    def test_scatter_mem_overlap(self, device):
        x = torch.rand((1,), device=device).expand((6,))
        src = torch.rand((3,), device=device)
        ind = torch.tensor([2, 1, 0], device=device, dtype=torch.int64)

        with self.assertRaisesRegex(RuntimeError, 'unsupported operation'):
            x.scatter_(0, ind, src)
        with self.assertRaisesRegex(RuntimeError, 'unsupported operation'):
            src.scatter_(0, ind, src)
        with self.assertRaisesRegex(RuntimeError, 'unsupported operation'):
            ind.scatter_(0, ind, ind.clone())

    # FIXME: convert to ErrorInputs
    @onlyNativeDeviceTypes
    def test_gather_mem_overlap(self, device):
        x = torch.rand((1,), device=device).expand((3,))
        src = torch.rand((6,), device=device)
        ind = torch.tensor([2, 1, 0], device=device, dtype=torch.int64)
        with self.assertRaisesRegex(RuntimeError, 'unsupported operation'):
            torch.gather(src, 0, ind, out=x)
        with self.assertRaisesRegex(RuntimeError, 'unsupported operation'):
            torch.gather(src, 0, ind, out=src)
        with self.assertRaisesRegex(RuntimeError, 'unsupported operation'):
            torch.gather(ind.clone(), 0, ind[1:], out=ind[:1])

    # FIXME: convert to ErrorInputs
    @onlyNativeDeviceTypes
    def test_take_mem_overlap(self, device):
        x = torch.rand((1,), device=device).expand((3,))
        src = torch.rand((6,), device=device)
        ind = torch.tensor([2, 1, 0], device=device, dtype=torch.int64)
        with self.assertRaisesRegex(RuntimeError, 'unsupported operation'):
            torch.take(src, ind, out=x)
        with self.assertRaisesRegex(RuntimeError, 'unsupported operation'):
            torch.take(src, ind, out=src)
        with self.assertRaisesRegex(RuntimeError, 'unsupported operation'):
            torch.take(ind.clone(), ind[1:], out=ind[:-1])

    # FIXME: move to test distributions
    @onlyCUDA
    def test_multinomial_device_constrain(self, device):
        x = torch.empty(0, device="cpu")
        y = torch.empty(0, device=device)
        self.assertRaisesRegex(
            RuntimeError, "Expected all tensors to be on the same device",
            lambda: torch.multinomial(x, 2, out=y))

    # FIXME: move to test distributions
    @deviceCountAtLeast(2)
    @onlyCUDA
    def test_multinomial_gpu_device_constrain(self, devices):
        x = torch.empty(0, device=devices[0])
        y = torch.empty(0, device=devices[1])
        self.assertRaisesRegex(
            RuntimeError, "Expected all tensors to be on the same device",
            lambda: torch.multinomial(x, 2, out=y))

    # FIXME: convert this to an automated OpInfo test
    @deviceCountAtLeast(2)
    @onlyCUDA
    def test_device_guard(self, devices):
        # verify that all operators with `device_guard: False` behave properly with multiple devices.
        # TODO: if we had operator introspection we could figure out this set of operators automatically...
        x = torch.randn((1, 2, 3), device=devices[1])
        y = torch.zeros((1, 3, 2), device=devices[1])
        scalar = torch.tensor(5, device=devices[1])

        # property ops
        torch.cudnn_is_acceptable(x)
        x.is_distributed()
        x.is_floating_point()
        x.is_complex()
        x.is_same_size(y)
        x.is_signed()
        x.size(0)
        x.stride(0)
        x.numel()
        x.is_set_to(y)
        x.data_ptr()
        scalar.is_nonzero()

        # sparse property ops
        y[0][1] = 5
        y_sparse = y.to_sparse()
        y_sparse.sparse_dim()
        y_sparse._dimI()
        y_sparse.dense_dim()
        y_sparse._dimV()
        y_sparse._nnz()
        y_sparse.is_coalesced()
        y_sparse._indices()
        y_sparse._values()
        y_sparse.indices()
        y_sparse.values()

        # in-place ops
        def inplace():
            return torch.randn((1, 2, 3), device=devices[1])
        inplace().as_strided_(y.size(), y.stride())
        inplace().resize_(y.size())
        inplace().squeeze_()
        inplace().squeeze_(0)
        inplace().unsqueeze_(2)
        inplace().transpose_(1, 2)
        inplace().squeeze_().t_()
        inplace().set_(x.storage())
        inplace().set_(x.storage(), x.storage_offset(), x.size(), x.stride())
        inplace().set_(x)
        inplace().set_()
        y_sparse._coalesced_(True)

        # shape modification
        x.as_strided(y.size(), y.stride())
        x.expand((5, 2, 3))
        x.expand_as(x)
        x.sum_to_size((1,))
        torch.broadcast_tensors(x , x)
        x.reshape((1, 3, 2))
        x.reshape_as(y)
        x.squeeze()
        x.squeeze(0)
        x.squeeze().t()
        x.transpose(1, 2)
        x.unsqueeze(2)
        x.view((1, 3, 2))
        x.view_as(y)

        # chunk, split, etc.
        x.chunk(2, dim=1)
        x.split(1, dim=2)
        x.split_with_sizes([1, 2], dim=2)
        x.unfold(dimension=2, size=1, step=1)

        x.narrow(1, 1, 1)
        x.select(1, 1)
        torch.isnan(x)

        torch.empty((1, 3, 2), out=y)
        torch.empty_like(x)
        torch.empty_like(x, dtype=torch.int64)

        # to
        x.to(x)
        x.to(y)
        x.to(x, copy=True)

    def test_is_signed(self, device):
        self.assertEqual(torch.IntTensor(5).to(device).is_signed(), True)
        self.assertEqual(torch.ByteTensor(5).to(device).is_signed(), False)
        self.assertEqual(torch.CharTensor(5).to(device).is_signed(), True)
        self.assertEqual(torch.FloatTensor(5).to(device).is_signed(), True)
        self.assertEqual(torch.HalfTensor(10).to(device).is_signed(), True)

    # Note - reports a leak of 512 bytes on CUDA device 1
    @deviceCountAtLeast(2)
    @skipCUDAMemoryLeakCheckIf(True)
    @onlyCUDA
    def test_tensor_set_errors_multigpu(self, devices):
        f_cuda0 = torch.randn((2, 3), dtype=torch.float32, device=devices[0])
        f_cuda1 = torch.randn((2, 3), dtype=torch.float32, device=devices[1])

        self.assertRaises(RuntimeError, lambda: f_cuda0.set_(f_cuda1.storage()))
        self.assertRaises(RuntimeError,
                          lambda: f_cuda0.set_(f_cuda1.storage(), 0, f_cuda1.size(), f_cuda1.stride()))
        self.assertRaises(RuntimeError, lambda: f_cuda0.set_(f_cuda1))

    # FIXME: move to test_serialization
    @onlyCUDA
    @deviceCountAtLeast(1)  # Note: Tests works with one but prefers more devices
    def test_serialization(self, devices):
        def _test_serialization(filecontext_lambda):
            t0 = torch.cuda.FloatTensor(5).fill_(1)
            with torch.cuda.device(devices[-1]):
                tn = torch.cuda.FloatTensor(3).fill_(2)
            torch.cuda.set_device(devices[0])
            b = (t0, tn)
            with filecontext_lambda() as f:
                torch.save(b, f)
                f.seek(0)
                c = torch.load(f)
                self.assertEqual(b, c, atol=0, rtol=0)
                u0, un = c
                self.assertEqual(str(u0.device), devices[0])
                self.assertEqual(str(un.device), devices[-1])

        _test_serialization(tempfile.NamedTemporaryFile)
        _test_serialization(BytesIOContext)

    # FIXME: move memory format tests to their own test class/suite
    def test_memory_format_preserved_after_permute(self, device):
        x = torch.randn(4, 3, 8, 8, device=device)
        nhwc = x.contiguous(memory_format=torch.channels_last)
        y = nhwc.permute(0, 1, 3, 2).permute(0, 1, 3, 2)
        self.assertTrue(y.is_contiguous(memory_format=torch.channels_last))

        x = torch.randn(4, 3, 8, 8, 8, device=device)
        ndhwc = x.contiguous(memory_format=torch.channels_last_3d)
        y = ndhwc.permute(0, 1, 4, 3, 2).permute(0, 1, 4, 3, 2)
        self.assertTrue(y.is_contiguous(memory_format=torch.channels_last_3d))

    def test_memory_format_propagation_rules(self, device):

        contiguous = torch.rand(10, 3, 5, 5, device=device)
        cl = torch.rand(10, 3, 5, 5, device=device).contiguous(memory_format=torch.channels_last)
        ambiguous = torch.rand(10, 3, 1, 1, device=device).contiguous(memory_format=torch.channels_last)
        self.assertTrue(ambiguous.is_contiguous(memory_format=torch.channels_last))
        self.assertTrue(ambiguous.is_contiguous(memory_format=torch.contiguous_format))
        bias = torch.rand(1, 1, 1, 1, device=device).contiguous(memory_format=torch.channels_last)

        def _test_propagation_rules(self, contiguous, cl, ambiguous, bias):
            options = ((ambiguous, contiguous, torch.contiguous_format),
                       (ambiguous, cl, torch.channels_last),
                       (contiguous, ambiguous, torch.contiguous_format),
                       (contiguous, cl, torch.contiguous_format),
                       (cl, ambiguous, torch.channels_last),
                       (cl, contiguous, torch.channels_last),
                       (bias, cl, torch.channels_last),
                       (cl, bias, torch.channels_last),)

            for a, b, mf in options:
                result = a + b
                self.assertTrue(result.is_contiguous(memory_format=mf))

        _test_propagation_rules(self, contiguous, cl, ambiguous, bias)

        cl = cl.to(memory_format=torch.channels_last)
        ambiguous = ambiguous.to(memory_format=torch.channels_last)
        bias = bias.to(memory_format=torch.channels_last)

        _test_propagation_rules(self, contiguous, cl, ambiguous, bias)

        # test cases when strides matter in ambiguous tensors
        for mf in (torch.channels_last, torch.contiguous_format):
            ambiguous = torch.rand(10, 3, 1, 1, device=device).to(memory_format=mf)
            bias = torch.rand(3, 1, 1, device=device)
            result = ambiguous + bias
            self.assertEqual(ambiguous.stride(), result.stride())
            result = bias + ambiguous
            self.assertEqual(ambiguous.stride(), result.stride())
            result = ambiguous * 5
            self.assertEqual(ambiguous.stride(), result.stride())

    def test_memory_format_empty_like(self, device):
        def test_helper(x, memory_format):
            xc = x.contiguous(memory_format=memory_format)

            like = torch.empty_like(xc, memory_format=torch.preserve_format)
            self.assertFalse(like.is_contiguous())
            self.assertTrue(like.is_contiguous(memory_format=memory_format))

            like_x = torch.empty_like(x, memory_format=torch.preserve_format)
            self.assertTrue(like_x.is_contiguous())
            self.assertFalse(like_x.is_contiguous(memory_format=memory_format))

            like = torch.empty_like(x, memory_format=memory_format)
            self.assertFalse(like.is_contiguous())
            self.assertTrue(like.is_contiguous(memory_format=memory_format))

            like = torch.empty_like(xc, memory_format=torch.contiguous_format)
            self.assertTrue(like.is_contiguous())
            self.assertFalse(like.is_contiguous(memory_format=memory_format))

            like = torch.empty_like(xc)
            self.assertFalse(like.is_contiguous())
            self.assertTrue(like.is_contiguous(memory_format=memory_format))

            sparse = x.to_sparse()
            with self.assertRaises(RuntimeError):
                z = torch.empty_like(sparse, memory_format=torch.preserve_format)

        test_helper(torch.randn(4, 3, 8, 8, device=device), torch.channels_last)
        test_helper(torch.randn(4, 3, 8, 8, 8, device=device), torch.channels_last_3d)

    def test_memory_format_consistency(self, device):
        x = torch.randn(10, 3, 1, 1, device=device)
        x_rep = x.as_strided(x.size(), x.stride())
        self.assertEqual(x.size(), x_rep.size())
        self.assertEqual(x.stride(), x_rep.stride())
        self.assertEqual(x.is_contiguous(), x_rep.is_contiguous())
        self.assertEqual(x.is_contiguous(memory_format=torch.channels_last), x_rep.is_contiguous(memory_format=torch.channels_last))
        self.assertEqual(
            x.is_contiguous(memory_format=torch.channels_last_3d), x_rep.is_contiguous(memory_format=torch.channels_last_3d))

    # FIXME: make this a elementwise unary and elementwise binary OpInfo test
    def test_memory_format_operators(self, device):
        def _chunk_op(x, y):
            x1, x2 = x.chunk(2, dim=1)
            return x1 + x2

        def _unsqueeze_op_add(x, y):
            return x[0].unsqueeze(0) + 3

        def _unsqueeze_op_clone(x, y):
            return x[0].unsqueeze(0).clone()

        def _test_helper(x, y, bias, memory_format):
            return_contig_fns = [
                lambda x, y: y + x,
                lambda x, y: y * x,
                lambda x, y: y.addcdiv(x, y, value=2),
                lambda x, y: y.addcmul(x, y, value=2),
            ]
            bias_fns = [
                lambda x, b: x + b,
                lambda x, b: b + x,
            ]
            fns = [
                lambda x, y: x.clone(),
                lambda x, y: x + 3,
                lambda x, y: 3 * x,
                lambda x, y: x + y,
                lambda x, y: x * y,
                lambda x, y: abs(x),
                lambda x, y: x.abs(),
                lambda x, y: x.abs_(),
                lambda x, y: x.acos(),
                lambda x, y: x.acos_(),
                lambda x, y: x.add(y, alpha=3),
                lambda x, y: x.add_(y, alpha=3),
                lambda x, y: x.addcdiv(y, y, value=2),
                lambda x, y: x.addcdiv_(y, y, value=2),
                lambda x, y: x.addcmul(y, y, value=2),
                lambda x, y: x.addcmul_(y, y, value=2),
                lambda x, y: x.acosh(),
                lambda x, y: x.acosh_(),
                lambda x, y: x.asinh(),
                lambda x, y: x.asinh_(),
                lambda x, y: x.atanh(),
                lambda x, y: x.atanh_(),
                lambda x, y: x.asin(),
                lambda x, y: x.asin_(),
                lambda x, y: x.atan(),
                lambda x, y: x.atan2(y),
                lambda x, y: x.atan2_(y),
                lambda x, y: x.ceil(),
                lambda x, y: x.ceil_(),
                lambda x, y: x.clamp(-1, 1),
                lambda x, y: x.cos(),
                lambda x, y: x.cosh(),
                lambda x, y: x.div(0.5),
                lambda x, y: x.div_(0.5),
                lambda x, y: x.div(y),
                lambda x, y: x.div_(y),
                lambda x, y: x.digamma(),
                lambda x, y: x.digamma_(),
                lambda x, y: x.erf(),
                lambda x, y: x.erfc(),
                lambda x, y: x.erfinv(),
                lambda x, y: x.erfinv_(),
                lambda x, y: x.exp(),
                lambda x, y: x.expm1(),
                lambda x, y: x.expm1_(),
                lambda x, y: x.floor(),
                lambda x, y: x.floor_(),
                lambda x, y: x.fmod(2),
                lambda x, y: x.frac(),
                lambda x, y: x.hypot(y),
                lambda x, y: x.hypot_(y),
                lambda x, y: x.i0(),
                lambda x, y: x.i0_(),
                lambda x, y: x.lerp(y, 0.5),
                lambda x, y: x.log(),
                lambda x, y: x.log_(),
                lambda x, y: x.log10(),
                lambda x, y: x.log10_(),
                lambda x, y: x.log1p(),
                lambda x, y: x.log1p_(),
                lambda x, y: x.log2(),
                lambda x, y: x.log2_(),
                lambda x, y: x.mul(3),
                lambda x, y: x.mul_(3),
                lambda x, y: x.neg(),
                lambda x, y: x.neg_(),
                lambda x, y: x.pow(3),
                lambda x, y: x.pow_(3),
                lambda x, y: x.pow(0.0),
                lambda x, y: x.pow(1.0),
                lambda x, y: x.reciprocal(),
                lambda x, y: x.remainder(2),
                lambda x, y: x.round(),
                lambda x, y: x.round_(),
                lambda x, y: x.rsqrt(),
                lambda x, y: x.rsqrt_(),
                lambda x, y: x.sigmoid(),
                lambda x, y: x.sigmoid_(),
                lambda x, y: x.logit(),
                lambda x, y: x.logit_(),
                lambda x, y: x.logit(1e-6),
                lambda x, y: x.logit_(1e-6),
                lambda x, y: x.sign(),
                lambda x, y: x.sign_(),
                lambda x, y: x.sgn(),
                lambda x, y: x.sgn_(),
                lambda x, y: x.sin(),
                lambda x, y: x.sin_(),
                lambda x, y: x.sinh(),
                lambda x, y: x.sinh_(),
                lambda x, y: x.sqrt(),
                lambda x, y: x.sqrt_(),
                lambda x, y: x.tan(),
                lambda x, y: x.tanh(),
                lambda x, y: x.trunc(),
                lambda x, y: x.trunc_(),
                _chunk_op,
                _unsqueeze_op_add,
                _unsqueeze_op_clone,
            ]
            for fn in fns:
                x_c = x.contiguous()
                y_c = y.contiguous()
                result_c = fn(x_c, y_c)
                result = fn(x, y)
                self.assertEqual(result, result_c)
                self.assertTrue(
                    result.is_contiguous(memory_format=memory_format),
                    "result of the '{}' is not in '{}' format".format(inspect.getsource(fn).strip(), memory_format))

            for fn in bias_fns:
                x_c = x.contiguous()
                b_c = bias.contiguous()
                result_c = fn(x_c, b_c)
                result = fn(x, bias)
                self.assertEqual(result, result_c)
                self.assertTrue(
                    result.is_contiguous(memory_format=memory_format),
                    "result of the '{}' is not in '{}' format".format(inspect.getsource(fn).strip(), memory_format))

            for fn in return_contig_fns:
                x_c = x.contiguous()
                y_c = y.contiguous()
                result_c = fn(x_c, y_c)
                result = fn(x, y)
                self.assertEqual(result, result_c)
                self.assertTrue(
                    result.is_contiguous(memory_format=torch.contiguous_format),
                    "result of the '{}' is not in '{}' format".format(inspect.getsource(fn).strip(), torch.contiguous_format))

        _test_helper(
            torch.randn((4, 3, 8, 8), device=device).contiguous(memory_format=torch.channels_last),
            abs(torch.randn((4, 3, 8, 8), device=device)) + 1,
            torch.randn((1, 3, 1, 1), device=device).contiguous(memory_format=torch.channels_last),
            torch.channels_last)
        _test_helper(
            torch.randn((4, 3, 8, 8, 8), device=device).contiguous(memory_format=torch.channels_last_3d),
            abs(torch.randn((4, 3, 8, 8, 8), device=device)) + 1,
            torch.randn((1, 3, 1, 1, 1), device=device).contiguous(memory_format=torch.channels_last_3d),
            torch.channels_last_3d)

    # FIXME: make this a elementwise unary and elementwise binary OpInfo test
    def test_strides_propagation(self, device):
        def _test_helper(x, op, unary=False):
            def compare_strides(s1, s2, div):
                sdiv = [s // div for s in s1]
                self.assertEqual(sdiv, s2)

            dim = x.dim()
            # we produce memory dense outputs, so when input is strided on the last dimension
            # we need to divide by that dimension stride to compare input and result strides
            div = x.stride(-1)
            for p in permutations(range(dim)):
                xp = x.permute(p)
                if not unary:
                    y = torch.randn(xp.size(-1), device=x.device, dtype=x.dtype)
                    for inputs in ((xp, xp), (xp, y), (y, xp)):
                        res = op(*inputs)
                        compare_strides(xp.stride(), res.stride(), div)
                        self.assertEqual(xp.size(), res.size())
                        out = torch.empty(0, device=xp.device, dtype=res.dtype)
                        res = op(*inputs, out=out)
                        compare_strides(xp.stride(), res.stride(), div)
                        self.assertEqual(xp.size(), res.size())
                else:
                    res = op(xp)
                    compare_strides(xp.stride(), res.stride(), div)
                    self.assertEqual(xp.size(), res.size())
                    out = torch.empty(0, device=xp.device, dtype=res.dtype)
                    res = op(xp, out=out)
                    compare_strides(xp.stride(), res.stride(), div)
                    self.assertEqual(xp.size(), res.size())

        # torch.eq by default calls TensorIterator with defined output, torch.add with undefined
        binary_ops = (torch.eq, torch.add)
        unary_ops = (torch.exp,)
        # memory dense, sliced and ambiguous sliced (ambiguous dense loses permutation information)
        xs = (torch.randn(2, 3, 4, device=device), torch.randn(2, 3, 8, device=device)[:, :, ::2],
              torch.randn(1, 1, 4, 12, device=device)[:, :, :, ::2])
        for op in binary_ops:
            for x in xs:
                _test_helper(x, op)
        for op in unary_ops:
            for x in xs:
                _test_helper(x, op, unary=True)

    # FIXME: move dlpack tests to their own test class/suite
    @skipMeta
    @onlyNativeDeviceTypes
    @dtypes(*get_all_dtypes(include_bool=False))
    def test_dlpack_capsule_conversion(self, device, dtype):
        # DLpack does not explicitly support bool (xref dmlc/dlpack#75)
        x = make_tensor((5,), device, dtype)
        z = from_dlpack(to_dlpack(x))
        self.assertEqual(z, x)

    @skipMeta
    @onlyNativeDeviceTypes
    @dtypes(*get_all_dtypes(include_bool=False))
    def test_dlpack_protocol_conversion(self, device, dtype):
        x = make_tensor((5,), device, dtype)
        z = from_dlpack(x)
        self.assertEqual(z, x)

    @skipMeta
    @onlyNativeDeviceTypes
    def test_dlpack_shared_storage(self, device):
        x = make_tensor((5,), device, torch.float64)
        z = from_dlpack(to_dlpack(x))
        z[0] = z[0] + 20.0
        self.assertEqual(z, x)

    @skipMeta
    @onlyCUDA
    @dtypes(*get_all_dtypes(include_bool=False))
    def test_dlpack_conversion_with_streams(self, device, dtype):
        # Create a stream where the tensor will reside
        stream = torch.cuda.Stream()
        with torch.cuda.stream(stream):
            # Do an operation in the actual stream
            x = make_tensor((5,), device, dtype) + 1
        # DLPack protocol helps establish a correct stream order
        # (hence data dependency) at the exchange boundary.
        # DLPack manages this synchronization for us, so we don't need to
        # explicitly wait until x is populated
        stream = torch.cuda.Stream()
        with torch.cuda.stream(stream):
            z = from_dlpack(x)
        stream.synchronize()
        self.assertEqual(z, x)

    @skipMeta
    @onlyCUDA
    @dtypes(*get_all_dtypes(include_bool=False))
    def test_dlpack_conversion_with_diff_streams(self, device, dtype):
        from torch._C import _from_dlpack
        stream_a = torch.cuda.Stream()
        stream_b = torch.cuda.Stream()
        # DLPack protocol helps establish a correct stream order
        # (hence data dependency) at the exchange boundary.
        # the `tensor.__dlpack__` method will insert a synchronization event
        # in the current stream to make sure that it was correctly populated.
        with torch.cuda.stream(stream_a):
            x = make_tensor((5,), device, dtype) + 1
            z = _from_dlpack(x.__dlpack__(stream_b.cuda_stream))
            stream_a.synchronize()
        stream_b.synchronize()
        self.assertEqual(z, x)

    @skipMeta
    @onlyCUDA
    def test_dlpack_default_stream(self, device):
        class DLPackTensor:
            def __init__(self, tensor):
                self.tensor = tensor

            def __dlpack_device__(self):
                return self.tensor.__dlpack_device__()

            def __dlpack__(self, stream=None):
                if torch.version.hip is None:
                    assert stream == 1
                else:
                    assert stream == 0
                capsule = self.tensor.__dlpack__(stream)
                converted = True
                return capsule

        # CUDA-based tests runs on non-default streams
        with torch.cuda.stream(torch.cuda.default_stream()):
            x = DLPackTensor(make_tensor((5,), device, torch.float32))
            from_dlpack(x)

    @skipMeta
    @onlyNativeDeviceTypes
    @dtypes(*get_all_dtypes(include_bool=False))
    def test_dlpack_tensor_invalid_stream(self, device, dtype):
        with self.assertRaises(TypeError):
            x = make_tensor((5,), device, dtype)
            x.__dlpack__(stream=object())

    @skipMeta
    def test_dlpack_error_on_bool_tensor(self):
        x = torch.tensor([True], dtype=torch.bool)
        with self.assertRaises(RuntimeError):
            to_dlpack(x)

    # TODO: increase tests once NumPy supports the `__dlpack__` protocol
    @skipMeta
    def test_dlpack_export_requires_grad(self):
        x = torch.zeros(10, dtype=torch.float32, requires_grad=True)
        with self.assertRaisesRegex(RuntimeError, r"require gradient"):
            x.__dlpack__()

    @skipMeta
    def test_dlpack_export_is_conj(self):
        x = torch.tensor([-1 + 1j, -2 + 2j, 3 - 3j])
        y = torch.conj(x)
        with self.assertRaisesRegex(RuntimeError, r"conjugate bit"):
            y.__dlpack__()

    @skipMeta
    def test_dlpack_export_non_strided(self):
        x = torch.sparse_coo_tensor([[0]], [1], size=(1,))
        y = torch.conj(x)
        with self.assertRaisesRegex(RuntimeError, r"strided"):
            y.__dlpack__()

    @onlyCUDA
    @unittest.skipIf(PYTORCH_CUDA_MEMCHECK, "is_pinned uses failure to detect pointer property")
    def test_pin_memory_from_constructor(self, device):
        def _get_like(t, **kwargs):
            return [
                torch.rand_like(t, **kwargs),
                torch.randn_like(t, **kwargs),
                torch.empty_like(t, **kwargs),
                torch.full_like(t, 4, **kwargs),
                torch.zeros_like(t, **kwargs),
                torch.ones_like(t, **kwargs),
            ]

        def _get_tensors(**kwargs):
            return [
                torch.tensor([10, 11], **kwargs),
                torch.randn(3, 5, **kwargs),
                torch.rand(3, **kwargs),
                # torch.randint(3, 5, **kwargs), // unsupported
                torch.zeros(3, **kwargs),
                torch.randperm(3, **kwargs),
                torch.empty(6, **kwargs),
                torch.ones(6, **kwargs),
                torch.eye(6, **kwargs),
                torch.arange(3, 5, **kwargs)]

        pinned_tensors = _get_tensors(pin_memory=True) + _get_like(torch.empty(5, dtype=torch.float64), pin_memory=True)
        for x in pinned_tensors:
            self.assertTrue(x.is_pinned())

        tensors = _get_tensors() + _get_like(torch.empty(5, dtype=torch.float64, pin_memory=True))
        for x in tensors:
            self.assertFalse(x.is_pinned())

    @deviceCountAtLeast(1)
    @onlyCUDA
    def test_storage_all_devices(self, devices):
        for device in devices:
            t = torch.tensor((), device=device)
            self.assertEqual(t.dtype, t.storage().dtype)

    # FIXME: move to test distributions
    @dtypesIfCUDA(torch.float, torch.double, torch.half)
    @dtypes(torch.float, torch.double)
    def test_multinomial(self, device, dtype):
        def make_prob_dist(shape, is_contiguous):
            if is_contiguous:
                if dtype == torch.half:
                    return torch.zeros(shape, device=device).uniform_().to(dtype=torch.half)
                return torch.zeros(shape, device=device, dtype=dtype).uniform_()
            elif len(shape) == 1:
                if dtype == torch.half:
                    return torch.zeros((shape + [5]), device=device).uniform_().to(dtype=torch.half)[:, 2]
                return torch.zeros((shape + [5]), device=device, dtype=dtype).uniform_()[:, 2]
            else:
                # num dim = 2
                new_shape = [2, shape[1], 7, 1, shape[0], 1, 10]
                if dtype == torch.half:
                    prob_dist = torch.zeros(new_shape, device=device).uniform_().to(dtype=torch.half)
                else:
                    prob_dist = torch.zeros(new_shape, device=device, dtype=dtype).uniform_()
                prob_dist = prob_dist.transpose(1, 4)
                prob_dist = prob_dist[1, :, 5, 0, :, 0, 4]
                assert not prob_dist.is_contiguous()  # sanity check
                return prob_dist

        for is_contiguous in (True, False):
            # with replacement
            n_row = 3
            for n_col in range(4, 5 + 1):
                prob_dist = make_prob_dist([n_row, n_col], is_contiguous)
                # indices that shouldn't be sampled (<0 means none)
                zero_prob_indices = torch.LongTensor(n_row).random_(-2, n_col).tolist()
                for i, j in enumerate(zero_prob_indices):
                    if j >= 0:
                        prob_dist[i, j] = 0
                n_sample = n_col * 3
                sample_indices = torch.multinomial(prob_dist, n_sample, True)
                self.assertEqual(prob_dist.dim(), 2)
                self.assertEqual(sample_indices.size(1), n_sample)
                for i in range(n_row):
                    zero_prob_idx = zero_prob_indices[i]
                    if zero_prob_idx < 0:
                        continue
                    for j in range(n_sample):
                        self.assertNotEqual(sample_indices[i, j], zero_prob_idx,
                                            msg="sampled an index with zero probability")

            # without replacement
            n_row = 3
            for n_col in range(2, 10 + 1, 2):
                prob_dist = make_prob_dist([n_row, n_col], is_contiguous)
                # indices that shouldn't be sampled (<0 means none)
                zero_prob_indices = torch.LongTensor(n_row).random_(-1, n_col).tolist()
                for i, j in enumerate(zero_prob_indices):
                    if j >= 0:
                        prob_dist[i, j] = 0
                n_sample = max(1, n_col - 2)
                sample_indices = torch.multinomial(prob_dist, n_sample, False)
                self.assertEqual(prob_dist.dim(), 2)
                self.assertEqual(sample_indices.size(1), n_sample)
                for i in range(n_row):
                    row_samples = {}
                    zero_prob_idx = zero_prob_indices[i]
                    for j in range(n_sample):
                        sample_idx = sample_indices[i, j]
                        if zero_prob_idx >= 0:
                            self.assertNotEqual(sample_idx, zero_prob_idx,
                                                msg="sampled an index with zero probability")
                        self.assertNotIn(sample_idx, row_samples, "sampled an index twice")
                        row_samples[sample_idx] = True

            # vector
            n_col = 4
            prob_dist = make_prob_dist([n_col], is_contiguous).fill_(1)
            zero_prob_idx = 1  # index that shouldn't be sampled
            prob_dist[zero_prob_idx] = 0
            n_sample = 20
            sample_indices = torch.multinomial(prob_dist, n_sample, True)
            for sample_index in sample_indices:
                self.assertNotEqual(sample_index, zero_prob_idx, msg="sampled an index with zero probability")
            s_dim = sample_indices.dim()
            self.assertEqual(sample_indices.dim(), 1, msg="wrong number of dimensions")
            self.assertEqual(prob_dist.dim(), 1, msg="wrong number of prob_dist dimensions")
            self.assertEqual(sample_indices.size(0), n_sample, msg="wrong number of samples")

        # CUDA misalignment issue (#46702)
        n_row, n_col = 2, 3
        prob_dist = make_prob_dist([n_row, n_col], True)
        n_sample = 1
        sample_indices = torch.multinomial(prob_dist, n_sample, True)
        self.assertEqual(sample_indices.dim(), 2, msg="wrong number of dimensions")
        self.assertEqual(sample_indices.size(1), n_sample, msg="wrong number of samples")

    # FIXME: move to test distributions
    @onlyCUDA
    @dtypes(torch.float, torch.double, torch.half)
    def test_multinomial_deterministic(self, device, dtype):
        gen = torch.Generator(device=device)

        trials = 5
        seed = 0
        prob_dist = torch.rand(10000, 1000, device=device, dtype=dtype)
        n_sample = 1

        for i in range(trials):
            gen.manual_seed(seed)
            samples_1 = torch.multinomial(prob_dist, n_sample, True, generator=gen)

            gen.manual_seed(seed)
            samples_2 = torch.multinomial(prob_dist, n_sample, True, generator=gen)

            self.assertEqual(samples_1, samples_2)
            self.assertEqual(samples_1.dim(), 2, msg="wrong number of dimensions")
            self.assertEqual(samples_1.size(1), n_sample, msg="wrong number of samples")

    # FIXME: move to test distributions
    @slowTest
    @dtypes(torch.float)
    def test_multinomial_rng_state_advance(self, device, dtype):
        corpus_size = 100000
        freqs = torch.ones(corpus_size, dtype=torch.float, device=device)
        n_sample = 100
        samples1 = torch.multinomial(freqs, n_sample, replacement=True)
        samples2 = torch.multinomial(freqs, n_sample, replacement=True)
        samples = torch.cat([samples1, samples2])
        # expect no more than 1 repeating elements generated in 2 attempts
        # the probability of at least element being repeated is surprisingly large, 18%
        self.assertLessEqual(2 * n_sample - samples.unique().size(0), 2)
        samples1 = torch.multinomial(freqs, n_sample, replacement=False)
        samples2 = torch.multinomial(freqs, n_sample, replacement=False)
        samples = torch.cat([samples1, samples2])
        # expect no more than 1 repeating elements generated in 2 attempts
        self.assertLessEqual(2 * n_sample - samples.unique().size(0), 1)

    def _test_memory_format_transformations(self, device, input_generator_fn, transformation_fn,
                                            memory_format, compare_data=True, default_is_preserve=False):

        assert(memory_format == torch.channels_last or memory_format == torch.channels_last_3d)

        # xc is a channels last tensor
        xc = input_generator_fn(device)
        # xc is not memory dense, but looks like channels last
        if memory_format == torch.channels_last:
            xc = xc[..., ::2, ::2]
        else:
            xc = xc[..., ::2, ::2, ::2]

        clone = transformation_fn(xc, memory_format=torch.preserve_format)
        self.assertFalse(clone.is_contiguous())
        self.assertTrue(clone.is_contiguous(memory_format=memory_format))
        self.assertFalse(xc.is_contiguous())
        self.assertFalse(xc.is_contiguous(memory_format=memory_format))
        if compare_data:
            self.assertEqual(xc, clone.to(xc))

        xc = input_generator_fn(device)
        clone = transformation_fn(xc, memory_format=torch.contiguous_format)
        self.assertTrue(clone.is_contiguous())
        self.assertFalse(clone.is_contiguous(memory_format=memory_format))
        if compare_data:
            self.assertEqual(xc, clone.to(xc))

        xc = input_generator_fn(device)
        clone = transformation_fn(xc)

        if default_is_preserve:
            self.assertFalse(clone.is_contiguous())
            self.assertTrue(clone.is_contiguous(memory_format=memory_format))
        else:
            self.assertTrue(clone.is_contiguous())
            self.assertFalse(clone.is_contiguous(memory_format=memory_format))
        if compare_data:
            self.assertEqual(xc, clone.to(xc))

        x = torch.randn((3, 4, 5, 6, 7, 8, 9), device=device)
        for _ in range(10):
            permutation = list(range(len(x.shape)))
            random.shuffle(permutation)
            x = x.permute(permutation)
            self.assertEqual(x.stride(), transformation_fn(x, memory_format=torch.preserve_format).stride())

    def test_memory_format_to(self, device):
        def get_generator(memory_format, shape):
            def input_generator_fn(device):
                return torch.randn(shape, device=device, dtype=torch.float32).contiguous(memory_format=memory_format)
            return input_generator_fn

        def transformation_fn(tensor, **kwargs):
            return tensor.to(dtype=torch.float64, **kwargs)

        formats_shapes = (
            (torch.channels_last, (4, 3, 8, 8)),
            (torch.channels_last_3d, (4, 3, 8, 8, 8)))

        for mf, shape in formats_shapes:
            self._test_memory_format_transformations(
                device, get_generator(mf, shape), transformation_fn, mf, default_is_preserve=True)

    def test_memory_format_type(self, device):
        def get_generator(memory_format, shape):
            def input_generator_fn(device):
                return torch.randn(shape, device=device, dtype=torch.float32).contiguous(memory_format=memory_format)
            return input_generator_fn

        def transformation_fn(tensor, **kwargs):
            return tensor.to(torch.float64, **kwargs)

        formats_shapes = (
            (torch.channels_last, (4, 3, 8, 8)),
            (torch.channels_last_3d, (4, 3, 8, 8, 8)))

        for mf, shape in formats_shapes:
            self._test_memory_format_transformations(
                device, get_generator(mf, shape), transformation_fn, mf, default_is_preserve=True)

    def test_memory_format_clone(self, device):
        def get_generator(memory_format, shape):
            def input_generator_fn(device):
                return torch.randn(shape, device=device, dtype=torch.float32).contiguous(memory_format=memory_format)
            return input_generator_fn

        def transformation_fn(tensor, **kwargs):
            return tensor.clone(**kwargs)

        formats_shapes = (
            (torch.channels_last, (4, 3, 8, 8)),
            (torch.channels_last_3d, (4, 3, 8, 8, 8)))

        for mf, shape in formats_shapes:
            self._test_memory_format_transformations(
                device, get_generator(mf, shape), transformation_fn, mf, True, default_is_preserve=True)

    def test_memory_format_factory_like_functions_preserve(self, device):
        def get_generator(memory_format, shape):
            def input_generator_fn(device):
                return torch.randn(shape, device=device, dtype=torch.float32).contiguous(memory_format=memory_format)
            return input_generator_fn

        transformation_fns = [
            lambda t, **kwargs: torch.zeros_like(t, **kwargs),
            lambda t, **kwargs: torch.ones_like(t, **kwargs),
            lambda t, **kwargs: torch.randint_like(t, 10, 100, **kwargs),
            lambda t, **kwargs: torch.randint_like(t, 100, **kwargs),
            lambda t, **kwargs: torch.randn_like(t, **kwargs),
            lambda t, **kwargs: torch.rand_like(t, **kwargs),
            lambda t, **kwargs: torch.full_like(t, 7, **kwargs),
            lambda t, **kwargs: torch.empty_like(t, **kwargs)]

        formats_shapes = (
            (torch.channels_last, (4, 3, 8, 8)),
            (torch.channels_last_3d, (4, 3, 8, 8, 8)))

        for mf, shape, in formats_shapes:
            for transformation_fn in transformation_fns:
                self._test_memory_format_transformations(
                    device, get_generator(mf, shape), transformation_fn, mf, compare_data=False, default_is_preserve=True)

    def test_memory_format_type_shortcuts(self, device):
        def get_generator(memory_format, shape, dtype):
            def input_generator_fn(device):
                return torch.randn(shape, device=device, dtype=dtype).clamp(0, 1) \
                    .round().contiguous(memory_format=memory_format)
            return input_generator_fn


        def get_fn(fn_name):
            def transformation_fn(tensor, **kwargs):
                fn = getattr(tensor, fn_name)
                return fn(**kwargs)
            return transformation_fn

        shortcuts = ['byte', 'char', 'double', 'bool', 'half', 'int', 'long', 'short']
        if device == 'cpu':
            shortcuts += ['bfloat16']

        formats_shapes = (
            (torch.channels_last, (4, 3, 8, 8)),
            (torch.channels_last_3d, (4, 3, 8, 8, 8)))

        for mf, shape in formats_shapes:
            for fn_name in shortcuts:
                self._test_memory_format_transformations(
                    device, get_generator(mf, shape, torch.float32), get_fn(fn_name), mf, default_is_preserve=True)

        # Test 'float' separately to avoid float->float no-op.
        for mf, shape in formats_shapes:
            self._test_memory_format_transformations(
                device, get_generator(mf, shape, torch.float64), get_fn('float'), mf, default_is_preserve=True)

    @onlyCUDA
    def test_memory_format_cpu_and_cuda_ops(self, device):
        def get_generator(memory_format, shape):
            def input_generator_fn(device):
                return torch.randn(shape, device=device, dtype=torch.float32).contiguous(memory_format=memory_format)
            return input_generator_fn

        def transformation_cpu_fn(tensor, **kwargs):
            return tensor.cpu(**kwargs)

        def transformation_cuda_fn(tensor, **kwargs):
            return tensor.cuda(**kwargs)

        formats_shapes = (
            (torch.channels_last, (4, 3, 8, 8)),
            (torch.channels_last_3d, (4, 3, 8, 8, 8)))

        for mf, shape in formats_shapes:
            self._test_memory_format_transformations(
                'cuda', get_generator(mf, shape), transformation_cpu_fn, mf, default_is_preserve=True)
            self._test_memory_format_transformations(
                'cpu', get_generator(mf, shape), transformation_cuda_fn, mf, default_is_preserve=True)

    # FIXME: move to test_serialization
    def test_pickle_gradscaler(self, device):
        # This test is not in test_cuda.py because it should pass in 3 cases:
        #  1. cuda is not available.
        #  2. cuda is available but device is not cuda.
        #  3. cuda is available and device is cuda.
        # In case 1, a and b disable themselves on construction and shouldn't try to pickle workhorse attributes.
        # In case 2, a and b are enabled.  Workhorse attributes participate in pickling, but none are lazy-inited
        # to cuda Tensors, because I don't want to do cuda things if device is not cuda.
        # In case 3, a and b are enabled and we may also try lazy-initing _scale to a cuda tensor.
        device = torch.device(device)
        try_lazy_inits = (True, False) if device.type == "cuda" else (False,)
        for lazy_init_scale in try_lazy_inits:
            a = torch.cuda.amp.GradScaler(init_scale=3., growth_factor=4., backoff_factor=.5, growth_interval=2)
            self.assertTrue(not a.is_enabled() if torch.cuda.amp.common.amp_definitely_not_available() else a.is_enabled())
            if lazy_init_scale:
                # Dummy a.scale() call lazy-inits a._scale Tensor.
                a.scale(torch.tensor([4.0], dtype=torch.float32, device=device))
                self.assertTrue(isinstance(a._scale, torch.cuda.FloatTensor))
            # The following three lines should work whether or not cuda is available.
            serialized = pickle.dumps(a)
            b = pickle.loads(serialized)
            self.assertEqual(b.is_enabled(), a.is_enabled())
            if a.is_enabled():
                self.assertEqual(b.get_scale(), 3.)
                self.assertEqual(b.get_growth_factor(), 4.)
                self.assertEqual(b.get_backoff_factor(), .5)
                self.assertEqual(b.get_growth_interval(), 2)
                self.assertEqual(b._init_growth_tracker, 0)
                # supplies a dummy key to test the defaultdict's default_factory
                self.assertEqual(b._per_optimizer_states["fdsa"],
                                 torch.cuda.amp.grad_scaler._refresh_per_optimizer_state())
                if lazy_init_scale:
                    self.assertEqual(b.scale(torch.tensor([4.0], dtype=torch.float32, device=device)), 12.0)

    # FIXME: convert to ErrorInputs
    def test_multinomial_invalid(self, device):
        def test(probs):
            with self.assertRaisesRegex(RuntimeError,
                                        'probability tensor contains either `inf`, `nan` or element < 0'):
                torch.multinomial(probs.to(device), 2)
                torch.cuda.synchronize()

        test(torch.tensor([1., -1., 1.]))
        test(torch.tensor([1., inf, 1.]))
        test(torch.tensor([1., -inf, 1.]))
        test(torch.tensor([1., 1., nan]))

    # FIXME: convert to ErrorInputs
    def test_multinomial_invalid_distribution(self, device):
        def test(probs, replacement):
            with self.assertRaisesRegex(RuntimeError,
                                        r"invalid multinomial distribution \(sum of probabilities <= 0\)"):
                torch.multinomial(probs, 2, replacement)
                torch.cuda.synchronize()

        x = torch.zeros(3, device=device)
        y = torch.zeros(3, 3, device=device)
        z = torch.zeros(3, 3, device=device)
        z[1, :] = 1

        test(x, False)
        test(y, False)
        test(z, False)

        # Verify only for CPU as replacement=True
        # throws device side assert triggered.
        if self.device_type == 'cpu':
            test(x, True)
            test(y, True)
            test(z, True)

    # FIXME: move to test distributions
    def _test_multinomial_empty(self, device, replacement, num_samples):
        probs = torch.ones(0, 3, device=device)
        expected = torch.empty(0, num_samples, dtype=torch.int64)
        out = torch.multinomial(probs, num_samples=num_samples, replacement=replacement)
        self.assertEqual(out, expected)

    # FIXME: move to test distributions
    def test_multinomial_empty_w_replacement(self, device):
        self._test_multinomial_empty(device, True, 1)
        self._test_multinomial_empty(device, True, 2)

    # FIXME: move to test distributions
    def test_multinomial_empty_wo_replacement(self, device):
        self._test_multinomial_empty(device, False, 1)
        self._test_multinomial_empty(device, False, 2)

    # FIXME: move to elementwise ternary test suite
    def _test_where_scalar_template(self, device, dtype, exec_fn):
        for ndims in range(0, 4):
            shape = self._rand_shape(ndims, min_size=5, max_size=10)
            for n in range(ndims + 1):
                for c in combinations(list(range(ndims)), n):
                    for scalar_type in [int, float, complex]:
                        if dtype.is_complex:
                            condition = make_tensor(shape, dtype=dtype, device=device).abs() > 0.5
                        else:
                            condition = make_tensor(shape, dtype=dtype, device=device) > 0.5

                        x = make_tensor(shape, dtype=dtype, device=device)

                        if not dtype.is_complex and scalar_type == complex:
                            continue

                        scalar_1 = scalar_type(random.random())

                        exec_fn(scalar_type, dtype, condition, x, scalar_1)

    # FIXME: move to elementwise ternary test suite
    # For current implementation,
    # below are the valid `TensorDtype` and `ScalarType` combinations.
    def _where_valid_scalar_tensor_combination(self, scalar_type, dtype):
        if (scalar_type == int and dtype == torch.long):
            return True
        elif (scalar_type == float and dtype == torch.double):
            return True
        elif (scalar_type == complex and dtype == torch.complex128):
            return True
        return False

    # FIXME: move to elementwise ternary test suite
    @onlyNativeDeviceTypes
    @dtypes(*(get_all_int_dtypes() + get_all_fp_dtypes() +
              get_all_complex_dtypes()))
    def test_where_scalar_invalid_combination_raises(self, device, dtype):

        def checkRaises(scalar_type, dtype, condition, x, scalar_1):
            if not self._where_valid_scalar_tensor_combination(scalar_type, dtype):
                # Note: This should fail once `where` supports type promotion.
                with self.assertRaisesRegex(RuntimeError, "expected scalar type"):
                    torch.where(condition, x, scalar_1)

        self._test_where_scalar_template(device, dtype, checkRaises)

    # FIXME: move to elementwise ternary test suite
    @skipCUDAVersionIn([(11, 2)])  # test fails for 11.2, see https://github.com/pytorch/pytorch/issues/51980
    @dtypes(*(get_all_int_dtypes() + get_all_fp_dtypes() +
              get_all_complex_dtypes()))
    def test_where_scalar_valid_combination(self, device, dtype):

        def checkResult(scalar_type, dtype, condition, x, scalar_1):
            if self._where_valid_scalar_tensor_combination(scalar_type, dtype):
                def x_like(scalar, without_dtype=False):
                    return torch.tensor(scalar, dtype=dtype, device=device).expand_as(x)

                # X = Tensor, Y = Scalar
                scalar_out = torch.where(condition, x, scalar_1)
                tensor_out = torch.where(condition, x, x_like(scalar_1))
                self.assertEqual(scalar_out, tensor_out)

                # X = Scalar, Y = Tensor
                scalar_out = torch.where(condition, scalar_1, x)
                tensor_out = torch.where(condition, x_like(scalar_1), x)
                self.assertEqual(scalar_out, tensor_out)

        self._test_where_scalar_template(device, dtype, checkResult)

    # FIXME: move to elementwise ternary test suite
    # As the test fails with Runtime Error not raised on XLA
    @onlyNativeDeviceTypes
    def test_where_scalar_scalar(self, device):
        # Scalar-Scalar Version
        height = 5
        width = 5
        default_dtype = torch.get_default_dtype()
        for test_default_dtype in [torch.float, torch.double]:
            torch.set_default_dtype(test_default_dtype)
            for scalar_type_1 in [int, float, complex]:
                for scalar_type_2 in [int, float, complex]:
                    x1 = scalar_type_1(random.random() * random.randint(10, 20))
                    x2 = scalar_type_2(random.random() * random.randint(20, 30))
                    condition = torch.randn(height, width, device=device) > 0.5
                    if scalar_type_1 != scalar_type_2:
                        self.assertRaisesRegex(RuntimeError, "expected scalar type", lambda: torch.where(condition, x1, x2))
                    else:
                        def get_dtype(scalar_type):
                            complex_dtype = torch.complex64 if torch.float == torch.get_default_dtype() else torch.complex128
                            type_map = {int: torch.long, float: torch.get_default_dtype(), complex: complex_dtype}
                            return type_map[scalar_type]
                        expected = torch.zeros((height, width), dtype=get_dtype(scalar_type_1))
                        expected[condition] = x1
                        expected[~condition] = x2
                        result = torch.where(condition, x1, x2)
                        self.assertEqual(expected, result)

        # Reset the original dtype
        torch.set_default_dtype(default_dtype)

    def test_hook_remove(self, device):
        # Reference: https://github.com/pytorch/pytorch/issues/58354
        def _test_helper(remove_hook):
            def install_hook(tensor):
                handle = None

                def hook(tensor):
                    if remove_hook:
                        handle.remove()
                    return torch.zeros_like(tensor)
                handle = tensor.register_hook(hook)

            t = torch.ones((1, 5), device=device, requires_grad=True)
            install_hook(t)

            # First call to backward
            t.mean().backward()
            self.assertEqual(t.grad, torch.zeros_like(t))

            # Second call to backward
            t.mean().backward()
            if remove_hook:
                # After removing the hook, make sure the usual gradient is returned
                self.assertEqual(t.grad, 0.2 * torch.ones_like(t))
            else:
                self.assertEqual(t.grad, torch.zeros_like(t))

        _test_helper(remove_hook=True)
        _test_helper(remove_hook=False)

    # FIXME: get PyTorch/XLA to run test_testing
    # This test should ideally be in test_testing.py,
    # but since pytorch/xla runs tests from test_torch.py, we have it here.
    @skipXLA
    def test_skip_xla(self, device):
        if self.device_type == 'xla':
            # Should not reach here!
            self.assertTrue(False)

    # FIXME: get PyTorch/XLA to run test_testing
    # This test should ideally be in test_testing.py,
    # but since pytorch/xla runs tests from test_torch.py, we have it here.
    @expectedFailureXLA
    def test_expected_failure_xla(self, device):
        if self.device_type == 'xla':
            self.assertTrue(False)

    # FIXME: get PyTorch/XLA to run test_testing
    # This test should ideally be in test_testing.py,
    # but since pytorch/xla runs tests from test_torch.py, we have it here.
    def test_assertRaisesRegex_ignore_msg_non_native_device(self, device):
        # Verify that self.assertRaisesRegex only checks the Error and ignores
        # message for non-native devices.
        x = torch.randn((10, 3), device=device)
        t = torch.empty(10, dtype=torch.int64, device=device).random_(0, 3)
        invalid_weight = torch.randn(4, device=device)
        msg = "weight tensor should be defined either for all 3 classes or no classes"

        # XLA raises RuntimeError with a different message.
        with self.assertRaisesRegex(RuntimeError, msg):
            torch.nn.functional.nll_loss(x, t, weight=invalid_weight)


# Tests that compare a device's computation with the (gold-standard) CPU's.
class TestDevicePrecision(TestCase):
    exact_dtype = True

    # FIXME: move to indexing test suite
    @onlyCUDA
    def test_index_add_bfloat16(self, device):
        inp_tensor = torch.randn(5, 3, device='cpu').bfloat16()
        t = torch.tensor([[1, 2, 3], [4, 5, 6], [7, 8, 9]], dtype=torch.bfloat16, device='cpu')
        index = torch.tensor([0, 4, 2], device='cpu')
        out_cpu = inp_tensor.index_add(0, index, t)

        inp_tensor = inp_tensor.to(device=device)
        t = t.to(device=device)
        index = index.to(device=device)
        out_gpu = inp_tensor.index_add(0, index, t)

        self.assertEqual(out_cpu, out_gpu, atol=1e-2, rtol=0)

    # FIXME: move to serialization test suite
    def test_device_serialization(self, device):
        x = torch.randn(4, 4, device=device)

        with tempfile.NamedTemporaryFile() as f:
            torch.save(x, f)
            f.seek(0)
            x_copy = torch.load(f)

        self.assertEqual(x_copy, x)
        self.assertIs(type(x_copy), type(x))
        self.assertEqual(x_copy.device, x.device)

    # FIXME: move to serialization test suite
    @deviceCountAtLeast(2)
    def test_multidevice_serialization(self, devices):
        x = [torch.randn(4, 4, device=devices[0]),
             torch.randn(4, 4, device=devices[1])]

        with tempfile.NamedTemporaryFile() as f:
            torch.save(x, f)
            f.seek(0)
            x_copy = torch.load(f)

        for original, cp in zip(x, x_copy):
            self.assertEqual(cp, original)
            self.assertIs(type(cp), type(original))
            self.assertEqual(cp.device, original.device)

    # FIXME: move to data movement test suite
    @deviceCountAtLeast(1)
    def test_copy_noncontig(self, devices):
        def do_test(d0, d1):
            x = torch.tensor([1.5, 2.5, 3.5, 4.5, 5.5, 6.5], device=d0)
            y = torch.tensor([0, 0, 0, 0, 0, 0], device=d1)
            self.assertNotEqual(x.dtype, y.dtype)

            y[::2].copy_(x[::2])
            self.assertEqual(y, [1, 0, 3, 0, 5, 0])

        do_test('cpu', devices[0])
        do_test(devices[0], 'cpu')

        if len(devices) > 1:
            do_test(devices[0], devices[1])

    @deviceCountAtLeast(2)
    def test_type_conversions_same_device(self, devices):
        x = torch.randn(5, 5, device=devices[1])
        self.assertEqual(x.int().device, torch.device(devices[1]))
        self.assertEqual(x.type(torch.int).device, torch.device(devices[1]))
        self.assertEqual(x.to(torch.int).device, torch.device(devices[1]))

    @dtypesIfCUDA(torch.half, torch.float, torch.double,
                  torch.int8, torch.short, torch.int, torch.long,
                  torch.uint8)
    @dtypes(torch.float, torch.double,
            torch.int8, torch.short, torch.int, torch.long,
            torch.uint8)
    def test_from_sequence(self, device, dtype):
        seq = [list(range(i * 4, i * 4 + 4)) for i in range(5)]
        reference = torch.arange(0, 20).resize_(5, 4)
        self.assertEqual(torch.tensor(seq, dtype=dtype, device=device), reference, exact_dtype=False)

    # FIXME: moved to indexing test suite
    @deviceCountAtLeast(1)
    def test_advancedindex_mixed_cpu_devices(self, devices) -> None:
        def test(x: torch.Tensor, ia: torch.Tensor, ib: torch.Tensor) -> None:
            # test getitem
            self.assertEqual(x[:, ia, None, ib, 0].cpu(),
                             x.cpu()[:, ia.cpu(), None, ib.cpu(), 0])
            self.assertEqual(x[ia], x.cpu()[ia.cpu()])
            # test setitem
            x_clone1 = x.clone()
            x_clone2 = x.clone()
            first_shape = x[:, ia, None, ib, 0].shape
            second_shape = x[ia].shape
            x_clone1[:, ia, None, ib, 0] = torch.randn(first_shape).to(x_clone1)
            x_clone2[ia] = torch.randn(second_shape).to(x_clone2)

        cpu = torch.device('cpu')
        for device in devices:
            # Index cpu tensor with device tensor
            x = torch.randn(3, 4, 4, 4, 3)
            ia = torch.tensor([0, 2, 1]).to(device)
            ib = torch.tensor([0, 2, 1]).to(device)
            test(x, ia, ib)

            # Index device tensor with cpu tensor
            x = x.to(device)
            ia = ia.to(cpu)
            ib = ib.to(cpu)
            test(x, ia, ib)

            # Index cpu tensor with mixed cpu, device tensors
            x = x.to(cpu)
            ia = ia.to(cpu)
            ib = ib.to(device)
            test(x, ia, ib)

            # Index device tensor with mixed cpu, device tensors
            x = x.to(device)
            ia = ia.to(cpu)
            ib = ib.to(device)
            test(x, ia, ib)

            if len(devices) > 1:
                other_device = devices[0]
                if device == devices[0]:
                    other_device = devices[1]
                # Index device tensor with mixed cpu, device tensors on different devices
                x = x.to(device)
                ia = ia.to(cpu)
                ib = ib.to(other_device)
                test(x, ia, ib)

    # FIXME: move to data movement test suite
    def test_copy_broadcast(self, device) -> None:
        x = torch.randn(10, 5)
        y = torch.randn(5, device=device)
        x.copy_(y)
        self.assertEqual(x[3], y)

        x = torch.randn(10, 5, device=device)
        y = torch.randn(5)
        x.copy_(y)
        self.assertEqual(x[3], y)

    # FIXME: move to an elementwise ternary test suite
    @dtypes(torch.int64, torch.float32, torch.float64)
    def test_clamp(self, device, dtype):
        test_args = [
            *product(
                [(100, 50), (10, 64), (97,)],  # shape
                (True, False),  # non-contiguous
            )
        ]

        for shape, noncontig in test_args:
            x = make_tensor(shape, device=device, dtype=dtype,
                            noncontiguous=noncontig)
            ub = make_tensor(shape, device=device, dtype=dtype,
                             noncontiguous=noncontig)
            lb = make_tensor(shape, device=device, dtype=dtype,
                             noncontiguous=noncontig)

            expect = x.max(lb).min(ub)
            actual = x.clamp(lb, ub)
            self.assertEqual(expect, actual)

            expect = np.clip(x.cpu().numpy(), lb.cpu().numpy(), ub.cpu().numpy())
            self.assertEqual(expect, actual)

            expect = x.max(lb)
            actual = x.clamp(min=lb)
            self.assertEqual(expect, actual)

            expect = x.min(ub)
            actual = x.clamp(max=ub)
            self.assertEqual(expect, actual)

            # Test broadcasting min & max
            expect = x.max(lb[0]).min(ub[..., :1])
            actual = x.clamp(lb[0], ub[..., :1])
            self.assertEqual(expect, actual)

            # Test broadcasting x
            expect = x[..., :1].max(lb).min(ub)
            actual = x[..., :1].clamp(lb, ub)
            self.assertEqual(expect, actual)

    def test_cuda_device_idx(self, device):
        x = torch.zeros(3, device=device)
        y = torch._efficientzerotensor(3, device=device)
        self.assertEqual(x.device, y.device)

# we implemented custom deallocation for subclasses, so it behooves
# us to make sure all of these bits work.  We'll use __del__ to
# track if objects die or not
class Tracker:
    def __init__(self, marker):
        self.marker = marker

    @staticmethod
    def make():
        marker = [False]
        return marker, Tracker(marker)

    def __del__(self):
        self.marker[0] = True

@contextlib.contextmanager
def disable_gc():
    if gc.isenabled():
        try:
            gc.disable()
            yield
        finally:
            gc.enable()
    else:
        yield

class TestTorch(TestCase):
    exact_dtype = True

    def test_dir(self):
        dir(torch)

    def test_wildcard_import(self):
        exec('from torch import *')

    def test_newaxis_numpy_comparison(self):
        def run_test(tensor, *idx):
            npt = tensor.numpy()
            self.assertEqual(tensor[idx], npt[idx])

        # 1D Tensor Tests
        x = torch.arange(0, 10)
        cases = [
            [None],
            [None, None],
            [Ellipsis, None],
            [None, Ellipsis],
            [2, None],
            [None, 2],
            [Ellipsis, None, 2],
            [Ellipsis, 2, None],
            [2, Ellipsis, None],
            [2, None, Ellipsis],
            [None, 2, Ellipsis],
            [None, Ellipsis, 2],
        ]

        for case in cases:
            run_test(x, *case)

        # 2D Tensor Tests
        x = torch.arange(0, 12).view(3, 4)
        cases = [
            [None],
            [None, None],
            [None, None, None],
            [Ellipsis, None],
            [Ellipsis, None, None],
            [None, Ellipsis],
            [None, Ellipsis, None],
            [None, None, Ellipsis],
            [2, None],
            [2, None, Ellipsis],
            [2, Ellipsis, None],
            [None, 2, Ellipsis],
            [Ellipsis, 2, None],
            [Ellipsis, None, 2],
            [None, Ellipsis, 2],
            [1, 2, None],
            [1, 2, Ellipsis, None],
            [1, Ellipsis, 2, None],
            [Ellipsis, 1, None, 2],
            [Ellipsis, 1, 2, None],
            [1, None, 2, Ellipsis],
            [None, 1, Ellipsis, 2],
            [None, 1, 2, Ellipsis],
        ]

        for case in cases:
            run_test(x, *case)

    def _consecutive(self, size, start=1):
        sequence = torch.ones(torch.tensor(size).prod(0)).cumsum(0)
        sequence.add_(start - 1)
        return sequence.resize_(*size)

    def test_newindex(self):
        reference = self._consecutive((3, 3, 3))
        # This relies on __index__() being correct - but we have separate tests for that

        def checkPartialAssign(index):
            reference = torch.zeros(3, 3, 3)
            reference[index] = self._consecutive((3, 3, 3))[index]
            self.assertEqual(reference[index], self._consecutive((3, 3, 3))[index], atol=0, rtol=0)
            reference[index] = 0
            self.assertEqual(reference, torch.zeros(3, 3, 3), atol=0, rtol=0)

        checkPartialAssign(0)
        checkPartialAssign(1)
        checkPartialAssign(2)
        checkPartialAssign((0, 1))
        checkPartialAssign((1, 2))
        checkPartialAssign((0, 2))
        checkPartialAssign(torch.LongTensor((0, 2)))

        with self.assertRaises(IndexError):
            reference[1, 1, 1, 1] = 1
        with self.assertRaises(IndexError):
            reference[1, 1, 1, (1, 1)] = 1
        with self.assertRaises(IndexError):
            reference[3, 3, 3, 3, 3, 3, 3, 3] = 1
        with self.assertRaises(IndexError):
            reference[0.0] = 1
        with self.assertRaises(TypeError):
            reference[0.0:2.0] = 1
        with self.assertRaises(IndexError):
            reference[0.0, 0.0:2.0] = 1
        with self.assertRaises(IndexError):
            reference[0.0, :, 0.0:2.0] = 1
        with self.assertRaises(IndexError):
            reference[0.0, ..., 0.0:2.0] = 1
        with self.assertRaises(IndexError):
            reference[0.0, :, 0.0] = 1

    # FIXME: move to indexing test suite
    def test_index_add(self):
        for device in get_all_device_types():
            for dest_contig, src_contig, index_contig in product([True, False], repeat=3):
                for other_sizes in ((), (4, 5)):
                    for dtype in [torch.int, torch.long]:
                        num_copy, num_dest = 3, 3
                        dest = torch.randn(num_dest, *other_sizes, device=device)
                        if not dest_contig:
                            dest = make_tensor(dest.shape, device=device, dtype=dest.dtype, noncontiguous=True)
                        src = torch.randn(num_copy, *other_sizes, device=device)
                        if not src_contig:
                            src = torch.testing.make_non_contiguous(src)
                        idx = torch.randperm(num_dest, dtype=dtype, device=device).narrow(0, 0, num_copy)
                        if not index_contig:
                            idx = torch.testing.make_non_contiguous(idx)
                        # index_add_ without alpha argument
                        dest2 = dest.clone()
                        dest.index_add_(0, idx, src)
                        for i in range(idx.size(0)):
                            dest2[idx[i]] += src[i]
                        self.assertEqual(dest, dest2)
                        # index_add_ with alpha argument
                        dest2 = dest.clone()
                        dest.index_add_(0, idx, src, alpha=2)
                        for i in range(idx.size(0)):
                            dest2[idx[i]] += src[i] * 2
                        self.assertEqual(dest, dest2)

    # FIXME: resolve comment below and move this to indexing test suite
    # add coverage for issue with atomic add that appeared only for
    # specific dtypes on cuda:
    # https://github.com/pytorch/pytorch/issues/29153
    def test_index_add_all_dtypes(self):
        for device in get_all_device_types():
            for dtype in get_all_math_dtypes(device):
                for idx_dtype in [torch.int, torch.long]:
                    size = [5, 5]
                    if dtype.is_floating_point or dtype.is_complex:
                        tensor = torch.rand(size, dtype=dtype, device=device)
                    elif dtype.is_signed:
                        tensor = torch.randint(-5, 15, size, dtype=dtype, device=device)
                    else:
                        tensor = torch.randint(0, 10, size, dtype=dtype, device=device)

                    # index_add calls atomicAdd on cuda.
                    zeros = torch.zeros(size, dtype=dtype, device=device)

                    added = zeros.index_add(0, torch.arange(0, size[0], dtype=idx_dtype, device=device), tensor)
                    self.assertEqual(added, tensor)

                    added = zeros.index_add(0, torch.arange(0, size[0], dtype=idx_dtype, device=device), tensor, alpha=-1)
                    self.assertEqual(added, -tensor)

    # FIXME: move to shape ops test suite
    def test_unflatten(self):
        # test args: tensor, int, sizes
        self.assertEqual(torch.tensor([]).unflatten(0, (0, 1)), torch.empty(0, 1))
        self.assertEqual(torch.tensor([1]).unflatten(0, (1, 1)), torch.tensor([[1]]))
        self.assertEqual(torch.tensor([1, 2, 3, 4]).unflatten(0, (2, 2)), torch.tensor([[1, 2], [3, 4]]))
        self.assertEqual(torch.tensor([1, 2, 3, 4]).unflatten(0, [2, 2]), torch.tensor([[1, 2], [3, 4]]))
        self.assertEqual(torch.tensor([1, 2, 3, 4]).unflatten(0, torch.Size([2, 2])), torch.tensor([[1, 2], [3, 4]]))
        self.assertEqual(torch.ones(2, 10).unflatten(1, (5, 2)), torch.ones(2, 5, 2))
        self.assertEqual(torch.tensor([1, 2, 3, 4]).unflatten(0, (-1, 2)),
                         torch.tensor([[1, 2], [3, 4]]))
        self.assertEqual(torch.ones(2, 10).unflatten(1, (5, -1)),
                         torch.ones(2, 5, 2))
        self.assertEqual(torch.ones(2, 10).unflatten(1, (-1,)),
                         torch.ones(2, 10))
        self.assertEqual(torch.ones(2, 3 * 4 * 5 * 6).unflatten(1, (3, 4, -1, 6)),
                         torch.ones(2, 3, 4, 5, 6))
        self.assertEqual(torch.ones(2, 0, 2).unflatten(1, (3, -1, 4, 5)),
                         torch.ones(2, 3, 0, 4, 5, 2))

        # test invalid args: tensor, str, sizes
        with self.assertRaisesRegex(TypeError, r"received an invalid combination of arguments"):
            torch.tensor([1]).unflatten('A', (1, 1))

        # test invalid args: tensor, str, namedshape
        with self.assertRaisesRegex(RuntimeError, r"Name 'A' not found in Tensor\[None\]."):
            torch.ones(4).unflatten('A', (('A', 2), ('B', 2)))

        # test other invalid arguments
        with self.assertRaisesRegex(RuntimeError, r"sizes must be non-empty"):
            torch.tensor([1]).unflatten(0, [])
        with self.assertRaisesRegex(RuntimeError, r"Provided sizes \[2, 2\] don't multiply up to the size of dim 0 \(1\)"):
            torch.tensor([1]).unflatten(0, [2, 2])
        with self.assertRaisesRegex(IndexError, r"dimension specified as 0 but tensor has no dimensions"):
            torch.tensor(1).unflatten(0, [0])
        with self.assertRaisesRegex(RuntimeError, r"only one dimension can be inferred"):
            torch.randn(5, 10).unflatten(1, (-1, -1))
        with self.assertRaisesRegex(RuntimeError,
                                    r"Provided sizes \[-1, 4\] don't multiply up to the size of dim 1 \(10\)"):
            torch.randn(5, 10).unflatten(1, (-1, 4))
        with self.assertRaisesRegex(RuntimeError,
                                    r"the unspecified dimension size -1 can be any value and is ambiguous"):
            torch.randn(2, 0).unflatten(1, (2, -1, 0))

    # FIXME: move to test_scatter_gather_ops.py
    def test_scatter_reduce(self):
        dtype = device = None
        output_size = 10
        shape = [5, 10, 20]
        reduces = ["sum", "prod", "mean", "amax", "amin"]
        fills = {"sum": 0, "prod": 1, "mean": 0, "amax": -(2 ** 31), "amin": 2 ** 31 - 1}
        fns = {"sum": lambda t, v: t.add_(v),
               "prod": lambda t, v: t.mul_(v),
               "mean": lambda t, v, n: t.mul_(n).add_(v).div_(n + 1),
               "amax": lambda t, v: torch.max(t, v, out=t),
               "amin": lambda t, v: torch.min(t, v, out=t)}

        index = torch.randint(0, output_size, shape, dtype=torch.long, device=device)
        input = torch.randn(shape, dtype=dtype, device=device)

        for reduce in reduces:
            for dim in range(len(shape)):
                output = input.scatter_reduce(dim, index, reduce, output_size=output_size)

                # Check that output is of the correct size
                output_shape = copy.copy(shape)
                output_shape[dim] = output_size
                self.assertEqual(output.shape, output_shape)

                expected = torch.zeros(output_shape, dtype=dtype, device=device)
                expected.fill_(fills[reduce])
                counts = torch.zeros(output_shape, dtype=dtype, device=device)
                for i, j, k in itertools.product(range(shape[0]), range(shape[1]), range(shape[2])):
                    v = input[i, j, k]
                    m = index[i, j, k]

                    if dim == 0:
                        i = m
                    elif dim == 1:
                        j = m
                    else:
                        k = m

                    op = fns[reduce]
                    if (reduce == "mean"):
                        op(expected[i, j, k], v, counts[i, j, k])
                    else:
                        op(expected[i, j, k], v)
                    counts[i, j, k] += 1

<<<<<<< HEAD
    # As the test fails with Runtime Error not raised on XLA
    @onlyNativeDeviceTypes
    def test_where_scalar_handcrafted_values(self, device):
        # Tests ScalarxScalar, ScalarxTensor and TensorxScalar
        # variant of `where` against NumPy version with
        # handcrafted values.
        condition_shape = (5, 5)
        dtypes = (
            torch.bool, torch.uint8, torch.int8, torch.int16, torch.int64,
            torch.float16, torch.float32, torch.float64,
            torch.complex64, torch.complex128,
        )
        shapes = ((), (5,), (1, 5),)

        with torch.no_grad():
            tensors = (torch.empty(shape, dtype=dtype, device=device).fill_(17)
                       for shape, dtype in product(shapes, dtypes))

        # Use different values for `x` and `y`
        # as they are the output values which are compared.
        x_vals = (True, 3, 7.0, 1 + 0.5j)
        y_vals = itertools.chain((False, 4, 8.0, 2 + 0.5j), tensors)
        for x in x_vals:
            for y in y_vals:
                condition = torch.empty(*condition_shape, dtype=torch.bool, device=device).bernoulli_()
                common_dtype = torch.result_type(x, y)

                def check_equal(condition, x, y):
                    condition_np = condition.cpu().numpy()
                    x_np = x.cpu().numpy() if isinstance(x, torch.Tensor) else x
                    y_np = y.cpu().numpy() if isinstance(y, torch.Tensor) else y

                    # NumPy aggressively promotes to double, hence cast to output to correct dtype
                    expected = torch.from_numpy(np.where(condition_np, x_np, y_np)).to(common_dtype)
                    result = torch.where(condition, x, y)
                    self.assertEqual(expected, result)

                check_equal(condition, x, y)
                check_equal(condition, y, x)
=======
                if (reduce == "amin" or reduce == "amax"):
                    expected.masked_fill_(counts == 0, 0)

                self.assertTrue(torch.allclose(output, expected))

        with self.assertRaisesRegex(RuntimeError, "Expected `dim` to be in range -3 to 2"):
            torch.scatter_reduce(input, 4, index, "sum")

        with self.assertRaisesRegex(RuntimeError, "Shape mismatch"):
            index2 = torch.randint(0, output_size, (10, ), dtype=torch.long, device=device)
            torch.scatter_reduce(input, 0, index2, "sum")

        with self.assertRaisesRegex(RuntimeError, "Expected `index` values to be in range 0 to 2"):
            input2 = torch.randn(10, dtype=dtype, device=device)
            index2 = torch.tensor([0, 1, 0, 1, 2, 3, 3, 4, 4, 3])
            torch.scatter_reduce(input2, 0, index2, "sum", output_size=2)

    def test_structseq_repr(self):
        a = torch.arange(250).reshape(5, 5, 10)
        expected = """
        torch.return_types.max(
        values=tensor([[ 40,  41,  42,  43,  44,  45,  46,  47,  48,  49],
                [ 90,  91,  92,  93,  94,  95,  96,  97,  98,  99],
                [140, 141, 142, 143, 144, 145, 146, 147, 148, 149],
                [190, 191, 192, 193, 194, 195, 196, 197, 198, 199],
                [240, 241, 242, 243, 244, 245, 246, 247, 248, 249]]),
        indices=tensor([[4, 4, 4, 4, 4, 4, 4, 4, 4, 4],
                [4, 4, 4, 4, 4, 4, 4, 4, 4, 4],
                [4, 4, 4, 4, 4, 4, 4, 4, 4, 4],
                [4, 4, 4, 4, 4, 4, 4, 4, 4, 4],
                [4, 4, 4, 4, 4, 4, 4, 4, 4, 4]]))"""
        self.assertEqual(repr(a.max(1)), textwrap.dedent(expected).strip())

    def test_is_same_size(self):
        t1 = torch.empty(3, 4, 9, 10)
        t2 = torch.empty(3, 4)
        t3 = torch.empty(1, 9, 3, 3)
        t4 = torch.empty(3, 4, 9, 10)

        self.assertFalse(t1.is_same_size(t2))
        self.assertFalse(t1.is_same_size(t3))
        self.assertTrue(t1.is_same_size(t4))

    def test_tensor_set(self):
        t1 = torch.tensor([])
        t2 = torch.empty(3, 4, 9, 10).uniform_()
        t1.set_(t2)
        self.assertEqual(t1.storage()._cdata, t2.storage()._cdata)
        size = torch.Size([9, 3, 4, 10])
        t1.set_(t2.storage(), 0, size)
        self.assertEqual(t1.size(), size)
        t1.set_(t2.storage(), 0, tuple(size))
        self.assertEqual(t1.size(), size)
        self.assertEqual(t1.stride(), (120, 40, 10, 1))
        stride = (10, 360, 90, 1)
        t1.set_(t2.storage(), 0, size, stride)
        self.assertEqual(t1.stride(), stride)
        t1.set_(t2.storage(), 0, size=size, stride=stride)
        self.assertEqual(t1.size(), size)
        self.assertEqual(t1.stride(), stride)

        # test argument names
        t1 = torch.tensor([])
        # 1. case when source is tensor
        t1.set_(source=t2)
        self.assertEqual(t1.storage()._cdata, t2.storage()._cdata)
        # 2. case when source is storage
        t1.set_(source=t2.storage())
        self.assertEqual(t1.storage()._cdata, t2.storage()._cdata)
        # 3. case when source is storage, and other args also specified
        t1.set_(source=t2.storage(), storage_offset=0, size=size, stride=stride)
        self.assertEqual(t1.size(), size)
        self.assertEqual(t1.stride(), stride)

        t1 = torch.tensor([True, True], dtype=torch.bool)
        t2 = torch.tensor([False, False], dtype=torch.bool)
        t1.set_(t2)
        self.assertEqual(t1.storage()._cdata, t2.storage()._cdata)

    def test_tensor_set_errors(self):
        f_cpu = torch.randn((2, 3), dtype=torch.float32)
        d_cpu = torch.randn((2, 3), dtype=torch.float64)

        # change dtype
        self.assertRaises(RuntimeError, lambda: f_cpu.set_(d_cpu.storage()))
        self.assertRaises(RuntimeError,
                          lambda: f_cpu.set_(d_cpu.storage(), 0, d_cpu.size(), d_cpu.stride()))
        self.assertRaises(RuntimeError, lambda: f_cpu.set_(d_cpu))

        # change device
        if torch.cuda.is_available():
            f_cuda = torch.randn((2, 3), dtype=torch.float32, device='cuda')

            # cpu -> cuda
            self.assertRaises(RuntimeError, lambda: f_cpu.set_(f_cuda.storage()))
            self.assertRaises(RuntimeError,
                              lambda: f_cpu.set_(f_cuda.storage(), 0, f_cuda.size(), f_cuda.stride()))
            self.assertRaises(RuntimeError, lambda: f_cpu.set_(f_cuda))

            # cuda -> cpu
            self.assertRaises(RuntimeError, lambda: f_cuda.set_(f_cpu.storage()))
            self.assertRaises(RuntimeError,
                              lambda: f_cuda.set_(f_cpu.storage(), 0, f_cpu.size(), f_cpu.stride()))
            self.assertRaises(RuntimeError, lambda: f_cuda.set_(f_cpu))

    # FIXME: move this test test_testing.py (along with allclose testing)
    # NOTE: test_equal will be deprecated in favor of torch.testing.assert_close
    #   once torch.testing is out of beta
    def test_equal(self):
        # Contiguous, 1D
        t1 = torch.tensor((3., 4., 9., 10.))
        t2 = t1.contiguous()
        t3 = torch.tensor((1., 9., 3., 10.))
        t4 = torch.tensor((3., 4., 9.))
        t5 = torch.tensor([])
        self.assertTrue(t1.equal(t2))
        self.assertFalse(t1.equal(t3))
        self.assertFalse(t1.equal(t4))
        self.assertFalse(t1.equal(t5))
        self.assertTrue(torch.equal(t1, t2))
        self.assertFalse(torch.equal(t1, t3))
        self.assertFalse(torch.equal(t1, t4))
        self.assertFalse(torch.equal(t1, t5))

        # Non contiguous, 2D
        s = torch.tensor(((1, 2, 3, 4), (5, 6, 7, 8)))
        s1 = s[:, 1:3]
        s2 = s1.clone()
        s3 = torch.tensor(((2, 3), (6, 7)))
        s4 = torch.tensor(((0, 0), (0, 0)))

        self.assertFalse(s1.is_contiguous())
        self.assertTrue(s1.equal(s2))
        self.assertTrue(s1.equal(s3))
        self.assertFalse(s1.equal(s4))
        self.assertTrue(torch.equal(s1, s2))
        self.assertTrue(torch.equal(s1, s3))
        self.assertFalse(torch.equal(s1, s4))

    def test_element_size(self):
        byte = torch.ByteStorage().element_size()
        char = torch.CharStorage().element_size()
        short = torch.ShortStorage().element_size()
        int = torch.IntStorage().element_size()
        long = torch.LongStorage().element_size()
        float = torch.FloatStorage().element_size()
        double = torch.DoubleStorage().element_size()
        bool = torch.BoolStorage().element_size()
        bfloat16 = torch.BFloat16Storage().element_size()
        complexfloat = torch.ComplexFloatStorage().element_size()
        complexdouble = torch.ComplexDoubleStorage().element_size()

        self.assertEqual(byte, torch.ByteTensor().element_size())
        self.assertEqual(char, torch.CharTensor().element_size())
        self.assertEqual(short, torch.ShortTensor().element_size())
        self.assertEqual(int, torch.IntTensor().element_size())
        self.assertEqual(long, torch.LongTensor().element_size())
        self.assertEqual(float, torch.FloatTensor().element_size())
        self.assertEqual(double, torch.DoubleTensor().element_size())
        self.assertEqual(bool, torch.BoolTensor().element_size())
        self.assertEqual(bfloat16, torch.tensor([], dtype=torch.bfloat16).element_size())
        self.assertEqual(complexfloat, torch.tensor([], dtype=torch.complex64).element_size())
        self.assertEqual(complexdouble, torch.tensor([], dtype=torch.complex128).element_size())

        self.assertGreater(byte, 0)
        self.assertGreater(char, 0)
        self.assertGreater(short, 0)
        self.assertGreater(int, 0)
        self.assertGreater(long, 0)
        self.assertGreater(float, 0)
        self.assertGreater(double, 0)
        self.assertGreater(bool, 0)
        self.assertGreater(bfloat16, 0)
        self.assertGreater(complexfloat, 0)
        self.assertGreater(complexdouble, 0)

        # These tests are portable, not necessarily strict for your system.
        self.assertEqual(byte, 1)
        self.assertEqual(char, 1)
        self.assertEqual(bool, 1)
        self.assertGreaterEqual(short, 2)
        self.assertGreaterEqual(int, 2)
        self.assertGreaterEqual(int, short)
        self.assertGreaterEqual(long, 4)
        self.assertGreaterEqual(long, int)
        self.assertGreaterEqual(double, float)

    def test_permute(self):
        orig = [1, 2, 3, 4, 5, 6, 7]
        perm = torch.randperm(7).tolist()
        x = torch.empty(*orig).fill_(0)
        new = [i - 1 for i in x.permute(*perm).size()]
        self.assertEqual(perm, new)
        self.assertEqual(x.size(), orig)

    def test_reversed(self):
        val = torch.arange(0, 10)
        self.assertEqual(reversed(val), torch.arange(9, -1, -1))

        val = torch.arange(1, 10).view(3, 3)
        self.assertEqual(reversed(val), torch.tensor([[7, 8, 9], [4, 5, 6], [1, 2, 3]]))

        val = torch.tensor(42)
        self.assertEqual(reversed(val), torch.tensor(42))

    def test_contains(self):
        x = torch.arange(0, 10)
        self.assertEqual(4 in x, True)
        self.assertEqual(12 in x, False)

        x = torch.arange(1, 10).view(3, 3)
        val = torch.arange(1, 4)
        self.assertEqual(val in x, True)
        val += 10
        self.assertEqual(val in x, False)

        self.assertRaisesRegex(
            RuntimeError,
            "Tensor.__contains__ only supports Tensor or scalar, but you passed in a {}.".format(type("foo")),
            lambda: "foo" in x)
        self.assertRaisesRegex(
            RuntimeError,
            "Tensor.__contains__ only supports Tensor or scalar, but you passed in a {}.".format(type([1, 2])),
            lambda: [1, 2] in x)

    def test_deepcopy_parameter(self):
        from copy import deepcopy
        l = torch.nn.Linear(10, 1)
        s = l.state_dict(keep_vars=True)
        self.assertEqual(torch.nn.Parameter, type(s['weight']))
        self.assertEqual(torch.nn.Parameter, type(s['bias']))

        s2 = deepcopy(s)
        self.assertEqual(torch.nn.Parameter, type(s2['weight']))
        self.assertEqual(torch.nn.Parameter, type(s2['bias']))

    def test_pickle(self):
        import pickle
        a = torch.randn(5, 5)
        serialized = pickle.dumps(a)
        b = pickle.loads(serialized)
        self.assertEqual(a, b)

    def test_pickle_parameter(self):
        import pickle
        a = torch.nn.Parameter(torch.randn(5, 5))
        serialized = pickle.dumps(a)
        b = pickle.loads(serialized)
        self.assertTrue(isinstance(b, torch.nn.Parameter))
        self.assertEqual(a.requires_grad, b.requires_grad)
        self.assertEqual(a, b)

    def test_pickle_parameter_no_requires_grad(self):
        import pickle
        a = torch.nn.Parameter(torch.randn(5, 5), requires_grad=False)
        serialized = pickle.dumps(a)
        b = pickle.loads(serialized)
        self.assertTrue(isinstance(b, torch.nn.Parameter))
        self.assertEqual(a.requires_grad, b.requires_grad)
        self.assertEqual(a, b)

    def test_pickle_dtype(self):
        t = torch.float32
        serialized = pickle.dumps(t)
        b = pickle.loads(serialized)
        self.assertTrue(isinstance(b, torch.dtype))
        self.assertEqual(id(b), id(t))

    def test_pickle_size(self):
        a = torch.rand(10).size()
        serialized = pickle.dumps(a)
        b = pickle.loads(serialized)
        self.assertTrue(isinstance(b, torch.Size))
        self.assertEqual(a, b)

    def test_pickle_function(self):
        # https://github.com/pytorch/pytorch/issues/37703
        a = torch.tanh
        serialized = pickle.dumps(a)
        b = pickle.loads(serialized)
        self.assertEqual(a, b)

    def test_generator_cpu(self):
        # test default generators are equal
        self.assertEqual(torch.default_generator, torch.default_generator)

        # tests Generator API
        # manual_seed, seed, initial_seed, get_state, set_state
        g1 = torch.Generator()
        g2 = torch.Generator()
        g1.manual_seed(12345)
        g2.manual_seed(12345)
        self.assertEqual(g1.initial_seed(), g2.initial_seed())

        g1.seed()
        g2.seed()
        self.assertNotEqual(g1.initial_seed(), g2.initial_seed())

        g1 = torch.Generator()
        g2_state = g2.get_state()
        g2_randn = torch.randn(1, generator=g2)
        g1.set_state(g2_state)
        g1_randn = torch.randn(1, generator=g1)
        self.assertEqual(g1_randn, g2_randn)

        default_state = torch.default_generator.get_state()
        q = torch.empty(100)
        g1_normal = q.normal_()
        g2 = torch.Generator()
        g2.set_state(default_state)
        g2_normal = q.normal_(generator=g2)
        self.assertEqual(g1_normal, g2_normal)

    def test_invalid_generator_raises(self):
        self.assertRaises(RuntimeError, lambda: torch.Generator('opengl'))

    def _sobol_reference_samples(self, scramble: bool) -> torch.Tensor:
        if not scramble:
            # theoretical values from Joe Kuo 2010
            return torch.tensor(
                [
                    [0., 0.],
                    [0.5, 0.5],
                    [0.75, 0.25],
                    [0.25, 0.75],
                    [0.375, 0.375],
                    [0.875, 0.875],
                    [0.625, 0.125],
                    [0.125, 0.625],
                ],
            )
        else:
            # theoretical values unknown: convergence properties checked
            return torch.tensor(
                [
                    [0.50860737, 0.29320504],
                    [0.07116939, 0.89594537],
                    [0.49354145, 0.11524881],
                    [0.93097717, 0.70244044],
                    [0.87266153, 0.23887917],
                    [0.31021884, 0.57600391],
                    [0.13687253, 0.42054182],
                    [0.69931293, 0.77336788],
                ],
            )

    def test_sobolengine_bounds(self, scramble: bool = False):
        engine = torch.quasirandom.SobolEngine(100, scramble=scramble, seed=123456)
        sample = engine.draw(512)
        self.assertTrue(torch.all(sample >= 0))
        self.assertTrue(torch.all(sample <= 1))

    def test_sobolengine_bounds_scrambled(self):
        self.test_sobolengine_bounds(scramble=True)

    def test_sobolengine_draw(self, scramble: bool = False):
        ref_sample = self._sobol_reference_samples(scramble=scramble)
        engine = torch.quasirandom.SobolEngine(2, scramble=scramble, seed=123456)
        sample = engine.draw(n=len(ref_sample))
        self.assertEqual(sample, ref_sample)
        self.assertEqual(engine.num_generated, len(ref_sample))

    def test_sobolengine_draw_scrambled(self):
        self.test_sobolengine_draw(scramble=True)

    def test_sobolengine_first_point(self):
        for dtype in (torch.float, torch.double):
            engine = torch.quasirandom.SobolEngine(2, scramble=False)
            sample = engine.draw(1, dtype=dtype)
            self.assertTrue(torch.all(sample == 0))
            self.assertEqual(sample.dtype, dtype)
        for dtype in (torch.float, torch.double):
            engine = torch.quasirandom.SobolEngine(2, scramble=True, seed=123456)
            sample = engine.draw(1, dtype=dtype)
            self.assertTrue(torch.all(sample != 0))
            self.assertEqual(sample.dtype, dtype)

    def test_sobolengine_continuing(self, scramble: bool = False):
        ref_sample = self._sobol_reference_samples(scramble=scramble)
        engine = torch.quasirandom.SobolEngine(2, scramble=scramble, seed=123456)
        n_half = len(ref_sample) // 2
        _ = engine.draw(n=n_half)
        sample = engine.draw(n=n_half)
        torch.testing.assert_close(sample, ref_sample[n_half:])

    def test_sobolengine_continuing_scrambled(self):
        self.test_sobolengine_continuing(scramble=True)

    def test_sobolengine_reset(self, scramble: bool = False):
        ref_sample = self._sobol_reference_samples(scramble=scramble)
        engine = torch.quasirandom.SobolEngine(2, scramble=scramble, seed=123456)
        _ = engine.draw(n=len(ref_sample) // 2)
        engine.reset()
        self.assertEqual(engine.num_generated, 0)
        sample = engine.draw(n=len(ref_sample))
        torch.testing.assert_close(sample, ref_sample)

    def test_sobolengine_reset_scrambled(self):
        self.test_sobolengine_reset(scramble=True)

    def test_sobolengine_fast_forward(self, scramble: bool = False):
        ref_sample = self._sobol_reference_samples(scramble=scramble)
        engine = torch.quasirandom.SobolEngine(2, scramble=scramble, seed=123456)
        engine.fast_forward(4)
        sample = engine.draw(n=4)
        torch.testing.assert_close(sample, ref_sample[4:])
        # alternate fast forwarding with sampling
        engine.reset()
        even_draws = []
        for i in range(8):
            if i % 2 == 0:
                even_draws.append(engine.draw())
            else:
                engine.fast_forward(1)
        torch.testing.assert_close(
            ref_sample[[i for i in range(8) if i % 2 == 0]],
            torch.from_numpy(np.concatenate(even_draws)),
        )

    def test_sobolengine_fast_forward_scrambled(self):
        self.test_sobolengine_fast_forward(scramble=True)

    def test_sobolengine_distribution(self, scramble=False):
        d = 50
        engine = torch.quasirandom.SobolEngine(d, scramble=scramble, seed=123456)
        sample = engine.draw(1024)
        torch.testing.assert_close(
            torch.mean(sample, dim=0), torch.full((d,), 0.5), atol=2, rtol=2
        )
        torch.testing.assert_close(
            np.percentile(sample, 25, axis=0), np.repeat(0.25, d), atol=2, rtol=2
        )
        torch.testing.assert_close(
            np.percentile(sample, 75, axis=0), np.repeat(0.75, d), atol=2, rtol=2
        )

    def test_sobolengine_distribution_scrambled(self):
        self.test_sobolengine_distribution(scramble=True)

    def test_sobolengine_draw_base2(self, scramble=False):
        ref_sample = self._sobol_reference_samples(scramble=scramble)
        engine = torch.quasirandom.SobolEngine(2, scramble=scramble, seed=123456)
        sample = engine.draw_base2(2)
        self.assertEqual(ref_sample[:4], sample)
        # resampling still having N=2**n
        sample = engine.draw_base2(2)
        self.assertEqual(ref_sample[4:8], sample)

    def test_sobolengine_draw_base2_scrambled(self):
        self.test_sobolengine_draw_base2(scramble=True)

    def test_sobolengine_raise(self):
        maxdim = torch.quasirandom.SobolEngine.MAXDIM
        with self.assertRaises(ValueError):
            torch.quasirandom.SobolEngine(maxdim + 1)

    def test_sobolengine_high_dim(self):
        engine = torch.quasirandom.SobolEngine(1111, scramble=False, seed=123456)
        samples1 = engine.draw()
        vals1, counts1 = torch.unique(samples1, return_counts=True)
        samples2 = engine.draw()
        vals2, counts2 = torch.unique(samples2, return_counts=True)
        self.assertEqual(vals1.item(), 0.0)
        self.assertEqual(counts1.item(), 1111)
        self.assertEqual(vals2.item(), 0.5)
        self.assertEqual(counts1.item(), 1111)

    def test_parsing_int64(self):
        # accepts integer arguments
        x = torch.cumsum(torch.ones(5, 5), 0)
        self.assertEqual(x, torch.cumsum(torch.ones(5, 5), torch.tensor(0)))
        # doesn't accept floating point variables
        self.assertRaises(TypeError, lambda: torch.cumsum(torch.ones(5, 5), torch.tensor(0.)))

    def test_parsing_double(self):
        # accepts floating point and integer arguments
        x = torch.randn(2, 3)
        torch.isclose(x, x, 1, 1)
        self.assertTrue(torch.isclose(x, x, 1, 1).all())
        self.assertTrue(torch.isclose(x, x, 1.5, 1.).all())
        # accepts floating point and integer tensors
        self.assertTrue(torch.isclose(x, x, torch.tensor(1), torch.tensor(1)).all())
        self.assertTrue(torch.isclose(x, x, torch.tensor(1.5), torch.tensor(1.)).all())
        # doesn't accept variables with requires_grad
        self.assertRaises(TypeError,
                          lambda: torch.isclose(x, x, torch.tensor(1.5), torch.tensor(1., requires_grad=True)).all())

    def test_parsing_intlist(self):
        #  parse with integer variables
        self.assertEqual(torch.Size([3, 4]), torch.ones((torch.tensor(3), torch.tensor(4))).shape)
        self.assertEqual(torch.Size([3, 4]), torch.ones(torch.tensor(3), torch.tensor(4)).shape)
        # parse with numpy integers
        self.assertEqual(torch.Size([3, 4]), torch.ones((np.array(3), np.int64(4))).shape)
        self.assertEqual(torch.Size([3, 4]), torch.ones(np.array(3), np.int64(4)).shape)
        self.assertEqual(torch.Size([3, 4]), torch.ones((np.int64(3), np.array(4))).shape)
        self.assertEqual(torch.Size([3, 4]), torch.ones(np.int64(3), np.array(4)).shape)

        # fail parse with float variables
        self.assertRaises(TypeError, lambda: torch.ones((torch.tensor(3.), torch.tensor(4))))
        # fail parse with numpy floats
        self.assertRaises(TypeError, lambda: torch.ones((np.float(3.), torch.tensor(4))))
        self.assertRaises(TypeError, lambda: torch.ones((np.array(3.), torch.tensor(4))))

        # fail parse with > 1 element variables
        self.assertRaises(TypeError, lambda: torch.ones(torch.tensor(3, 3)))
        self.assertRaises(TypeError, lambda: torch.ones((torch.tensor(3, 3))))
        self.assertRaises(TypeError, lambda: torch.ones(np.array(3, 3)))
        self.assertRaises(TypeError, lambda: torch.ones((np.array(3, 3))))

        # fail parse with additional positional args after intlist arg
        self.assertRaisesRegex(TypeError,
                               "received an invalid combination of arguments",
                               lambda: torch.LongTensor((6, 0), 1, 1, 0))
        self.assertRaisesRegex(TypeError,
                               "missing 1 required positional arguments",
                               lambda: torch.tensor().new_zeros((5, 5), 0))

    def test_from_buffer(self):
        a = bytearray([1, 2, 3, 4])
        self.assertEqual(torch.ByteStorage.from_buffer(a).tolist(), [1, 2, 3, 4])
        shorts = torch.ShortStorage.from_buffer(a, 'big')
        self.assertEqual(shorts.size(), 2)
        self.assertEqual(shorts.tolist(), [258, 772])
        ints = torch.IntStorage.from_buffer(a, 'little')
        self.assertEqual(ints.size(), 1)
        self.assertEqual(ints[0], 67305985)
        f = bytearray([0x40, 0x10, 0x00, 0x00])
        floats = torch.FloatStorage.from_buffer(f, 'big')
        self.assertEqual(floats.size(), 1)
        self.assertEqual(floats[0], 2.25)

        f = bytearray([0x00, 0x01, 0x02, 0x03, 0x04, 0x05, 0x10, 0x40])
        bools = torch.BoolStorage.from_buffer(f, 'big')
        self.assertEqual(bools.size(), 8)
        self.assertEqual(bools.tolist(), [False, True, True, True, True, True, True, True])
        self.assertEqual(bools.type(), 'torch.BoolStorage')

        f = bytearray(b'\x80\x02\x8a\nl\xfc\x9cF\xf9 j\xa8P\x19.\x80\x02M\xe9')
        bools = torch.BoolStorage.from_buffer(f, 'big')
        self.assertEqual(bools.size(), 19)

        f = bytearray(b'\0x4A')
        bools = torch.BoolStorage.from_buffer(f, 'big')
        self.assertEqual(bools.size(), 4)
        self.assertEqual(bools.tolist(), [False, True, True, True])
        bytes = torch.ByteStorage.from_buffer(a)
        self.assertEqual(bytes.nbytes(), 4)
        self.assertEqual(bytes.tolist(), [1, 2, 3, 4])

    def test_storage_casts(self):
        storage = torch.IntStorage([-1, 0, 1, 2, 3, 4])
        self.assertEqual(storage.size(), 6)
        self.assertEqual(storage.tolist(), [-1, 0, 1, 2, 3, 4])
        self.assertEqual(storage.type(), 'torch.IntStorage')
        self.assertIs(storage.dtype, torch.int32)

        floatStorage = storage.float()
        self.assertEqual(floatStorage.size(), 6)
        self.assertEqual(floatStorage.tolist(), [-1, 0, 1, 2, 3, 4])
        self.assertEqual(floatStorage.type(), 'torch.FloatStorage')
        self.assertEqual(floatStorage.int().tolist(), [-1, 0, 1, 2, 3, 4])
        self.assertIs(floatStorage.dtype, torch.float32)

        halfStorage = storage.half()
        self.assertEqual(halfStorage.size(), 6)
        self.assertEqual(halfStorage.tolist(), [-1, 0, 1, 2, 3, 4])
        self.assertEqual(halfStorage.type(), 'torch.HalfStorage')
        self.assertEqual(halfStorage.int().tolist(), [-1, 0, 1, 2, 3, 4])
        self.assertIs(halfStorage.dtype, torch.float16)

        bfloat16Storage = storage.bfloat16()
        self.assertEqual(bfloat16Storage.size(), 6)
        self.assertEqual(bfloat16Storage.tolist(), [-1, 0, 1, 2, 3, 4])
        self.assertEqual(bfloat16Storage.type(), 'torch.BFloat16Storage')
        self.assertEqual(bfloat16Storage.int().tolist(), [-1, 0, 1, 2, 3, 4])
        self.assertIs(bfloat16Storage.dtype, torch.bfloat16)

        longStorage = storage.long()
        self.assertEqual(longStorage.size(), 6)
        self.assertEqual(longStorage.tolist(), [-1, 0, 1, 2, 3, 4])
        self.assertEqual(longStorage.type(), 'torch.LongStorage')
        self.assertEqual(longStorage.int().tolist(), [-1, 0, 1, 2, 3, 4])
        self.assertIs(longStorage.dtype, torch.int64)

        shortStorage = storage.short()
        self.assertEqual(shortStorage.size(), 6)
        self.assertEqual(shortStorage.tolist(), [-1, 0, 1, 2, 3, 4])
        self.assertEqual(shortStorage.type(), 'torch.ShortStorage')
        self.assertEqual(shortStorage.int().tolist(), [-1, 0, 1, 2, 3, 4])
        self.assertIs(shortStorage.dtype, torch.int16)

        doubleStorage = storage.double()
        self.assertEqual(doubleStorage.size(), 6)
        self.assertEqual(doubleStorage.tolist(), [-1.0, 0.0, 1.0, 2.0, 3.0, 4.0])
        self.assertEqual(doubleStorage.type(), 'torch.DoubleStorage')
        self.assertEqual(doubleStorage.int().tolist(), [-1, 0, 1, 2, 3, 4])
        self.assertIs(doubleStorage.dtype, torch.float64)

        charStorage = storage.char()
        self.assertEqual(charStorage.size(), 6)
        self.assertEqual(charStorage.tolist(), [-1.0, 0.0, 1.0, 2.0, 3.0, 4.0])
        self.assertEqual(charStorage.type(), 'torch.CharStorage')
        self.assertEqual(charStorage.int().tolist(), [-1, 0, 1, 2, 3, 4])
        self.assertIs(charStorage.dtype, torch.int8)

        byteStorage = storage.byte()
        self.assertEqual(byteStorage.size(), 6)
        self.assertEqual(byteStorage.tolist(), [255, 0, 1, 2, 3, 4])
        self.assertEqual(byteStorage.type(), 'torch.ByteStorage')
        self.assertEqual(byteStorage.int().tolist(), [255, 0, 1, 2, 3, 4])
        self.assertIs(byteStorage.dtype, torch.uint8)

        boolStorage = storage.bool()
        self.assertEqual(boolStorage.size(), 6)
        self.assertEqual(boolStorage.tolist(), [True, False, True, True, True, True])
        self.assertEqual(boolStorage.type(), 'torch.BoolStorage')
        self.assertEqual(boolStorage.int().tolist(), [1, 0, 1, 1, 1, 1])
        self.assertIs(boolStorage.dtype, torch.bool)

        complexfloat_storage = torch.ComplexFloatStorage([-1, 0, 1 + 2j, 2.5j, 3.5, 4 - 2j])
        self.assertEqual(complexfloat_storage.size(), 6)
        self.assertEqual(complexfloat_storage.tolist(), [-1, 0, 1 + 2j, 2.5j, 3.5, 4 - 2j])
        self.assertEqual(complexfloat_storage.type(), 'torch.ComplexFloatStorage')
        self.assertIs(complexfloat_storage.dtype, torch.complex64)

        complexdouble_storage = complexfloat_storage.complex_double()
        self.assertEqual(complexdouble_storage.size(), 6)
        self.assertEqual(complexdouble_storage.tolist(), [-1, 0, 1 + 2j, 2.5j, 3.5, 4 - 2j])
        self.assertEqual(complexdouble_storage.type(), 'torch.ComplexDoubleStorage')
        self.assertIs(complexdouble_storage.dtype, torch.complex128)

    def test_from_file(self):
        def assert_with_filename(filename):
            size = 10000
            s1 = torch.FloatStorage.from_file(filename, True, size)
            t1 = torch.FloatTensor(s1).copy_(torch.randn(size))
            self.assertEqual(s1.data_ptr(), torch.FloatTensor(s1).data_ptr())

            # check mapping
            s2 = torch.FloatStorage.from_file(filename, True, size)
            t2 = torch.FloatTensor(s2)
            self.assertEqual(t1, t2, atol=0, rtol=0)

            # check changes to t1 from t2
            rnum = random.uniform(-1, 1)
            t1.fill_(rnum)
            self.assertEqual(t1, t2, atol=0, rtol=0)

            # check changes to t2 from t1
            rnum = random.uniform(-1, 1)
            t2.fill_(rnum)
            self.assertEqual(t1, t2, atol=0, rtol=0)

            # release the tensors
            del s1, t1, s2, t2

        with TemporaryFileName() as fname:
            assert_with_filename(fname)

        if IS_FILESYSTEM_UTF8_ENCODING:
            with TemporaryDirectoryName(suffix='中文') as dname, TemporaryFileName(dir=dname) as fname:
                assert_with_filename(fname)

    def test_torch_from_file(self):
        def assert_with_filename(filename):
            size = 10000
            s1 = torch.from_file(filename, True, size, dtype=torch.float)
            t1 = torch.FloatTensor(s1).copy_(torch.randn(size))
>>>>>>> 5c6b8975

            # check mapping
            s2 = torch.from_file(filename, True, size, dtype=torch.float)
            t2 = torch.FloatTensor(s2)
            self.assertEqual(t1, t2, atol=0, rtol=0)

            # check changes to t1 from t2
            rnum = random.uniform(-1, 1)
            t1.fill_(rnum)
            self.assertEqual(t1, t2, atol=0, rtol=0)

            # check changes to t2 from t1
            rnum = random.uniform(-1, 1)
            t2.fill_(rnum)
            self.assertEqual(t1, t2, atol=0, rtol=0)

            # release the tensors
            del s1, t1, s2, t2

        with TemporaryFileName() as fname:
            assert_with_filename(fname)

        if IS_FILESYSTEM_UTF8_ENCODING:
            with TemporaryDirectoryName(suffix='中文') as dname, TemporaryFileName(dir=dname) as fname:
                assert_with_filename(fname)

    def test_print(self):
        default_type = torch.tensor([]).type()
        for t in torch._tensor_classes:
            if t == torch.HalfTensor:
                continue  # HalfTensor does not support fill
            if t.is_sparse:
                continue
            if t.is_cuda and not torch.cuda.is_available():
                continue
            obj = t(100, 100).fill_(1)
            obj.__repr__()
            str(obj)
        # test half tensor
        obj = torch.rand(100, 100, device='cpu').half()
        obj.__repr__()
        str(obj)
        for t in torch._storage_classes:
            if t == torch.BFloat16Storage:
                continue  # Fix once fill is enabled for bfloat16
            if t.is_cuda and not torch.cuda.is_available():
                continue
            if t == torch.BoolStorage or t == torch.cuda.BoolStorage:
                obj = t(100).fill_(True)
            else:
                obj = t(100).fill_(1)
            obj.__repr__()
            str(obj)

        # test complex tensor
        # complex tensor print uses two formatters, one for real values
        # and the other for imag values. this is consistent with numpy
        x = torch.tensor([2.3 + 4j, 7 + 6j])
        self.assertEqual(x.__repr__(), str(x))
        self.assertExpectedInline(str(x), '''tensor([2.3000+4.j, 7.0000+6.j])''')

        # test scientific notation for complex tensors
        x = torch.tensor([1e28 + 2j , -1e-28j])
        self.assertEqual(x.__repr__(), str(x))
        self.assertExpectedInline(str(x), '''tensor([1.0000e+28+2.0000e+00j, -0.0000e+00-1.0000e-28j])''')

        # test big integer
        x = torch.tensor(2341234123412341)
        self.assertEqual(x.__repr__(), str(x))
        self.assertExpectedInline(str(x), '''tensor(2341234123412341)''')

        # test scientific notation
        x = torch.tensor([1e28, 1e-28])
        self.assertEqual(x.__repr__(), str(x))
        self.assertExpectedInline(str(x), '''tensor([1.0000e+28, 1.0000e-28])''')

        # test scientific notation using set_printoptions
        x = torch.tensor([1e2, 1e-2])
        torch.set_printoptions(sci_mode=True)
        self.assertEqual(x.__repr__(), str(x))
        self.assertExpectedInline(str(x), '''tensor([1.0000e+02, 1.0000e-02])''')
        torch.set_printoptions(sci_mode=False)
        self.assertEqual(x.__repr__(), str(x))
        self.assertExpectedInline(str(x), '''tensor([  100.0000,     0.0100])''')
        torch.set_printoptions(sci_mode=None)  # reset to the default value

        # test no leading space if all elements positive
        x = torch.tensor([1, 2])
        self.assertEqual(x.__repr__(), str(x))
        self.assertExpectedInline(str(x), '''tensor([1, 2])''')

        # test for leading space if there are negative elements
        x = torch.tensor([1, -2])
        self.assertEqual(x.__repr__(), str(x))
        self.assertExpectedInline(str(x), '''tensor([ 1, -2])''')

        # test inf and nan
        x = torch.tensor([4, inf, 1.5, -inf, 0, nan, 1])
        self.assertEqual(x.__repr__(), str(x))
        self.assertExpectedInline(str(x), '''tensor([4.0000,    inf, 1.5000,   -inf, 0.0000,    nan, 1.0000])''')

        y = torch.tensor([4, inf, complex(1.5, inf), complex(-inf, 4), 0, complex(nan, inf), complex(3, nan)])
        self.assertEqual(y.__repr__(), str(y))
        expected_str = '''\
tensor([4.0000+0.j,    inf+0.j, 1.5000+infj,   -inf+4.j, 0.0000+0.j,    nan+infj,
        3.0000+nanj])'''
        self.assertExpectedInline(str(y), expected_str)

        # test dtype
        torch.set_default_dtype(torch.float)
        x = torch.tensor([1e-324, 1e-323, 1e-322, 1e307, 1e308, 1e309], dtype=torch.float64)
        self.assertEqual(x.__repr__(), str(x))
        expected_str = '''\
tensor([ 0.0000e+00, 9.8813e-324, 9.8813e-323, 1.0000e+307, 1.0000e+308,
                inf], dtype=torch.float64)'''
        self.assertExpectedInline(str(x), expected_str)

        # test changing default dtype
        torch.set_default_dtype(torch.float64)
        self.assertEqual(x.__repr__(), str(x))
        expected_str = '''\
tensor([ 0.0000e+00, 9.8813e-324, 9.8813e-323, 1.0000e+307, 1.0000e+308,
                inf])'''
        self.assertExpectedInline(str(x), expected_str)

        # test summary
        x = torch.zeros(10000)
        self.assertEqual(x.__repr__(), str(x))
        self.assertExpectedInline(str(x), '''tensor([0., 0., 0.,  ..., 0., 0., 0.])''')

        # test internal summary function
        x = torch.rand(1, 20, 5, 30)
        summary = torch._tensor_str.get_summarized_data(x)
        self.assertEqual(summary.shape, (1, 6, 5, 6))
        first_and_last = [0, 1, 2, -3, -2, -1]
        self.assertEqual(summary, x[:, first_and_last][..., first_and_last])

        # test device
        if torch.cuda.is_available():
            x = torch.tensor([123], device='cuda:0')
            self.assertEqual(x.__repr__(), str(x))
            self.assertExpectedInline(str(x), '''tensor([123], device='cuda:0')''')

            # test changing default to cuda
            torch.set_default_tensor_type(torch.cuda.FloatTensor)
            self.assertEqual(x.__repr__(), str(x))
            self.assertExpectedInline(str(x), '''tensor([123])''')

            # test printing a tensor on a different gpu than current one.
            if torch.cuda.device_count() >= 2:
                with torch.cuda.device(1):
                    self.assertEqual(x.__repr__(), str(x))
                    self.assertExpectedInline(str(x), '''tensor([123], device='cuda:0')''')

            # test printing cpu tensor when default device is cuda
            y = torch.tensor([123], device='cpu')
            self.assertEqual(y.__repr__(), str(y))
            self.assertExpectedInline(str(y), '''tensor([123], device='cpu')''')
        torch.set_default_tensor_type(default_type)


        # test integral floats and requires_grad
        x = torch.tensor([123.], requires_grad=True)
        self.assertEqual(x.__repr__(), str(x))
        self.assertExpectedInline(str(x), '''tensor([123.], requires_grad=True)''')

        # test non-contiguous print
        # sliced tensor should have > PRINT_OPTS.threshold elements
        x = torch.ones(100, 2, 2, 10)
        y = x.as_strided(size=(100, 2, 10), stride=(2 * 2 * 10, 2 * 10, 1))
        self.assertEqual(str(y), y.__repr__())
        expected_str = '''\
tensor([[[1., 1., 1.,  ..., 1., 1., 1.],
         [1., 1., 1.,  ..., 1., 1., 1.]],

        [[1., 1., 1.,  ..., 1., 1., 1.],
         [1., 1., 1.,  ..., 1., 1., 1.]],

        [[1., 1., 1.,  ..., 1., 1., 1.],
         [1., 1., 1.,  ..., 1., 1., 1.]],

        ...,

        [[1., 1., 1.,  ..., 1., 1., 1.],
         [1., 1., 1.,  ..., 1., 1., 1.]],

        [[1., 1., 1.,  ..., 1., 1., 1.],
         [1., 1., 1.,  ..., 1., 1., 1.]],

        [[1., 1., 1.,  ..., 1., 1., 1.],
         [1., 1., 1.,  ..., 1., 1., 1.]]])\
'''

        self.assertExpectedInline(str(y), expected_str)

        x = torch.ones(100, 2, 2, 10) * (1 + 1j)
        y = x.as_strided(size=(100, 2, 10), stride=(2 * 2 * 10, 2 * 10, 1))
        self.assertEqual(str(y), y.__repr__())
        expected_str = '''\
tensor([[[1.+1.j, 1.+1.j, 1.+1.j,  ..., 1.+1.j, 1.+1.j, 1.+1.j],
         [1.+1.j, 1.+1.j, 1.+1.j,  ..., 1.+1.j, 1.+1.j, 1.+1.j]],

        [[1.+1.j, 1.+1.j, 1.+1.j,  ..., 1.+1.j, 1.+1.j, 1.+1.j],
         [1.+1.j, 1.+1.j, 1.+1.j,  ..., 1.+1.j, 1.+1.j, 1.+1.j]],

        [[1.+1.j, 1.+1.j, 1.+1.j,  ..., 1.+1.j, 1.+1.j, 1.+1.j],
         [1.+1.j, 1.+1.j, 1.+1.j,  ..., 1.+1.j, 1.+1.j, 1.+1.j]],

        ...,

        [[1.+1.j, 1.+1.j, 1.+1.j,  ..., 1.+1.j, 1.+1.j, 1.+1.j],
         [1.+1.j, 1.+1.j, 1.+1.j,  ..., 1.+1.j, 1.+1.j, 1.+1.j]],

        [[1.+1.j, 1.+1.j, 1.+1.j,  ..., 1.+1.j, 1.+1.j, 1.+1.j],
         [1.+1.j, 1.+1.j, 1.+1.j,  ..., 1.+1.j, 1.+1.j, 1.+1.j]],

        [[1.+1.j, 1.+1.j, 1.+1.j,  ..., 1.+1.j, 1.+1.j, 1.+1.j],
         [1.+1.j, 1.+1.j, 1.+1.j,  ..., 1.+1.j, 1.+1.j, 1.+1.j]]])\
'''
        self.assertExpectedInline(str(y), expected_str)

        # test print 0-dim tensor: there's no 0-dim in Numpy, we match arrayprint style
        x = torch.tensor(0.00002)
        self.assertEqual(x.__repr__(), str(x))
        self.assertExpectedInline(str(x), '''tensor(2.0000e-05)''')

        # test print boolean tensor
        x = torch.tensor([True])
        self.assertEqual(x.__repr__(), str(x))
        self.assertExpectedInline(str(x), '''tensor([True])''')

        x = torch.tensor(True)
        self.assertEqual(x.__repr__(), str(x))
        self.assertExpectedInline(str(x), '''tensor(True)''')

        # [Numpy] test print float in sci_mode when min < 0.0001.
        x = torch.tensor([0.00002])
        self.assertEqual(x.__repr__(), str(x))
        self.assertExpectedInline(str(x), '''tensor([2.0000e-05])''')

        # [Numpy] test print complex in sci_mode when real_min < 0.0001 and (or) imag_min < 0.0001.
        x = torch.tensor([0.00002]) * (1 + 1j)
        self.assertEqual(x.__repr__(), str(x))
        self.assertExpectedInline(str(x), '''tensor([2.0000e-05+2.0000e-05j])''')

        # [Numpy] test print float in sci_mode when max > 1e8.
        # TODO: Pytorch uses fixed precision to print, while Numpy uses dragon4_scientific
        # to do automatic trimming and padding.
        x = torch.tensor([123456789.])
        self.assertEqual(x.__repr__(), str(x))
        self.assertExpectedInline(str(x), '''tensor([1.2346e+08])''')

        # [Numpy] test print float in sci_mode when max / min > 1000.
        x = torch.tensor([0.01, 11])
        self.assertEqual(x.__repr__(), str(x))
        self.assertExpectedInline(str(x), '''tensor([1.0000e-02, 1.1000e+01])''')

        # [Numpy] test print int max / min > 1000, no sci_mode
        x = torch.tensor([1, 1010])
        self.assertEqual(x.__repr__(), str(x))
        self.assertExpectedInline(str(x), '''tensor([   1, 1010])''')

        # [Numpy] test print int > 1e8, no sci_mode
        x = torch.tensor([1000000000])  # 1e9
        self.assertEqual(x.__repr__(), str(x))
        self.assertExpectedInline(str(x), '''tensor([1000000000])''')

        # [Numpy] test printing float in int_mode
        x = torch.tensor([1., 1000.])
        self.assertEqual(x.__repr__(), str(x))
        self.assertExpectedInline(str(x), '''tensor([   1., 1000.])''')

        # [Numpy] test printing float in int_mode in sci format when max / min > 1000.
        x = torch.tensor([1., 1010.])
        self.assertEqual(x.__repr__(), str(x))
        self.assertExpectedInline(str(x), '''tensor([1.0000e+00, 1.0100e+03])''')

    def test_sizeof(self) -> None:
        sizeof_empty = torch.randn(0).storage().__sizeof__()
        sizeof_10 = torch.randn(10).storage().__sizeof__()
        sizeof_100 = torch.randn(100).storage().__sizeof__()
        self.assertEqual((sizeof_100 - sizeof_empty) // (sizeof_10 - sizeof_empty), 10)
        self.assertEqual((sizeof_100 - sizeof_empty) % (sizeof_10 - sizeof_empty), 0)

        sizeof_empty = torch.randn(0).to(torch.uint8).storage().__sizeof__()
        sizeof_10 = torch.randn(10).to(torch.uint8).storage().__sizeof__()
        sizeof_100 = torch.randn(100).to(torch.uint8).storage().__sizeof__()
        self.assertEqual((sizeof_100 - sizeof_empty) // (sizeof_10 - sizeof_empty), 10)
        self.assertEqual((sizeof_100 - sizeof_empty) % (sizeof_10 - sizeof_empty), 0)

    def test_iter(self) -> None:
        x = torch.randn(5, 5)
        for i, sub in enumerate(x):
            self.assertEqual(sub, x[i])

        x = torch.tensor([])
        self.assertEqual(list(x), [])

    def test_new(self) -> None:
        x = torch.autograd.Variable(torch.tensor([]))
        y = torch.autograd.Variable(torch.randn(4, 4))
        z = torch.autograd.Variable(torch.IntTensor([1, 2, 3]))
        self.assertEqual(x.new().shape, [0])
        self.assertEqual(x.new(), x)
        self.assertEqual(x.new(1, 2).shape, [1, 2])
        self.assertEqual(x.new(torch.Size([3, 4])).shape, [3, 4])
        self.assertEqual(x.new([3, 4]).shape, [2])
        self.assertEqual(x.new([3, 4]).tolist(), [3, 4])
        self.assertEqual(x.new((3, 4)).tolist(), [3, 4])
        self.assertEqual(x.new([np.int32(3), np.float64(4)]).tolist(), [3, 4])
        self.assertEqual(x.new(np.array((3, 4))).tolist(), [3, 4])
        self.assertEqual(x.new([z[2], z[0] + 3]).tolist(), [3, 4])
        self.assertEqual(x.new(size=(3, 4)).shape, [3, 4])
        self.assertEqual(x.new(()).shape, [0])
        self.assertEqual(x.new(y.storage()).data_ptr(), y.data_ptr())
        self.assertEqual(x.new(y).data_ptr(), y.data_ptr())
        self.assertIsNot(x.new(y), y)

        self.assertRaises(TypeError, lambda: x.new(z))
        # TypeError would be better
        self.assertRaises(RuntimeError, lambda: x.new(z.storage()))

    @unittest.skipIf(PYTORCH_CUDA_MEMCHECK, "is_pinned uses failure to detect pointer property")
    def test_pin_memory(self):
        x = torch.randn(3, 5)
        self.assertFalse(x.is_pinned())
        if not torch.cuda.is_available():
            self.assertRaises(RuntimeError, lambda: x.pin_memory())
        else:
            pinned = x.pin_memory()
            self.assertTrue(pinned.is_pinned())
            self.assertEqual(pinned, x)
            self.assertNotEqual(pinned.data_ptr(), x.data_ptr())
            # test that pin_memory on already pinned tensor has no effect
            self.assertIs(pinned, pinned.pin_memory())
            self.assertEqual(pinned.data_ptr(), pinned.pin_memory().data_ptr())

    def test_error_msg_type_translation(self):
        with self.assertRaisesRegex(
                RuntimeError,
                # message includes both Double and Long
                '(?=.*Double)(?=.*Long)'):

            # Calls model with a LongTensor input but DoubleTensor weights
            input = torch.zeros(1, 1, 1, 6, dtype=torch.long)
            weight = torch.nn.Parameter(torch.zeros(1, 1, 1, 3, dtype=torch.double))
            model = torch.nn.Conv2d(1, 1, (1, 3), stride=1, padding=0, bias=False)
            model.weight = weight
            out = model(input)

    def test_apply(self):
        x = torch.arange(1, 6)
        res = x.clone().apply_(lambda k: k + k)
        self.assertEqual(res, x * 2)
        self.assertRaises(TypeError, lambda: x.apply_(lambda k: "str"))

    def test_map(self):
        x = torch.autograd.Variable(torch.randn(3, 3))
        y = torch.autograd.Variable(torch.randn(3))
        res = x.clone()
        res.map_(y, lambda a, b: a + b)
        self.assertEqual(res, x + y)
        self.assertRaisesRegex(TypeError, "not callable", lambda: res.map_(y, "str"))

    def test_map2(self):
        x = torch.autograd.Variable(torch.randn(3, 3))
        y = torch.autograd.Variable(torch.randn(3))
        z = torch.autograd.Variable(torch.randn(1, 3))
        res = x.clone()
        res.map2_(y, z, lambda a, b, c: a + b * c)
        self.assertEqual(res, x + y * z)
        z.requires_grad = True
        self.assertRaisesRegex(
            RuntimeError, "requires grad",
            lambda: res.map2_(y, z, lambda a, b, c: a + b * c))

    def test_Size(self):
        x = torch.Size([1, 2, 3])
        self.assertIsInstance(x, tuple)
        self.assertEqual(x[0], 1)
        self.assertEqual(x[1], 2)
        self.assertEqual(x[2], 3)
        self.assertEqual(len(x), 3)
        self.assertRaises(TypeError, lambda: torch.Size(torch.ones(3)))

        self.assertIsInstance(x * 2, torch.Size)
        self.assertIsInstance(x[:-1], torch.Size)
        self.assertIsInstance(x + x, torch.Size)

    def test_Size_scalar(self):
        three = torch.tensor(3)
        two = torch.tensor(2)
        x = torch.Size([0, 1, two, three, 4])
        for i in range(1, 5):
            self.assertEqual(x[i], i)

    def test_Size_iter(self):
        for sizes in [iter([1, 2, 3, 4, 5]), range(1, 6)]:
            x = torch.Size(sizes)
            for i in range(0, 5):
                self.assertEqual(x[i], i + 1)

    def test_t_not_2d_error(self):
        self.assertRaises(RuntimeError, lambda: torch.randn(2, 3, 4).t())
        self.assertRaises(RuntimeError, lambda: torch.randn(2, 3, 4).t_())

    # skip this test for now as it affects all tests
    @unittest.skipIf(True, "flush_denormal not supported")
    def test_set_flush_denormal(self):
        tiny_float = 1e-42
        tiny_double = 1e-320
        float_tensor = torch.FloatTensor([1.0, tiny_float])
        double_tensor = torch.DoubleTensor([1.0, tiny_float, tiny_double])

        self.assertEqual(float_tensor[0], 1.0, atol=0.0, rtol=0)
        self.assertEqual(float_tensor[1], tiny_float, atol=tiny_float / 16, rtol=0)
        self.assertEqual(double_tensor[0], 1.0, atol=0.0, rtol=0)
        self.assertEqual(double_tensor[1], tiny_float, atol=0.0, rtol=0)
        self.assertEqual(double_tensor[2], tiny_double, atol=0.0, rtol=0)

        torch.set_flush_denormal(True)
        self.assertEqual(float_tensor[0], 1.0, atol=0.0, rtol=0)
        self.assertEqual(float_tensor[1], 0.0, atol=0.0, rtol=0)  # tiny_float to zero
        self.assertEqual(double_tensor[0], 1.0, atol=0.0, rtol=0)
        # tiny_float is not converted to zero in double type
        self.assertEqual(double_tensor[1], tiny_float, atol=0.0, rtol=0)
        self.assertEqual(double_tensor[2], 0.0, atol=0.0, rtol=0)  # tiny_double to zero
        torch.set_flush_denormal(False)

    def test_show_config(self):
        # We can't usefully test the output; just make sure this doesn't crash
        torch.__config__.show()

    @unittest.skipIf(IS_FBCODE, "CXX_FLAGS is only for OSS build.")
    def test_cxx_flags(self):
        torch.__config__._cxx_flags()

    def test_parallel_info(self):
        torch.__config__.parallel_info()

    @slowTest
    def test_slow_test(self):
        # Just a smoketest to make sure our slowTest decorator works.
        pass

    def test_is_nonzero(self):
        with self.assertRaisesRegex(RuntimeError, "Boolean value of Tensor with no values is ambiguous"):
            torch.tensor([]).is_nonzero()
        with self.assertRaisesRegex(RuntimeError, "Boolean value of Tensor with more than one value is ambiguous"):
            torch.tensor([0, 0]).is_nonzero()
        self.assertFalse(torch.tensor(0).is_nonzero())
        self.assertTrue(torch.tensor(1).is_nonzero())
        self.assertFalse(torch.tensor([0]).is_nonzero())
        self.assertTrue(torch.tensor([1]).is_nonzero())
        self.assertFalse(torch.tensor([[0]]).is_nonzero())
        self.assertTrue(torch.tensor([[1]]).is_nonzero())
        self.assertTrue(torch.tensor(0.1).is_nonzero())
        self.assertTrue(torch.tensor(-0.1).is_nonzero())
        self.assertFalse(torch.tensor(0.0).is_nonzero())
        self.assertTrue(torch.tensor(True).is_nonzero())
        self.assertFalse(torch.tensor(False).is_nonzero())
        self.assertFalse(torch.tensor(0 + 0j).is_nonzero())
        self.assertTrue(torch.tensor(0 + 0.1j).is_nonzero())

    def test_assert_async(self):
        with self.assertRaisesRegex(RuntimeError, "Boolean value of Tensor with no values is ambiguous"):
            torch._assert_async(torch.tensor([]))
        with self.assertRaisesRegex(RuntimeError, "Boolean value of Tensor with more than one value is ambiguous"):
            torch._assert_async(torch.tensor([0, 0]))
        with self.assertRaisesRegex(RuntimeError, "Expected Tensor with single nonzero value, but got zero"):
            torch._assert_async(torch.tensor(0))
        torch._assert_async(torch.tensor(1))
        torch._assert_async(torch.tensor(0.1))
        torch._assert_async(torch.tensor(-0.1))
        with self.assertRaisesRegex(RuntimeError, "Expected Tensor with single nonzero value, but got zero"):
            torch._assert_async(torch.tensor(0.0))
        torch._assert_async(torch.tensor(True))
        with self.assertRaisesRegex(RuntimeError, "Expected Tensor with single nonzero value, but got zero"):
            torch._assert_async(torch.tensor(False))
        torch._assert_async(torch.tensor(0 + 0.1j))
        with self.assertRaisesRegex(RuntimeError, "Expected Tensor with single nonzero value, but got zero"):
            torch._assert_async(torch.tensor(0 + 0j))

    # NB: we must not be built with CUDA; if we are built with CUDA but no CUDA
    # is available, we get a different error.
    @unittest.skipIf(torch.backends.cuda.is_built() or IS_SANDCASTLE, "CUDA is built, can't test CUDA not built error")
    def test_cuda_not_built(self):
        msg = "Torch not compiled with CUDA enabled"
        self.assertRaisesRegex(AssertionError, msg, lambda: torch.cuda.current_device())
        self.assertRaisesRegex(AssertionError, msg, lambda: torch.tensor([1], device="cuda"))
        self.assertRaisesRegex(AssertionError, msg, lambda: torch.tensor([1]).cuda())
        self.assertRaisesRegex(TypeError, msg, lambda: torch.cuda.FloatTensor())
        self.assertRaisesRegex(TypeError, msg, lambda: torch.set_default_tensor_type(torch.cuda.FloatTensor))
        self.assertRaisesRegex(AssertionError, msg, lambda: torch.tensor([1]).to(device="cuda"))

    def test_has_internal_overlap(self):
        OVERLAP_NO = 0
        OVERLAP_YES = 1
        OVERLAP_TOO_HARD = 2

        # Check for contiguous tensors
        a = torch.randn(3, 3)
        self.assertEqual(torch._debug_has_internal_overlap(a), OVERLAP_NO)

        # Checks for zero strides
        b = torch.randn(1, 3)
        b_expanded = b.expand(4, 3)
        self.assertEqual(torch._debug_has_internal_overlap(b_expanded), OVERLAP_YES)

        # Check for zero strided, size 1 axis, in non-contiguous storage (gh-33812)
        c = torch.randn(10).as_strided([2, 1, 5], [1, 0, 2])
        self.assertEqual(torch._debug_has_internal_overlap(c), OVERLAP_NO)
        c = torch.randn(2, 1, 10)[::2].as_strided((2, 1, 5), (10, 0, 2))
        self.assertEqual(torch._debug_has_internal_overlap(c), OVERLAP_TOO_HARD)

    def test_allow_tensor_metadata_change(self):
        def do_test(t):
            with self.assertRaisesRegex(
                    RuntimeError,
                    "set_sizes_contiguous is not allowed on a Tensor created from .data or .detach()"):
                t.resize_((2, 1))
            with self.assertRaisesRegex(
                    RuntimeError,
                    "set_storage is not allowed on a Tensor created from .data or .detach()"):
                t.set_()
            with self.assertRaisesRegex(
                    RuntimeError,
                    "set_storage_offset is not allowed on a Tensor created from .data or .detach()"):
                t.set_(t.storage(), 0, t.size(), list(t.stride()))

        do_test(torch.tensor([[1, 2]]).data)
        do_test(torch.tensor([[1, 2]]).detach())

    @skipIfNotRegistered("LayerNorm", "Skipping as LayerNorm is not registered")
    def test_c10_layer_norm(self):
        # test that we can call c10 ops and they return a reasonable result
        X = torch.rand(5, 5, dtype=torch.float)
        weight = torch.rand(*X.size()[1:], dtype=torch.float)
        bias = torch.rand(*X.size()[1:], dtype=torch.float)
        epsilon = 1e-4

        expected_norm = torch.nn.functional.layer_norm(
            X, X.size()[1:], weight=weight, bias=bias, eps=epsilon)
        actual_norm, actual_mean, actual_stdev = \
            torch.ops._caffe2.LayerNorm(torch.tensor(X), torch.tensor(
                weight), torch.tensor(bias), 1, epsilon, True)
        torch.testing.assert_close(expected_norm, actual_norm)

    def test_memory_format(self):
        def test_helper(x, memory_format):
            y = x.contiguous(memory_format=memory_format)
            self.assertFalse(y.is_contiguous())
            self.assertTrue(y.is_contiguous(memory_format=memory_format))
            self.assertEqual(y, x)

        test_helper(torch.randn(4, 3, 8, 8), torch.channels_last)
        test_helper(torch.randn(4, 3, 8, 8, 8), torch.channels_last_3d)

    def test_memory_format_contiguous_returns_same_tensor_if_already_satisfies(self):
        def test_helper(x, memory_format):
            alias = x.contiguous(memory_format=memory_format)
            alias.fill_(7)
            self.assertEqual(x, alias)

        test_helper(torch.randn(4, 8, 8, 3).permute(0, 3, 1, 2), torch.channels_last)
        test_helper(torch.randn(4, 8, 8, 8, 3).permute(0, 4, 1, 2, 3), torch.channels_last_3d)

    def test_memory_format_empty(self):
        def test_helper(dim1, dim2, memory_format):
            with self.assertRaises(RuntimeError):
                x = torch.empty(dim1, memory_format=memory_format)
            x = torch.empty(dim2, memory_format=memory_format)
            self.assertTrue(x.is_contiguous(memory_format=memory_format))

        test_helper((3, 3), (3, 3, 3, 3), torch.channels_last)
        test_helper((3, 3, 3), (3, 3, 3, 3, 3), torch.channels_last_3d)

    def test_subclass_tensors(self):
        # raise an error when trying to subclass FloatTensor
        with self.assertRaisesRegex(TypeError, "type 'torch.FloatTensor' is not an acceptable base type"):
            class Foo1(torch.FloatTensor):
                pass

        # but allow subclassing Tensor:
        class Foo2(torch.Tensor):
            def foo(self):
                return 5
        f = Foo2()
        self.assertEqual(f.foo(), 5)

    def test_ndim(self):
        a = torch.randn(1, 2, 3)
        self.assertEqual(3, a.ndim)
        b = torch.randn(())
        self.assertEqual(0, b.ndim)
        c = torch.randn(1, 0)
        self.assertEqual(2, c.ndim)

    def test_fill_diagonal(self):
        a1 = torch.randn(7, 3)
        a2 = a1.clone()
        v = 1
        for i in range(3):
            a2[i][i] = v
        a1.fill_diagonal_(v)
        self.assertEqual(a1, a2)

        b1 = torch.randn(7, 3)
        b2 = b1.clone()
        for i in range(3):
            b2[i][i] = v
            b2[i + 4][i] = v
        b1.fill_diagonal_(v, wrap=True)
        self.assertEqual(b1, b2)

        c1 = torch.rand(3, 3, 3)
        c2 = c1.clone()
        for i in range(3):
            c2[i][i][i] = v
        c1.fill_diagonal_(v)
        self.assertEqual(c1, c2)

        # non-contiguous tensor
        d1 = torch.rand(3, 3, 3)[:, 1, ...]
        d2 = d1.clone()
        for i in range(3):
            d2[i][i] = v
        d1.fill_diagonal_(v)
        self.assertEqual(d1, d2)

        e1 = torch.rand(7, 3, 3)[:, 1, ...]
        e2 = e1.clone()
        for i in range(3):
            e2[i][i] = v
            e2[i + 4][i] = v
        e1.fill_diagonal_(v, wrap=True)
        self.assertEqual(e1, e2)

    def test_batch_norm_cpu_inference(self):
        # input nchw in (2,1,1,1), (2,2,2,2)
        inputs = [
            torch.tensor([[[[-0.5000]]], [[[0.5000]]]]),
            torch.tensor([
                [
                    [[-0.5000, 0.5000], [-1.0000, 1.0000]],
                    [[-0.2500, -0.5000], [0.2500, 0.5000]]
                ],
                [
                    [[0.1000, 1.0000], [1.0000, 0.1000]],
                    [[1.0000, 0.5000], [1.5000, -1.5000]]
                ]])]
        # output nchw in (2,1,1,1), (2,2,2,2)
        outputs = [
            torch.tensor([
                [[[-0.499997496604919433593750000]]],
                [[[0.499997496604919433593750000]]]]),
            torch.tensor([
                [[[-0.499997496604919433593750000, 0.499997496604919433593750000],
                  [-0.999994993209838867187500000, 0.999994993209838867187500000]],
                 [[-0.249998748302459716796875000, -0.499997496604919433593750000],
                  [0.249998748302459716796875000, 0.499997496604919433593750000]]],
                [[[0.099999502301216125488281250, 0.999994993209838867187500000],
                  [0.999994993209838867187500000, 0.099999502301216125488281250]],
                 [[0.999994993209838867187500000, 0.499997496604919433593750000],
                  [1.499992489814758300781250000, -1.499992489814758300781250000]]]])]


        for i in range(len(inputs)):
            for affine in [False, True]:
                m = torch.nn.BatchNorm2d(inputs[i].size()[1], 1e-05, 0.1, affine=affine)
                m.eval()
                # contiguous case
                input1 = inputs[i].contiguous()
                output1 = m(input1)
                # non-contiguous case
                input2 = input1.permute(0, 1, 3, 2)
                output2 = m(input2).permute(0, 1, 3, 2)
                # channels last case
                input3 = input1.contiguous(memory_format=torch.channels_last)
                output3 = m(input3)
                self.assertEqual(output3, outputs[i])
                self.assertEqual(output3, output1)
                self.assertEqual(output3, output2)

    # FIXME: move these meta tests to their own test suite/class or
    #   distribute them among the appropriate test suites for their ops
    @noarchTest
    def test_empty_meta(self):
        x = torch.empty(2 ** 20, 2 ** 20, device='meta')
        y = torch.empty(2 ** 20, device='meta')
        z = x + y
        self.assertEqual(z.size(), (2 ** 20, 2 ** 20))
        self.assertRaises(RuntimeError, lambda: z[0][0].item())

    @noarchTest
    def test_upsample_nearest1d_meta(self):
        # TODO: this test should be triggered by test_nn.py but right
        # now meta is not enabled (and even if it was, we are probably
        # missing too many meta functions to get through the test unmolested)

        # NB: Can't make the exponent too big, or it will overflow
        # signed 64-bit integer
        x = torch.empty(2 * 10 ** 8, 3, 2 * 10 ** 8, device='meta')
        z = torch.nn.functional.interpolate(x, scale_factor=2)
        self.assertEqual(z.size(), (2 * 10 ** 8, 3, 4 * 10 ** 8))
        self.assertRaises(RuntimeError, lambda: z[0][0][0].item())

        # TODO: the out tests cannot be triggered by test_nn.py because
        # we don't actually do out= arguments for nn functions, so there
        # is no public API by which to get the out version

        # interpolate doesn't seem to support out=
        # (not sure why passing None here doesn't work? How strange...)
        z = torch.empty(0, device='meta')
        torch._C._nn.upsample_nearest1d(x, (4 * 10 ** 8,), 2, out=z)
        self.assertEqual(z.size(), (2 * 10 ** 8, 3, 4 * 10 ** 8))
        self.assertRaises(RuntimeError, lambda: z[0][0][0].item())

    @noarchTest
    def test_upsample_nearest2d_meta(self):
        # TODO: the out tests cannot be triggered by test_nn.py because
        # we don't actually do out= arguments for nn functions, so there
        # is no public API by which to get the out version

        # Make sure we don't clobber strides of out tensor.  NB: this
        # test must be done on 2d/3d, because 1d doesn't have any meaningful
        # layout support
        x = torch.empty(4, 3, 8, 8, device='meta')
        out = torch.empty(4, 3, 16, 16, device='meta', memory_format=torch.channels_last)
        torch._C._nn.upsample_nearest2d(x, (16, 16), out=out)
        self.assertTrue(out.is_contiguous(memory_format=torch.channels_last))

        x = torch.empty(4, 3, 8, 8, device='meta', memory_format=torch.channels_last)
        out = torch.empty(4, 3, 16, 16, device='meta')
        torch._C._nn.upsample_nearest2d(x, (16, 16), out=out)
        self.assertTrue(out.is_contiguous())

        # But if resize occurs, do clobber
        x = torch.empty(4, 3, 8, 8, device='meta', memory_format=torch.channels_last)
        out = torch.empty(0, device='meta')
        torch._C._nn.upsample_nearest2d(x, (16, 16), out=out)
        self.assertTrue(out.is_contiguous(memory_format=torch.channels_last))

        # Complain if out dtype mismatch
        x = torch.empty(4, 3, 8, 8, device='meta', dtype=torch.float)
        out = torch.empty(4, 3, 16, 16, device='meta', dtype=torch.double)
        self.assertExpectedRaisesInline(
            RuntimeError, lambda: torch._C._nn.upsample_nearest2d(x, (16, 16), out=out),
            """Expected out tensor to have dtype float, but got double instead"""
        )

        # Complain if out device mismatch
        x = torch.empty(0, 3, 8, 8, device='meta')
        out = torch.empty(0, 3, 16, 16, device='cpu')
        self.assertExpectedRaisesInline(
            RuntimeError, lambda: torch._C._nn.upsample_nearest2d(x, (16, 16), out=out),
            """Expected out tensor to have device meta, but got cpu instead"""
        )

    @noarchTest
    def test_detach_meta(self):
        x = torch.empty(2, device='meta')
        # This used to segfault
        self.assertRaises(RuntimeError, lambda: x.detach().storage())

    @noarchTest
    def test_add_meta_scalar(self):
        # From https://github.com/pytorch/pytorch/issues/53815
        x = torch.empty(2, device='meta')
        y = x + 2
        self.assertEqual(y.size(), x.size())

    def test_normal_shape(self):
        warned = False
        for device in get_all_device_types():
            tensor1 = torch.rand(1, device=device)
            tensor4 = torch.rand(4, device=device)
            tensor120 = torch.rand(120, device=device)
            tensor2145 = torch.rand(2, 1, 4, 5, device=device)
            tensor2345 = torch.rand(2, 3, 4, 5, device=device)
            tensor2345_non_contiguous = torch.rand(2, 4, 3, 5, device=device).permute(0, 2, 1, 3)
            tensor2345_channels_last = tensor2345.contiguous(memory_format=torch.channels_last)
            output2345 = torch.zeros(2, 3, 4, 5, device=device)
            output345 = torch.zeros(3, 4, 5, device=device)

            # inputs have same size
            self.assertEqual(torch.normal(tensor2345, tensor2345).size(), (2, 3, 4, 5))
            self.assertEqual(torch.normal(tensor2345_non_contiguous, tensor2345).size(), (2, 3, 4, 5))
            self.assertEqual(torch.normal(tensor2345, tensor2345_channels_last).size(), (2, 3, 4, 5))
            self.assertEqual(torch.normal(tensor2345_non_contiguous, tensor2345_channels_last).size(), (2, 3, 4, 5))

            # scalar case
            self.assertEqual(torch.normal(tensor2345, 2).size(), (2, 3, 4, 5))
            self.assertEqual(torch.normal(2, tensor2345).size(), (2, 3, 4, 5))

            # inputs are expandable tensors
            self.assertEqual(torch.normal(tensor2345, tensor1).size(), (2, 3, 4, 5))
            self.assertEqual(torch.normal(tensor2145, tensor2345).size(), (2, 3, 4, 5))

            # inputs are non-expandable tensors, but they have same number of elements
            # TORCH_WARN_ONCE is used in torch.normal, only 1st assertEqual will show warn msg
            if not warned:
                self.assertWarnsRegex(UserWarning, "deprecated and the support will be removed",
                                      lambda: self.assertEqual(torch.normal(tensor120, tensor2345).size(), (120,)))
                warned = True
            else:
                self.assertEqual(torch.normal(tensor120, tensor2345).size(), (120,))
            self.assertEqual(torch.normal(tensor2345, tensor120).size(), (2, 3, 4, 5))

            # inputs are non-expandable tensors and they don't have same number of elements
            with self.assertRaisesRegex(RuntimeError, "inconsistent tensor"):
                torch.normal(tensor2345, tensor4)

            # output and inputs are size compatible
            self.assertEqual(torch.normal(tensor2345, tensor2345, out=output2345).size(), (2, 3, 4, 5))

            # output and inputs are not size compatible
            with self.assertRaisesRegex(RuntimeError, "inconsistent tensor"):
                # inputs are expandable but have different broadcasted size than output
                torch.normal(tensor2345, tensor2145, out=output345)
            with self.assertRaisesRegex(RuntimeError, "inconsistent tensor"):
                # inputs are not expandable but reshapeable, output size is not the same as mean
                torch.normal(tensor2345, tensor120, out=output345)

    def test_tensoriterator_output_setup(self):
        # Test whether the output's memory layout is correct
        def test_memory_layout(x, y, scale, zero_point, out):
            self.assertEqual(x.dim(), 4)
            self.assertEqual(x.size(), y.size())
            self.assertEqual(y.size(), out.size())

            shape = x.size()
            for n in range(shape[0]):
                for c in range(shape[1]):
                    for h in range(shape[2]):
                        for w in range(shape[3]):
                            if scale is not None and zero_point is not None:
                                self.assertEqual(
                                    out[n][c][h][w],
                                    torch.ops.quantized.add(x[n][c][h][w], y[n][c][h][w], scale, zero_point))
                            else:
                                self.assertEqual(out[n][c][h][w], x[n][c][h][w] + y[n][c][h][w])

        xraw = torch.rand(2, 3, 4, 4)
        yraw = torch.rand(2, 3, 4, 4)
        qxraw = torch.quantize_per_tensor(xraw, 0.1, 5, torch.quint8)
        qyraw = torch.quantize_per_tensor(yraw, 0.1, 5, torch.quint8)

        # contiguous case fast setup
        test_memory_layout(xraw, yraw, None, None, xraw + yraw)
        test_memory_layout(qxraw, qyraw, 0.1, 5, torch.ops.quantized.add(qxraw, qyraw, 0.1, 5))

        # channels last case fast setup
        x = xraw.contiguous(memory_format=torch.channels_last)
        y = yraw.contiguous(memory_format=torch.channels_last)
        test_memory_layout(x, y, None, None, x + y)
        qx = qxraw.contiguous(memory_format=torch.channels_last)
        qy = qyraw.contiguous(memory_format=torch.channels_last)
        test_memory_layout(qx, qy, 0.1, 5, torch.ops.quantized.add(qx, qy, 0.1, 5))

        # non contiguous case fast setup (dense, non-overlapping, same shape and strides)
        x = xraw.permute(0, 2, 3, 1)
        y = yraw.permute(0, 2, 3, 1)
        test_memory_layout(x, y, None, None, x + y)
        qx = qxraw.permute(0, 2, 3, 1)
        qy = qyraw.permute(0, 2, 3, 1)
        test_memory_layout(qx, qy, 0.1, 5, torch.ops.quantized.add(qx, qy, 0.1, 5))

        # non contiguous case fast setup (dense, non-overlapping)
        # input tensors have same shape and strides
        # output tensor have same shape as input tensors but different stride
        # output tensor should preserve its strides in this case
        x = xraw.permute(0, 2, 3, 1)
        y = yraw.permute(0, 2, 3, 1)
        out = torch.empty_like(xraw)
        out = out.permute(0, 3, 2, 1)
        expected_stride = out.stride()
        test_memory_layout(x, y, None, None, torch.add(x, y, out=out))
        self.assertEqual(expected_stride, out.stride())

        # non contiguous case non fast setup
        x = xraw.permute(0, 2, 3, 1)
        y = yraw.permute(0, 3, 2, 1)
        test_memory_layout(x, y, None, None, x + y)
        qx = qxraw.permute(0, 2, 3, 1)
        qy = qyraw.permute(0, 3, 2, 1)
        test_memory_layout(qx, qy, 0.1, 5, torch.ops.quantized.add(qx, qy, 0.1, 5))

    # Tests to make sure we still handle .data properly until it is removed
    def test_dot_data_use(self):
        # .data allows to change the Tensors types inplace, check that we still
        # raise a nice error.
        with self.assertRaisesRegex(
                RuntimeError,
                # message includes both Double and Long
                '(?=.*Double)(?=.*Long)'):

            # Calls model with a LongTensor input but DoubleTensor weights
            input = torch.randn(1, 1, 1, 6, dtype=torch.double)
            weight = torch.zeros(1, 1, 1, 3, dtype=torch.long)
            model = torch.nn.Conv2d(1, 1, (1, 3), stride=1, padding=0, bias=False)
            model.weight.data = weight
            out = model(input)

    def test_empty_storage_view(self):
        # we should be able to "modify" slices of a 0-element
        # array without an error being raised due to
        # trying to resize its storage
        t = torch.from_numpy(np.empty((0, 4)))
        t[:, 1::2] *= 1

    def test_has_storage(self):
        self.assertIsNotNone(torch.tensor([]).storage())
        self.assertIsNotNone(torch.empty(0).storage())
        self.assertIsNotNone(torch.tensor([]).clone().storage())
        self.assertIsNotNone(torch.tensor([0, 0, 0]).nonzero().storage())
        self.assertIsNotNone(torch.tensor([]).new().storage())

    # FIXME: Extend this test and put in a TensorProperties test class
    def test_numel(self):
        b = torch.ByteTensor(3, 100, 100)
        self.assertEqual(b.nelement(), 3 * 100 * 100)
        self.assertEqual(b.numel(), 3 * 100 * 100)

    # Verifies that (deep)copies of dtypes are the same objects
    def test_copy_dtypes(self):
        for dtype in get_all_dtypes():
            copied_dtype = copy.deepcopy(dtype)
            self.assertIs(dtype, copied_dtype)

    def test_dtype_is_signed(self):
        for dtype in get_all_dtypes():
            self.assertEqual(dtype.is_signed, torch.is_signed(torch.tensor(0, dtype=dtype)))

        self.assertRaisesRegex(RuntimeError, 'not supported for quantized', lambda: torch.quint8.is_signed)
        self.assertRaisesRegex(RuntimeError, 'not supported for quantized', lambda: torch.qint8.is_signed)
        self.assertRaisesRegex(RuntimeError, 'not supported for quantized', lambda: torch.qint32.is_signed)

    # FIXME: Put the following random tests into their own test class or test suite
    def test_RNGState(self):
        state = torch.get_rng_state()
        stateCloned = state.clone()
        before = torch.rand(1000)

        self.assertEqual(state.ne(stateCloned).long().sum(), 0, atol=0, rtol=0)

        torch.set_rng_state(state)
        after = torch.rand(1000)
        self.assertEqual(before, after, atol=0, rtol=0)

    def test_RNGStateAliasing(self):
        # Fork the random number stream at this point
        gen = torch.Generator()
        gen.set_state(torch.get_rng_state())
        self.assertEqual(gen.get_state(), torch.get_rng_state())

        target_value = torch.rand(1000)
        # Dramatically alter the internal state of the main generator
        _ = torch.rand(100000)
        forked_value = torch.rand(1000, generator=gen)
        self.assertEqual(target_value, forked_value, atol=0, rtol=0, msg="RNG has not forked correctly.")

    def test_RNG_after_pickle(self):
        torch.random.manual_seed(100)
        before = torch.rand(10)

        torch.random.manual_seed(100)
        buf = io.BytesIO()
        tensor = torch.tensor([1, 2, 3])
        ForkingPickler(buf, pickle.HIGHEST_PROTOCOL).dump(tensor)
        after = torch.rand(10)

        self.assertEqual(before, after, atol=0, rtol=0)

    def test_boxMullerState(self):
        torch.manual_seed(123)
        odd_number = 101
        seeded = torch.randn(odd_number)
        state = torch.get_rng_state()
        midstream = torch.randn(odd_number)
        torch.set_rng_state(state)
        repeat_midstream = torch.randn(odd_number)
        torch.manual_seed(123)
        reseeded = torch.randn(odd_number)
        self.assertEqual(midstream, repeat_midstream, atol=0, rtol=0,
                         msg='get_rng_state/set_rng_state not generating same sequence of normally distributed numbers')
        self.assertEqual(seeded, reseeded, atol=0, rtol=0,
                         msg='repeated calls to manual_seed not generating same sequence of normally distributed numbers')

    def test_manual_seed(self):
        rng_state = torch.get_rng_state()
        torch.manual_seed(2)
        x = torch.randn(100)
        self.assertEqual(torch.initial_seed(), 2)
        torch.manual_seed(2)
        y = torch.randn(100)
        self.assertEqual(x, y)

        max_int64 = 0x7fff_ffff_ffff_ffff
        min_int64 = -max_int64 - 1
        max_uint64 = 0xffff_ffff_ffff_ffff
        # Check all boundary cases of valid seed value inputs
        test_cases = [
            # (seed, expected_initial_seed)
            # Positive seeds should be unchanged
            (max_int64, max_int64),
            (max_int64 + 1, max_int64 + 1),
            (max_uint64, max_uint64),
            (0, 0),
            # Negative seeds wrap around starting from the largest seed value
            (-1, max_uint64),
            (min_int64, max_int64 + 1)
        ]
        for seed, expected_initial_seed in test_cases:
            torch.manual_seed(seed)
            actual_initial_seed = torch.initial_seed()
            msg = "expected initial_seed() = %x after calling manual_seed(%x), but got %x instead" % (
                expected_initial_seed, seed, actual_initial_seed)
            self.assertEqual(expected_initial_seed, actual_initial_seed, msg=msg)
        for invalid_seed in [min_int64 - 1, max_uint64 + 1]:
            with self.assertRaisesRegex(RuntimeError, r'Overflow when unpacking long'):
                torch.manual_seed(invalid_seed)

        torch.set_rng_state(rng_state)

    # FIXME: Describe this test and port to the generic device framework in a more
    #   appropriate test suite for the copy operation
    def test_copy_transpose(self):
        x = torch.arange(100 * 100, dtype=torch.float).reshape(100, 100).t()
        y = torch.empty(100, 100, dtype=torch.float)
        y.copy_(x)
        self.assertEqual(y[:, 0], range(100))
        self.assertEqual(y[:, 40], range(4000, 4100))

        y = torch.empty(100, 100, dtype=torch.double)
        y.copy_(x)
        self.assertEqual(y[:, 0], range(100))
        self.assertEqual(y[:, 40], range(4000, 4100))

        # Validates regression reported in https://github.com/pytorch/pytorch/issues/45269
        x = torch.arange(100 * 100).reshape(100, 100).to(dtype=torch.cfloat).t()
        y = torch.empty(100, 100, dtype=torch.cfloat)
        y.copy_(x)
        self.assertEqual(y[:, 0], range(100))
        self.assertEqual(y[:, 40], range(4000, 4100))

    # FIXME: Port to a more appropriate test suite
    def test_copy_broadcast(self):
        torch.zeros(5, 6).copy_(torch.zeros(6))
        self.assertRaises(RuntimeError, lambda: torch.zeros(5, 6).copy_(torch.zeros(30)))

    # FIXME: Port to a more appropriate test suite
    def test_copy_many_to_one(self):
        # Testing in-place copy where it attempt to write from many memory
        # storage to a single storage would cause RuntimeError to be thrown
        self.assertRaises(RuntimeError, lambda: torch.zeros(1, 6).expand(5, 6).copy_(torch.zeros(5, 6)))

    # FIXME: Port to a more appropriate test suite
    def test_to(self):
        def test_copy_behavior(t, non_blocking=False):
            self.assertIs(t, t.to(t, non_blocking=non_blocking))
            self.assertIs(t, t.to(t.dtype, non_blocking=non_blocking))
            self.assertIs(t, t.to(torch.empty_like(t), non_blocking=non_blocking))
            self.assertIsNot(t, t.to(t, non_blocking=non_blocking, copy=True))
            self.assertIsNot(t, t.to(t.dtype, non_blocking=non_blocking, copy=True))
            self.assertIsNot(t, t.to(torch.empty_like(t), non_blocking=non_blocking, copy=True))

            devices = [t.device]
            if t.device.type == 'cuda':
                if t.device.index == -1:
                    devices.append('cuda:{}'.format(torch.cuda.current_device()))
                elif t.device.index == torch.cuda.current_device():
                    devices.append('cuda')
            for device in devices:
                self.assertIs(t, t.to(device, non_blocking=non_blocking))
                self.assertIs(t, t.to(device, t.dtype, non_blocking=non_blocking))
                self.assertIsNot(t, t.to(device, non_blocking=non_blocking, copy=True))
                self.assertIsNot(t, t.to(device, t.dtype, non_blocking=non_blocking, copy=True))

        a = torch.tensor(5)
        test_copy_behavior(a)
        self.assertEqual(a.device, a.to('cpu').device)
        self.assertEqual(a.device, a.to('cpu', dtype=torch.float32).device)
        self.assertIs(torch.float32, a.to('cpu', dtype=torch.float32).dtype)
        self.assertEqual(a.device, a.to(torch.float32).device)
        self.assertIs(torch.float32, a.to(dtype=torch.float32).dtype)
        self.assertEqual(a.data_ptr(), a.to('cpu').data_ptr())
        self.assertEqual(a.data_ptr(), a.to(dtype=a.dtype, device=a.device, copy=False).data_ptr())
        self.assertEqual(a.data_ptr(), a.to('cpu', copy=False).data_ptr())
        self.assertNotEqual(a.data_ptr(), a.to('cpu', copy=True).data_ptr())

        if torch.cuda.is_available():
            for non_blocking in [True, False]:
                for cuda in ['cuda', 'cuda:0' if torch.cuda.device_count() == 1 else 'cuda:1']:
                    b = torch.tensor(5., device=cuda)
                    test_copy_behavior(b, non_blocking)
                    self.assertEqual(b.device, b.to(cuda, non_blocking=non_blocking).device)
                    self.assertEqual(a.device, b.to('cpu', non_blocking=non_blocking).device)
                    self.assertEqual(b.device, a.to(cuda, non_blocking=non_blocking).device)
                    self.assertIs(torch.int32, b.to('cpu', dtype=torch.int32, non_blocking=non_blocking).dtype)
                    self.assertEqual(a.device, b.to('cpu', dtype=torch.int32, non_blocking=non_blocking).device)
                    self.assertIs(torch.int32, b.to(dtype=torch.int32).dtype)
                    self.assertEqual(b.device, b.to(dtype=torch.int32).device)

    # FIXME: describe this test
    def test_as_subclass(self):
        class SubTensor(torch.Tensor):
            member_var = object()

        t0 = torch.tensor(0)
        t1 = torch.tensor([1, 2])
        t2 = torch.tensor([[3, 4], [5, 6]])

        s0 = t0.as_subclass(SubTensor)
        s1 = t1.as_subclass(SubTensor)
        s2 = t2.as_subclass(SubTensor)

        # Check that the correct type is returned.
        self.assertTrue(type(s0) is SubTensor)
        self.assertTrue(type(s1) is SubTensor)
        self.assertTrue(type(s2) is SubTensor)

        # Check that the data is equal.
        self.assertEqual(t0, s0)
        self.assertEqual(t1, s1)
        self.assertEqual(t2, s2)

        t0[()] = 1
        t1[1] = 3
        t2[1, 1] = 7

        # Check that the data is equal even after modification.
        self.assertEqual(t0, s0)
        self.assertEqual(t1, s1)
        self.assertEqual(t2, s2)

        # Check that member variables are passed through.
        self.assertTrue(s0.member_var is SubTensor.member_var)
        self.assertTrue(s1.member_var is SubTensor.member_var)
        self.assertTrue(s2.member_var is SubTensor.member_var)

        # Test that autograd is propagated.
        t = torch.tensor(5, dtype=torch.float32, requires_grad=True)

        # Run a calculation on the tensor.
        exp_t = torch.exp(t)

        # Cast exp_t to a subclass.
        exp_s = exp_t.as_subclass(SubTensor)

        # Make sure that t.grad was initially None
        self.assertTrue(t.grad is None)

        # Run the autograd calculation.
        exp_s.backward()

        # Make sure autograd was propagated to the original tensor
        # declared with requires_grad.
        self.assertTrue(t.grad is not None)

        # Make sure invalid subclasses raise nice errors
        class BadSubTensor():
            member_var = object()

        err_msg = "Creating a Tensor subclass from a class that does not inherit from Tensor"
        with self.assertRaisesRegex(RuntimeError, err_msg):
            s0 = t0.as_subclass(BadSubTensor)

    # FIXME: Port to a test suite that better fits slicing
    def test_slice(self):
        empty = torch.empty(0, 4)
        x = torch.arange(0., 16).view(4, 4)
        self.assertEqual(x[:], x)
        self.assertEqual(x[:4], x)
        # start and stop are clamped to the size of dim
        self.assertEqual(x[:5], x)
        # if start >= stop then the result is empty
        self.assertEqual(x[2:1], empty)
        self.assertEqual(x[2:2], empty)
        # out of bounds is also empty
        self.assertEqual(x[10:12], empty)
        # additional correctness checks
        self.assertEqual(x[:1].tolist(), [[0, 1, 2, 3]])
        self.assertEqual(x[:-3].tolist(), [[0, 1, 2, 3]])
        self.assertEqual(x[:, -2:3].tolist(), [[2], [6], [10], [14]])
        self.assertEqual(x[0:-1:2].tolist(), [[0, 1, 2, 3], [8, 9, 10, 11]])

    def test_type(self):
        x = torch.randn(3, 3).double()
        self.assertEqual(x.type('torch.FloatTensor').dtype, torch.float32)
        self.assertEqual(x.type(torch.FloatTensor).dtype, torch.float32)
        self.assertEqual(x.int().type(torch.Tensor).dtype, torch.get_default_dtype())
        self.assertEqual(x.type(torch.int32).dtype, torch.int32)

    # FIXME: port to a quantization test suite
    def test_qengine(self):
        qengines = torch.backends.quantized.supported_engines
        original_qe = torch.backends.quantized.engine
        for qe in qengines:
            torch.backends.quantized.engine = qe
            assert torch.backends.quantized.engine == qe, 'qengine not set successfully'
        torch.backends.quantized.engine = original_qe

    # FIXME: port to a distributed test suite -- also... how could this be OOMing on Windows CUDA?
    @slowTest
    @unittest.skipIf(NO_MULTIPROCESSING_SPAWN, "Disabled for environments that \
                        don't support multiprocessing with spawn start method")
    @unittest.skipIf(IS_WINDOWS, 'FIXME: CUDA OOM error on Windows')
    def test_multinomial_invalid_probs(self):
        def _spawn_method(self, method, arg):
            try:
                mp.set_start_method('spawn')
            except RuntimeError:
                pass
            with mp.Pool(1) as pool:
                out: list = pool.map(method, [arg])
                self.assertTrue(out[0])

        def _test_multinomial_invalid_probs(probs):
            try:
                # n_sample = 1 is a special case, test n_sample=2 which is more general
                torch.multinomial(probs.to('cpu'), 2)
                return False  # Should not be reached
            except RuntimeError as e:
                return 'probability tensor contains either `inf`, `nan` or element < 0' in str(e)

            _spawn_method(_test_multinomial_invalid_probs, torch.tensor([1., -1., 1.]))
            _spawn_method(_test_multinomial_invalid_probs, torch.tensor([1., inf, 1.]))
            _spawn_method(_test_multinomial_invalid_probs, torch.tensor([1., -inf, 1.]))
            _spawn_method(_test_multinomial_invalid_probs, torch.tensor([1., 1., nan]))

    # FIXME: port to more appropriate test suite
    def test_to_with_tensor(self):
        a = torch.tensor(5)
        self.assertEqual(a.device, a.to(a).device)

        if torch.cuda.is_available():
            for non_blocking in [True, False]:
                for cuda in ['cuda', 'cuda:0' if torch.cuda.device_count() == 1 else 'cuda:1']:
                    b = torch.tensor(5., device=cuda)
                    self.assertEqual(b.device, b.to(b, non_blocking=non_blocking).device)
                    self.assertEqual(a.device, b.to(a, non_blocking=non_blocking).device)
                    self.assertEqual(b.device, a.to(b, non_blocking=non_blocking).device)

    def test_device(self):
        cpu = torch.device('cpu')
        self.assertEqual('cpu', str(cpu))
        self.assertEqual('cpu', cpu.type)
        self.assertEqual(None, cpu.index)

        cpu0 = torch.device('cpu:0')
        self.assertEqual('cpu:0', str(cpu0))
        self.assertEqual('cpu', cpu0.type)
        self.assertEqual(0, cpu0.index)

        cpu0 = torch.device('cpu', 0)
        self.assertEqual('cpu:0', str(cpu0))
        self.assertEqual('cpu', cpu0.type)
        self.assertEqual(0, cpu0.index)

        cuda = torch.device('cuda')
        self.assertEqual('cuda', str(cuda))
        self.assertEqual('cuda', cuda.type)
        self.assertEqual(None, cuda.index)

        cuda1 = torch.device('cuda:1')
        self.assertEqual('cuda:1', str(cuda1))
        self.assertEqual('cuda', cuda1.type)
        self.assertEqual(1, cuda1.index)

        cuda1 = torch.device('cuda', 1)
        self.assertEqual('cuda:1', str(cuda1))
        self.assertEqual('cuda', cuda1.type)
        self.assertEqual(1, cuda1.index)

        cuda90 = torch.device('cuda', 90)
        self.assertEqual('cuda:90', str(cuda90))
        self.assertEqual('cuda', cuda90.type)
        self.assertEqual(90, cuda90.index)

        self.assertRaises(RuntimeError, lambda: torch.device('cpu:-1'))
        self.assertRaises(RuntimeError, lambda: torch.device('cuda:-1'))
        self.assertRaises(RuntimeError, lambda: torch.device('cuda:2 '))
        self.assertRaises(RuntimeError, lambda: torch.device('cuda: 2'))
        self.assertRaises(RuntimeError, lambda: torch.device('cuda:2 2'))
        self.assertRaises(RuntimeError, lambda: torch.device('cuda:2.'))
        self.assertRaises(RuntimeError, lambda: torch.device('cuda:2?'))
        self.assertRaises(RuntimeError, lambda: torch.device('cuda:?2'))
        self.assertRaises(RuntimeError, lambda: torch.device('cuda:'))
        self.assertRaises(RuntimeError, lambda: torch.device('cuda:2.232'))
        self.assertRaises(RuntimeError, lambda: torch.device('cuda:2 cuda:3'))
        self.assertRaises(RuntimeError, lambda: torch.device('cuda:2+cuda:3'))
        self.assertRaises(RuntimeError, lambda: torch.device('cuda:2cuda:3'))
        self.assertRaises(RuntimeError, lambda: torch.device(-1))

        self.assertRaises(RuntimeError, lambda: torch.device('other'))
        self.assertRaises(RuntimeError, lambda: torch.device('other:0'))

        device_set = {'cpu', 'cpu:0', 'cuda', 'cuda:0', 'cuda:1', 'cuda:10', 'cuda:100'}
        device_hash_set = set()
        for device in list(device_set):
            device_hash_set.add(hash(torch.device(device)))
        self.assertEqual(len(device_set), len(device_hash_set))

        def get_expected_device_repr(device):
            if device.index is not None:
                return "device(type='{type}', index={index})".format(
                    type=device.type, index=device.index)

            return "device(type='{type}')".format(type=device.type)

        for device in device_set:
            dev = torch.device(device)
            self.assertEqual(repr(dev), get_expected_device_repr(dev))

    # Tests that the use_deterministic_flag can be set as expected
    @wrapDeterministicFlagAPITest
    def test_deterministic_flag(self):
        for deterministic, warn_only in product([True, False], [True, False]):
            torch.use_deterministic_algorithms(deterministic, warn_only=warn_only)
            self.assertEqual(deterministic, torch.are_deterministic_algorithms_enabled())
            self.assertEqual(warn_only, torch.is_deterministic_algorithms_warn_only_enabled())

            if deterministic:
                if warn_only:
                    debug_mode = 1
                else:
                    debug_mode = 2
            else:
                debug_mode = 0

            self.assertEqual(debug_mode, torch.get_deterministic_debug_mode())

        for debug_mode in [0, 1, 2]:
            torch.set_deterministic_debug_mode(debug_mode)
            self.assertEqual(debug_mode, torch.get_deterministic_debug_mode())
            deterministic = debug_mode in [1, 2]
            warn_only = debug_mode == 1

            self.assertEqual(deterministic, torch.are_deterministic_algorithms_enabled())
            self.assertEqual(warn_only, torch.is_deterministic_algorithms_warn_only_enabled())

        for debug_mode, debug_mode_str in [(0, 'default'), (1, 'warn'), (2, 'error')]:
            torch.set_deterministic_debug_mode(debug_mode_str)
            self.assertEqual(debug_mode, torch.get_deterministic_debug_mode())

        with self.assertRaisesRegex(
                TypeError,
                r"_set_deterministic_algorithms\(\): argument 'mode' \(position 1\) must be bool, not int"):
            torch.use_deterministic_algorithms(1)

        with self.assertRaisesRegex(
                TypeError,
                r"_set_deterministic_algorithms\(\): argument 'warn_only' must be bool, not int"):
            torch.use_deterministic_algorithms(False, warn_only=1)

    def test_type_conversion_via_dtype_name(self):
        x = torch.tensor([1])
        self.assertEqual(x.byte().dtype, torch.uint8)
        self.assertEqual(x.bool().dtype, torch.bool)
        self.assertEqual(x.char().dtype, torch.int8)
        self.assertEqual(x.double().dtype, torch.float64)
        self.assertEqual(x.float().dtype, torch.float32)
        self.assertEqual(x.half().dtype, torch.float16)
        self.assertEqual(x.int().dtype, torch.int32)
        self.assertEqual(x.bfloat16().dtype, torch.bfloat16)
        cfloat = x.cfloat()
        self.assertEqual(cfloat.dtype, torch.complex64)
        self.assertEqual(cfloat.real, x.float())
        self.assertEqual(cfloat.imag, torch.zeros_like(cfloat.imag))
        cdouble = x.cdouble()
        self.assertEqual(cdouble.dtype, torch.complex128)
        self.assertEqual(cdouble.real, x.double())
        self.assertEqual(cdouble.imag, torch.zeros_like(cdouble.imag))

    # FIXME: Describe this test
    def test_doc_template(self) -> None:
        from torch._torch_docs import __file__ as doc_file
        from torch._torch_docs import multi_dim_common, single_dim_common, factory_common_args, factory_like_common_args

        with open(doc_file, "r", encoding="utf-8") as f:
            doc_strs = f.read()

        for doc_str in re.findall(r'add_docstr\((.*?),.*?("""|\'\'\')(.*?)("""|\'\'\')\)', doc_strs, re.MULTILINE | re.DOTALL):
            for common_args in [multi_dim_common, single_dim_common, factory_common_args, factory_like_common_args]:
                for k, v in common_args.items():
                    self.assertNotIn(v, doc_str[2], 'The argument description "{}" in {} can be '
                                                    'replaced by {{{}}}'.format(v, doc_str[0], k))

    def test_doc(self):
        checked_types = (types.MethodType, types.FunctionType,
                         types.BuiltinFunctionType, types.BuiltinMethodType)

        def _test_namespace(ns, *skips):
            if isinstance(ns, object):
                ns_name = ns.__class__.__name__
            else:
                ns_name = ns.__name__
            skip_regexes = []
            for r in skips:
                if isinstance(r, string_classes):
                    skip_regexes.append(re.compile('^{}$'.format(re.escape(r))))
                else:
                    skip_regexes.append(r)

            for name in dir(ns):
                if name.startswith('_'):
                    continue
                if name in ['real', 'imag']:
                    y = torch.randn(1, dtype=torch.cfloat)
                    var = getattr(y, name)
                elif name in ["H", "mT", "mH"]:
                    y = torch.randn(1, 1)
                    var = getattr(y, name)
                else:
                    var = getattr(ns, name)
                if not isinstance(var, checked_types):
                    continue
                doc = var.__doc__
                has_doc = doc is not None and len(doc.strip()) > 0
                full_name = ns_name + '.' + name
                if any(r.match(name) for r in skip_regexes):
                    self.assertFalse(has_doc,
                                     'New docs have been added for {}, please remove '
                                     'it from the skipped list in TestTorch.test_doc'.format(full_name))
                else:
                    self.assertTrue(has_doc, '{} is missing documentation'.format(full_name))

            # FIXME: All of the following should be marked as expected failures
            # so that it is easier to tell when missing has been added.
            # FIXME: fix all the skipped ones below!
            test_namespace(torch.randn(1),
                           'as_strided_',
                           re.compile('^clamp_(min|max)_?$'),
                           'is_distributed',
                           'is_nonzero',
                           'is_same_size',
                           'log_softmax',
                           'map2_',
                           'new',
                           'reinforce',
                           'relu',
                           'relu_',
                           'prelu',
                           'resize',
                           'resize_as',
                           'softmax',
                           'split_with_sizes',
                           'unsafe_split_with_sizes',
                           '_autocast_to_fp16',
                           '_autocast_to_fp32',
                           )

            test_namespace(torch.nn)
            test_namespace(torch.nn.functional, 'assert_int_or_pair')
            # TODO: add torch.* tests when we have proper namespacing on ATen functions
            # test_namespace(torch)

    # FIXME: deprecate torch.Tensor constructor
    def test_tensor_ctor_scalar(self):
        x = torch.Tensor(torch.tensor(1.0))
        self.assertEqual(x, torch.tensor(1.0))

    def test_deepcopy_gradient(self):
        from copy import deepcopy
        a = torch.zeros(10)
        a.grad = torch.ones(10)
        self.assertEqual(a.grad, deepcopy(a).grad)
        s = torch.zeros(10).to_sparse()
        s.grad = torch.ones(10).to_sparse()
        self.assertEqual(s.grad, deepcopy(s).grad)

        # ensure sharing is not broken
        c = deepcopy([a, a.grad])
        self.assertTrue(c[0].grad is c[1])

    def test_tensor_base_init(self):
        # Direct construction not OK
        self.assertRaises(RuntimeError, lambda: torch._C._TensorBase())

        # But construction of subclass is OK
        class T(torch._C._TensorBase):
            pass

        T()

    def test_tensor_base_new(self):

        # OK to call super().__new__, see
        # https://github.com/pytorch/pytorch/issues/57421
        class TestTensor(torch._C._TensorBase):
            @staticmethod
            def __new__(cls, x, *args, **kwargs):
                return super().__new__(cls, x, *args, **kwargs)

        x = torch.ones(5)
        test_tensor = TestTensor(x)

    def test_pyobj_preserved(self):
        x = torch.empty(2)
        x.foo = 2  # put something on __dict__
        y = torch.empty(2)
        y.grad = x
        del x  # x is dead in Python
        self.assertEqual(y.grad.foo, 2)
        z = y.grad  # it's live
        del z  # it's dead again
        self.assertEqual(y.grad.foo, 2)

    def test_subclass_preserved(self):
        class MyTensor(torch.Tensor):
            pass

        x = MyTensor(torch.empty(2))
        y = torch.empty(2)
        y.grad = x
        del x  # x is dead in Python
        self.assertEqual(type(y.grad), MyTensor)
        z = y.grad  # it's live
        del z  # it's dead again
        self.assertEqual(type(y.grad), MyTensor)

    def test_tensor_slot_dealloc(self):

        class SlotTensor1(torch._C._TensorBase):
            __slots__ = ['slot1']

        class SlotTensor2(SlotTensor1):
            __slots__ = ['slot2']

        m1, t1 = Tracker.make()
        m2, t2 = Tracker.make()
        slot_tensor = SlotTensor2(torch.empty(2))
        slot_tensor.slot1 = t1
        slot_tensor.slot2 = t2
        del t1
        del t2
        self.assertFalse(m1[0])
        self.assertFalse(m2[0])
        del slot_tensor
        self.assertTrue(m1[0])
        self.assertTrue(m2[0])

    def test_tensor_dict_dealloc(self):
        m, t = Tracker.make()
        x = torch.empty(2)
        x.arf = t
        del t
        self.assertFalse(m[0])
        del x
        self.assertTrue(m[0])

    def test_tensor_finalizer_dealloc(self):
        m = [False]

        class FinalizerTensor(torch._C._TensorBase):
            def __del__(self):
                m[0] = True

        fin_tensor = FinalizerTensor(torch.empty(2))
        self.assertFalse(m[0])
        del fin_tensor
        self.assertTrue(m[0])

    def test_tensor_weakref_dealloc(self):

        x = torch.empty(2)
        m = [False]

        def cb(r):
            m[0] = True

        wref = weakref.ref(x, cb)
        del x
        self.assertTrue(m[0])
        self.assertEqual(wref(), None)

    def test_tensor_cycle_via_dict(self):
        m1, t1 = Tracker.make()
        x = torch.empty(2)
        x._tracker = t1
        del t1

        m2, t2 = Tracker.make()
        y = torch.empty(2)
        y._tracker = t2
        del t2

        x._loop = y
        y._loop = x

        # C++ reference should keep the cycle live!
        # This exercise THPVariable_subtype_traverse
        # NB: Because z.grad is a reference done entirely in C++, cycles
        # involving it directly are NOT broken by Python GC; you've
        # set up a good old C++ reference cycle which we cannot safely
        # break (because C++ references are allowed to be accessed
        # multithreaded-ly) (TODO: except maybe if you can prove that
        # only Python has access to the C++ object, in which case you can
        # also prove that no multithreaded access occurs)
        z = torch.empty(2)
        z.grad = x

        del x
        del y

        gc.collect()
        self.assertFalse(m1[0])
        self.assertFalse(m2[0])

        with disable_gc():
            del z
            self.assertFalse(m1[0])
            self.assertFalse(m2[0])

        gc.collect()
        self.assertTrue(m1[0])
        self.assertTrue(m2[0])

    def test_tensor_cycle_via_slots(self):
        m1 = [False]
        m2 = [False]

        class SlotTensor1(torch._C._TensorBase):
            __slots__ = ['slot1']

            def __del__(self):
                m1[0] = True

        class SlotTensor2(SlotTensor1):
            __slots__ = ['slot2']

            def __del__(self):
                m2[0] = True

        x = SlotTensor1(torch.empty(2))
        y = SlotTensor2(torch.empty(2))

        x.slot1 = y
        y.slot2 = x

        del x
        with disable_gc():
            del y
            self.assertFalse(m1[0])
            self.assertFalse(m2[0])

        gc.collect()
        self.assertTrue(m1[0])
        self.assertTrue(m2[0])

    # FIXME: move to test_autograd?
    def test_backward_hooks_traverse(self):
        m1, t1 = Tracker.make()
        m2, t2 = Tracker.make()
        x = torch.empty(2, requires_grad=True)
        x._tracker = t1
        y = torch.empty(2, requires_grad=True)
        y._tracker = t2
        del t1
        del t2

        # this hits a special setter, it's not just a __dict__ entry
        x._backward_hooks = y
        y._backward_hooks = x

        del x
        with disable_gc():
            del y
            self.assertFalse(m1[0])
            self.assertFalse(m2[0])

        gc.collect()

        self.assertTrue(m1[0])
        self.assertTrue(m2[0])

    def test_dead_weak_ref(self):
        x = torch.empty(2)
        w_x = weakref.ref(x)
        y = torch.empty(2)
        y.grad = x
        del x

        x = w_x()
        # Ideally, x would keep the tensor live.  But CPython doesn't
        # provide enough hooks to do this.  So it will go dead and x
        # will transmute into an undefined tensor.  Not great, but the
        # best we can do.
        del y

        self.assertRaises(RuntimeError, lambda: x.sigmoid())

    def test_resurrected_weak_ref(self):
        x = torch.empty(2)
        w_x = weakref.ref(x)
        y = torch.empty(2)
        y.grad = x
        del x

        x = w_x()
        # Use this to manually fix weak references after dereferencing them
        x._fix_weakref()
        del y
        x.sigmoid()

    # FIXME: move to test_linalg
    @torch.inference_mode()
    def test_bmm_multithreaded(self):
        device = 'cpu'
        num_threads = torch.get_num_threads()

        torch.set_num_threads(4)
        batch_sizes = [1, 10]
        M, N, O = 23, 8, 12
        dtype = torch.float32
        numpy_dtype = dtype

        def invert_perm(p):
            d = {x: i for i, x in enumerate(p)}
            return (d[0], d[1], d[2])

        def generate_inputs(num_batches):
            # transposed tensors
            for perm1, perm2 in itertools.product(itertools.permutations((0, 1, 2)), repeat=2):
                b1 = make_tensor((num_batches, M, N), device, dtype, low=-1, high=1)
                b2 = make_tensor((num_batches, N, O), device, dtype, low=-1, high=1)
                b1 = b1.permute(perm1).contiguous().permute(invert_perm(perm1))
                b2 = b2.permute(perm2).contiguous().permute(invert_perm(perm2))
                yield b1, b2
            # broadcasting tensors
            for b1, b2, b3, b4, b5, b6 in itertools.product((True, False), repeat=6):
                shape1 = (num_batches if b1 else 1, M if b2 else 1, N if b3 else 1)
                shape2 = (num_batches if b4 else 1, N if b5 else 1, O if b6 else 1)
                b1 = make_tensor(shape1, device, dtype, low=-1, high=1).expand(num_batches, M, N)
                b2 = make_tensor(shape2, device, dtype, low=-1, high=1).expand(num_batches, N, O)
                yield b1, b2
            # zero-sized tensors
            for z1, z2, z3, z4 in itertools.product((True, False), repeat=4):
                shape1 = (num_batches if z1 else 0, M if z2 else 0, N if z3 else 0)
                shape2 = (num_batches if z1 else 0, N if z3 else 0, O if z4 else 0)
                b1 = torch.randn(shape1, dtype=dtype, device=device)
                b2 = torch.randn(shape2, dtype=dtype, device=device)
                yield b1, b2

        try:
            for num_batches in batch_sizes:
                for (b1, b2), perm3 in itertools.product(generate_inputs(num_batches), itertools.permutations((0, 1, 2))):
                    res1 = torch.bmm(b1, b2)
                    res2 = torch.full((num_batches, M, O), math.nan, dtype=dtype, device=device) \
                        .permute(perm3).contiguous().permute(invert_perm(perm3))
                    torch.bmm(b1, b2, out=res2)
                    expect = torch.from_numpy(
                        b1.to(numpy_dtype).cpu().numpy() @ b2.to(numpy_dtype).cpu().numpy()).to(device=device, dtype=dtype)
                    self.assertEqual(expect, res1)
                    self.assertEqual(expect, res2)
        finally:
            torch.set_num_threads(num_threads)

    def test_conj_neg_tolist(self):
        x = torch.randn(2, dtype=torch.cfloat)
        y1 = x.conj()
        y1_expect = x.conj_physical()
        y2 = y1.imag
        self.assertEqual(y1, y1_expect.tolist())
        self.assertEqual(y2, y1_expect.imag.tolist())

# The following block extends TestTorch with negative dim wrapping tests
# FIXME: replace these with OpInfo sample inputs or systemic OpInfo tests
# Functions to test negative dimension wrapping
METHOD = 1
INPLACE_METHOD = 2
FUNCTIONAL = 4
DIM_ARG = None

def make_neg_dim_test(name, tensor_arg, arg_constr, types, extra_dim=0):
    def neg_dim_test(self):
        if isinstance(tensor_arg, list):
            assert METHOD not in types and INPLACE_METHOD not in types
            x = [torch.randn(arg) for arg in tensor_arg]
            ndim = len(tensor_arg[-1])
        else:
            x = torch.randn(*tensor_arg)
            ndim = len(tensor_arg)
        ndim += extra_dim

        n_dim_to_test = sum(e is DIM_ARG for e in arg_constr())

        for dims_val in combinations(range(ndim), n_dim_to_test):
            arg = arg_constr()
            arg_neg = copy.deepcopy(arg)
            idx = 0
            for i, v in enumerate(arg):
                if v is DIM_ARG:
                    arg[i] = dims_val[idx]
                    arg_neg[i] = dims_val[idx] - ndim
                    idx += 1

            if METHOD in types:
                a = getattr(x, name)(*arg)
                b = getattr(x, name)(*arg_neg)
                self.assertEqual(a, b)

            if INPLACE_METHOD in types:
                a = x.clone()
                getattr(a, name + '_')(*arg)
                b = x.clone()
                getattr(b, name + '_')(*arg_neg)
                self.assertEqual(a, b)

            if FUNCTIONAL in types:
                a = getattr(torch, name)(x, *arg)
                b = getattr(torch, name)(x, *arg_neg)
                self.assertEqual(a, b)

    return neg_dim_test

def idx_tensor(size, max_val):
    return torch.LongTensor(*size).random_(0, max_val - 1)

def add_neg_dim_tests():
    neg_dim_tests = [
        ('narrow', (10, 20, 30), lambda: [DIM_ARG, 0, 5], [METHOD]),
        ('transpose', (10, 20, 30), lambda: [DIM_ARG, DIM_ARG], [METHOD, INPLACE_METHOD, FUNCTIONAL]),
        ('size', (10, 20, 30), lambda: [DIM_ARG], [METHOD]),
        ('cat', [(2, 3, 4), (2, 3, 4)], lambda: [DIM_ARG], [FUNCTIONAL]),
        ('chunk', (10, 20, 30), lambda: [5, DIM_ARG], [METHOD, FUNCTIONAL]),
        ('gather', (10, 20), lambda: [DIM_ARG, idx_tensor((10, 20), 10)], [METHOD, FUNCTIONAL]),
        ('index_select', (10, 10), lambda: [DIM_ARG, idx_tensor((10,), 10)], [METHOD, FUNCTIONAL]),
        ('split', (10, 20), lambda: [5, DIM_ARG], [METHOD, FUNCTIONAL]),
        ('squeeze', (10, 1, 20, 1), lambda: [DIM_ARG], [METHOD, INPLACE_METHOD, FUNCTIONAL]),
        ('unbind', (2, 3, 4), lambda: [DIM_ARG], [FUNCTIONAL]),
        ('unsqueeze', (10, 20), lambda: [DIM_ARG], [METHOD, INPLACE_METHOD, FUNCTIONAL], 1),
        ('logcumsumexp', (10, 20), lambda: [DIM_ARG], [METHOD, FUNCTIONAL]),
        ('cumprod', (10, 20), lambda: [DIM_ARG], [METHOD, FUNCTIONAL]),
        ('cumsum', (10, 20), lambda: [DIM_ARG], [METHOD, FUNCTIONAL]),
        ('cummax', (10, 20), lambda: [DIM_ARG], [METHOD, FUNCTIONAL]),
        ('cummin', (10, 20), lambda: [DIM_ARG], [METHOD, FUNCTIONAL]),
        ('mean', (10, 20), lambda: [DIM_ARG], [METHOD, FUNCTIONAL]),
        ('median', (10, 20), lambda: [DIM_ARG], [METHOD, FUNCTIONAL]),
        ('nanmedian', (10, 20), lambda: [DIM_ARG], [METHOD, FUNCTIONAL]),
        ('mode', (10, 20), lambda: [DIM_ARG], [METHOD, FUNCTIONAL]),
        ('norm', (10, 20), lambda: [2, DIM_ARG], [METHOD, FUNCTIONAL]),
        ('prod', (10, 20), lambda: [DIM_ARG], [METHOD, FUNCTIONAL]),
        ('std', (10, 20), lambda: [DIM_ARG], [METHOD, FUNCTIONAL]),
        ('sum', (10, 20), lambda: [DIM_ARG], [METHOD, FUNCTIONAL]),
        ('var', (10, 20), lambda: [DIM_ARG], [METHOD, FUNCTIONAL]),
        ('kthvalue', (10, 20), lambda: [3, DIM_ARG], [METHOD, FUNCTIONAL]),
        ('max', (10, 20), lambda: [DIM_ARG], [METHOD, FUNCTIONAL]),
        ('min', (10, 20), lambda: [DIM_ARG], [METHOD, FUNCTIONAL]),
        ('sort', (10, 20), lambda: [DIM_ARG], [METHOD, FUNCTIONAL]),
        ('topk', (10, 20), lambda: [5, DIM_ARG], [METHOD, FUNCTIONAL]),
        ('renorm', (10, 20), lambda: [2, DIM_ARG, 1], [METHOD, INPLACE_METHOD, FUNCTIONAL]),
        ('index_add', (10, 10), lambda: [DIM_ARG, idx_tensor((10,), 10), torch.randn(10, 10)], [INPLACE_METHOD]),
        ('index_copy', (10, 10), lambda: [DIM_ARG, idx_tensor((10,), 10), torch.randn(10, 10)], [INPLACE_METHOD]),
        ('index_fill', (10, 10), lambda: [DIM_ARG, idx_tensor((10,), 10), 12], [INPLACE_METHOD]),
        ('scatter', (10, 10), lambda: [DIM_ARG, idx_tensor((10, 10), 10), torch.randn(10, 10)], [INPLACE_METHOD]),
        ('select', (10, 20), lambda: [DIM_ARG, 3], [METHOD]),
        ('unfold', (10, 20), lambda: [DIM_ARG, 5, 2], [METHOD]),
    ]

    for decl in neg_dim_tests:
        if len(decl) == 4:
            name, tensor_arg, arg_constr, types = decl
            extra_dim = 0
        elif len(decl) == 5:
            name, tensor_arg, arg_constr, types, extra_dim = decl

        test_name = 'test_' + name + '_neg_dim'

        assert not hasattr(TestTorch, test_name), "Duplicated test name: " + test_name
        setattr(TestTorch, test_name, make_neg_dim_test(name, tensor_arg, arg_constr, types, extra_dim))

# TODO: these empy classes are temporarily instantiated for XLA compatibility
#   once XLA updates their test suite it should be removed
class TestViewOps(TestCase):
    pass

class TestTensorDeviceOps(TestCase):
    pass

# Generates tests
# Note: test generation must be done at file scope, not within main, or
# pytest will fail.
add_neg_dim_tests()
instantiate_device_type_tests(TestViewOps, globals())
instantiate_device_type_tests(TestVitalSignsCuda, globals())
instantiate_device_type_tests(TestTensorDeviceOps, globals())
instantiate_device_type_tests(TestTorchDeviceType, globals())
instantiate_device_type_tests(TestDevicePrecision, globals(), except_for='cpu')

if __name__ == '__main__':
    run_tests()<|MERGE_RESOLUTION|>--- conflicted
+++ resolved
@@ -5759,7 +5759,23 @@
                         op(expected[i, j, k], v)
                     counts[i, j, k] += 1
 
-<<<<<<< HEAD
+                if (reduce == "amin" or reduce == "amax"):
+                    expected.masked_fill_(counts == 0, 0)
+
+                self.assertTrue(torch.allclose(output, expected))
+
+        with self.assertRaisesRegex(RuntimeError, "Expected `dim` to be in range -3 to 2"):
+            torch.scatter_reduce(input, 4, index, "sum")
+
+        with self.assertRaisesRegex(RuntimeError, "Shape mismatch"):
+            index2 = torch.randint(0, output_size, (10, ), dtype=torch.long, device=device)
+            torch.scatter_reduce(input, 0, index2, "sum")
+
+        with self.assertRaisesRegex(RuntimeError, "Expected `index` values to be in range 0 to 2"):
+            input2 = torch.randn(10, dtype=dtype, device=device)
+            index2 = torch.tensor([0, 1, 0, 1, 2, 3, 3, 4, 4, 3])
+            torch.scatter_reduce(input2, 0, index2, "sum", output_size=2)
+
     # As the test fails with Runtime Error not raised on XLA
     @onlyNativeDeviceTypes
     def test_where_scalar_handcrafted_values(self, device):
@@ -5799,23 +5815,6 @@
 
                 check_equal(condition, x, y)
                 check_equal(condition, y, x)
-=======
-                if (reduce == "amin" or reduce == "amax"):
-                    expected.masked_fill_(counts == 0, 0)
-
-                self.assertTrue(torch.allclose(output, expected))
-
-        with self.assertRaisesRegex(RuntimeError, "Expected `dim` to be in range -3 to 2"):
-            torch.scatter_reduce(input, 4, index, "sum")
-
-        with self.assertRaisesRegex(RuntimeError, "Shape mismatch"):
-            index2 = torch.randint(0, output_size, (10, ), dtype=torch.long, device=device)
-            torch.scatter_reduce(input, 0, index2, "sum")
-
-        with self.assertRaisesRegex(RuntimeError, "Expected `index` values to be in range 0 to 2"):
-            input2 = torch.randn(10, dtype=dtype, device=device)
-            index2 = torch.tensor([0, 1, 0, 1, 2, 3, 3, 4, 4, 3])
-            torch.scatter_reduce(input2, 0, index2, "sum", output_size=2)
 
     def test_structseq_repr(self):
         a = torch.arange(250).reshape(5, 5, 10)
@@ -6468,7 +6467,6 @@
             size = 10000
             s1 = torch.from_file(filename, True, size, dtype=torch.float)
             t1 = torch.FloatTensor(s1).copy_(torch.randn(size))
->>>>>>> 5c6b8975
 
             # check mapping
             s2 = torch.from_file(filename, True, size, dtype=torch.float)
