--- conflicted
+++ resolved
@@ -7995,15 +7995,6 @@
     ('size', '', _new_t((1, 2, 3, 4)), lambda t, d: [], 1e-5, 1e-5, 1e-5, _types, _cpu_types, False),
     ('size', 'dim', _new_t((1, 2, 3, 4)), lambda t, d: [1], 1e-5, 1e-5, 1e-5, _types, _cpu_types, False),
     ('size', 'neg_dim', _new_t((1, 2, 3, 4)), lambda t, d: [-2], 1e-5, 1e-5, 1e-5, _types, _cpu_types, False),
-<<<<<<< HEAD
-    ('squeeze', '', _new_t((1, 2, 1, 4)), lambda t, d: [],),
-    ('squeeze', 'dim', _new_t((1, 2, 1, 4)), lambda t, d: [2], ),
-    ('squeeze', 'neg_dim', _new_t((1, 2, 1, 4)), lambda t, d: [-2], ),
-=======
-    ('split', '', _small_3d, lambda t, d: [2], 1e-5, 1e-5, 1e-5, _types, _cpu_types, False),
-    ('split', 'dim', _small_3d, lambda t, d: [2, 1], 1e-5, 1e-5, 1e-5, _types, _cpu_types, False),
-    ('split', 'neg_dim', _small_3d, lambda t, d: [2, -3], 1e-5, 1e-5, 1e-5, _types, _cpu_types, False),
->>>>>>> 82d71493
     ('t', '', _new_t((1, 2)), lambda t, d: [],),
     ('take', '', _new_t((3, 4)),
         lambda t, d: [torch.LongTensor([[0], [-2]]).to(device=d)],
