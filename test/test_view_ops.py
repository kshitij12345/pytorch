# Owner(s): ["module: tests"]

import torch
import numpy as np

import unittest
from itertools import product, permutations, combinations
from functools import partial
import random

from torch.testing import make_tensor
from torch.testing._internal.common_utils import \
    (TestCase, run_tests, suppress_warnings)
from torch.testing._internal.common_device_type import \
    (instantiate_device_type_tests, onlyCPU, dtypes, onlyNativeDeviceTypes)
from torch.testing._internal.common_dtype import (
    get_all_dtypes, get_all_int_dtypes, get_all_fp_dtypes, get_all_complex_dtypes
)

# TODO: replace this with make_tensor() in common_utils.py
def _generate_input(shape, dtype, device, with_extremal):
    if shape == ():
        x = torch.tensor((), dtype=dtype, device=device)
    else:
        if dtype.is_floating_point or dtype.is_complex:
            # work around torch.randn not being implemented for bfloat16
            if dtype == torch.bfloat16:
                x = torch.randn(*shape, device=device) * random.randint(30, 100)
                x = x.to(torch.bfloat16)
            else:
                x = torch.randn(*shape, dtype=dtype, device=device) * random.randint(30, 100)
            x[torch.randn(*shape) > 0.5] = 0
            if with_extremal and dtype.is_floating_point:
                # Use extremal values
                x[torch.randn(*shape) > 0.5] = float('nan')
                x[torch.randn(*shape) > 0.5] = float('inf')
                x[torch.randn(*shape) > 0.5] = float('-inf')
            elif with_extremal and dtype.is_complex:
                x[torch.randn(*shape) > 0.5] = complex('nan')
                x[torch.randn(*shape) > 0.5] = complex('inf')
                x[torch.randn(*shape) > 0.5] = complex('-inf')
        elif dtype == torch.bool:
            x = torch.zeros(shape, dtype=dtype, device=device)
            x[torch.randn(*shape) > 0.5] = True
        else:
            x = torch.randint(15, 100, shape, dtype=dtype, device=device)

    return x

# TODO: replace this with make_tensor() in common_utils.py
def _rand_shape(dim, min_size, max_size):
    shape = []
    for i in range(dim):
        shape.append(random.randint(min_size, max_size))
    return tuple(shape)

# TODO: refactor tests to avoid this function
# Converts half/bfloat16 dtype to float when device is cpu
def _convert_t(dtype, device):
    if device == 'cpu' and dtype in {torch.half, torch.bfloat16}:
        return torch.float
    return dtype

# TODO: replace this with make_tensor() in common_utils.py
# Returns a tensor of the requested shape, dtype, and device
# Requesting a half CPU tensor returns a float CPU tensor with
# values representable by a half.
# Initialization uses randint for non-float types and randn for float types.
def _make_tensor(shape, dtype, device, fill_ones=False) -> torch.Tensor:
    # Returns a tensor filled with ones
    if fill_ones:
        return torch.ones(*shape, dtype=_convert_t(dtype, device), device=device)

    # Returns a tensor with random integer values
    if not (dtype.is_floating_point or dtype.is_complex):
        t = torch.randint(0, 10, shape, device=device)
        if dtype != torch.uint8:
            t = t - 5  # generate negative values also
        return t.to(_convert_t(dtype, device))

    # Populates the CPU tensor with floats representable as half/bfloat16
    if dtype == torch.half and device == 'cpu':
        return torch.randn(*shape, dtype=torch.float, device=device).half().float()
    if dtype == torch.bfloat16 and device == 'cpu':
        return torch.randn(*shape, dtype=torch.float, device=device).bfloat16().float()

    # Default: returns a tensor with random float values
    return torch.randn(shape, dtype=dtype, device=device).to(dtype=dtype)

# Tests ops and indexing to ensure they return views (and new tensors) as
# appropriate.
class TestViewOps(TestCase):
    exact_dtype = True

    def is_view_of(self, base, other):
        if (not other._is_view() or
                other is base or
                other._base is not base or
                base.device != other.device):
            return False
        # Note: only validates storage on native device types
        # because some accelerators, like XLA, do not expose storage
        if base.device.type == 'cpu' or base.device.type == 'cuda':
            if base.storage().data_ptr() != other.storage().data_ptr():
                return False

        return True

    # Returns true if v1 and v2 are views of the same base
    def is_view_of_same_base(self, v1, v2):
        if (not v1._is_view() or v1 is v2):
            return False
        return self.is_view_of(v1._base, v2)

    # Performs transpose if contiguous=True, else returns the input tensor as is
    def _do_transpose(self, x, contiguous=False, dim0=0, dim1=1):
        if contiguous:
            return x
        else:
            return x.transpose(dim0, dim1)

    @dtypes(*(get_all_int_dtypes() + get_all_fp_dtypes()))
    def test_conj_self(self, device, dtype):
        t = torch.ones(5, 5, device=device)
        s = t.conj()
        self.assertTrue(s is t)

    @onlyNativeDeviceTypes
    @dtypes(*get_all_fp_dtypes(include_bfloat16=False), torch.complex64)
    def test_view_dtype(self, device, dtype):
        int_dtype = {
            torch.half: torch.int16,
            torch.bfloat16: torch.int16,
            torch.float: torch.int,
            torch.double: torch.long,
            torch.complex64: torch.long,
        }[dtype]
        numpy_dtype = {
            torch.half: np.int16,
            torch.bfloat16: np.int16,
            torch.float: np.int32,
            torch.double: np.int64,
            torch.complex64: np.int64,
        }[dtype]

        def generate_inputs():
            yield make_tensor((5, 5, 5), device, dtype, low=-5, high=5)
            yield make_tensor((5, 5, 5), device, dtype, low=-5, high=5).permute(2, 0, 1)
            yield make_tensor((1, 5, 1), device, dtype, low=-5, high=5).expand(5, 5, 5)
            yield make_tensor((10, 5, 10), device, dtype, low=-5, high=5)[::2, :, ::2]
            yield make_tensor((0, 5, 10), device, dtype, low=-5, high=5)
            yield make_tensor((), device, dtype, low=-5, high=5)

        def run_test(fp_tensor):
            self.assertRaises(RuntimeError, lambda: fp_tensor.view(torch.complex128))
            self.assertRaises(RuntimeError, lambda: fp_tensor.view(torch.int8))

            int_tensor = fp_tensor.view(int_dtype)
            self.assertEqual(int_tensor.dtype, int_dtype)
            self.assertEqual(int_tensor.shape, fp_tensor.shape)
            self.assertEqual(int_tensor.stride(), fp_tensor.stride())

            self.assertEqual(fp_tensor, int_tensor.view(dtype), rtol=0, atol=0)
            self.assertEqual(fp_tensor.cpu().numpy().view(numpy_dtype), int_tensor, rtol=0, atol=0)

            fp_tensor.zero_()
            self.assertEqual(fp_tensor, torch.zeros_like(fp_tensor), rtol=0, atol=0)

        for fp_tensor in generate_inputs():
            run_test(fp_tensor)

        # Test that requires_grad is dropped, because view(dtype) does not support backward
        if dtype is torch.double:
            t = make_tensor((5, 5, 5), device, torch.double, low=-5, high=5, requires_grad=True)
            self.assertFalse(t.view(torch.complex64).requires_grad)


    @onlyNativeDeviceTypes
    def test_view_as_complex(self, device):
        def fn(contiguous_input=True, dim0=0, dim1=1):
            t = torch.randn(3, 2, 2, device=device)
            c_t = t[:, :, 0] + 1j * t[:, :, 1]

            input = self._do_transpose(t, contiguous_input, dim0, dim1)

            if input.size()[-1] != 2:
                self.assertRaisesRegex(
                    RuntimeError, "Tensor must have a last dimension of size 2",
                    lambda: torch.view_as_complex(input))
                return

            if input.stride()[-1] != 1:
                self.assertRaisesRegex(
                    RuntimeError, "Tensor must have a last dimension with stride 1",
                    lambda: torch.view_as_complex(input))
                return

            res = torch.view_as_complex(input)
            self.assertEqual(res, self._do_transpose(c_t, contiguous_input, dim0, dim1))
            self.assertTrue(self.is_view_of(t, res))

        fn()
        fn(contiguous_input=False)
        # RuntimeError since in this case the last dim of input would not be of size 2
        fn(contiguous_input=False, dim0=0, dim1=2)
        # RuntimeError since in this case the last dim of input would not have stride 1
        fn(contiguous_input=False, dim0=1, dim1=2)


        # RuntimeError since in this case the stride of non-last dim of input would not be of size 2
        x = torch.randn(3, 3, device=device)
        t = torch.as_strided(x, (2, 2), (1, 1))
        self.assertRaisesRegex(
            RuntimeError, "Tensor must have a stride divisible by 2 for all but last dimension",
            lambda: torch.view_as_complex(t))

        # tensor with zero elements
        x = torch.tensor([], device=device)  # torch.Size([0])
        self.assertRaisesRegex(
            RuntimeError, "Tensor must have a last dimension of size 2",
            lambda: torch.view_as_complex(x))

        # zero dimension tensor
        z = torch.tensor(2.0)
        self.assertRaisesRegex(
            RuntimeError, "Input tensor must have one or more dimensions",
            lambda: torch.view_as_complex(z))

        y = x.reshape(0, 2)  # torch.Size([0, 2])
        res = torch.view_as_complex(y)
        self.assertTrue(self.is_view_of(x, res))
        self.assertEqual(res.shape, torch.Size([0]))

    @onlyNativeDeviceTypes
    @dtypes(*get_all_complex_dtypes(include_complex32=True))
    def test_view_as_real(self, device, dtype):
        def fn(contiguous_input=True):
            t = torch.randn(3, 4, dtype=dtype, device=device)
            input = self._do_transpose(t, contiguous_input)
            res = torch.view_as_real(input)
            self.assertEqual(res[:, :, 0], input.real)
            self.assertEqual(res[:, :, 1], input.imag)
            # TODO: Add torch.ComplexHalfStorage
            if dtype != torch.complex32:
                self.assertTrue(self.is_view_of(t, res))
            else:
                self.assertRaises(RuntimeError, lambda: self.is_view_of(t, res))

        fn()
        fn(contiguous_input=False)

        # tensor with zero elements
        x = torch.tensor([], dtype=dtype, device=device)
        res = torch.view_as_real(x)
        # TODO: Add torch.ComplexHalfStorage
        if dtype != torch.complex32:
            self.assertTrue(self.is_view_of(x, res))
        else:
            self.assertRaises(RuntimeError, lambda: self.is_view_of(x, res))
        self.assertEqual(res.shape, torch.Size([0, 2]))

        # tensor with zero dim
        x = torch.tensor(2 + 3j, dtype=dtype, device=device)
        res = torch.view_as_real(x)
        # TODO: Add torch.ComplexHalfStorage
        if dtype != torch.complex32:
            self.assertTrue(self.is_view_of(x, res))
        else:
            self.assertRaises(RuntimeError, lambda: self.is_view_of(x, res))
        self.assertEqual(res.shape, torch.Size([2]))

    @onlyNativeDeviceTypes
    @dtypes(*get_all_dtypes())
    def test_view_tensor_split(self, device, dtype):
        a = make_tensor((40, 30), device, dtype, low=-9, high=9)
        a_split_dim0 = a.tensor_split(7, 0)
        for a_split_dim0_tensor in a_split_dim0:
            self.assertTrue(self.is_view_of(a, a_split_dim0_tensor))
        a_split_dim1 = a.tensor_split(7, 1)
        for a_split_dim1_tensor in a_split_dim1:
            self.assertTrue(self.is_view_of(a, a_split_dim1_tensor))

    @onlyNativeDeviceTypes
    @dtypes(*get_all_dtypes())
    def test_view_tensor_hsplit(self, device, dtype):
        t = make_tensor((4, 4, 4), device, dtype, low=-9, high=9)
        t_hsplit = torch.hsplit(t, 2)
        for t_hsplit_tensor in t_hsplit:
            self.assertTrue(self.is_view_of(t, t_hsplit_tensor))
        t[2, 2, 2] = 7
        self.assertEqual(t_hsplit[1][2, 0, 2], t[2, 2, 2])

    @onlyNativeDeviceTypes
    @dtypes(*get_all_dtypes())
    def test_view_tensor_vsplit(self, device, dtype):
        t = make_tensor((4, 4, 4), device, dtype, low=-9, high=9)
        t_vsplit = torch.vsplit(t, 2)
        for t_vsplit_tensor in t_vsplit:
            self.assertTrue(self.is_view_of(t, t_vsplit_tensor))
        t[2, 2, 2] = 7
        self.assertEqual(t_vsplit[1][0, 2, 2], t[2, 2, 2])

    @onlyNativeDeviceTypes
    @dtypes(*get_all_dtypes())
    def test_view_tensor_dsplit(self, device, dtype):
        t = make_tensor((4, 4, 4), device, dtype, low=-9, high=9)
        t_dsplit = torch.dsplit(t, 2)
        for t_dsplit_tensor in t_dsplit:
            self.assertTrue(self.is_view_of(t, t_dsplit_tensor))
        t[2, 2, 2] = 7
        self.assertEqual(t_dsplit[1][2, 2, 0], t[2, 2, 2])

    @onlyNativeDeviceTypes
    @dtypes(*(get_all_int_dtypes() + get_all_fp_dtypes()))
    def test_real_imag_noncomplex(self, device, dtype):
        t = torch.ones((5, 5), dtype=dtype, device=device)

        with self.assertRaises(RuntimeError):
            torch.real(t)

        with self.assertRaises(RuntimeError):
            torch.imag(t)

    @onlyNativeDeviceTypes
    @dtypes(*get_all_complex_dtypes())
    def test_real_imag_view(self, device, dtype):
        def compare_with_numpy(contiguous_input=True):
            t = torch.randn(3, 3, dtype=dtype, device=device)
            if not contiguous_input:
                u = t.T
            else:
                u = t

            re = u.real
            exp = torch.from_numpy(u.cpu().numpy().real).to(device=device)
            self.assertEqual(re, exp)
            # for the case of contiguous_input, t=u
            # for the case of non contiguous_input, the base still remains
            # t since we are performing a view operation to make the input non-contiguous
            self.assertTrue(self.is_view_of(t, re))

            im = u.imag
            exp = torch.from_numpy(u.cpu().numpy().imag).to(device=device)
            self.assertEqual(im, exp)
            self.assertTrue(self.is_view_of(t, im))

        compare_with_numpy()
        compare_with_numpy(contiguous_input=False)

        # ensure storage offset is being correctly set
        a = torch.randn(10, dtype=dtype)
        self.assertEqual(a[5:].real, a.real[5:])
        self.assertEqual(a[5:].imag, a.imag[5:])

    @onlyNativeDeviceTypes
    @dtypes(*get_all_complex_dtypes())
    def test_conj_imag_view(self, device, dtype) -> None:
        t = _make_tensor((4, 5,), dtype, device)
        t_numpy_conj = torch.from_numpy(t.cpu().numpy().conj()).to(device=device)
        v = t.conj()
        self.assertTrue(self.is_view_of(t, v))
        self.assertEqual(v, t_numpy_conj)

        if (t.is_complex()):
            v_imag = v.imag
            self.assertTrue(self.is_view_of(t, v_imag))
            self.assertEqual(v_imag, t_numpy_conj.imag)
            self.assertTrue(v_imag.is_neg())

<<<<<<< HEAD
    @onlyNativeDeviceTypes
=======
    @onlyOnCPUAndCUDA
    def test_conj_view_with_shared_memory(self, device) -> None:
        a = _make_tensor((4, 5,), torch.cfloat, device)
        b = a.conj()
        c = a.conj()

        self.assertEqual(torch.add(a, b), a.add_(b))
        self.assertEqual(torch.add(b, c), torch.add(b, c, out=a))
        self.assertEqual(torch.add(b, c), b.add_(c))

    @onlyOnCPUAndCUDA
>>>>>>> 8beabffa
    @dtypes(*product(get_all_complex_dtypes(), get_all_dtypes()))
    @suppress_warnings
    def test_set_real_imag(self, device, dtypes):
        x = torch.randn(10, dtype=dtypes[0], device=device)

        new_real = _make_tensor((10,), dtypes[1], device)
        new_imag = _make_tensor((10,), dtypes[1], device)

        x.real = new_real
        x.imag = new_imag

        if dtypes[1].is_complex:
            self.assertEqual(x.real, new_real.real, exact_dtype=False)
            self.assertEqual(x.imag, new_imag.real, exact_dtype=False)

        else:
            self.assertEqual(x.real, new_real, exact_dtype=False)
            self.assertEqual(x.imag, new_imag, exact_dtype=False)

    def test_diagonal_view(self, device) -> None:
        t = torch.ones((5, 5), device=device)
        v = torch.diagonal(t)
        self.assertTrue(self.is_view_of(t, v))

        v[0] = 0
        self.assertEqual(t[0, 0], v[0])

        t = torch.ones((3, 3, 3), device=device)
        v = torch.diagonal(t, offset=1, dim1=1, dim2=2)
        self.assertTrue(self.is_view_of(t, v))

        v[0, 0] = 0
        self.assertEqual(t[0, 0, 1], v[0, 0])

    def test_select_view(self, device) -> None:
        t = torch.ones((5, 5), device=device)
        v = t.select(0, 2)
        self.assertTrue(self.is_view_of(t, v))

        v[0] = 0
        self.assertEqual(t[2, 0], v[0])

    def test_unbind_view(self, device) -> None:
        t = torch.zeros((5, 5), device=device)
        tup = torch.unbind(t)

        for idx, v in enumerate(tup):
            self.assertTrue(self.is_view_of(t, v))

            v[0] = idx + 1
            self.assertEqual(t[idx, 0], v[0])

    def test_expand_view(self, device) -> None:
        t = torch.ones((5, 1), device=device)
        v = t.expand(5, 5)
        self.assertTrue(self.is_view_of(t, v))

        v[2, 2] = 0
        self.assertEqual(t[2, 0], v[2, 2])

    def test_expand_as_view(self, device):
        t = torch.ones((5, 1), device=device)
        e = torch.empty((5, 5), device=device)
        v = t.expand_as(e)
        self.assertTrue(self.is_view_of(t, v))

        v[2, 2] = 0
        self.assertEqual(t[2, 0], v[2, 2])

    def test_narrow_view(self, device):
        t = torch.ones((5, 5), device=device)
        v = torch.narrow(t, 1, 2, 2)
        self.assertTrue(self.is_view_of(t, v))

        v[0, 0] = 0
        self.assertEqual(t[0, 2], v[0, 0])

    def test_permute_view(self, device) -> None:
        t = torch.ones((5, 5), device=device)
        v = t.permute(1, 0)
        self.assertTrue(self.is_view_of(t, v))

        v[0, 1] = 0
        self.assertEqual(t[1, 0], v[0, 1])

    def test_transpose_view(self, device):
        for fn in (torch.swapdims, torch.swapaxes, torch.transpose):
            t = torch.ones((5, 5), device=device)
            v = fn(t, 0, 1)
            self.assertTrue(self.is_view_of(t, v))

            v[0, 1] = 0
            self.assertEqual(t[1, 0], v[0, 1])

    def test_transpose_inplace_view(self, device):
        t = torch.ones(5, 5, device=device)
        v = t.view_as(t)
        v = v.swapdims_(0, 1)
        self.assertTrue(self.is_view_of(t, v))
        v[0, 1] = 0
        self.assertEqual(t[1, 0], v[0, 1])

        t = torch.ones(5, 5, device=device)
        v = t.view_as(t)
        v = v.swapaxes_(0, 1)
        self.assertTrue(self.is_view_of(t, v))
        v[0, 1] = 0
        self.assertEqual(t[1, 0], v[0, 1])

        t = torch.ones(5, 5, device=device)
        v = t.view_as(t)
        v = v.transpose_(0, 1)
        self.assertTrue(self.is_view_of(t, v))
        v[0, 1] = 0
        self.assertEqual(t[1, 0], v[0, 1])

    def test_t_view(self, device):
        t = torch.ones((5, 5), device=device)
        v = t.t()
        self.assertTrue(self.is_view_of(t, v))

        v[0, 1] = 0
        self.assertEqual(t[1, 0], v[0, 1])

    def test_t_inplace_view(self, device):
        t = torch.ones(5, 5, device=device)
        v = t.view_as(t)
        v = v.t_()
        self.assertTrue(self.is_view_of(t, v))
        v[0, 1] = 0
        self.assertEqual(t[1, 0], v[0, 1])

    def test_T_view(self, device):
        for op in ("T", "H", "mT", "mH"):
            t = torch.ones((5, 5), device=device)
            v = getattr(t, op)
            self.assertTrue(self.is_view_of(t, v))

            v[0, 1] = 0
            self.assertEqual(t[1, 0], v[0, 1])

    def test_unfold_view(self, device):
        t = torch.ones(10, device=device)
        v = t.unfold(0, 3, 2)
        self.assertTrue(self.is_view_of(t, v))

        v[1, 0] = 0
        self.assertEqual(t[2], v[1, 0])

    def test_squeeze_view(self, device):
        t = torch.ones(5, 1, 5, device=device)
        v = torch.squeeze(t)
        self.assertTrue(self.is_view_of(t, v))
        v[0, 1] = 0
        self.assertEqual(t, v._base)

    def test_squeeze_inplace_view(self, device):
        t = torch.ones(5, 5, device=device)
        v = t.view_as(t)
        v = v.squeeze_()
        self.assertTrue(self.is_view_of(t, v))
        v[0, 1] = 0
        self.assertEqual(t, v._base)

    def test_unsqueeze_view(self, device):
        t = torch.ones(5, 5, device=device)
        v = torch.unsqueeze(t, 1)
        self.assertTrue(self.is_view_of(t, v))

        v[0, 0, 1] = 0
        self.assertEqual(t[0, 1], v[0, 0, 1])

    def test_unsqueeze_inplace_view(self, device):
        t = torch.ones(5, 5, device=device)
        v = t.view_as(t)
        v = v.unsqueeze_(1)
        self.assertTrue(self.is_view_of(t, v))
        v[0, 0, 1] = 0
        self.assertEqual(t[0, 1], v[0, 0, 1])

    def test_as_strided_view(self, device):
        t = torch.ones(5, 5, device=device)
        v = torch.as_strided(t, (25,), (1,))
        self.assertTrue(self.is_view_of(t, v))

        v[6] = 0
        self.assertEqual(t[1, 1], v[6])

    def test_as_strided_inplace_view(self, device):
        t = torch.ones(5, 5, device=device)
        v = t.view_as(t)
        v = v.as_strided_((25,), (1,))
        self.assertTrue(self.is_view_of(t, v))
        v[6] = 0
        self.assertEqual(t[1, 1], v[6])

    def test_view_view(self, device):
        t = torch.ones(5, 5, device=device)
        v = t.view(25)
        self.assertTrue(self.is_view_of(t, v))

        v[6] = 0
        self.assertEqual(t[1, 1], v[6])

    def test_view_as_view(self, device):
        t = torch.ones(5, 5, device=device)
        e = torch.empty((25,))
        v = t.view_as(e)
        self.assertTrue(self.is_view_of(t, v))

        v[6] = 0
        self.assertEqual(t[1, 1], v[6])

    def test_contiguous_self(self, device):
        t = torch.ones(5, 5, device=device)
        s = t.contiguous()
        self.assertTrue(s is t)

    def test_contiguous_nonview(self, device):
        t = torch.ones(5, 5, device=device)
        nv = t.t().contiguous()
        self.assertTrue(not self.is_view_of(t, nv))

        nv[0, 0] = 0
        self.assertNotEqual(t[0, 0], nv[0, 0])

    def test_reshape_view(self, device):
        t = torch.ones(5, 5, device=device)
        v = torch.reshape(t, (25,))
        self.assertTrue(self.is_view_of(t, v))

        v[6] = 0
        self.assertEqual(t[1, 1], v[6])

    def test_reshape_as_view(self, device):
        t = torch.ones(5, 5, device=device)
        e = torch.empty((25,), device=device)
        v = t.reshape_as(e)
        self.assertTrue(self.is_view_of(t, v))

        v[6] = 0
        self.assertEqual(t[1, 1], v[6])

    def test_reshape_nonview(self, device):
        t = torch.ones(5, 5, device=device)
        nv = torch.reshape(t.t(), (25,))
        self.assertTrue(not self.is_view_of(t, nv))

        nv[6] = 0
        self.assertNotEqual(t[1, 1], nv[6])

    def test_flatten_view(self, device):
        def test_writes_propagate(t, v):
            idx_t = (0,) * t.ndim
            idx_v = (0,) * v.ndim
            v[idx_v] = 0
            self.assertEqual(t[idx_t], v[idx_v])

        t = torch.ones(1, 2, 3, 4, device=device)
        v = t.flatten()
        self.assertTrue(self.is_view_of(t, v))
        test_writes_propagate(t, v)

        # zero-dimensional tensor
        t = torch.tensor(1, device=device)
        v = t.flatten()
        test_writes_propagate(t, v)
        self.assertTrue(self.is_view_of(t, v))

        t = torch.ones(1, 2, 3, 4, device=device).transpose(2, 3)
        v = t.flatten(0, 1)
        test_writes_propagate(t, v)
        self.assertTrue(self.is_view_of_same_base(t, v))

        # stride[i] = stride[i + 1] * size[i + 1] is satisfied for 3 groups:
        t = torch.ones(720, device=device) \
            .as_strided((2, 3, 2, 3, 5, 4), (6, 2, 15, 5, 1, 0))
        #               [--1--|---2---|-3-] [--1--|----2---|-3-]
        v1 = t.flatten(0, 1)
        v2 = v1.flatten(1, 3)
        v3 = v2.flatten(2, 2)
        test_writes_propagate(t, v1)
        self.assertTrue(self.is_view_of_same_base(t, v1))
        test_writes_propagate(t, v2)
        self.assertTrue(self.is_view_of_same_base(t, v2))
        test_writes_propagate(t, v3)
        self.assertTrue(self.is_view_of_same_base(t, v3))

    @onlyNativeDeviceTypes
    def test_flatten_nonview(self, device):
        def assert_is_nonview(t, nv):
            idx_t = (0,) * t.ndim
            idx_nv = (0,) * nv.ndim
            self.assertTrue(not nv._is_view())
            nv[idx_nv] = 0
            self.assertNotEqual(t[idx_t], nv[idx_nv])
        t = torch.ones(2, 3, 2, 3, device=device).transpose(2, 3)
        nv = t.flatten(1, 3)
        assert_is_nonview(t, nv)

        t = torch.ones(2, 2, device=device).T
        nv = t.flatten()
        assert_is_nonview(t, nv)

        # flatten returns the original object if start_dim=end_dim
        t = t = torch.ones(2, 2, device=device)
        nv = t.flatten(1, 1)
        self.assertTrue(t is nv)

    def test_basic_indexing_slice_view(self, device):
        t = torch.ones(5, 5, device=device)
        v = t[:2, :3]
        self.assertTrue(self.is_view_of(t, v))

        v[0, 0] = 0
        self.assertEqual(t[0, 0], v[0, 0])

    def test_basic_indexing_ellipses_view(self, device):
        t = torch.ones(5, 5, device=device)
        v = t[..., :2]
        self.assertTrue(self.is_view_of(t, v))

        v[0, 0] = 0
        self.assertEqual(t[0, 0], v[0, 0])

    def test_basic_indexing_newaxis_view(self, device):
        t = torch.ones(5, 5, device=device)
        v = t[None, :2, 3]
        self.assertTrue(self.is_view_of(t, v))

        v[0, 0] = 0
        self.assertEqual(t[0, 3], v[0, 0])

    def test_advanced_indexing_nonview(self, device):
        t = torch.ones(3, 3, device=device)
        rows = torch.tensor([[0, 0], [2, 2]], device=device)
        cols = torch.tensor([[0, 1], [2, 2]], device=device)
        nv = t[rows, cols]
        self.assertTrue(not self.is_view_of(t, nv))

        nv[1, 1] = 0
        self.assertNotEqual(t[2, 2], nv[1, 1])

    def test_advanced_indexing_assignment(self, device):
        t = torch.ones(3, 3, device=device)
        rows = torch.tensor([[0, 0], [2, 2]], device=device)
        cols = torch.tensor([[0, 1], [2, 2]], device=device)
        t[rows, cols] = 0
        self.assertEqual(t[2, 2], 0)

    @unittest.skip("See https://github.com/pytorch/pytorch/pull/32720")
    def test_chunk_view(self, device):
        t = torch.zeros(3, 3, device=device)
        l = torch.chunk(t, 3)

        for idx, v in enumerate(l):
            self.assertTrue(self.is_view_of(t, v))

            v[0, 0] = idx + 1
            self.assertEqual(t[idx, 0], v[0, 0])

    @unittest.skip("See https://github.com/pytorch/pytorch/pull/32720")
    def test_split_view(self, device):
        t = torch.zeros(3, 3, device=device)
        l = torch.split(t, [1, 1, 1])

        for idx, v in enumerate(l):
            self.assertTrue(self.is_view_of(t, v))

            v[0, 0] = idx + 1
            self.assertEqual(t[idx, 0], v[0, 0])

    def test_movedim_view(self, device):
        def run_test(device, op):
            t = torch.zeros(3, 3, device=device)
            out = op(t)

            self.assertTrue(self.is_view_of(t, out))

            # Randomly change values in output
            # and verify that original is changed
            # as well.
            for _ in range(3):
                idx_1, idx_2 = random.randint(0, 2), random.randint(0, 2)
                out[idx_1, idx_2] = random.random()
                self.assertEqual(t[idx_2, idx_1], out[idx_1, idx_2])

        for fn in [torch.movedim, torch.moveaxis]:
            op = partial(fn, source=(0, 1), destination=(1, 0))
            run_test(device, op)

            op = partial(fn, source=0, destination=1)
            run_test(device, op)

class TestOldViewOps(TestCase):
    def test_ravel(self, device):

        def _test_ravel(tensors, size, nc=False):
            for src in tensors:
                # Continuous Tensor -> View
                flat = src.ravel()
                self.assertEqual(flat.shape, torch.Size([size]))
                self.assertEqual(src.view(-1), flat)
                self.assertEqual(flat._base, src)

                # Non-continuous Tensor -> Copy
                if nc:
                    nc_src = src.t()
                    nc_flat = nc_src.ravel()
                    self.assertEqual(nc_flat.shape, torch.Size([size]))
                    self.assertEqual(nc_src.reshape(-1), nc_flat)
                    self.assertTrue(nc_flat._base != nc_src)

        # Test that flatten returns 1-dim tensor when given a 0-dim tensor
        zero_dim_tensor = torch.tensor(123, device=device)
        flat0 = zero_dim_tensor.ravel()
        one_dim_tensor = torch.tensor([123], device=device)
        flat1 = zero_dim_tensor.ravel()

        self.assertEqual(zero_dim_tensor.shape, torch.Size([]))
        self.assertEqual(flat0.shape, torch.Size([1]))
        self.assertEqual(one_dim_tensor.shape, torch.Size([1]))
        self.assertEqual(flat1.shape, torch.Size([1]))
        self.assertEqual(flat0, one_dim_tensor)
        self.assertEqual(flat0, flat1)
        self.assertEqual(flat0.shape, flat1.shape)

        # Test both float tensor and quantized tensor
        tensors = [torch.randn(5, 5, 5, 5, device=device),
                   torch._empty_affine_quantized([5, 5, 5, 5],
                                                 scale=2,
                                                 zero_point=3,
                                                 dtype=torch.quint8,
                                                 device=device)]
        _test_ravel(tensors, 625)

        tensors = [torch.randn(0, 2, 3, device=device),
                   torch.randn(3, 0, 2, device=device),
                   torch._empty_affine_quantized([0, 2, 3],
                                                 scale=2,
                                                 zero_point=3,
                                                 dtype=torch.quint8,
                                                 device=device),
                   torch._empty_affine_quantized([3, 0, 2],
                                                 scale=2,
                                                 zero_point=3,
                                                 dtype=torch.quint8,
                                                 device=device)]
        _test_ravel(tensors, 0)

        tensors = [torch.randn(5, 5, device=device),
                   torch._empty_affine_quantized([5, 5],
                                                 scale=2,
                                                 zero_point=3,
                                                 dtype=torch.quint8,
                                                 device=device)]
        _test_ravel(tensors, 25, True)

    # TODO: this should be refactored into the view ops test suite
    def test_empty_reshape(self, device):
        x = torch.randn(0, 6, device=device)
        self.assertEqual((1, 0, 6, 1, 1), x.reshape(1, 0, 6, 1, 1).shape)
        # should be viewable -- i.e. data_ptr is the same.
        self.assertEqual(x.data_ptr(), x.reshape(1, 0, 6, 1, 1).data_ptr())

        # match NumPy semantics -- don't infer the size of dimension with a degree of freedom
        self.assertRaises(RuntimeError, lambda: x.reshape(0, -1))

    def test_expand(self, device):
        tensor = torch.rand(1, 8, 1, device=device)
        tensor2 = torch.rand(5, device=device)
        template = torch.rand(4, 8, 5, device=device)
        target = template.size()
        self.assertEqual(tensor.expand_as(template).size(), target)
        self.assertEqual(tensor.expand(4, 8, 5).size(), target)
        self.assertEqual(tensor.expand(target).size(), target)
        self.assertEqual(tensor2.expand_as(template).size(), target)
        self.assertEqual(tensor2.expand(4, 8, 5).size(), target)
        self.assertEqual(tensor2.expand(target).size(), target)

        # test double expand
        self.assertEqual(tensor2.expand(1, 5).expand(2, 2, 5), tensor2.repeat(2, 2, 1))

        # test non-contiguous
        noncontig = torch.randn(5, 2, 1, 3, device=device)[:, 0]
        self.assertFalse(noncontig.is_contiguous())
        self.assertEqual(noncontig.expand(2, 5, 4, 3), noncontig.contiguous().repeat(2, 1, 4, 1))

        # make sure it's compatible with unsqueeze
        expanded = tensor2.expand(1, 1, 5)
        unsqueezed = tensor2.unsqueeze(0).unsqueeze(1)
        self.assertEqual(expanded, unsqueezed)
        self.assertEqual(expanded.stride(), unsqueezed.stride())

        # test -1 as target size
        self.assertEqual(tensor.expand(4, -1, 5), tensor.expand(4, 8, 5))
        self.assertRaises(RuntimeError, lambda: tensor2.expand(-1, -1))

        # test expanding empty to empty
        self.assertEqual(torch.zeros(0, device=device).expand((0,)), torch.zeros(0, device=device))

    # TODO: this should be refactored into the view ops test suite
    def test_view_empty(self, device):
        x = torch.randn(0, 6, device=device)
        self.assertEqual((1, 0, 6, 1, 1), x.view(1, 0, 6, 1, 1).shape)

    # TODO: this should be refactored into the view ops test suite
    @onlyNativeDeviceTypes
    def test_reshape(self, device):
        x = torch.randn(3, 3, device=device)
        self.assertEqual(x.data_ptr(), x.reshape(-1).data_ptr())
        self.assertEqual(x.data_ptr(), x.reshape(1, 9, 1).data_ptr())
        self.assertEqual(torch.reshape(x, (9,)), x.reshape(9))
        self.assertRaises(RuntimeError, lambda: x.reshape(-1, -1))

        y = torch.randn(4, 4, 4, device=device)[:, 0, :]
        self.assertNotEqual(y.data_ptr(), y.reshape(-1).data_ptr())
        self.assertEqual(y.contiguous().view(-1), y.reshape(-1))
        self.assertEqual(y.reshape(2, 2, 4).data_ptr(), y.data_ptr())

        s = torch.randn((), device=device)
        self.assertEqual(s.data_ptr(), s.reshape(()).data_ptr())
        self.assertEqual(s.reshape(-1).shape, (1,))
        self.assertRaises(RuntimeError, lambda: s.reshape(2))

        empty = torch.tensor([], device=device)
        self.assertEqual(empty, empty.reshape(-1))
        self.assertEqual(empty, empty.reshape([0]))
        # TODO: fix these once we have multi-dimensional empty tensors
        self.assertEqual(empty.reshape([0, 1]).shape, (0, 1))
        self.assertEqual(empty.reshape([1, -1]).shape, (1, 0))
        self.assertRaises(RuntimeError, lambda: empty.reshape(1))

        x = torch.randn(3, 3, device=device)
        self.assertEqual(x.data_ptr(), x.reshape_as(torch.rand(9)).data_ptr())
        self.assertEqual(x.data_ptr(), x.reshape_as(torch.rand(1, 9, 1)).data_ptr())
        self.assertRaises(RuntimeError, lambda: x.reshape_as(torch.rand(10, device=device)))

    def test_flatten(self, device):
        # Test that flatten returns 1-dim tensor when given a 0-dim tensor
        zero_dim_tensor = torch.tensor(123, device=device)
        flat0 = zero_dim_tensor.flatten()
        one_dim_tensor = torch.tensor([123], device=device)
        flat1 = zero_dim_tensor.flatten()

        self.assertEqual(zero_dim_tensor.shape, torch.Size([]))
        self.assertEqual(flat0.shape, torch.Size([1]))
        self.assertEqual(one_dim_tensor.shape, torch.Size([1]))
        self.assertEqual(flat1.shape, torch.Size([1]))
        self.assertEqual(flat0, one_dim_tensor)
        self.assertEqual(flat0, flat1)
        self.assertEqual(flat0.shape, flat1.shape)

        # Test both float tensor and quantized tensor
        tensors = [torch.randn(5, 5, 5, 5, device=device),
                   torch._empty_affine_quantized([5, 5, 5, 5],
                                                 scale=2,
                                                 zero_point=3,
                                                 dtype=torch.quint8,
                                                 device=device)]
        for src in tensors:
            flat = src.flatten(0, -1)
            self.assertEqual(flat.shape, torch.Size([625]))
            self.assertEqual(src.view(-1), flat.view(-1))

            flat = src.flatten(0, 2)
            self.assertEqual(flat.shape, torch.Size([125, 5]))
            self.assertEqual(src.view(-1), flat.view(-1))

            flat = src.flatten(0, 1)
            self.assertEqual(flat.shape, torch.Size([25, 5, 5]))
            self.assertEqual(src.view(-1), flat.view(-1))

            flat = src.flatten(1, 2)
            self.assertEqual(flat.shape, torch.Size([5, 25, 5]))
            self.assertEqual(src.view(-1), flat.view(-1))

            flat = src.flatten(2, 3)
            self.assertEqual(flat.shape, torch.Size([5, 5, 25]))
            self.assertEqual(src.view(-1), flat.view(-1))

            flat = src.flatten(-2, -1)
            self.assertEqual(flat.shape, torch.Size([5, 5, 25]))
            self.assertEqual(src.view(-1), flat.view(-1))

            flat = src.flatten(2, 2)
            self.assertEqual(flat, src)

            # out of bounds index
            with self.assertRaisesRegex(IndexError, 'Dimension out of range'):
                src.flatten(5, 10)

            # invalid start and end
            with self.assertRaisesRegex(RuntimeError, 'start_dim cannot come after end_dim'):
                src.flatten(2, 0)

    # TODO: update to work on CUDA, too
    @onlyCPU
    def test_narrow(self, device):
        x = torch.tensor([[0, 1, 2], [3, 4, 5], [6, 7, 8]])
        self.assertEqual(x.narrow(0, 0, 1), torch.tensor([[0, 1, 2]]))
        self.assertEqual(x.narrow(0, 0, 2), torch.tensor([[0, 1, 2], [3, 4, 5]]))
        self.assertEqual(x.narrow(0, 1, 1), torch.tensor([[3, 4, 5]]))
        self.assertEqual(x.narrow(0, -1, 1), torch.tensor([[6, 7, 8]]))
        self.assertEqual(x.narrow(0, -2, 2), torch.tensor([[3, 4, 5], [6, 7, 8]]))
        self.assertEqual(x.narrow(0, -3, 3), torch.tensor([[0, 1, 2], [3, 4, 5], [6, 7, 8]]))
        self.assertEqual(x.narrow(-1, -1, 1), torch.tensor([[2], [5], [8]]))
        self.assertEqual(x.narrow(-2, -1, 1), torch.tensor([[6, 7, 8]]))

    # TODO: update to work on CUDA, too
    @onlyCPU
    def test_narrow_tensor(self, device):
        x = torch.tensor([[0, 1, 2], [3, 4, 5], [6, 7, 8]])
        self.assertEqual(x.narrow(0, torch.tensor(0), 1), torch.tensor([[0, 1, 2]]))
        with self.assertRaises(Exception):
            x.narrow(0, torch.tensor(0.), 1)
        with self.assertRaises(Exception):
            x.narrow(0, torch.tensor([0]), 1)
        with self.assertRaises(Exception):
            x.narrow(0, torch.tensor([0, 1]), 1)

    # TODO: make work on CUDA, too
    @onlyCPU
    def test_t(self, device):
        # Test 0D tensors
        x = torch.randn(())
        self.assertEqual(x, x.t())
        x = x.to_sparse()
        self.assertEqual(x, x.t())

        # Test 1D tensors
        x = torch.arange(4)
        self.assertEqual(x, x.t())
        x = x.to_sparse()
        self.assertEqual(x, x.t())

        # Test 2D tensors
        x = torch.rand((2, 2))
        self.assertEqual(x.t(), x.transpose(0, 1))
        x = x.to_sparse()
        self.assertEqual(x.t(), x.transpose(0, 1))

        # Test 3D tensor
        x = torch.rand((2, 2, 2))
        with self.assertRaisesRegex(RuntimeError, 'expects a tensor with <= 2 dimensions, but self is 3D'):
            x.t()
        x = x.to_sparse()
        with self.assertRaisesRegex(RuntimeError, 'expects a tensor with <= 2 sparse and 0 dense dimensions'):
            x.t()

    @onlyCPU
    def test_split(self, device):
        tensor = torch.rand(7, 4)
        split_size = 3
        dim = 0
        target_sizes = ([3, 4], [3, 4], [1, 4])
        splits = tensor.split(split_size, dim)
        start = 0
        for target_size, split in zip(target_sizes, splits):
            self.assertEqual(split.size(), target_size)
            self.assertEqual(tensor.narrow(dim, start, target_size[dim]), split, atol=0, rtol=0)
            start = start + target_size[dim]

        # Variable sections split
        tensor = torch.randn(20, 10)
        dim = 0
        split_sizes = [5, 5, 10]
        target_sizes = ([[5, 10], [5, 10], [10, 10]])
        splits = tensor.split(split_sizes, dim)
        start = 0
        for target_size, split in zip(target_sizes, splits):
            self.assertEqual(split.size(), target_size)
            self.assertEqual(tensor.narrow(dim, start, target_size[dim]), split, atol=0, rtol=0)
            start = start + target_size[dim]

        split_sizes = [2, 2, 6]
        target_sizes = ([20, 2], [20, 2], [20, 6])
        dim = 1
        splits = tensor.split(split_sizes, dim)
        start = 0
        for target_size, split in zip(target_sizes, splits):
            self.assertEqual(split.size(), target_size)
            self.assertEqual(tensor.narrow(dim, start, target_size[dim]), split, atol=0, rtol=0)
            start = start + target_size[dim]

    @onlyCPU
    def test_chunk(self, device):
        tensor = torch.rand(4, 7)
        num_chunks = 3
        dim = 1
        target_sizes = ([4, 3], [4, 3], [4, 1])
        splits = tensor.chunk(num_chunks, dim)
        start = 0
        for target_size, split in zip(target_sizes, splits):
            self.assertEqual(split.size(), target_size)
            self.assertEqual(tensor.narrow(dim, start, target_size[dim]), split,
                             atol=0, rtol=0)
            start = start + target_size[dim]

        # Invalid chunk sizes
        error_regex = 'chunk expects.*greater than 0'
        with self.assertRaisesRegex(RuntimeError, error_regex):
            tensor.chunk(0)
        with self.assertRaisesRegex(RuntimeError, error_regex):
            tensor.chunk(-2)

    # TODO: make work on CUDA, too
    @onlyCPU
    def test_unsqueeze(self, device) -> None:
        x = torch.randn(2, 3, 4)
        y = x.unsqueeze(1)
        self.assertEqual(y, x.view(2, 1, 3, 4))
        y = x.clone().unsqueeze_(2)
        self.assertEqual(y, x.view(2, 3, 1, 4))

        x = x[:, 1]
        self.assertFalse(x.is_contiguous())
        y = x.unsqueeze(1)
        self.assertEqual(y, x.contiguous().view(2, 1, 4))
        y = x.clone().unsqueeze_(2)
        self.assertEqual(y, x.contiguous().view(2, 4, 1))

    # unit test for special case transposed copy (see ATen/native/Copy.cpp for details)
    def test_big_transpose(self, device):
        t = torch.rand(456, 789, device=device)
        t1 = t.t().contiguous()
        t2 = torch.from_numpy(t.cpu().numpy().transpose())
        self.assertEqual(t1, t2)

    def test_T(self, device):
        a = torch.randn(2, 3, 4, device=device)
        t1 = a.T
        t2 = a.permute(2, 1, 0)
        self.assertEqual(t2, t1)
        b = torch.randn(10, device=device)
        self.assertEqual(b, b.T)
        scalar = torch.tensor(5, device=device)
        self.assertEqual(scalar, scalar.T)

    @dtypes(*(torch.testing.get_all_dtypes()))
    def test_transposes(self, device, dtype):
        for op in ("T", "H", "mT", "mH", "adjoint"):
            shapes = ((), (2, 3), (2, 3, 4)) if op[0] == "m" or op == "adjoint" else ((), (2, 3),)
            for shape in shapes:
                a = make_tensor(shape, device=device, dtype=dtype)
                t1 = getattr(a, op)
                if op == "adjoint":
                    t1 = t1()
                t2 = a
                if a.ndim != 0:
                    t2 = t2.transpose(-2, -1)
                if op[-1] == "H" or op == "adjoint":
                    t2 = t2.conj()
                self.assertEqual(t2, t1)

    @dtypes(*(torch.testing.get_all_dtypes()))
    def test_transposes_errors(self, device, dtype):
        for op in ("H", "mT", "mH", "adjoint"):
            shapes = ((2,), (2, 3, 4)) if op == "H" else ((2,),)
            for shape in shapes:
                a = make_tensor(shape, device=device, dtype=dtype)
                with self.assertRaisesRegex(RuntimeError, "only supported on matrices"):
                    t1 = getattr(a, op)
                    if op == "adjoint":
                        t1 = t1()

    def test_python_types(self, device):
        a1 = torch.randn((1, 2), device=device, dtype=torch.float64)
        a2 = torch.randn((1, 2), device=device, dtype=float)
        self.assertEqual(a1.dtype, a2.dtype)

        b1 = torch.arange(10, 20, dtype=torch.int64, device=device)
        b2 = torch.arange(10, 20, dtype=int, device=device)
        self.assertEqual(b1.dtype, b2.dtype)

        c1 = torch.tensor([True, False], dtype=torch.bool, device=device)
        c2 = torch.tensor([True, False], dtype=bool, device=device)
        self.assertEqual(c1.dtype, c2.dtype)

    # TODO: is resize best put in test_view_ops?
    def test_resize_as_preserves_strides(self, device):
        x = torch.empty(2, 3).t()
        old_strides = x.stride()
        x.resize_as_(x)
        self.assertEqual(x.stride(), old_strides)

    def test_memory_format_resize_as(self, device):
        def test_helper(shape, memory_format, device):
            xc = torch.randn(shape, device=device).contiguous(memory_format=memory_format)
            flat = torch.randn(xc.numel(), device=device)
            flat.resize_as_(xc, memory_format=torch.preserve_format)
            self.assertTrue(flat.is_contiguous(memory_format=memory_format))

        test_helper((10, 3, 32, 32), torch.channels_last, device)
        test_helper((3, 10, 3, 32, 32), torch.channels_last_3d, device)

    def test_memory_format_resize_(self, device):
        def test_helper(shape, numel, memory_format, device):
            flat = torch.randn(numel, device=device)
            flat.resize_(shape, memory_format=memory_format)
            self.assertTrue(flat.is_contiguous(memory_format=memory_format))

        test_helper((10, 3, 32, 32), 10 * 3 * 32 * 32, torch.channels_last, device)
        test_helper((3, 10, 3, 32, 32), 3 * 10 * 3 * 32 * 32, torch.channels_last_3d, device)

    @onlyNativeDeviceTypes
    @dtypes(torch.int64, torch.float, torch.complex128)
    def test_transpose_invalid(self, device, dtype):
        for fn in (torch.swapdims, torch.swapaxes, torch.transpose):
            shape = _rand_shape(4, min_size=5, max_size=10)
            x = _generate_input(shape, dtype, device, False)

            # Invalid `source` and `destination` dimension
            with self.assertRaisesRegex(IndexError, "Dimension out of range"):
                fn(x, 5, 0)

            with self.assertRaisesRegex(IndexError, "Dimension out of range"):
                fn(x, 0, 5)

    @dtypes(torch.int64, torch.float, torch.complex128)
    def test_transpose_vs_numpy(self, device, dtype):
        for fn in (torch.swapdims, torch.swapaxes, torch.transpose):
            for nd in range(5):
                shape = _rand_shape(nd, min_size=5, max_size=10)
                x = _generate_input(shape, dtype, device, with_extremal=False)
                for random_negative in [True, False]:
                    for src_dim, dst_dim in permutations(range(nd), r=2):
                        random_prob = random.random()

                        if random_negative and random_prob > 0.66:
                            src_dim = src_dim - nd
                        elif random_negative and random_prob > 0.33:
                            dst_dim = dst_dim - nd
                        elif random_negative:
                            src_dim = src_dim - nd
                            dst_dim = dst_dim - nd

                        partial_map = {
                            torch.swapdims: partial(torch.swapdims, dim0=src_dim, dim1=dst_dim),
                            torch.swapaxes: partial(torch.swapaxes, axis0=src_dim, axis1=dst_dim),
                            torch.transpose: partial(torch.transpose, dim0=src_dim, dim1=dst_dim),
                        }

                        torch_fn = partial_map[fn]
                        np_fn = partial(np.swapaxes, axis1=src_dim, axis2=dst_dim)
                        self.compare_with_numpy(torch_fn, np_fn, x, device=None, dtype=None)

            # Move dim to same position
            x = torch.randn(2, 3, 5, 7, 11)
            partial_map = {
                torch.swapdims: partial(torch.swapdims, dim0=0, dim1=0),
                torch.swapaxes: partial(torch.swapaxes, axis0=0, axis1=0),
                torch.transpose: partial(torch.transpose, dim0=0, dim1=0),
            }
            torch_fn = partial_map[fn]
            np_fn = partial(np.swapaxes, axis1=0, axis2=0)
            self.compare_with_numpy(torch_fn, np_fn, x, device=None, dtype=None)

    def _test_atleast_dim(self, torch_fn, np_fn, device, dtype):
        for ndims in range(0, 5):
            shape = _rand_shape(ndims, min_size=5, max_size=10)
            for n in range(ndims + 1):
                for with_extremal in [False, True]:
                    for contiguous in [False, True]:
                        # Generate Input.
                        x = _generate_input(shape, dtype, device, with_extremal)
                        if contiguous:
                            x = x.T
                        self.compare_with_numpy(torch_fn, np_fn, x, device=None, dtype=None)

                        # Compare sequence input
                        torch_sequence_x = (x,) * random.randint(3, 10)
                        np_sequence_x = tuple(np.array(x.detach().cpu().numpy()) for x in torch_sequence_x)
                        torch_res = torch_fn(*torch_sequence_x)
                        np_res = np_fn(*np_sequence_x)

                        torch_res = tuple(x.cpu() for x in torch_res)
                        np_res = tuple(torch.from_numpy(x) for x in np_res)
                        self.assertEqual(np_res, torch_res)

    # TODO: are these view ops?
    @dtypes(*(get_all_int_dtypes() + get_all_fp_dtypes(include_bfloat16=False) +
              get_all_complex_dtypes()))
    def test_atleast(self, device, dtype):
        self._test_atleast_dim(torch.atleast_1d, np.atleast_1d, device, dtype)
        self._test_atleast_dim(torch.atleast_2d, np.atleast_2d, device, dtype)
        self._test_atleast_dim(torch.atleast_3d, np.atleast_3d, device, dtype)

    @onlyCPU
    @dtypes(torch.float)
    def test_broadcast_tensors(self, device, dtype):
        x0 = torch.randn(2, 1, 3, dtype=dtype, device=device)
        x1 = torch.randn(3, dtype=dtype, device=device)
        x2 = torch.randn(3, 1, dtype=dtype, device=device)
        expected_size = (2, 3, 3)

        y0, y1, y2 = torch.broadcast_tensors(x0, x1, x2)
        self.assertTrue(y0.size() == expected_size)
        self.assertTrue(y1.size() == expected_size)
        self.assertTrue(y2.size() == expected_size)


    @onlyCPU
    def test_broadcast_shapes(self, device):
        examples = [(), (1,), (2,), (1, 1), (3, 1), (3, 2), (4, 1, 1), (4, 3, 2)]
        for s0 in examples:
            x0 = torch.randn(s0)
            expected = torch.broadcast_tensors(x0)[0].shape
            actual = torch.broadcast_shapes(s0)
            self.assertEqual(expected, actual)

            for s1 in examples:
                x1 = torch.randn(s1)
                expected = torch.broadcast_tensors(x0, x1)[0].shape
                actual = torch.broadcast_shapes(s0, s1)
                self.assertEqual(expected, actual)

    # Skip BFloat16 since numpy does not support it
    @dtypes(*get_all_dtypes(include_bfloat16=False))
    def test_broadcast_to(self, device, dtype):
        def can_broadcast(s0, s1):
            # s0.dim() <= s1.dim(), reverse s0 and s1 to compare trailing dimension
            s0 = tuple(reversed(s0))
            s1 = tuple(reversed(s1))
            for i in range(len(s0)):
                if s0[i] != 1 and s0[i] != s1[i]:
                    return False
            return True

        sizes = (
            (), (1,), (2,), (1, 1), (3, 1), (3, 2), (4, 1, 1), (4, 3, 2)
        )
        for s0, s1 in combinations(sizes, r=2):
            t = make_tensor(s0, device, dtype, low=-9, high=9)
            t_np = t.cpu().numpy()

            if can_broadcast(s0, s1):
                res = torch.broadcast_to(t, s1)
                np_res = np.broadcast_to(t_np, s1)
                self.assertEqual(res, np_res)
            else:
                with self.assertRaisesRegex(RuntimeError,
                                            r"The expanded size of the tensor \(\d\) "
                                            r"must match the existing size \(\d\)"):
                    torch.broadcast_to(t, s1)

    def test_view(self, device):
        tensor = torch.rand(15, device=device)
        template = torch.rand(3, 5, device=device)
        empty = torch.empty(0, device=device)
        target = template.size()
        self.assertEqual(tensor.view_as(template).size(), target)
        self.assertEqual(tensor.view(3, 5).size(), target)
        self.assertEqual(tensor.view(torch.Size([3, 5])).size(), target)
        self.assertEqual(tensor.view(-1, 5).size(), target)
        self.assertEqual(tensor.view(3, -1).size(), target)
        tensor_view = tensor.view(5, 3)
        tensor_view.fill_(random.uniform(0, 1))
        self.assertEqual(empty.view_as(empty), empty)
        self.assertEqual(empty.view(0), empty)
        self.assertEqual(empty.view(0, 3, 0, 1).size(), torch.Size([0, 3, 0, 1]))
        self.assertEqual(empty.view(0, 3, 0, 1).view(0), empty)

        # test size inference with empty tensors
        self.assertEqual(empty.view(-1).size(), torch.Size([0]))
        self.assertEqual(empty.view(10, 3, -1).size(), torch.Size([10, 3, 0]))

        with self.assertRaisesRegex(RuntimeError, r"because the unspecified dimension size -1 can be any value"):
            empty.view(-1, 0)

        with self.assertRaisesRegex(RuntimeError, r"because the unspecified dimension size -1 can be any value"):
            empty.view(3, 0, -1, 0)

        self.assertRaises(RuntimeError, lambda: tensor.view(15, 0))
        self.assertRaises(RuntimeError, lambda: tensor.view(7, -1))
        self.assertRaises(RuntimeError, lambda: tensor.view(15, -1, -1))

        # test view when tensor is not contiguous in every dimension, but only
        # contiguous dimensions are touched.
        tensor = torch.rand(4, 2, 5, 1, 6, 2, 9, 3, device=device).transpose(-1, 2).transpose(-2, 3)
        # size:                      [   4,    2,    3,    9,    6,    2,    1,    5]
        # stride:                    [3840, 1620,    1,    3,   54,   27,  324,  324]
        # contiguous dim chunks:     [__________, ____, ____, __________, ____, ____]
        # merging 1 to chunk after:  [__________, ____, ____, __________, __________]
        contig_tensor = tensor.clone()
        # [4, 2] => [8, 1]
        # [3] => [3]
        # [9] => [3, 3]
        # [6, 2] => [4, 1, 3]
        # [1, 5] => [5]
        view_size = [8, 1, 3, 3, 3, 4, 1, 3, 5]
        self.assertEqual(tensor.view(*view_size), contig_tensor.view(*view_size))
        # [4, 2] => [2, 4]
        # [3] => [3]
        # [9] => [1, 9]
        # [6, 2] => [2, 2, 3]
        # [1, 5] => [5, 1]
        view_size = [2, 4, 3, 1, 9, 2, 2, 3, 5, 1]
        self.assertEqual(tensor.view(*view_size), contig_tensor.view(*view_size))
        # adding size 1 dims
        view_size = [1, 1, 2, 1, 4, 3, 1, 1, 9, 1, 2, 1, 2, 3, 1, 5, 1, 1]
        self.assertEqual(tensor.view(*view_size), contig_tensor.view(*view_size))

        # invalid views
        self.assertRaises(RuntimeError, lambda: tensor.view(-1))
        # crossing [4, 2], [3]
        self.assertRaises(RuntimeError, lambda: tensor.view(24, 9, 6, 2, 1, 5))
        # crossing [6, 2], [1, 5]
        self.assertRaises(RuntimeError, lambda: tensor.view(8, 3, 9, 6, 10))
        # crossing [9], [6, 2]
        self.assertRaises(RuntimeError, lambda: tensor.view(8, 3, 54, 2, 1, 5))

        # view with stride 0 dims
        tensor = torch.empty(1, 1, device=device).expand(3, 4)  # all dims are contiguous
        contig_tensor = tensor.clone()
        self.assertEqual(tensor.view(-1), contig_tensor.view(-1))
        self.assertEqual(tensor.view(1, -1, 1), contig_tensor.view(1, -1, 1))
        self.assertEqual(tensor.view(-1, 1), contig_tensor.view(-1, 1))
        self.assertEqual(tensor.view(6, 2, 1), contig_tensor.view(6, 2, 1))
        self.assertEqual(tensor.view(1, 6, 2, 1), contig_tensor.view(1, 6, 2, 1))

    @dtypes(*get_all_dtypes())
    def test_reshape_view_semantics(self, device, dtype):
        tensor = make_tensor((15, 4), device, dtype)
        target = (20, 3)

        # Cases where the tensor can be returned as a view.
        view_tensor = tensor.reshape(target)
        self.assertEqual((view_tensor.size()), target)
        self.assertEqual(tensor.storage().data_ptr(), view_tensor.storage().data_ptr())

        # Cases where the tensor must be copied (transpose makes it non-contiguous forcing
        # the copy).
        copy_tensor = tensor.transpose(0, 1).reshape(target)
        self.assertEqual(copy_tensor.size(), target)
        self.assertNotEqual(tensor.storage().data_ptr(), copy_tensor.storage().data_ptr())

    def test_contiguous(self, device):
        x = torch.randn(1, 16, 5, 5, device=device)
        self.assertTrue(x.is_contiguous())
        stride = list(x.stride())
        stride[0] = 20
        # change the stride in dimension 0. the tensor is still contiguous because size[0] is 1
        x.set_(x.storage(), 0, x.size(), stride)
        self.assertTrue(x.is_contiguous())

    @onlyNativeDeviceTypes
    # Skip BFloat16 since numpy does not support it
    @dtypes(*get_all_dtypes(include_bfloat16=False))
    def test_tensor_split_sections(self, device, dtype):
        input_sizes = [
            (0,),
            (10,),
            (10, 0),
            (0, 10),
            (4, 10),
            (12, 3),
        ]
        for input_size in input_sizes:
            a_base = make_tensor(input_size, device, dtype, low=-9, high=9)
            # Run tests on transposed input if it has at least 2 dims
            for a in [a_base, a_base.t()] if a_base.dim() > 2 else [a_base]:
                a_n = a.cpu().numpy()
                for dim in range(-a.dim(), a.dim()):
                    for sections in range(1, 2 * a.size(dim)):
                        msg = f'input_size {input_size}, sections {sections}, dim {dim}'
                        result1 = torch.tensor_split(a, sections, dim)
                        result2 = torch.tensor_split(a, torch.tensor(sections, dtype=torch.int64), dim)
                        for r1, r2 in zip(result1, result2):
                            self.assertEqual(r1.device, torch.device(device), msg=msg)
                            self.assertEqual(r1.dtype, dtype, msg=msg)
                            self.assertEqual(r2.device, torch.device(device), msg=msg)
                            self.assertEqual(r2.dtype, dtype, msg=msg)
                        result_n = np.array_split(a_n, sections, dim)
                        self.assertEqual(result_n, result1, msg=msg)
                        self.assertEqual(result_n, result2, msg=msg)

    @onlyNativeDeviceTypes
    # Skip BFloat16 since numpy does not support it
    @dtypes(*get_all_dtypes(include_bfloat16=False))
    def test_tensor_split_indices(self, device, dtype):
        input_sizes = [
            (0,),
            (10,),
            (10, 0),
            (0, 10),
            (4, 10),
            (12, 3),
        ]
        indices_args = [
            (),
            (0,),
            (3,),
            (10,),
            (-1,),
            (-10,),
            (2, -1),
            (3, 4, 10),
            (0, -1, 0, 10),
            (1, 5, 2, 8),
        ]
        for input_size in input_sizes:
            a_base = make_tensor(input_size, device, dtype, low=-9, high=9)
            # Run tests on transposed input if it has at least 2 dims
            for a in [a_base, a_base.t()] if a_base.dim() > 2 else [a_base]:
                a_n = a.cpu().numpy()
                for dim in range(-a.dim(), a.dim()):
                    for indices in indices_args:
                        result_1 = torch.tensor_split(a, indices, dim)
                        result_2 = torch.tensor_split(a, torch.tensor(indices, dtype=torch.int64), dim)

                        msg = f'input_size {input_size}, indices {indices}, dim {dim}'
                        for r1, r2 in zip(result_1, result_2):
                            self.assertEqual(r1.device, torch.device(device), msg=msg)
                            self.assertEqual(r1.dtype, dtype, msg=msg)
                            self.assertEqual(r2.device, torch.device(device), msg=msg)
                            self.assertEqual(r2.dtype, dtype, msg=msg)

                        result_n = np.array_split(a_n, indices, dim)
                        self.assertEqual(result_n, result_1, msg=msg)
                        self.assertEqual(result_n, result_2, msg=msg)

    @onlyNativeDeviceTypes
    def test_tensor_split_errors(self, device):
        S = 10
        test_cases = [
            # input size, sections or indices, dim, error type, error message, numpy error type
            [(S,), 10, 1, IndexError, r'Dimension out of range', IndexError],
            [(), 10, 0, RuntimeError, r'tensor_split expected at least a 1-dimensional tensor, '
                + 'but got a tensor with 0 dims', IndexError],
            [(S,), (10,), 1, IndexError, r'Dimension out of range', IndexError],
            [(), (10,), 0, RuntimeError, r'tensor_split expected at least a 1-dimensional tensor, '
                + 'but got a tensor with 0 dims', IndexError],
            [(S,), 0, 0, RuntimeError, r'number of sections must be larger than 0, got 0', ValueError],
            [(S,), -1, 0, RuntimeError, r'number of sections must be larger than 0, got -1', ValueError],
        ]
        for input_size, sections_or_indices, dim, err, err_msg, numpy_err in test_cases:
            a = torch.randn(input_size, device=device)
            msg = f'input_size {input_size}, sections_or_indices {sections_or_indices}, dim {dim}'
            with self.assertRaisesRegex(err, err_msg, msg=msg):
                torch.tensor_split(a, sections_or_indices, dim)
            with self.assertRaisesRegex(err, err_msg, msg=msg):
                torch.tensor_split(a, torch.tensor(sections_or_indices), dim)
            with self.assertRaises(numpy_err, msg=msg):
                np.array_split(a.cpu().numpy(), sections_or_indices, dim)

        # addtional tests for tensor_split with tensor_indices_or_sections
        with self.assertRaisesRegex(RuntimeError,
                                    r'tensor_split expected tensor_indices_or_sections to have dtype of long, but got Float'):
            torch.tensor_split(a, torch.tensor(1.1), dim)

        with self.assertRaisesRegex(RuntimeError,
                                    r'tensor_split expected tensor_indices_or_sections to be a'
                                    + ' zero-dimensional or one-dimensional tensor, but got a tensor with 2 dims'):
            torch.tensor_split(torch.rand(S, device=device), torch.tensor(((1,),)), 0)

    def test_resize_all_dtypes_and_devices(self, device):
        shape = (2, 2)
        for dt in get_all_dtypes():
            x = torch.tensor([[1, 2], [3, 4], [5, 6]], dtype=dt, device=device)
            x.resize_(shape)
            self.assertEqual(shape, x.shape)

    def test_resize_as_all_dtypes_and_devices(self, device):
        for dt in get_all_dtypes():
            x = torch.tensor([[1, 2], [3, 4], [5, 6]], dtype=dt, device=device)
            y = torch.tensor([[1, 2, 3], [4, 5, 6]], dtype=dt, device=device)
            x.resize_as_(y)
            self.assertEqual(y.shape, x.shape)

    def test_view_all_dtypes_and_devices(self, device):
        for dt in get_all_dtypes():
            x = torch.tensor([[1, 2], [3, 4], [5, 6]], dtype=dt, device=device)
            self.assertEqual(x.view(6).shape, [6])

    @onlyCPU
    def test_conj_neg_view_numpy_error(self, device):
        self.assertRaisesRegex(RuntimeError, "has conjugate bit set", lambda: torch.tensor([1 + 2j]).conj().numpy())
        self.assertRaisesRegex(RuntimeError, "has negative bit set", lambda: torch.tensor([1 + 2j]).conj().imag.numpy())
        self.assertRaisesRegex(RuntimeError, "not supported for conjugate view tensors",
                               lambda: torch.tensor([1 + 2j]).conj().view(torch.float64))
        self.assertRaisesRegex(RuntimeError, "not supported for tensors with negative bit set",
                               lambda: torch.tensor([1 + 2j]).conj().imag.view(torch.int32))

    @onlyCPU
    def test_crow_col_indices(self, device):
        crow_indices = (0, 1, 2)
        col_indices = (1, 0)
        values = (1, 2)
        t = torch.sparse_csr_tensor(crow_indices, col_indices, values, size=(2, 2))
        # This is the test. If crow_indices is not a view op it'll
        # trigger an internal assert due to use count greater than 1
        # in debug build.
        t.crow_indices()
        t.col_indices()

instantiate_device_type_tests(TestViewOps, globals())
instantiate_device_type_tests(TestOldViewOps, globals())

if __name__ == '__main__':
    run_tests()<|MERGE_RESOLUTION|>--- conflicted
+++ resolved
@@ -367,10 +367,7 @@
             self.assertEqual(v_imag, t_numpy_conj.imag)
             self.assertTrue(v_imag.is_neg())
 
-<<<<<<< HEAD
-    @onlyNativeDeviceTypes
-=======
-    @onlyOnCPUAndCUDA
+    @onlyNativeDeviceTypes
     def test_conj_view_with_shared_memory(self, device) -> None:
         a = _make_tensor((4, 5,), torch.cfloat, device)
         b = a.conj()
@@ -380,8 +377,7 @@
         self.assertEqual(torch.add(b, c), torch.add(b, c, out=a))
         self.assertEqual(torch.add(b, c), b.add_(c))
 
-    @onlyOnCPUAndCUDA
->>>>>>> 8beabffa
+    @onlyNativeDeviceTypes
     @dtypes(*product(get_all_complex_dtypes(), get_all_dtypes()))
     @suppress_warnings
     def test_set_real_imag(self, device, dtypes):
