--- conflicted
+++ resolved
@@ -1306,12 +1306,21 @@
     @onlyCPU
     @ops(op_db, allowed_dtypes=(torch.float,))
     def test_normalize_operator_exhaustive(self, device, dtype, op):
-        op_skip = {'index_put', '__getitem__', 'unfold', 'repeat', 'polygamma', 'einsum',
-<<<<<<< HEAD
-                   '__radd__', '__rsub__', '__rmul__', '__rdiv__', '__rpow__'}
-=======
-                   'view', 'view_as'}
->>>>>>> f6dbec88
+        # Sorted and one entry on each line to minimize merge conflicts.
+        op_skip = {'einsum',
+                   'index_put',
+                   'polygamma',
+                   'repeat',
+                   'view',
+                   'view_as',
+                   'unfold',
+                   '__getitem__',
+                   '__radd__',
+                   '__rsub__',
+                   '__rmul__',
+                   '__rdiv__',
+                   '__rpow__'}
+
         # Unsupported input types
         if op.name in op_skip:
             return
