--- conflicted
+++ resolved
@@ -1468,11 +1468,8 @@
             "igamma",
             "igammac",
             "index_put",
-<<<<<<< HEAD
             "nn.functional.conv2d",
-=======
             "nn.functional.dropout",
->>>>>>> 0f1bccb6
             "polygamma",
             "special.polygamma",
             "repeat",
