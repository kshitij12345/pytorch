--- conflicted
+++ resolved
@@ -1518,109 +1518,6 @@
     @onlyCPU
     @ops(op_db, allowed_dtypes=(torch.float,))
     def test_normalize_operator_exhaustive(self, device, dtype, op):
-<<<<<<< HEAD
-        # Sorted and one entry on each line to minimize merge conflicts.
-        op_skip = {
-            # See: https://github.com/pytorch/pytorch/issues/64997
-            "as_strided",
-            "block_diag",
-            "broadcast_tensors",
-            "cartesian_prod",
-            "chalf",  # Implemented with a lambda
-            "contiguous",
-            "einsum",
-            "expand",
-            "expand_as",
-            "fill_",
-            "T",   # Implemented with a lambda
-            "H",   # Implemented with a lambda
-            "mT",  # Implemented with a lambda
-            "mH",  # Implemented with a lambda
-            "gradient",
-            "histogramdd",
-            "igamma",
-            "igammac",
-            "index_put",
-            "linalg_pinv_singular",  # Implemented with a lambda (only the singular variant)
-            "nn.functional.conv2d",
-            "nn.functional.dropout",
-            "nn.functional.dropout2d",
-            "nn.functional.embedding",  # Implemented with a lambda
-            "nn.functional.embedding_bag",  # Implemented with a lambda
-            "nn.functional.rrelu",  # Implemented with a lambda
-            "nn.functional.feature_alpha_dropout",  # Implemented with a lambda
-            "nonzero",
-            "polygamma",
-            "special.polygamma",
-            "repeat",
-            "reshape_as",
-            "resize_",
-            "resize_as_",
-            "special.zeta",
-            "sum_to_size",
-            "to_sparse",
-            "unique",
-            "unique_consecutive",
-            "view",
-            "view_as",
-            "unfold",
-            "where",
-            "zero_",
-            'bfloat16',
-            'bool',
-            'byte',
-            'char',
-            'double',
-            'float',
-            'half',
-            'int',
-            'long',
-            'short',
-            'empty_like',
-            'ones_like',
-            'randn_like',
-            'zeros_like',
-            'full_like',
-            'rand_like',
-            'randint_like',
-            'new_ones',
-            'new_empty',
-            'new_zeros',
-            'new_full',
-            'normal',
-            'multinomial',
-            'bernoulli',
-            "__getitem__",
-            "__radd__",
-            "__rsub__",
-            "__rmul__",
-            "__rdiv__",
-            "__rmod__",
-            "__rpow__",
-            '__rand__',
-            '__ror__',
-            '__rxor__',
-            "__rmatmul__",
-            "atleast_1d",
-            "atleast_2d",
-            "atleast_3d",
-            "svd_lowrank",  # implemented with a lambda
-            "pca_lowrank",  # implemented with a lambda
-            "column_stack",
-        }
-
-        # Unsupported input types
-        if op.name in op_skip:
-            return
-
-        if op.formatted_name in op_skip:
-            return
-
-        if op.name.startswith('_masked.'):
-            return
-
-=======
->>>>>>> 0a5e788a
         # These ops currently don't trace in FX for various reasons (i.e. they take a list of tensors)
         fx_fail = {"cat", "stack", "hstack", "vstack", "dstack", "linalg.multi_dot"}
         sample_inputs_itr = op.sample_inputs(device, dtype, requires_grad=False)
