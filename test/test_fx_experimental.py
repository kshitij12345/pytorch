--- conflicted
+++ resolved
@@ -1482,11 +1482,8 @@
             "nn.functional.conv2d",
             "nn.functional.dropout",
             "nn.functional.embedding",  # Implemented with a lambda
-<<<<<<< HEAD
             "nn.functional.embedding_bag",  # Implemented with a lambda
-=======
             "nonzero",
->>>>>>> 4635f571
             "polygamma",
             "special.polygamma",
             "repeat",
