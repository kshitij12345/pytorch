#ifndef THC_GENERIC_FILE
#define THC_GENERIC_FILE "THC/generic/THCTensorMasked.h"
#else

TORCH_CUDA_CU_API void THCTensor_(maskedFill)(
    THCState* state,
    THCTensor* tensor,
    THCudaByteTensor* mask,
    scalar_t value);

TORCH_CUDA_CU_API void THCTensor_(maskedFillBool)(
    THCState* state,
    THCTensor* tensor,
    THCudaBoolTensor* mask,
    scalar_t value);

// FIXME: remove now that we have THCudaByteTensor?
<<<<<<< HEAD
TORCH_CUDA_API void THCTensor_(maskedFillByte)(THCState *state,
                                        THCTensor *tensor,
                                        THByteTensor *mask,
                                        scalar_t value);
=======
TORCH_CUDA_CU_API void THCTensor_(maskedFillByte)(
    THCState* state,
    THCTensor* tensor,
    THByteTensor* mask,
    scalar_t value);

TORCH_CUDA_CU_API void THCTensor_(maskedCopy)(
    THCState* state,
    THCTensor* tensor,
    THCudaByteTensor* mask,
    THCTensor* src);

TORCH_CUDA_CU_API void THCTensor_(maskedCopyBool)(
    THCState* state,
    THCTensor* tensor,
    THCudaBoolTensor* mask,
    THCTensor* src);

// FIXME: remove now that we have THCudaByteTensor?
TORCH_CUDA_CU_API void THCTensor_(maskedCopyByte)(
    THCState* state,
    THCTensor* tensor,
    THByteTensor* mask,
    THCTensor* src);
>>>>>>> bb909d27

#endif<|MERGE_RESOLUTION|>--- conflicted
+++ resolved
@@ -15,36 +15,10 @@
     scalar_t value);
 
 // FIXME: remove now that we have THCudaByteTensor?
-<<<<<<< HEAD
-TORCH_CUDA_API void THCTensor_(maskedFillByte)(THCState *state,
-                                        THCTensor *tensor,
-                                        THByteTensor *mask,
-                                        scalar_t value);
-=======
 TORCH_CUDA_CU_API void THCTensor_(maskedFillByte)(
     THCState* state,
     THCTensor* tensor,
     THByteTensor* mask,
     scalar_t value);
 
-TORCH_CUDA_CU_API void THCTensor_(maskedCopy)(
-    THCState* state,
-    THCTensor* tensor,
-    THCudaByteTensor* mask,
-    THCTensor* src);
-
-TORCH_CUDA_CU_API void THCTensor_(maskedCopyBool)(
-    THCState* state,
-    THCTensor* tensor,
-    THCudaBoolTensor* mask,
-    THCTensor* src);
-
-// FIXME: remove now that we have THCudaByteTensor?
-TORCH_CUDA_CU_API void THCTensor_(maskedCopyByte)(
-    THCState* state,
-    THCTensor* tensor,
-    THByteTensor* mask,
-    THCTensor* src);
->>>>>>> bb909d27
-
 #endif