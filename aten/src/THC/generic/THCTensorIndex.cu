--- conflicted
+++ resolved
@@ -411,15 +411,11 @@
       getTensorInfo<int64_t, THCudaLongTensor, uint64_t>(state, indices);
     indicesInfo.collapseDims();
 
-<<<<<<< HEAD
     TensorInfo<real, uint64_t> weightsInfo =
       getTensorInfo<real, THCTensor, uint64_t>(state, weight);
     weightsInfo.collapseDims();
 
-    LARGE_INDEX(real, uint64_t, -1, -1, -1, true);
-=======
     LARGE_INDEX(scalar_t, uint64_t, -1, -1, -1, true);
->>>>>>> ca6f08f3
   }
 
 if(unweighted){
