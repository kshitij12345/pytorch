#include <ATen/native/ReduceOps.h>

#include <ATen/ATen.h>
#include <ATen/Dispatch.h>
#include <ATen/ExpandUtils.h>
#include <ATen/NativeFunctions.h>
#include <ATen/WrapDimUtils.h>
#include <ATen/WrapDimUtilsMulti.h>
#include <ATen/native/ReduceOpsUtils.h>
#include <ATen/native/TensorIterator.h>

#include <algorithm>
#include <functional>
#include <limits>
#include <numeric>
#include <vector>
#include <map>

namespace at {
namespace native {

DEFINE_DISPATCH(sum_stub);
DEFINE_DISPATCH(std_var_stub);
DEFINE_DISPATCH(prod_stub);
DEFINE_DISPATCH(norm_stub);
DEFINE_DISPATCH(mean_stub);
DEFINE_DISPATCH(and_stub);
DEFINE_DISPATCH(or_stub);
DEFINE_DISPATCH(min_values_stub);
DEFINE_DISPATCH(max_values_stub);

static inline Tensor integer_upcast(const Tensor& self, optional<ScalarType> dtype) {
  ScalarType scalarType = self.scalar_type();
  ScalarType upcast_scalarType = dtype.value_or(at::isIntegralType(scalarType) ? ScalarType::Long : scalarType);
  return self.toType(upcast_scalarType);
}

using DimMask = TensorIterator::DimMask;

static DimMask make_dim_mask(IntArrayRef dims, int64_t ndim) {
  auto mask = DimMask();
  if (dims.empty()) {
    mask.flip();
  } else {
    for (int64_t dim : dims) {
      mask.set(maybe_wrap_dim(dim, ndim));
    }
  }
  return mask;
}

static void allocate_reduction_result(
    Tensor& result, const Tensor& self, DimMask mask, bool keepdim,
    ScalarType dtype)
{
  auto shape = DimVector(self.sizes());
  for (int dim = shape.size() - 1; dim >= 0; dim--) {
    if (mask[dim]) {
      if (keepdim) {
        shape[dim] = 1;
      } else {
        shape.erase(shape.begin() + dim);
      }
    }
  }
  if (result.defined()) {
    result.resize_(shape);
  } else {
    result = at::empty(shape, self.options().dtype(dtype));
  }
}

static Tensor review_reduce_result(const Tensor& result, int ndim, DimMask mask, bool keepdim) {
  if (keepdim) {
    return result;
  }
  auto shape = DimVector(result.sizes());
  auto stride = DimVector(result.strides());
  for (int dim = 0; dim < ndim; dim++) {
    if (mask[dim]) {
      shape.insert(shape.begin() + dim, 1);
      stride.insert(stride.begin() + dim, 0);
    }
  }
  return result.as_strided(shape, stride);
}

static std::unique_ptr<TensorIterator> make_reduction(
    const char* name, Tensor& result, const Tensor& self, IntArrayRef dim,
    bool keepdim, ScalarType dtype)
{
  // check that result type and dtype match if provided
  TORCH_CHECK(
      !result.defined() || result.scalar_type() == dtype,
      name, ": provided dtype must match dtype of result. Got ",
      toString(result.scalar_type()),
      " and ",
      toString(dtype),
      ".");
  int64_t ndim = self.dim();
  auto mask = make_dim_mask(dim, ndim);
  allocate_reduction_result(result, self, mask, keepdim, dtype);
  auto viewed_result = review_reduce_result(result, ndim, mask, keepdim);

  // special case for type promotion in mixed precision, improves computational
  // efficiency.
  // not generalize this to common mismatched input/output types to avoid cross
  // product of templated kernel launches.
  if (self.scalar_type() == dtype ||
      (self.is_cuda() && self.scalar_type() == kHalf && dtype == kFloat)) {
    return TensorIterator::reduce_op(viewed_result, self);
  }
  return TensorIterator::reduce_op(viewed_result, self.to(dtype));
}

static std::unique_ptr<TensorIterator> make_reduction(
    const char* name, Tensor& result1, Tensor& result2, const Tensor& self, IntArrayRef dim,
    bool keepdim, ScalarType dtype)
{
  // check that result type and dtype match if provided
  for (const Tensor *t: {&result1, &result2}) {
    const Tensor& result = *t;
    TORCH_CHECK(
        !result.defined() || result.type().scalarType() == dtype,
        name, ": provided dtype must match dtype of result. Got ",
        toString(result.type().scalarType()),
        " and ",
        toString(dtype),
        ".");
  }

  int64_t ndim = self.dim();
  DimMask mask = make_dim_mask(dim, ndim);
  allocate_reduction_result(result1, self, mask, keepdim, dtype);
  auto viewed_result1 = review_reduce_result(result1, ndim, mask, keepdim);

  allocate_reduction_result(result2, self, mask, keepdim, dtype);
  auto viewed_result2 = review_reduce_result(result2, ndim, mask, keepdim);

  // special case for type promotion in mixed precision, improves computational
  // efficiency.
  // We don't generalize this to common mismatched input/output types to avoid cross
  // product of templated kernel launches.
  if (self.type().scalarType() == dtype ||
      (self.is_cuda() && self.type().scalarType() == kHalf && dtype == kFloat)) {
    return TensorIterator::reduce_op(viewed_result1, viewed_result2, self);
  }
  return TensorIterator::reduce_op(viewed_result1, viewed_result2, self.to(dtype));
}

static inline int64_t n_dim_size(const Tensor& self, IntArrayRef dim) {
  int64_t numel = 1;
  for (auto d : dim) {
    numel *= self.size(d);
  }
  return numel;
}

static inline Tensor cumsum(const Tensor& self, int64_t dim, optional<ScalarType> dtype) {
  return at::_cumsum(integer_upcast(self, dtype), dim);
}

Tensor cumsum(const Tensor& self, int64_t dim, ScalarType dtype) {
  return at::native::cumsum(self, dim, optional<ScalarType>(dtype));
}

Tensor cumsum(const Tensor& self, int64_t dim) {
  return at::native::cumsum(self, dim, c10::nullopt);
}

static inline Tensor& cumsum_out(Tensor& result, const Tensor& self, int64_t dim, optional<ScalarType> dtype) {
  // result type is favored over dtype; check that they match if provided (NumPy doesn't check)
  TORCH_CHECK(
      !dtype.has_value() || (result.scalar_type() == dtype.value()),
      "provided dtype must match dtype of result in cumsum. Got ",
      toString(result.scalar_type()),
      " and ",
      toString(dtype.value()),
      ".");
  return at::_cumsum_out(result, self.toType(result.scalar_type()), dim);
}

Tensor& cumsum_out(Tensor& result, const Tensor& self, int64_t dim, ScalarType dtype) {
  return at::native::cumsum_out(result, self, dim, optional<ScalarType>(dtype));
}

Tensor& cumsum_out(Tensor& result, const Tensor& self, int64_t dim) {
  return at::native::cumsum_out(result, self, dim, c10::nullopt);
}

static inline Tensor cumprod(const Tensor& self, int64_t dim, optional<ScalarType> dtype) {
  return at::_cumprod(integer_upcast(self, dtype), dim);
}

Tensor cumprod(const Tensor& self, int64_t dim, ScalarType dtype) {
  return at::native::cumprod(self, dim, optional<ScalarType>(dtype));
}

Tensor cumprod(const Tensor& self, int64_t dim) {
  return at::native::cumprod(self, dim, c10::nullopt);
}

static inline Tensor& cumprod_out(Tensor& result, const Tensor& self, int64_t dim, optional<ScalarType> dtype) {
  // result type is favored over dtype; check that they match if provided (NumPy doesn't check)
  TORCH_CHECK(
      !dtype.has_value() || (result.scalar_type() == dtype.value()),
      "provided dtype must match dtype of result in cumprod. Got ",
      toString(result.scalar_type()),
      " and ",
      toString(dtype.value()),
      ".");
  return at::_cumprod_out(result, self.toType(result.scalar_type()), dim);
}

Tensor& cumprod_out(Tensor& result, const Tensor& self, int64_t dim, ScalarType dtype) {
  return at::native::cumprod_out(result, self, dim, optional<ScalarType>(dtype));
}

Tensor& cumprod_out(Tensor& result, const Tensor& self, int64_t dim) {
  return at::native::cumprod_out(result, self, dim, c10::nullopt);
}

// ALL REDUCE #################################################################

static ScalarType get_dtype(Tensor& result, const Tensor& self, optional<ScalarType> dtype,
                            bool promote_integers=false) {
  if (dtype.has_value()) {
    return dtype.value();
  } else if (result.defined()) {
    return result.scalar_type();
  }
  ScalarType src_type = self.scalar_type();
  if (promote_integers && (at::isIntegralType(src_type) || src_type == ScalarType::Bool)) {
    return kLong;
  }
  return src_type;
}

static Tensor& sum_out(Tensor& result, const Tensor& self, IntArrayRef dim,
                       bool keepdim, optional<ScalarType> opt_dtype) {
  ScalarType dtype = get_dtype(result, self, opt_dtype, true);
  auto iter = make_reduction("sum", result, self, dim, keepdim, dtype);
  if (iter->numel() == 0) {
    result.zero_();
  } else {
    sum_stub(iter->device_type(), *iter);
  }
  return result;
}

static Tensor sum(const Tensor& self, IntArrayRef dim, bool keepdim, optional<ScalarType> dtype) {
  Tensor result;
  native::sum_out(result, self, dim, keepdim, dtype);
  return result;
}

Tensor sum(const Tensor &self, ScalarType dtype) {
  return at::native::sum(self, {}, false, optional<ScalarType>(dtype));
}

Tensor sum(const Tensor &self) {
  return at::native::sum(self, {}, false, c10::nullopt);
}

static Tensor& prod_out(Tensor& result, const Tensor& self, IntArrayRef dim,
                        bool keepdim, optional<ScalarType> opt_dtype) {
  ScalarType dtype = get_dtype(result, self, opt_dtype, true);
  auto iter = make_reduction("prod", result, self, dim, keepdim, dtype);
  if (iter->numel() == 0) {
    result.fill_(1);
  } else {
    prod_stub(iter->device_type(), *iter);
  }
  return result;
}

static Tensor prod(const Tensor& self, IntArrayRef dim, bool keepdim, optional<ScalarType> dtype) {
  Tensor result;
  native::prod_out(result, self, dim, keepdim, dtype);
  return result;
}

Tensor prod(const Tensor &self, ScalarType dtype) {
  return at::native::prod(self, {}, false, optional<ScalarType>(dtype));
}

Tensor prod(const Tensor &self) {
  return at::native::prod(self, {}, false, c10::nullopt);
}

static inline Tensor &mean_out(Tensor &result, const Tensor &self, IntArrayRef dim,
                 bool keepdim, optional<ScalarType> opt_dtype) {
  ScalarType scalarType = opt_dtype.has_value() ? opt_dtype.value() : self.scalar_type();
<<<<<<< HEAD
=======
  TORCH_CHECK(
      at::isFloatingType(scalarType),
      "Can only calculate the mean of floating types. Got ",
      toString(scalarType),
      " instead.");
>>>>>>> d51bd219
  ScalarType dtype = get_dtype(result, self, opt_dtype, true);

  if (at::isIntegralType(scalarType) && !opt_dtype.has_value()){
    dtype = c10::typeMetaToScalarType(c10::get_default_dtype());
  }
  // TODO: the TensorIterator reduction implementation of mean
  // (mean_kernel_impl()) is unvectorized and leads to very poor performance
  // for production workloads. Once that's fixed, the following code can be used
  // in lieu of the sum + divide implementation below.
  if (self.device().is_cpu()) {
    int64_t dim_prod = 1;
    if (dim.size() == 0 || self.ndimension() == 0) {
      dim_prod = self.numel();
    } else {
      for (auto d : dim) {
        dim_prod *= self.size(d);
      }
    }
    at::sum_out(result, self, dim, keepdim, dtype).div_(dim_prod);
    return result;
  }

  auto iter = make_reduction("mean", result, self, dim, keepdim, dtype);
  if (iter->numel() == 0) {
    result.fill_(std::numeric_limits<double>::quiet_NaN());
  } else {
    mean_stub(iter->device_type(), *iter);
  }
  return result;
}

// \ALL REDUCE ################################################################

// DIM REDUCE #################################################################

Tensor& mean_out(Tensor& result, const Tensor& self, IntArrayRef dim, bool keepdim, ScalarType dtype) {
  return at::native::mean_out(
      result, self, dim, keepdim, c10::optional<ScalarType>(dtype));
}
Tensor& mean_out(Tensor& result, const Tensor& self, IntArrayRef dim, bool keepdim) {
  return at::native::mean_out(result, self, dim, keepdim, c10::nullopt);
}

Tensor& mean_out(Tensor& result, const Tensor& self, IntArrayRef dim, ScalarType dtype) {
  return at::native::mean_out(result, self, dim, false, dtype);
}

static inline Tensor mean(const Tensor &self, IntArrayRef dim, bool keepdim, optional<ScalarType> dtype) {
  Tensor result;
  return at::native::mean_out(result, self, dim, keepdim, dtype);
}

static inline Tensor mean(const Tensor &self, optional<ScalarType> dtype) {
  return at::native::mean(self, {}, false, dtype);
}

Tensor mean(const Tensor &self, ScalarType dtype) {
  return at::native::mean(self, optional<ScalarType>(dtype));
}

Tensor mean(const Tensor &self) {
  return at::native::mean(self, c10::nullopt);
}

Tensor& sum_out(Tensor& result, const Tensor& self, IntArrayRef dim, bool keepdim, ScalarType dtype) {
  return at::native::sum_out(
      result, self, dim, keepdim, c10::optional<ScalarType>(dtype));
}

Tensor& sum_out(Tensor& result, const Tensor& self, IntArrayRef dim, bool keepdim) {
  return at::native::sum_out(result, self, dim, keepdim, c10::nullopt);
}

Tensor& sum_out(Tensor& result, const Tensor& self, IntArrayRef dim, ScalarType dtype) {
  return at::native::sum_out(result, self, dim, false, dtype);
}

Tensor& prod_out(Tensor& result, const Tensor& self, int64_t dim, bool keepdim, ScalarType dtype) {
  return at::native::prod_out(
      result, self, dim, keepdim, c10::optional<ScalarType>(dtype));
}

Tensor& prod_out(Tensor& result, const Tensor& self, int64_t dim, bool keepdim) {
  return at::native::prod_out(result, self, dim, keepdim, c10::nullopt);
}

Tensor& prod_out(Tensor& result, const Tensor& self, int64_t dim, ScalarType dtype) {
  return at::native::prod_out(result, self, dim, false, dtype);
}

Tensor mean(const Tensor& self, IntArrayRef dim, bool keepdim, ScalarType dtype) {
  return at::native::mean(self, dim, keepdim, c10::optional<ScalarType>(dtype));
}

Tensor mean(const Tensor& self, IntArrayRef dim, bool keepdim) {
  return at::native::mean(self, dim, keepdim, c10::nullopt);
}

Tensor mean(const Tensor& self, IntArrayRef dim, ScalarType dtype) {
  return at::native::mean(self, dim, false, dtype);
}

Tensor sum(const Tensor& self, IntArrayRef dim, bool keepdim, ScalarType dtype) {
  return at::native::sum(self, dim, keepdim, c10::optional<ScalarType>(dtype));
}

Tensor sum(const Tensor& self, IntArrayRef dim, bool keepdim) {
  return at::native::sum(self, dim, keepdim, c10::nullopt);
}

Tensor sum(const Tensor& self, IntArrayRef dim, ScalarType dtype) {
  return at::native::sum(self, dim, false, dtype);
}

Tensor prod(const Tensor& self, int64_t dim, bool keepdim, ScalarType dtype) {
  return at::native::prod(self, dim, keepdim, c10::optional<ScalarType>(dtype));
}

Tensor prod(const Tensor& self, int64_t dim, bool keepdim) {
  return at::native::prod(self, dim, keepdim, c10::nullopt);
}

Tensor prod(const Tensor& self, int64_t dim, ScalarType dtype) {
  return at::native::prod(self, dim, false, dtype);
}

static Tensor squeeze_multiple(const Tensor& self, IntArrayRef dims) {
  int ndims = self.sizes().size();
  auto dims_to_squeeze = at::dim_list_to_bitset(dims, ndims);
  Tensor result = self;
  for (int i = ndims - 1; i >= 0; --i) {
    if (dims_to_squeeze[i]) {
      result = result.squeeze(i);
    }
  }
  return result;
}

Tensor& logsumexp_out(Tensor& result, const Tensor &self, IntArrayRef dims, bool keepdim) {
  // can't take max of empty tensor
  if (self.numel() != 0) {
    auto maxes = at::max_values(self, dims, true);
    auto maxes_squeezed = (keepdim ? maxes : squeeze_multiple(maxes, dims));
    maxes_squeezed.masked_fill_(maxes_squeezed.abs() == INFINITY, 0);
    at::sum_out(result, at::exp(self - maxes), dims, keepdim);
    result.log_().add_(maxes_squeezed);
  } else {
    at::sum_out(result, at::exp(self), dims, keepdim);
    result.log_();
  }
  return result;
}

Tensor logsumexp(const Tensor &self, IntArrayRef dims, bool keepdim) {
  Tensor result = at::empty({0}, self.options());
  return at::native::logsumexp_out(result, self, dims, keepdim);
}

static Tensor& norm_out(Tensor &result, const Tensor &self, optional<Scalar> opt_p,
                               IntArrayRef dim, bool keepdim, optional<ScalarType> opt_dtype) {
  auto p = opt_p.value_or(2.0);
  TORCH_CHECK(self.type().backend() == Backend::CPU || self.type().backend() == Backend::CUDA,
           "norm only supports CPU AND CUDA backend, got: ", toString(self.type().backend()));

  ScalarType scalarType = opt_dtype.has_value() ? opt_dtype.value() : self.scalar_type();
  TORCH_CHECK(
      at::isFloatingType(scalarType),
      "Can only calculate the mean of floating types. Got ",
      toString(scalarType),
      " instead.");

  ScalarType dtype = get_dtype(result, self, opt_dtype, true);
  auto iter = make_reduction("norm", result, self, dim, keepdim, dtype);
  if (iter->numel() == 0) {
    result.zero_();
  } else {
    norm_stub(iter->device_type(), *iter, p);
  }
  return result;
}

static inline Tensor _norm(const Tensor &self, Scalar p) {
  if (self.is_sparse()) {
    return at::native_norm(self, p);
  } else {
    TORCH_CHECK(self.type().backend() == Backend::CPU || self.type().backend() == Backend::CUDA,
             "norm only supports CPU AND CUDA backend, got: ", toString(self.type().backend()));
    TORCH_CHECK(at::isFloatingType(self.scalar_type()), "norm only supports floating-point dtypes");

    Tensor result;
    return at::native::norm_out(result, self, p, {}, false, c10::nullopt);
  }
}

Tensor &norm_out(Tensor& result, const Tensor& self, optional<Scalar> p, IntArrayRef dim, bool keepdim, ScalarType dtype) {
  return at::native::norm_out(result, self, p, dim, keepdim, optional<ScalarType>(dtype));
}

Tensor &norm_out(Tensor& result, const Tensor& self, optional<Scalar> p, IntArrayRef dim, bool keepdim) {
  return at::native::norm_out(result, self, p, dim, keepdim, c10::nullopt);
}

static Tensor norm(const Tensor& self, optional<Scalar> p, IntArrayRef dim, bool keepdim,
            optional<ScalarType> opt_dtype) {
  Tensor result;
  return at::native::norm_out(result, self, p, dim, keepdim, opt_dtype);
}

Tensor norm(const Tensor& self, optional<Scalar> p, IntArrayRef dim, bool keepdim, ScalarType dtype) {
  return at::native::norm(self, p, dim, keepdim, optional<ScalarType>(dtype));
}

Tensor norm(const Tensor& self, optional<Scalar> p, ScalarType dtype) {
  return at::native::norm(self, p, {}, false, optional<ScalarType>(dtype));
}

Tensor norm(const Tensor& self, optional<Scalar> p, IntArrayRef dim, bool keepdim) {
  return at::native::norm(self, p, dim, keepdim, c10::nullopt);
}

// leave it so we support sparse tensors
Tensor norm(const Tensor& self, Scalar p) {
  return at::native::_norm(self, p);
}

inline Tensor & _all(Tensor & result, std::unique_ptr<TensorIterator> & iter) {
  if (iter->numel() == 0) {
    result.fill_(1);
  } else {
    and_stub(iter->device_type(), *iter);
  }

  return result;
}

Tensor all(const Tensor& self) {
  TORCH_CHECK(self.type().backend() == Backend::CPU ||
    self.type().backend() == Backend::CUDA, "all only supports CPU AND CUDA "
    "backend, got: ", toString(self.type().backend()));
  TORCH_CHECK(self.scalar_type() == at::ScalarType::Byte || self.scalar_type() == at::ScalarType::Bool,
    "all only supports torch.uint8 and torch.bool dtypes");

  Tensor result = at::empty({0}, self.options());
  auto iter = make_reduction(
    "all", result, self, {}, false, self.scalar_type());
  return _all(result, iter);
}

Tensor all(const Tensor& self, int64_t dim, bool keepdim) {
  Tensor result = at::empty({0}, self.options());
  return at::native::all_out(result, self, dim, keepdim);
}

Tensor &all_out(Tensor &result, const Tensor &self, int64_t dim, bool keepdim) {
  TORCH_CHECK(self.type().backend() == Backend::CPU ||
    self.type().backend() == Backend::CUDA, "all only supports CPU AND CUDA "
    "backend, got: ", toString(self.type().backend()));
  TORCH_CHECK(self.scalar_type() == at::ScalarType::Byte || self.scalar_type() == at::ScalarType::Bool,
    "all only supports torch.uint8 and torch.bool dtypes");
  dim = maybe_wrap_dim(dim, self.dim());
  if (_dimreduce_return_trivial(result, self, 1, dim, keepdim)) {
    return result;
  } else {
    auto iter = make_reduction(
      "all", result, self, dim, keepdim, self.scalar_type());
    return _all(result, iter);
  }
}

inline Tensor & _any(Tensor & result, std::unique_ptr<TensorIterator> & iter) {
  if (iter->numel() == 0) {
    result.fill_(0);
  } else {
    or_stub(iter->device_type(), *iter);
  }

  return result;
}

Tensor any(const Tensor& self) {
  TORCH_CHECK(self.type().backend() == Backend::CPU ||
    self.type().backend() == Backend::CUDA, "any only supports CPU AND CUDA "
    "backend, got: ", toString(self.type().backend()));
  TORCH_CHECK(self.scalar_type() == at::ScalarType::Byte || self.scalar_type() == at::ScalarType::Bool,
    "all only supports torch.uint8 and torch.bool dtypes");

  Tensor result = at::empty({0}, self.options());
  auto iter = make_reduction(
    "any", result, self, {}, false, self.scalar_type());
  return _any(result, iter);
}

Tensor any(const Tensor& self, int64_t dim, bool keepdim) {
  Tensor result = at::empty({0}, self.options());
  return at::native::any_out(result, self, dim, keepdim);
}

Tensor &any_out(Tensor &result, const Tensor &self, int64_t dim, bool keepdim) {
  TORCH_CHECK(self.type().backend() == Backend::CPU ||
    self.type().backend() == Backend::CUDA, "any only supports CPU AND CUDA "
    "backend, got: ", toString(self.type().backend()));
  TORCH_CHECK(self.scalar_type() == at::ScalarType::Byte || self.scalar_type() == at::ScalarType::Bool,
    "all only supports torch.uint8 and torch.bool dtypes");
  dim = maybe_wrap_dim(dim, self.dim());
  if (_dimreduce_return_trivial(result, self, 0, dim, keepdim)) {
    return result;
  } else {
    auto iter = make_reduction(
      "any", result, self, dim, keepdim, self.scalar_type());
    return _any(result, iter);
  }
}

Tensor min_values(const Tensor& self, IntArrayRef dims, bool keepdim) {
  if (dims.size() == 1) {
    return std::get<0>(self.min(dims[0], keepdim));
  } else {
    Tensor result = at::empty({0}, self.options());
    ScalarType dtype = get_dtype(result, self, {}, true);
    auto iter = make_reduction("min_values", result, self, dims, keepdim, dtype);
    TORCH_CHECK(iter->numel() > 0, "min_values on a tensor with no elements is not defined.");
    min_values_stub(iter->device_type(), *iter);
    return result;
  }
}

Tensor max_values(const Tensor& self, IntArrayRef dims, bool keepdim) {
  if (dims.size() == 1) {
    return std::get<0>(self.max(dims[0], keepdim));
  } else {
    Tensor result = at::empty({0}, self.options());
    ScalarType dtype = get_dtype(result, self, {}, true);
    auto iter = make_reduction("max_values", result, self, dims, keepdim, dtype);
    TORCH_CHECK(iter->numel() > 0, "max_values on a tensor with no elements is not defined.");
    max_values_stub(iter->device_type(), *iter);
    return result;
  }
}

static Tensor &std_var_out(Tensor &result, const Tensor &self, IntArrayRef dim, bool unbiased, bool keepdim, bool take_sqrt) {
  TORCH_CHECK(self.type().backend() == Backend::CPU || self.type().backend() == Backend::CUDA,
           "std and var only support CPU AND CUDA backend, got: ", toString(self.type().backend()));
  TORCH_CHECK(at::isFloatingType(self.scalar_type()), "std and var only support floating-point dtypes");
  ScalarType dtype = get_dtype(result, self, {}, true);
  auto iter = make_reduction("std or var", result, self, dim, keepdim, dtype);
  if (iter->numel() == 0) {
    result.fill_(NAN);
  } else {
    std_var_stub(iter->device_type(), *iter, unbiased, take_sqrt);
  }
  return result;
}

static std::tuple<Tensor&,Tensor&> std_var_mean_out(const char* fname, Tensor &result1, Tensor &result2, const Tensor &self, IntArrayRef dim, bool unbiased, bool keepdim, bool take_sqrt) {
  AT_ASSERT(result1.defined() && result2.defined());
  TORCH_CHECK(self.type().backend() == Backend::CPU || self.type().backend() == Backend::CUDA,
           fname, " only support CPU and CUDA backend, got: ", toString(self.type().backend()));
  TORCH_CHECK(at::isFloatingType(self.type().scalarType()), fname, " only support floating-point dtypes");
  TORCH_CHECK(result1.type().scalarType() == result2.type().scalarType(),
           "provided by result1 dtype must match dtype of result2. Got ",
           toString(result1.type().scalarType()),
           " and ",
           toString(result2.type().scalarType()),
           ".");
  ScalarType dtype = get_dtype(result1, self, {}, true);
  auto iter = make_reduction(fname, result1, result2, self, dim, keepdim, dtype);
  if (iter->numel() == 0) {
    result1.fill_(NAN);
    result2.fill_(NAN);
  } else {
    std_var_stub(iter->device_type(), *iter, unbiased, take_sqrt);
  }
  return std::tuple<Tensor&, Tensor&>(result1, result2);
}

std::tuple<Tensor&,Tensor&> var_mean_out(Tensor &result1, Tensor &result2, const Tensor &self, IntArrayRef dim, bool unbiased, bool keepdim) {
  return std_var_mean_out("var_mean", result1, result2, self, dim, unbiased, keepdim, false);
}

std::tuple<Tensor&,Tensor&> std_mean_out(Tensor &result1, Tensor &result2, const Tensor &self, IntArrayRef dim, bool unbiased, bool keepdim) {
  return std_var_mean_out("std_mean", result1, result2, self, dim, unbiased, keepdim, true);
}

std::tuple<Tensor&,Tensor&> var_mean_out(Tensor &result1, Tensor &result2, const Tensor &self, bool unbiased) {
  return std_var_mean_out("var_mean", result1, result2, self, {}, unbiased, false, false);
}

std::tuple<Tensor&,Tensor&> std_mean_out(Tensor &result1, Tensor &result2, const Tensor &self, bool unbiased) {
  return std_var_mean_out("std_mean", result1, result2, self, {}, unbiased, false, true);
}

std::tuple<Tensor,Tensor> var_mean(const Tensor& self, IntArrayRef dim, bool unbiased, bool keepdim) {
  Tensor result1 = at::empty({0}, self.options());
  Tensor result2 = at::empty({0}, self.options());
  return at::native::var_mean_out(result1, result2, self, dim, unbiased, keepdim);
}

std::tuple<Tensor,Tensor> std_mean(const Tensor& self, IntArrayRef dim, bool unbiased, bool keepdim) {
  Tensor result1 = at::empty({0}, self.options());
  Tensor result2 = at::empty({0}, self.options());
  return at::native::std_mean_out(result1, result2, self, dim, unbiased, keepdim);
}

std::tuple<Tensor,Tensor> std_mean(const Tensor& self, bool unbiased) {
  Tensor result1 = at::empty({0}, self.options());
  Tensor result2 = at::empty({0}, self.options());
  return at::native::std_mean_out(result1, result2, self, unbiased);
}

std::tuple<Tensor,Tensor> var_mean(const Tensor& self, bool unbiased) {
  Tensor result1 = at::empty({0}, self.options());
  Tensor result2 = at::empty({0}, self.options());
  return at::native::var_mean_out(result1, result2, self, unbiased);
}

Tensor var(const Tensor& self, bool unbiased) {
  TORCH_CHECK(self.type().backend() == Backend::CPU || self.type().backend() == Backend::CUDA,
           "var only supports CPU AND CUDA backend, got: ", toString(self.type().backend()));
  TORCH_CHECK(at::isFloatingType(self.scalar_type()), "var only supports floating-point dtypes");
  auto trivial_return = _allreduce_return_trivial(self, std::numeric_limits<double>::quiet_NaN());
  return trivial_return.has_value() ? trivial_return.value() : at::_var(self, unbiased);
}

Tensor var(const Tensor& self, IntArrayRef dim, bool unbiased, bool keepdim) {
  Tensor result = at::empty({0}, self.options());
  return at::native::var_out(result, self, dim, unbiased, keepdim);
}

Tensor &var_out(Tensor &result, const Tensor &self, IntArrayRef dim, bool unbiased, bool keepdim) {
  return std_var_out(result, self, dim, unbiased, keepdim, false);
}

Tensor std(const Tensor& self, bool unbiased) {
  TORCH_CHECK(self.type().backend() == Backend::CPU || self.type().backend() == Backend::CUDA,
           "std only supports CPU AND CUDA backend, got: ", toString(self.type().backend()));
  TORCH_CHECK(at::isFloatingType(self.scalar_type()), "std only supports floating-point dtypes");
  auto trivial_return = _allreduce_return_trivial(self, std::numeric_limits<double>::quiet_NaN());
  return trivial_return.has_value() ? trivial_return.value() : at::_std(self, unbiased);
}

Tensor std(const Tensor& self, IntArrayRef dim, bool unbiased, bool keepdim) {
  Tensor result = at::empty({0}, self.options());
  return at::native::std_out(result, self, dim, unbiased, keepdim);
}

Tensor &std_out(Tensor &result, const Tensor &self, IntArrayRef dim, bool unbiased, bool keepdim) {
  return std_var_out(result, self, dim, unbiased, keepdim, true);
}

}} // namespace at::native<|MERGE_RESOLUTION|>--- conflicted
+++ resolved
@@ -291,14 +291,6 @@
 static inline Tensor &mean_out(Tensor &result, const Tensor &self, IntArrayRef dim,
                  bool keepdim, optional<ScalarType> opt_dtype) {
   ScalarType scalarType = opt_dtype.has_value() ? opt_dtype.value() : self.scalar_type();
-<<<<<<< HEAD
-=======
-  TORCH_CHECK(
-      at::isFloatingType(scalarType),
-      "Can only calculate the mean of floating types. Got ",
-      toString(scalarType),
-      " instead.");
->>>>>>> d51bd219
   ScalarType dtype = get_dtype(result, self, opt_dtype, true);
 
   if (at::isIntegralType(scalarType) && !opt_dtype.has_value()){
