#include <ATen/ATen.h>
#include <ATen/CPUGeneratorImpl.h>
#include <ATen/Utils.h>
#include <ATen/Dispatch.h>
#include <ATen/NativeFunctions.h>
#include <ATen/TracerMode.h>
#include <c10/core/ScalarType.h>
#include <c10/util/Deprecated.h>
#include <ATen/native/Math.h>
#include <ATen/native/Resize.h>
#include <ATen/native/TensorFactories.h>
#include <c10/core/TensorOptions.h>
#include <TH/THAllocator.h>
#include <ATen/detail/CUDAHooksInterface.h>
#include <c10/util/Exception.h>
#include <ATen/NamedTensorUtils.h>

#include <algorithm>
#include <cctype>
#include <cmath>
#include <cstddef>
#include <string>

namespace at {
namespace native {
namespace {
void window_function_checks(
    const char* function_name,
    const TensorOptions& options,
    int64_t window_length) {
  TORCH_CHECK(
      options.layout() != kSparse,
      function_name,
      " is not implemented for sparse types, got: ",
      options);
  TORCH_CHECK(
      at::isFloatingType(typeMetaToScalarType(options.dtype())) || at::isComplexType(typeMetaToScalarType(options.dtype())),
      function_name,
      " expects floating point dtypes, got: ",
      options);
  TORCH_CHECK(
      window_length >= 0,
      function_name,
      " requires non-negative window_length, got window_length=",
      window_length);
}

} // namespace

DEFINE_DISPATCH(complex_stub);
DEFINE_DISPATCH(polar_stub);

// ~~~~~~~~~~~~~~~~~~~~~~~~~~~~~~~~~ arange ~~~~~~~~~~~~~~~~~~~~~~~~~~~~~~~~~~~~

Tensor arange(const Scalar& end,
    c10::optional<ScalarType> dtype,
    c10::optional<Layout> layout,
    c10::optional<Device> device,
    c10::optional<bool> pin_memory) {
  return native::arange(/*start=*/0, end, dtype, layout, device, pin_memory);
}

Tensor arange(const Scalar& start, const Scalar& end,
    c10::optional<ScalarType> dtype,
    c10::optional<Layout> layout,
    c10::optional<Device> device,
    c10::optional<bool> pin_memory) {
  return native::arange(
      start, end, /*step=*/1, dtype, layout, device, pin_memory);
}

Tensor arange(
    const Scalar& start,
    const Scalar& end,
    const Scalar& step,
    c10::optional<ScalarType> dtype,
    c10::optional<Layout> layout,
    c10::optional<Device> device,
    c10::optional<bool> pin_memory) {
  // See [Note: hacky wrapper removal for TensorOptions]
  TensorOptions options = TensorOptions().dtype(dtype).layout(layout).device(device).pinned_memory(pin_memory);

  bool set_to_integral_dtype = !options.has_dtype() &&
       // bool inputs are considered integral
       start.isIntegral(true) &&
       end.isIntegral(true) &&
       step.isIntegral(true);

  Tensor result = set_to_integral_dtype
      ? at::empty({0}, options.dtype(at::ScalarType::Long))
      : at::empty({0}, options);
  return at::arange_out(result, start, end, step);
}

Tensor& arange_out(const Scalar& end, Tensor& result) {
  return at::arange_out(result, /*start=*/0, end);
}

Tensor& arange_out(Tensor& result, const Scalar& start, const Scalar& end) {
  return at::arange_out(result, start, end, /*step=*/1);
}

Tensor _dim_arange(const Tensor& like, int64_t dim) {
  return at::arange(like.size(dim), like.options().dtype(at::kLong));
}

// ~~~~~~~~~~~~~~~~~~~~~~~~~~~~~~ complex / polar ~~~~~~~~~~~~~~~~~~~~~~~~~~~~~~

void complex_check_floating(const Tensor& a, const Tensor& b) {
  TORCH_CHECK((a.scalar_type() == kFloat || a.scalar_type() == kDouble) &&
              (b.scalar_type() == kFloat || b.scalar_type() == kDouble),
              "Expected both inputs to be Float or Double tensors but got ",
              a.scalar_type(), " and ", b.scalar_type());
}

void complex_check_dtype(
    const Tensor& result,
    const Tensor& a,
    const Tensor& b) {
  complex_check_floating(a, b);
  TORCH_CHECK(a.scalar_type() == b.scalar_type(),
              "Expected object of scalar type ", a.scalar_type(),
              " but got scalar type ", b.scalar_type(), " for second argument");
  TORCH_CHECK(result.scalar_type() == toComplexType(a.scalar_type()),
              "Expected object of scalar type ", toComplexType(a.scalar_type()),
              " but got scalar type ", result.scalar_type(),
              " for argument 'out'");
}

Tensor& complex_out(const Tensor& real, const Tensor& imag, Tensor& result) {
  complex_check_dtype(result, real, imag);
  auto iter = TensorIteratorConfig()
      .add_output(result)
      .add_input(real)
      .add_input(imag)
      .check_all_same_dtype(false)
      .build();
  complex_stub(iter.device_type(), iter);
  return result;
}

Tensor complex(const Tensor& real, const Tensor& imag) {
  complex_check_floating(real, imag);
  c10::TensorOptions options = real.options();
  options = options.dtype(toComplexType(real.scalar_type()));
  Tensor result = at::empty(0, options);
  return at::complex_out(result, real, imag);
}

Tensor& polar_out(const Tensor& abs, const Tensor& angle, Tensor& result) {
  complex_check_dtype(result, abs, angle);
  auto iter = TensorIteratorConfig()
      .add_output(result)
      .add_input(abs)
      .add_input(angle)
      .check_all_same_dtype(false)
      .build();
  polar_stub(iter.device_type(), iter);
  return result;
}

Tensor polar(const Tensor& abs, const Tensor& angle) {
  complex_check_floating(abs, angle);
  c10::TensorOptions options = abs.options();
  options = options.dtype(toComplexType(abs.scalar_type()));
  Tensor result = at::empty(0, options);
  return at::polar_out(result, abs, angle);
}

// ~~~~~~~~~~~~~~~~~~~~~~~~~~~~~~~~~ empty ~~~~~~~~~~~~~~~~~~~~~~~~~~~~~~~~~~~~
Tensor empty_cpu(IntArrayRef size, c10::optional<ScalarType> dtype_opt, c10::optional<Layout> layout_opt,
                 c10::optional<Device> device_opt, c10::optional<bool> pin_memory_opt, c10::optional<c10::MemoryFormat> memory_format_opt) {
  return at::detail::empty_cpu(size, dtype_opt, layout_opt, device_opt, pin_memory_opt, memory_format_opt);
}

Tensor empty(
    IntArrayRef size,
    c10::optional<DimnameList> names,
    c10::optional<ScalarType> dtype,
    c10::optional<Layout> layout,
    c10::optional<Device> device,
    c10::optional<bool> pin_memory,
    optional<MemoryFormat> optional_memory_format) {
  // See [Note: hacky wrapper removal for TensorOptions]
  TensorOptions options = TensorOptions().dtype(dtype).layout(layout).device(device).pinned_memory(pin_memory);

  if (!names.has_value()) {
    return at::empty(size, options, optional_memory_format);
  }
  TORCH_CHECK(options.layout() == Layout::Strided,
      "NYI: named tensors only support strided layout");
  TORCH_CHECK(options.device().is_cpu() || options.device().is_cuda(),
      "NYI: named tensors only support CPU and CUDA tensors");
  auto result = at::empty(size, options, optional_memory_format);
  internal_set_names_inplace(result, names);
  return result;
}

Tensor empty_strided_cpu(IntArrayRef size, IntArrayRef stride, c10::optional<ScalarType> dtype_opt,
                         c10::optional<Layout> layout_opt, c10::optional<Device> device_opt, c10::optional<bool> pin_memory_opt) {
  check_size_nonnegative(size);
  auto t = at::native::empty_cpu({0}, dtype_opt, layout_opt, device_opt, pin_memory_opt);
  at::native::resize_impl_cpu_(t.unsafeGetTensorImpl(), size, stride);
  return t;
}

Tensor& empty_out(IntArrayRef size,
    c10::optional<c10::MemoryFormat> optional_memory_format,
    Tensor& result) {
  // Preferably, this argument would not be accepted by _out, but the code
  // generator requires the out and non-out overloads to match exactly
  TORCH_CHECK(
      !optional_memory_format.has_value(),
      "'memory_format' argument is incompatible with 'out' tensor argument");
  check_size_nonnegative(size);
  if (result.is_sparse()) {
    result.sparse_resize_and_clear_(size, size.size(), 0);
  } else {
    result.resize_(size);
  }
  return result;
}

// Temporary type cast operators. These are needed to trace type-casts now since
// Type's are not supported in the IR. Instead, we call down to these
// specialized operators for each datatype.
// TODO: remove when we have Type support in the IR

#define DEFINE_CAST_OP(_1, n)                                    \
  Tensor _cast_##n(const Tensor& self, bool non_blocking) {      \
    if (self.scalar_type() == ScalarType::n)                     \
      return self;                                               \
    return self.to(ScalarType::n, non_blocking);                 \
  }

AT_FORALL_SCALAR_TYPES_AND3(Bool, Half, BFloat16, DEFINE_CAST_OP)

#undef DEFINE_CAST_OP

Tensor empty_like(
    const Tensor& self,
    c10::optional<ScalarType> dtype,
    c10::optional<Layout> layout,
    c10::optional<Device> device,
    c10::optional<bool> pin_memory,
    c10::optional<c10::MemoryFormat> optional_memory_format) {
  // See [Note: hacky wrapper removal for TensorOptions]
  TensorOptions options_ = TensorOptions().dtype(dtype).layout(layout).device(device).pinned_memory(pin_memory);


  TORCH_CHECK(
    !(options_.has_memory_format() && optional_memory_format.has_value()),
    "Cannot set memory_format both in TensorOptions and explicit argument; please delete "
    "the redundant setter.");

  TensorOptions options =
      self.options()
          .merge_in(options_)
          .merge_memory_format(optional_memory_format);

  TORCH_CHECK(
      !(options.layout() != kStrided &&
          optional_memory_format.has_value()),
      "memory format option is only supported by strided tensors");
  if (options.layout() == kSparse && self.is_sparse()) {
    auto result = at::empty({0}, options); // to be resized
    result.sparse_resize_and_clear_(
        self.sizes(), self.sparse_dim(), self.dense_dim());
    return result;
  }

  auto memory_format = options.memory_format_opt().value_or(MemoryFormat::Preserve);

  if (self.is_quantized()) {

    // TODO: To support all features of MemoryFormat::Preserve we need to add
    // _empty_affine_quantized_strided function and use it similarly to
    // Tensor clone(const Tensor& src, c10::optional<c10::MemoryFormat> optional_memory_format)
    // if (self.is_non_overlapping_and_dense()) -> _empty_affine_quantized_strided
    if (memory_format == MemoryFormat::Preserve) {
      memory_format = self.suggest_memory_format();
    }


    // Note [Explicit nullopt MemoryFormat argument]
    // ~~~~~~~~~~~~~~~~~~~~~~~~~~~~~~~~~~~~~~~~~~~~
    // Some functions which we call default the OPTIONAL MemoryFormat
    // argument to something that's not nullopt.  If we pass the
    // MemoryFormat via TensorOptions, we must explicitly disable this
    // defaulting process, by explicitly passing nullopt for the MemoryFormat
    // argument.  When codegen is adjusted so we can delete this argument from
    // the method signature, the argument will just disappear entirely.
    //
    // BTW, there are a few places where the optional MemoryFormat is None,
    // but I still pass in nullopt for robustness.

    // We could check if dtype is still quantized?  But then should we shift/scale
    // the q_zero_point / q_scale or not?
    TORCH_CHECK(!options.has_dtype() || options.dtype() == self.dtype(),
                "It is currently not supported to specify a dtype that doesn't match "
                "the input tensor's dtype via empty_like.  Specified: ", options.dtype(),
                " Input tensor's dtype: ", self.dtype());
    auto qscheme = self.qscheme();
    if (qscheme == kPerTensorAffine) {
      return at::_empty_affine_quantized(self.sizes(), options.memory_format(memory_format),
                                         self.q_scale(),
                                         self.q_zero_point(),
                                         // See Note [Explicit nullopt MemoryFormat argument]
                                         c10::nullopt);
    } else if (qscheme == kPerChannelAffine) {
      // Copy the tensors with channels to avoid accidental overrides
      return at::_empty_per_channel_affine_quantized(
          self.sizes(),
          self.q_per_channel_scales().clone(at::MemoryFormat::Preserve),
          self.q_per_channel_zero_points().clone(at::MemoryFormat::Preserve),
          self.q_per_channel_axis(),
          options.memory_format(memory_format),
          // See Note [Explicit nullopt MemoryFormat argument]
          c10::nullopt);
    } else {
      TORCH_CHECK(false, "Unsupported qscheme: ", toString(qscheme));
    }
  }

  Tensor result;

  if (memory_format == MemoryFormat::Preserve) {
    if (self.is_non_overlapping_and_dense()) {
      result = at::empty_strided(self.sizes(), self.strides(), options.memory_format(c10::nullopt));
    } else if (self.unsafeGetTensorImpl()->support_as_strided() && self.layout() == kStrided) {
      // If input tensor is not dense and non-overlapping but strided, we will infer an output strides
      // which keeps the layout permutation of the input tensor.
      std::vector<int64_t> strides = infer_dense_strides(self.sizes(), self.strides());
      // See Note [Explicit nullopt MemoryFormat argument]
      result = at::empty_strided(self.sizes(), strides, options.memory_format(c10::nullopt));
    } else {
      // See Note [Explicit nullopt MemoryFormat argument]
      result = at::empty(self.sizes(), options.memory_format(self.suggest_memory_format()), c10::nullopt);
    }
  } else {
    // See Note [Explicit nullopt MemoryFormat argument]
    result = at::empty(self.sizes(), options.memory_format(memory_format), c10::nullopt);
  }

  if (self.opt_names()) {
    namedinference::propagate_names(result, self.names());
  }

  return result;
}

Tensor new_empty(
    const Tensor& self,
    IntArrayRef size,
    c10::optional<ScalarType> dtype_opt,
    c10::optional<Layout> layout_opt,
    c10::optional<Device> device_opt,
    c10::optional<bool> pin_memory_opt
    ) {
  auto dtype = dtype_opt.has_value() ? dtype_opt : optTypeMetaToScalarType(self.options().dtype_opt());
  auto layout = layout_opt.has_value() ? layout_opt : self.options().layout_opt();
  auto device = device_opt.has_value() ? device_opt : self.options().device_opt();
  auto pin_memory = pin_memory_opt.has_value() ? pin_memory_opt : self.options().pinned_memory_opt();
  return at::empty(size, dtype, layout, device, pin_memory, c10::nullopt);
}

Tensor new_empty_strided(
    const Tensor& self,
    IntArrayRef size,
    IntArrayRef stride,
    c10::optional<ScalarType> dtype,
    c10::optional<Layout> layout,
    c10::optional<Device> device,
    c10::optional<bool> pin_memory
    ) {
  // See [Note: hacky wrapper removal for TensorOptions]
  TensorOptions options = TensorOptions().dtype(dtype).layout(layout).device(device).pinned_memory(pin_memory);

  return at::empty_strided(size, stride, self.options().merge_in(options));
}

// ~~~~~~~~~~~~~~~~~~~~~~~~~~~~~~~~~ eye ~~~~~~~~~~~~~~~~~~~~~~~~~~~~~~~~~

Tensor eye(int64_t n,
    c10::optional<ScalarType> dtype,
    c10::optional<Layout> layout,
    c10::optional<Device> device,
    c10::optional<bool> pin_memory) {
  // the default value of `m` equals to `n`
  return native::eye(n, n, dtype, layout, device, pin_memory);
}

Tensor eye(int64_t n, int64_t m,
    c10::optional<ScalarType> dtype,
    c10::optional<Layout> layout,
    c10::optional<Device> device,
    c10::optional<bool> pin_memory) {
  // See [Note: hacky wrapper removal for TensorOptions]
  TensorOptions options = TensorOptions().dtype(dtype).layout(layout).device(device).pinned_memory(pin_memory);

  auto tensor = at::empty({0}, options); // to be resized
  return at::eye_out(tensor, n, m);
}

Tensor& eye_out_cpu(int64_t n, Tensor& result) {
  // the default value of `m` equals to `n`
  return native::eye_out_cpu(n, n, result);
}

Tensor& eye_out_cpu(int64_t n, int64_t m, Tensor& result) {
  TORCH_CHECK(n >= 0, "n must be greater or equal to 0, got ", n);
  TORCH_CHECK(m >= 0, "m must be greater or equal to 0, got ", m);

  result.resize_({n, m});
  result.zero_();

  int64_t sz = std::min<int64_t>(n, m);
  AT_DISPATCH_ALL_TYPES_AND_COMPLEX_AND2(at::ScalarType::Half, at::ScalarType::Bool, result.scalar_type(), "eye", [&]() -> void {
    scalar_t* result_data = result.data_ptr<scalar_t>();
    at::parallel_for(0, sz, internal::GRAIN_SIZE, [&](int64_t p_begin, int64_t p_end) {
      for(int64_t i = p_begin; i < p_end; i++)
        result_data[i*(result.strides()[0] + result.strides()[1])] = 1;
    });
  });

  return result;
}

// ~~~~~~~~~~~~~~~~~~~~~~~~~~~~~~~~~~~ full ~~~~~~~~~~~~~~~~~~~~~~~~~~~~~~~~~~~

namespace {

// Performs dtype inference for full
TensorOptions infer_full_options(
  const Scalar& fill_value,
  const TensorOptions& options) {

  if (!options.has_dtype()) {
    if (fill_value.isBoolean()) {
      return options.dtype(at::kBool);
    } else if (fill_value.isIntegral(false)) {
      return options.dtype(at::kLong);
    } else if (fill_value.isComplex()) {
      auto scalar_type = (get_default_dtype() == ScalarType::Double) ?
                            ScalarType::ComplexDouble :
                            ScalarType::ComplexFloat;
      return options.dtype(scalar_type);
    } else {
      return options.dtype(get_default_dtype());
    }
  }

  return options;
}

} // anonymous namespace

Tensor full(IntArrayRef size, const Scalar& fill_value,
    c10::optional<ScalarType> dtype,
    c10::optional<Layout> layout,
    c10::optional<Device> device,
    c10::optional<bool> pin_memory) {
  // See [Note: hacky wrapper removal for TensorOptions]
  TensorOptions options = TensorOptions().dtype(dtype).layout(layout).device(device).pinned_memory(pin_memory);

  TORCH_CHECK(options.layout() != kSparse,
    "full(...) is not implemented for sparse layout");

  auto result = at::empty(size, infer_full_options(fill_value, options));
  return result.fill_(fill_value);
}

Tensor& full_out(IntArrayRef size, const Scalar& fill_value, Tensor& result) {
  TORCH_CHECK(!result.is_sparse(),
    "full(...) is not implemented for sparse layout");

  result.resize_(size);
  return result.fill_(fill_value);
}

Tensor full_like(
    const Tensor& self,
    const Scalar& fill_value,
    c10::optional<ScalarType> dtype,
    c10::optional<Layout> layout,
    c10::optional<Device> device,
    c10::optional<bool> pin_memory,
    c10::optional<c10::MemoryFormat> optional_memory_format) {
  // See [Note: hacky wrapper removal for TensorOptions]
  TensorOptions options = TensorOptions().dtype(dtype).layout(layout).device(device).pinned_memory(pin_memory);

  auto result = at::empty_like(self, options, optional_memory_format);
  return result.fill_(fill_value);
}

Tensor new_full(
    const Tensor& self,
    IntArrayRef size,
    const Scalar& fill_value,
    c10::optional<ScalarType> dtype,
    c10::optional<Layout> layout,
    c10::optional<Device> device,
    c10::optional<bool> pin_memory
    ) {
  // See [Note: hacky wrapper removal for TensorOptions]
  TensorOptions options = TensorOptions().dtype(dtype).layout(layout).device(device).pinned_memory(pin_memory);

  return at::full(size, fill_value, self.options().merge_in(options));
}

namespace {
TensorOptions linspace_logspace_infer_options(
<<<<<<< HEAD
    Scalar start,
    Scalar end,
    const TensorOptions& options, const char* api_name) {
=======
    const Scalar& start,
    const Scalar& end,
    const TensorOptions& options) {
>>>>>>> 8a170fba
  auto result_options = options;
  if (start.isComplex() || end.isComplex()) {
    const auto default_complex_dtype = c10::get_default_complex_dtype();
    if (options.has_dtype()) {
      auto dtype = c10::typeMetaToScalarType(options.dtype());
      TORCH_CHECK(at::isComplexType(dtype),
          api_name, ": inferred dtype ", default_complex_dtype, " can't be safely casted to passed dtype ", dtype);
    } else {
      result_options = result_options.dtype(default_complex_dtype);
    }
  }

  return result_options;
}
} // anonymous namespace

// ~~~~~~~~~~~~~~~~~~~~~~~~~~~~~~~~~ linspace ~~~~~~~~~~~~~~~~~~~~~~~~~~~~~~~~~

Tensor linspace(
    const Scalar& start,
    const Scalar& end,
    c10::optional<int64_t> steps,
    c10::optional<ScalarType> dtype,
    c10::optional<Layout> layout,
    c10::optional<Device> device,
    c10::optional<bool> pin_memory) {
  // See [Note: hacky wrapper removal for TensorOptions]
  TensorOptions options = TensorOptions().dtype(dtype).layout(layout).device(device).pinned_memory(pin_memory);

  const auto steps_ = steps.value_or(100);
  TORCH_CHECK(steps_ >= 0, "number of steps must be non-negative");
  auto result_options = linspace_logspace_infer_options(start, end, options, "torch.linspace()");
  Tensor result = at::empty({steps_}, result_options);
  return at::linspace_out(result, start, end, steps);
}

// ~~~~~~~~~~~~~~~~~~~~~~~~~~~~~~~~~ logspace ~~~~~~~~~~~~~~~~~~~~~~~~~~~~~~~~~

Tensor logspace(
    const Scalar& start,
    const Scalar& end,
    c10::optional<int64_t> steps,
    double base,
    c10::optional<ScalarType> dtype,
    c10::optional<Layout> layout,
    c10::optional<Device> device,
    c10::optional<bool> pin_memory) {
  // See [Note: hacky wrapper removal for TensorOptions]
  TensorOptions options = TensorOptions().dtype(dtype).layout(layout).device(device).pinned_memory(pin_memory);

  const auto steps_ = steps.value_or(100);
  TORCH_CHECK(steps_ >= 0, "number of steps must be non-negative");
  auto result_options = linspace_logspace_infer_options(start, end, options, "torch.logspace()");
  Tensor result = at::empty({steps_}, result_options);
  return at::logspace_out(result, start, end, steps, base);
}

// ~~~~~~~~~~~~~~~~~~~~~~~~~~~~~~~~~~~ ones ~~~~~~~~~~~~~~~~~~~~~~~~~~~~~~~~~~~

Tensor ones(IntArrayRef size,
    c10::optional<ScalarType> dtype,
    c10::optional<Layout> layout,
    c10::optional<Device> device,
    c10::optional<bool> pin_memory) {
  return native::full(size, /*fill_value=*/1., dtype, layout, device, pin_memory);
}

Tensor& ones_out(IntArrayRef size, Tensor& result) {
  return native::full_out(size, /*fill_value=*/1., result);
}

Tensor ones_like(
    const Tensor& self,
    c10::optional<ScalarType> dtype,
    c10::optional<Layout> layout,
    c10::optional<Device> device,
    c10::optional<bool> pin_memory,
    c10::optional<c10::MemoryFormat> optional_memory_format) {
  auto result = at::empty_like(self, dtype, layout, device, pin_memory, optional_memory_format);
  return result.fill_(1.);
}

// ~~~~~~~~~~~~~~~~~~~~~~~~~~~~~~~ scalar_tensor ~~~~~~~~~~~~~~~~~~~~~~~~~~~~~~~

Tensor scalar_tensor(const Scalar& s,
    c10::optional<ScalarType> dtype,
    c10::optional<Layout> layout,
    c10::optional<Device> device,
    c10::optional<bool> pin_memory) {
  // See [Note: hacky wrapper removal for TensorOptions]
  TensorOptions options = TensorOptions().dtype(dtype).layout(layout).device(device).pinned_memory(pin_memory);

  if (options.device() == at::kCPU) {
    // This is a fast track to skip device dispatch for making scalar tensor on CPU.
    // See https://github.com/pytorch/pytorch/pull/29915 for more detailed perf
    // difference.
    // In the future when we remove the overhead of device dispatch, we'll happily
    // revert this to following:
    //   auto result = at::empty({}, options);
    at::tracer::impl::NoTracerDispatchMode tracer_guard;
    at::AutoNonVariableTypeMode non_var_type_mode(true);
    auto result = empty_cpu({}, optTypeMetaToScalarType(options.dtype_opt()), options.layout_opt(), options.device_opt(), options.pinned_memory_opt());
    at::native::fill_(result, s);
    return result;
  }
  return at::empty({}, options).fill_(s);
}

// ~~~~~~~~~~~~~~~~~~~~~~~~~~~~~~~~~~~ rand ~~~~~~~~~~~~~~~~~~~~~~~~~~~~~~~~~~~

Tensor rand(IntArrayRef size,
    c10::optional<ScalarType> dtype,
    c10::optional<Layout> layout,
    c10::optional<Device> device,
    c10::optional<bool> pin_memory) {
  return native::rand(size, static_cast<c10::optional<Generator>>(c10::nullopt), dtype, layout, device, pin_memory);
}

Tensor rand(IntArrayRef size, c10::optional<Generator> generator,
    c10::optional<ScalarType> dtype,
    c10::optional<Layout> layout,
    c10::optional<Device> device,
    c10::optional<bool> pin_memory) {
  // See [Note: hacky wrapper removal for TensorOptions]
  TensorOptions options = TensorOptions().dtype(dtype).layout(layout).device(device).pinned_memory(pin_memory);

  auto result = at::empty(size, options);
  return result.uniform_(0, 1, generator);
}

Tensor& rand_out(IntArrayRef size, Tensor& result) {
  return native::rand_out(size, c10::nullopt, result);
}

Tensor& rand_out(IntArrayRef size, c10::optional<Generator> generator, Tensor& result) {
  result.resize_(size);
  return result.uniform_(0, 1, generator);
}

Tensor rand_like(
    const Tensor& self,
    c10::optional<ScalarType> dtype,
    c10::optional<Layout> layout,
    c10::optional<Device> device,
    c10::optional<bool> pin_memory,
    c10::optional<c10::MemoryFormat> optional_memory_format) {
  // See [Note: hacky wrapper removal for TensorOptions]
  TensorOptions options = TensorOptions().dtype(dtype).layout(layout).device(device).pinned_memory(pin_memory);

  auto result = at::empty_like(self, options, optional_memory_format);
  return result.uniform_(0, 1, c10::nullopt);
}

// ~~~~~~~~~~~~~~~~~~~~~~~~~~~~~~~~~ randint ~~~~~~~~~~~~~~~~~~~~~~~~~~~~~~~~~~

Tensor randint(int64_t high, IntArrayRef size,
    c10::optional<ScalarType> dtype,
    c10::optional<Layout> layout,
    c10::optional<Device> device,
    c10::optional<bool> pin_memory) {
  return native::randint(high, size, c10::nullopt /* generator*/, dtype, layout, device, pin_memory);
}

Tensor randint(
    int64_t high,
    IntArrayRef size,
    c10::optional<Generator> generator,
    c10::optional<ScalarType> dtype,
    c10::optional<Layout> layout,
    c10::optional<Device> device,
    c10::optional<bool> pin_memory) {
  return native::randint(0, high, size, generator, dtype, layout, device, pin_memory);
}

Tensor randint(
    int64_t low,
    int64_t high,
    IntArrayRef size,
    c10::optional<ScalarType> dtype,
    c10::optional<Layout> layout,
    c10::optional<Device> device,
    c10::optional<bool> pin_memory) {
  return native::randint(low, high, size, c10::nullopt, dtype, layout, device, pin_memory);
}

Tensor randint(
    int64_t low,
    int64_t high,
    IntArrayRef size,
    c10::optional<Generator> generator,
    c10::optional<ScalarType> dtype,
    c10::optional<Layout> layout,
    c10::optional<Device> device,
    c10::optional<bool> pin_memory) {
  // See [Note: hacky wrapper removal for TensorOptions]
  TensorOptions options = TensorOptions().dtype(dtype).layout(layout).device(device).pinned_memory(pin_memory);

  auto result = at::empty(size, options);
  return result.random_(low, high, generator);
}

Tensor& randint_out(int64_t high, IntArrayRef size, Tensor& result) {
  return native::randint_out(high, size, c10::nullopt, result);
}

Tensor& randint_out(int64_t high,
    IntArrayRef size,
    c10::optional<Generator> generator,
    Tensor& result) {
  result.resize_(size);
  return result.random_(0, high, generator);
}

Tensor& randint_out(int64_t low, int64_t high, IntArrayRef size, Tensor& result) {
  return native::randint_out(low, high, size, c10::nullopt, result);
}

Tensor& randint_out(int64_t low,
    int64_t high,
    IntArrayRef size,
    c10::optional<Generator> generator,
    Tensor& result) {
  result.resize_(size);
  return result.random_(low, high, generator);
}

Tensor randint_like(
    const Tensor& self,
    int64_t high,
    c10::optional<ScalarType> dtype,
    c10::optional<Layout> layout,
    c10::optional<Device> device,
    c10::optional<bool> pin_memory,
    c10::optional<c10::MemoryFormat> optional_memory_format) {
  // See [Note: hacky wrapper removal for TensorOptions]
  TensorOptions options = TensorOptions().dtype(dtype).layout(layout).device(device).pinned_memory(pin_memory);

  auto result = at::empty_like(self, options, optional_memory_format);
  return result.random_(0, high, c10::nullopt);
}

Tensor randint_like(
    const Tensor& self,
    int64_t low,
    int64_t high,
    c10::optional<ScalarType> dtype,
    c10::optional<Layout> layout,
    c10::optional<Device> device,
    c10::optional<bool> pin_memory,
    c10::optional<c10::MemoryFormat> optional_memory_format) {
  // See [Note: hacky wrapper removal for TensorOptions]
  TensorOptions options = TensorOptions().dtype(dtype).layout(layout).device(device).pinned_memory(pin_memory);

  auto result = at::empty_like(self, options, optional_memory_format);
  return result.random_(low, high, c10::nullopt);
}

// ~~~~~~~~~~~~~~~~~~~~~~~~~~~~~~~~~~ randn ~~~~~~~~~~~~~~~~~~~~~~~~~~~~~~~~~~~

Tensor randn(IntArrayRef size,
    c10::optional<ScalarType> dtype,
    c10::optional<Layout> layout,
    c10::optional<Device> device,
    c10::optional<bool> pin_memory) {
  return native::randn(size, static_cast<c10::optional<Generator>>(c10::nullopt), dtype, layout, device, pin_memory);
}

Tensor randn(IntArrayRef size, c10::optional<Generator> generator,
    c10::optional<ScalarType> dtype,
    c10::optional<Layout> layout,
    c10::optional<Device> device,
    c10::optional<bool> pin_memory) {
  // See [Note: hacky wrapper removal for TensorOptions]
  TensorOptions options = TensorOptions().dtype(dtype).layout(layout).device(device).pinned_memory(pin_memory);

  auto result = at::empty(size, options);
  return result.normal_(0, 1, generator);
}

Tensor& randn_out(IntArrayRef size, Tensor& result) {
  return native::randn_out(size, c10::nullopt, result);
}

Tensor& randn_out(IntArrayRef size, c10::optional<Generator> generator, Tensor& result) {
  result.resize_(size);
  return result.normal_(0, 1, generator);
}

Tensor normal(double mean, double std, IntArrayRef size,
              c10::optional<Generator> generator,
    c10::optional<ScalarType> dtype,
    c10::optional<Layout> layout,
    c10::optional<Device> device,
    c10::optional<bool> pin_memory) {
  // See [Note: hacky wrapper removal for TensorOptions]
  TensorOptions options = TensorOptions().dtype(dtype).layout(layout).device(device).pinned_memory(pin_memory);

  auto result = at::empty(size, options);
  return result.normal_(mean, std, generator);
}

Tensor& normal_out(double mean, double std,
                   IntArrayRef size, c10::optional<Generator> generator, Tensor& result) {
  result.resize_(size);
  return result.normal_(mean, std, generator);
}

Tensor randn_like(
    const Tensor& self,
    c10::optional<ScalarType> dtype,
    c10::optional<Layout> layout,
    c10::optional<Device> device,
    c10::optional<bool> pin_memory,
    c10::optional<c10::MemoryFormat> optional_memory_format) {
  // See [Note: hacky wrapper removal for TensorOptions]
  TensorOptions options = TensorOptions().dtype(dtype).layout(layout).device(device).pinned_memory(pin_memory);

  auto result = at::empty_like(self, options, optional_memory_format);
  return result.normal_(0, 1, c10::nullopt);
}

// ~~~~~~~~~~~~~~~~~~~~~~~~~~~~~~~~ randperm ~~~~~~~~~~~~~~~~~~~~~~~~~~~~~~~~~~

namespace {
template <typename scalar_t>
void randperm_cpu(Tensor& result, int64_t n, CPUGeneratorImpl* generator) {
  scalar_t *r__data = result.data_ptr<scalar_t>();

  result.resize_({n});
  int64_t r__stride_0 = result.stride(0);

  at::parallel_for(0, n, internal::GRAIN_SIZE,
                  [&r__data, &r__stride_0](int64_t p_begin, int64_t p_end) {
    for(int64_t i = p_begin; i < p_end; i++)
      r__data[i*r__stride_0] = static_cast<scalar_t>(i);
  });

  for(int64_t i = 0; i < n - 1; i++)
  {
    int64_t z = generator->random() % (n-i);
    scalar_t sav = r__data[i*r__stride_0];
    r__data[i*r__stride_0] = r__data[(z+i)*r__stride_0];
    r__data[(z+i)*r__stride_0] = sav;
  }
}
} // namespace

Tensor randperm(int64_t n,
    c10::optional<ScalarType> dtype,
    c10::optional<Layout> layout,
    c10::optional<Device> device,
    c10::optional<bool> pin_memory) {
  return native::randperm(n, c10::nullopt, dtype, layout, device, pin_memory);
}

Tensor randperm(int64_t n, c10::optional<Generator> generator,
    c10::optional<ScalarType> dtype,
    c10::optional<Layout> layout,
    c10::optional<Device> device,
    c10::optional<bool> pin_memory) {
  // See [Note: hacky wrapper removal for TensorOptions]
  TensorOptions options = TensorOptions().dtype(dtype).layout(layout).device(device).pinned_memory(pin_memory);

  auto tensor = at::empty(n, options);
  return at::randperm_out(tensor, n, generator);
}

Tensor& randperm_out(int64_t n, Tensor& result) {
  return at::randperm_out(result, n, c10::nullopt);
}

Tensor& randperm_out_cpu(int64_t n, c10::optional<Generator> generator, Tensor& result) {
  TORCH_CHECK(n >= 0, "n must be non-negative, got", n);
  TORCH_CHECK(!generator.has_value() || (generator.has_value() && result.device() == generator->device()), "Expected a '", result.device(), "' generator device but found '", generator->device(), "'");
  check_supported_max_int_with_precision(n, result);
  result.resize_({n});
  auto gen = get_generator_or_default<CPUGeneratorImpl>(generator, detail::getDefaultCPUGenerator());
  // See Note [Acquire lock when using random generators]
  std::lock_guard<std::mutex> lock(gen->mutex_);
  AT_DISPATCH_ALL_TYPES_AND(at::ScalarType::Half, result.scalar_type(), "randperm", [&]() -> void {
    randperm_cpu<scalar_t>(result, n, gen);
  });

  return result;
}

// ~~~~~~~~~~~~~~~~~~~~~~~~~~~~~~~~~ range ~~~~~~~~~~~~~~~~~~~~~~~~~~~~~~~~~~~~

Tensor range(
    const Scalar& start,
    const Scalar& end,
    const Scalar& step,
    c10::optional<ScalarType> dtype,
    c10::optional<Layout> layout,
    c10::optional<Device> device,
    c10::optional<bool> pin_memory) {
  // See [Note: hacky wrapper removal for TensorOptions]
  TensorOptions options = TensorOptions().dtype(dtype).layout(layout).device(device).pinned_memory(pin_memory);

  Tensor result = at::empty({0}, options);
  return at::range_out(result, start, end, step);
}

Tensor range(
    const Scalar& start,
    const Scalar& end,
    c10::optional<ScalarType> dtype,
    c10::optional<Layout> layout,
    c10::optional<Device> device,
    c10::optional<bool> pin_memory) {
  return at::native::range(start, end, 1, dtype, layout, device, pin_memory);
}

// ~~~~~~~~~~~~~~~~~~~~~~~~~~~~~~~~ triangle ~~~~~~~~~~~~~~~~~~~~~~~~~~~~~~~~~~~

Tensor tril_indices_cpu(
    int64_t row, int64_t col, int64_t offset, c10::optional<ScalarType> dtype_opt,
    c10::optional<Layout> layout_opt, c10::optional<Device> device_opt, c10::optional<bool> pin_memory_opt) {
  check_args(row, col, layout_opt);

  auto tril_size = get_tril_size(row, col, offset);

  // create an empty Tensor with correct size
  auto result = at::native::empty_cpu({2, tril_size}, dtype_opt, layout_opt, device_opt, pin_memory_opt);

  // The following three approaches result in very little performance
  // differences. Hence, the 2nd option is taken for simpler code, and to return
  // contiguous tensors. Refer to #14904 for more details.
  //
  // 1. sequential RAM access: fill row coordinates first, then columns. This
  //    results in two for-loop and more arithmetic operations.
  //
  // 2. interleaved RAM access: fill in index coordinates one by one, which
  //    jumps between the two output Tensor rows in every iteration.
  //
  // 3. sequential RAM + transpose: create an n X 2 Tensor, fill the Tensor
  //    sequentially, and then transpose it.
  AT_DISPATCH_ALL_TYPES(result.scalar_type(), "tril_indices", [&]() -> void {
    // fill the Tensor with correct values
    scalar_t* result_data = result.data_ptr<scalar_t>();
    int64_t i = 0;

    scalar_t r = std::max<int64_t>(0, -offset), c = 0;
    while (i < tril_size) {
      result_data[i] = r;
      result_data[tril_size + i++] = c;

      // move to the next column and check if (r, c) is still in bound
      c += 1;
      if (c > r + offset || c >= col) {
        r += 1;
        c = 0;
        // NOTE: not necessary to check if r is less than row here, because i
        // and tril_size provide the guarantee
      }
    }
  });

  return result;
}

Tensor triu_indices_cpu(
    int64_t row, int64_t col, int64_t offset, c10::optional<ScalarType> dtype_opt,
    c10::optional<Layout> layout_opt, c10::optional<Device> device_opt, c10::optional<bool> pin_memory_opt) {
  check_args(row, col, layout_opt);

  auto triu_size = row * col - get_tril_size(row, col, offset - 1);

  // create an empty Tensor with correct size
  auto result = at::native::empty_cpu({2, triu_size}, dtype_opt, layout_opt, device_opt, pin_memory_opt);

  AT_DISPATCH_ALL_TYPES(result.scalar_type(), "triu_indices", [&]() -> void {
    // fill the Tensor with correct values
    scalar_t* result_data = result.data_ptr<scalar_t>();
    int64_t i = 0;
    // not typing std::max with scalar_t as it could be an unsigned type
    // NOTE: no need to check if the returned value of std::max overflows
    // scalar_t, as i and triu_size act as a guard.
    scalar_t c = std::max<int64_t>(0, offset), r = 0;
    while (i < triu_size) {
      result_data[i] = r;
      result_data[triu_size + i++] = c;

      // move to the next column and check if (r, c) is still in bound
      c += 1;
      if (c >= col) {
        r += 1;
        // not typing std::max with scalar_t as it could be an unsigned type
        // NOTE: not necessary to check if c is less than col or overflows here,
        // because i and triu_size act as a guard.
        c = std::max<int64_t>(0, r + offset);
      }
    }
  });

  return result;
}

// ~~~~~~~~~~~~~~~~~~~~~~~~~~~~~~~~~ zeros ~~~~~~~~~~~~~~~~~~~~~~~~~~~~~~~~~~~~

Tensor zeros(IntArrayRef size,
    c10::optional<ScalarType> dtype,
    c10::optional<Layout> layout,
    c10::optional<Device> device,
    c10::optional<bool> pin_memory) {
  // See [Note: hacky wrapper removal for TensorOptions]
  TensorOptions options = TensorOptions().dtype(dtype).layout(layout).device(device).pinned_memory(pin_memory);

  auto result = at::empty(size, options);
  return result.zero_();
}

Tensor& zeros_out(IntArrayRef size, Tensor& result) {
  if (result.is_sparse()) {
    result.sparse_resize_and_clear_(size, size.size(), 0.);
    return result;
  } else {
    result.resize_(size);
  }
  return result.zero_();
}

Tensor zeros_like(
    const Tensor& self,
    c10::optional<ScalarType> dtype,
    c10::optional<Layout> layout,
    c10::optional<Device> device,
    c10::optional<bool> pin_memory,
    c10::optional<c10::MemoryFormat> optional_memory_format) {
  // See [Note: hacky wrapper removal for TensorOptions]
  TensorOptions options = TensorOptions().dtype(dtype).layout(layout).device(device).pinned_memory(pin_memory);

  if (options.layout() == kSparse && self.is_sparse()) {
    TORCH_CHECK(
        !(optional_memory_format.has_value()),
        "memory format option is only supported by strided tensors");
    auto res = at::empty({0}, options); // to be resized
    res.sparse_resize_and_clear_(
        self.sizes(), self.sparse_dim(), self.dense_dim());
    return res;
  }
  auto result = at::empty_like(self, options, optional_memory_format);
  return result.zero_();
}

Tensor new_zeros(
    const Tensor& self,
    IntArrayRef size,
    c10::optional<ScalarType> dtype,
    c10::optional<Layout> layout,
    c10::optional<Device> device,
    c10::optional<bool> pin_memory
    ) {
  // See [Note: hacky wrapper removal for TensorOptions]
  TensorOptions options = TensorOptions().dtype(dtype).layout(layout).device(device).pinned_memory(pin_memory);

  return at::zeros(size, self.options().merge_in(options));
}

// ~~~~~~~~~~~~~~~~~~~~~~~~~~~ bartlett_window ~~~~~~~~~~~~~~~~~~~~~~~~~~~~~~~~

Tensor bartlett_window(int64_t window_length,
    c10::optional<ScalarType> dtype,
    c10::optional<Layout> layout,
    c10::optional<Device> device,
    c10::optional<bool> pin_memory) {
  return native::bartlett_window(
      window_length, /*periodic=*/true, dtype, layout, device, pin_memory);
}

Tensor bartlett_window(
    int64_t window_length,
    bool periodic,
    c10::optional<ScalarType> dtype,
    c10::optional<Layout> layout,
    c10::optional<Device> device,
    c10::optional<bool> pin_memory) {
  // See [Note: hacky wrapper removal for TensorOptions]
  TensorOptions options = TensorOptions().dtype(dtype).layout(layout).device(device).pinned_memory(pin_memory);

  window_function_checks("bartlett_window", options, window_length);
  if (window_length == 0) {
    return at::empty({0}, options);
  }
  if (window_length == 1) {
    return native::ones({1}, dtype, layout, device, pin_memory);
  }
  if (periodic) {
    window_length += 1;
  }
  auto window = native::arange(window_length, dtype, layout, device, pin_memory)
                    .mul_(2. / static_cast<double>(window_length - 1));
  const int64_t first_half_size = ((window_length - 1) >> 1) + 1;
  window.narrow(0, first_half_size, window_length - first_half_size).mul_(-1).add_(2);
  return periodic ? window.narrow(0, 0, window_length - 1) : window;
}

// ~~~~~~~~~~~~~~~~~~~~~~~~~~~ blackman_window ~~~~~~~~~~~~~~~~~~~~~~~~~~~~~~~~

Tensor blackman_window(int64_t window_length,
    c10::optional<ScalarType> dtype,
    c10::optional<Layout> layout,
    c10::optional<Device> device,
    c10::optional<bool> pin_memory) {
  return native::blackman_window(
      window_length, /*periodic=*/true, dtype, layout, device, pin_memory);
}

Tensor blackman_window(
    int64_t window_length,
    bool periodic,
    c10::optional<ScalarType> dtype,
    c10::optional<Layout> layout,
    c10::optional<Device> device,
    c10::optional<bool> pin_memory) {
  // See [Note: hacky wrapper removal for TensorOptions]
  TensorOptions options = TensorOptions().dtype(dtype).layout(layout).device(device).pinned_memory(pin_memory);

  window_function_checks("blackman_window", options, window_length);
  if (window_length == 0) {
    return at::empty({0}, options);
  }
  if (window_length == 1) {
    return native::ones({1}, dtype, layout, device, pin_memory);
  }
  if (periodic) {
    window_length += 1;
  }
  // from https://en.wikipedia.org/wiki/Window_function#Blackman_window
  auto window =
      native::arange(window_length, dtype, layout, device, pin_memory)
          .mul_(c10::pi<double> / static_cast<double>(window_length - 1));
  window = window.mul(4).cos_().mul_(0.08) - window.mul(2).cos_().mul_(0.5) + 0.42;
  return periodic ? window.narrow(0, 0, window_length - 1) : window;
}

// ~~~~~~~~~~~~~~~~~~~~~~~~~~~~ hamming_window ~~~~~~~~~~~~~~~~~~~~~~~~~~~~~~~~

Tensor hamming_window(int64_t window_length,
    c10::optional<ScalarType> dtype,
    c10::optional<Layout> layout,
    c10::optional<Device> device,
    c10::optional<bool> pin_memory) {
  return native::hamming_window(
      window_length, /*periodic=*/true, dtype, layout, device, pin_memory);
}

Tensor hamming_window(
    int64_t window_length,
    bool periodic,
    c10::optional<ScalarType> dtype,
    c10::optional<Layout> layout,
    c10::optional<Device> device,
    c10::optional<bool> pin_memory) {
  return native::hamming_window(
      window_length,
      periodic,
      /*alpha=*/0.54,
      dtype,
      layout,
      device,
      pin_memory);
}

Tensor hamming_window(
    int64_t window_length,
    bool periodic,
    double alpha,
    c10::optional<ScalarType> dtype,
    c10::optional<Layout> layout,
    c10::optional<Device> device,
    c10::optional<bool> pin_memory) {
  return native::hamming_window(
      window_length, periodic, alpha, /*beta=*/0.46, dtype, layout, device, pin_memory);
}

Tensor hamming_window(
    int64_t window_length,
    bool periodic,
    double alpha,
    double beta,
    c10::optional<ScalarType> dtype,
    c10::optional<Layout> layout,
    c10::optional<Device> device,
    c10::optional<bool> pin_memory) {
  // See [Note: hacky wrapper removal for TensorOptions]
  TensorOptions options = TensorOptions().dtype(dtype).layout(layout).device(device).pinned_memory(pin_memory);

  window_function_checks("hamming_window", options, window_length);
  if (window_length == 0) {
    return at::empty({0}, options);
  }
  if (window_length == 1) {
    return native::ones({1}, dtype, layout, device, pin_memory);
  }
  if (periodic) {
    window_length += 1;
  }
  auto window = native::arange(window_length, dtype, layout, device, pin_memory);
  window.mul_(c10::pi<double> * 2. / static_cast<double>(window_length - 1)).cos_().mul_(-beta).add_(alpha);
  return periodic ? window.narrow(0, 0, window_length - 1) : window;
}

// ~~~~~~~~~~~~~~~~~~~~~~~~~~~~~~ hann_window ~~~~~~~~~~~~~~~~~~~~~~~~~~~~~~~~~

Tensor hann_window(int64_t window_length,
    c10::optional<ScalarType> dtype,
    c10::optional<Layout> layout,
    c10::optional<Device> device,
    c10::optional<bool> pin_memory) {
  return native::hann_window(window_length, /*periodic=*/true, dtype, layout, device, pin_memory);
}

Tensor hann_window(
    int64_t window_length,
    bool periodic,
    c10::optional<ScalarType> dtype,
    c10::optional<Layout> layout,
    c10::optional<Device> device,
    c10::optional<bool> pin_memory) {
  // See [Note: hacky wrapper removal for TensorOptions]
  TensorOptions options = TensorOptions().dtype(dtype).layout(layout).device(device).pinned_memory(pin_memory);

  window_function_checks("hann_window", options, window_length);
  return native::hamming_window(
      window_length, periodic, /*alpha=*/0.5, /*beta=*/0.5, dtype, layout, device, pin_memory);
}

// ~~~~~~~~~~~~~~~~~~~~~~~~~~~~ kaiser_window ~~~~~~~~~~~~~~~~~~~~~~~~~~~~~~~~~

Tensor kaiser_window(int64_t window_length,
    c10::optional<ScalarType> dtype,
    c10::optional<Layout> layout,
    c10::optional<Device> device,
    c10::optional<bool> pin_memory) {
  return native::kaiser_window(
      window_length,
      /*periodic=*/true,
      /*beta=*/12.0,
      dtype,
      layout,
      device,
      pin_memory);
}

Tensor kaiser_window(int64_t window_length, bool periodic,
    c10::optional<ScalarType> dtype,
    c10::optional<Layout> layout,
    c10::optional<Device> device,
    c10::optional<bool> pin_memory) {
  return native::kaiser_window(window_length, periodic, /*beta=*/12.0, dtype, layout, device, pin_memory);
}

Tensor kaiser_window(
    int64_t window_length,
    bool periodic,
    double beta,
    c10::optional<ScalarType> dtype,
    c10::optional<Layout> layout,
    c10::optional<Device> device,
    c10::optional<bool> pin_memory) {
  // See [Note: hacky wrapper removal for TensorOptions]
  TensorOptions options = TensorOptions().dtype(dtype).layout(layout).device(device).pinned_memory(pin_memory);

  window_function_checks("kaiser_window", options, window_length);
  if (window_length == 0) {
    return at::empty({0}, options);
  }
  if (window_length == 1) {
    return at::ones({1}, options);
  }
  if (periodic) {
    window_length += 1;
  }
  auto initial = at::arange(window_length, options);
  auto window = at::empty(window_length, options);
  auto iter = TensorIterator::unary_op(window, initial);
  kaiser_window_stub(iter.device_type(), iter, window_length, beta);
  return periodic ? window.narrow(0, 0, window_length - 1) : window;
}

// ~~~~~~~~~~~~~~~~~~~~~~~~~~ vandermonde_matrix ~~~~~~~~~~~~~~~~~~~~~~~~~~~~~~


Tensor vander(const Tensor& x, c10::optional<int64_t> N, bool increasing) {
  TORCH_CHECK(x.dim() == 1, "x must be a one-dimensional tensor.");

  // Acquires n, defaulting to size if not provided
  int64_t n = x.size(0);
  if (N.has_value()) {
    n = *N;
    TORCH_CHECK(n >= 0, "N must be non-negative.");
  }

  // Note: result is long if x is an integer tensor (like int8) because
  // cumprod promotes integer tensors to long
  auto result = at::empty({x.size(0), n}, x.options().dtype(at::promote_types(x.scalar_type(), c10::ScalarType::Long)));

  if (n > 0) {
    result.select(1, 0).fill_(1);
  }
  if (n > 1) {
    result.slice(1, 1).copy_(x.unsqueeze(1));
    result.slice(1, 1).copy_(at::cumprod(result.slice(1, 1), 1));
  }

  if (!increasing) {
    return at::flip(result, {1});
  }
  return result;
}

// ~~~~~~~~~~~~~~~~~~~~~~~~~~~~~~~~~ tensor ~~~~~~~~~~~~~~~~~~~~~~~~~~~~~~~~~~~

template <typename T>
Tensor tensor_cpu(ArrayRef<T> values, const TensorOptions& options) {
  return at::detail::tensor_cpu(values, options);
}

template <typename T>
Tensor tensor_backend(ArrayRef<T> values, const TensorOptions& options) {
  return at::detail::tensor_backend(values, options);
}

template <typename T>
Tensor tensor_complex_cpu(ArrayRef<T> values, const TensorOptions& options) {
  return at::detail::tensor_complex_cpu(values, options);
}

template <typename T>
Tensor tensor_complex_backend(ArrayRef<T> values, const TensorOptions& options) {
  return at::detail::tensor_complex_backend(values, options);
}

Tensor from_file(std::string filename, c10::optional<bool> shared, c10::optional<int64_t> size,
    c10::optional<ScalarType> dtype,
    c10::optional<Layout> layout,
    c10::optional<Device> device,
    c10::optional<bool> pin_memory) {
  // See [Note: hacky wrapper removal for TensorOptions]
  TensorOptions options = TensorOptions().dtype(dtype).layout(layout).device(device).pinned_memory(pin_memory);

    TORCH_CHECK(!options.pinned_memory(), "tensors constructed from a file cannot be pinned");
    int64_t my_size = size.value_or(0);
    int flags = shared.value_or(false) ? TH_ALLOCATOR_MAPPED_SHARED : 0;
    auto my_dtype = options.dtype();
    size_t size_bytes = my_size * my_dtype.itemsize();
    auto storage_impl = c10::make_intrusive<at::StorageImpl>(
        c10::StorageImpl::use_byte_size_t(),
        size_bytes,
        THMapAllocator::makeDataPtr(
            filename.c_str(), flags, size_bytes, nullptr),
        /*allocator=*/nullptr,
        /*resizable=*/false);
    auto tensor = detail::make_tensor<at::TensorImpl>(
        storage_impl, at::DispatchKey::CPU, my_dtype);
    tensor.unsafeGetTensorImpl()->set_sizes_contiguous({my_size});
    return tensor;
}

// ~~~~~~~~~~~~~~~~~~~~~~~~~~~~~~~~~ clone ~~~~~~~~~~~~~~~~~~~~~~~~~~~~~~~~~~~~

Tensor clone(const Tensor& src, c10::optional<c10::MemoryFormat> optional_memory_format) {
  auto memory_format =
      optional_memory_format.value_or(MemoryFormat::Preserve);
  if (memory_format == MemoryFormat::Preserve) {
    if (src.is_non_overlapping_and_dense()) {
      // Copy all strides
      auto self = at::empty_strided(src.sizes(), src.strides(), src.options());
      self.copy_(src);
      return self;
    } else {
      memory_format = src.suggest_memory_format();
    }
  }
  auto self = at::empty_like(src, src.options(), memory_format);
  self.copy_(src);
  return self;
}

// ~~~~~~~~~~~~~~~~~~~~~~~~~ named tensor overloads ~~~~~~~~~~~~~~~~~~~~~~~~~~~
// In the short term, these exist.
// In the long term, we should move DimnameList into TensorOptions to avoid
// having these overloads.

Tensor full(
    IntArrayRef size,
    const Scalar& fill_value,
    optional<DimnameList> names,
    c10::optional<ScalarType> dtype,
    c10::optional<Layout> layout,
    c10::optional<Device> device,
    c10::optional<bool> pin_memory) {
  // See [Note: hacky wrapper removal for TensorOptions]
  TensorOptions options = TensorOptions().dtype(dtype).layout(layout).device(device).pinned_memory(pin_memory);


  TORCH_CHECK(options.layout() != kSparse,
    "full(...) is not implemented for sparse layout");

  auto result = at::empty(size, names, infer_full_options(fill_value, options));
  return result.fill_(fill_value);
}

Tensor ones(
    IntArrayRef size,
    optional<DimnameList> names,
    c10::optional<ScalarType> dtype,
    c10::optional<Layout> layout,
    c10::optional<Device> device,
    c10::optional<bool> pin_memory) {
  // See [Note: hacky wrapper removal for TensorOptions]
  TensorOptions options = TensorOptions().dtype(dtype).layout(layout).device(device).pinned_memory(pin_memory);

  return native::full(
      size, /*fill_value=*/1., names, dtype, layout, device, pin_memory);
}

Tensor zeros(
    IntArrayRef size,
    optional<DimnameList> names,
    c10::optional<ScalarType> dtype,
    c10::optional<Layout> layout,
    c10::optional<Device> device,
    c10::optional<bool> pin_memory) {
  return native::full(size, /*fill_value=*/0., names, dtype, layout, device, pin_memory);
}

Tensor randn(
    IntArrayRef size,
    optional<DimnameList> names,
    c10::optional<ScalarType> dtype,
    c10::optional<Layout> layout,
    c10::optional<Device> device,
    c10::optional<bool> pin_memory) {
  return native::randn(size, c10::nullopt, names, dtype, layout, device, pin_memory);
}

Tensor randn(
    IntArrayRef size,
    c10::optional<Generator> generator,
    optional<DimnameList> names,
    c10::optional<ScalarType> dtype,
    c10::optional<Layout> layout,
    c10::optional<Device> device,
    c10::optional<bool> pin_memory) {
  // See [Note: hacky wrapper removal for TensorOptions]
  TensorOptions options = TensorOptions().dtype(dtype).layout(layout).device(device).pinned_memory(pin_memory);

  auto result = at::empty(size, names, options);
  return result.normal_(0, 1, generator);
}

Tensor rand(
    IntArrayRef size,
    optional<DimnameList> names,
    c10::optional<ScalarType> dtype,
    c10::optional<Layout> layout,
    c10::optional<Device> device,
    c10::optional<bool> pin_memory) {
  return native::rand(size, c10::nullopt, names, dtype, layout, device, pin_memory);
}

Tensor rand(
    IntArrayRef size,
    c10::optional<Generator> generator,
    optional<DimnameList> names,
    c10::optional<ScalarType> dtype,
    c10::optional<Layout> layout,
    c10::optional<Device> device,
    c10::optional<bool> pin_memory) {
  // See [Note: hacky wrapper removal for TensorOptions]
  TensorOptions options = TensorOptions().dtype(dtype).layout(layout).device(device).pinned_memory(pin_memory);

  auto result = at::empty(size, names, options);
  return result.uniform_(0, 1, generator);
}


DEFINE_DISPATCH(kaiser_window_stub);

} // namespace native
} // namespace at<|MERGE_RESOLUTION|>--- conflicted
+++ resolved
@@ -510,15 +510,9 @@
 
 namespace {
 TensorOptions linspace_logspace_infer_options(
-<<<<<<< HEAD
-    Scalar start,
-    Scalar end,
-    const TensorOptions& options, const char* api_name) {
-=======
     const Scalar& start,
     const Scalar& end,
-    const TensorOptions& options) {
->>>>>>> 8a170fba
+    const TensorOptions& options, const char* api_name) {
   auto result_options = options;
   if (start.isComplex() || end.isComplex()) {
     const auto default_complex_dtype = c10::get_default_complex_dtype();
