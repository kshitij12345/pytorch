#include <ATen/ATen.h>
#include <ATen/Dispatch.h>
#include <ATen/ExpandUtils.h>
#include <ATen/NativeFunctions.h>
#include <ATen/LegacyTHFunctionsCPU.h>
#include <ATen/MemoryOverlap.h>
#include <ATen/WrapDimUtils.h>

#include <ATen/CPUApplyUtils.h>
#include <ATen/Parallel.h>
#include <ATen/native/Math.h>
#include <ATen/native/Resize.h>
#include <ATen/native/UnaryOps.h>
#include <ATen/native/TensorIterator.h>
#include <ATen/NamedTensorUtils.h>
#include <ATen/native/ComplexHelper.h>

#include <algorithm>
#include <cmath>
#include <functional>
#include <numeric>
#include <vector>

#include <map>

namespace at {

namespace meta {

// Unary float operations always produce floating point
// outputs for floating point and integral types
// For complex inputs, the output type should be the same as input type.
#define CREATE_UNARY_FLOAT_META_FUNC(func)                  \
  TORCH_META_FUNC(func) (const Tensor& self) {        \
    build_unary_float_op(maybe_get_output(), self);   \
  }

CREATE_UNARY_FLOAT_META_FUNC(acos)
CREATE_UNARY_FLOAT_META_FUNC(acosh)
CREATE_UNARY_FLOAT_META_FUNC(asin)
CREATE_UNARY_FLOAT_META_FUNC(asinh)
CREATE_UNARY_FLOAT_META_FUNC(atan)
CREATE_UNARY_FLOAT_META_FUNC(atanh)
CREATE_UNARY_FLOAT_META_FUNC(cos)
CREATE_UNARY_FLOAT_META_FUNC(cosh)
CREATE_UNARY_FLOAT_META_FUNC(digamma)
CREATE_UNARY_FLOAT_META_FUNC(erf)
CREATE_UNARY_FLOAT_META_FUNC(erfc)
CREATE_UNARY_FLOAT_META_FUNC(erfinv)
CREATE_UNARY_FLOAT_META_FUNC(exp)
CREATE_UNARY_FLOAT_META_FUNC(exp2)
CREATE_UNARY_FLOAT_META_FUNC(expm1)
CREATE_UNARY_FLOAT_META_FUNC(i0)
CREATE_UNARY_FLOAT_META_FUNC(lgamma)
CREATE_UNARY_FLOAT_META_FUNC(log)
CREATE_UNARY_FLOAT_META_FUNC(log10)
CREATE_UNARY_FLOAT_META_FUNC(log1p)
CREATE_UNARY_FLOAT_META_FUNC(log2)
CREATE_UNARY_FLOAT_META_FUNC(reciprocal)
CREATE_UNARY_FLOAT_META_FUNC(rsqrt)
CREATE_UNARY_FLOAT_META_FUNC(sigmoid)
CREATE_UNARY_FLOAT_META_FUNC(sin)
CREATE_UNARY_FLOAT_META_FUNC(sinc)
CREATE_UNARY_FLOAT_META_FUNC(sinh)
CREATE_UNARY_FLOAT_META_FUNC(special_entr)
CREATE_UNARY_FLOAT_META_FUNC(special_i0e)
CREATE_UNARY_FLOAT_META_FUNC(special_i1)
CREATE_UNARY_FLOAT_META_FUNC(special_i1e)
CREATE_UNARY_FLOAT_META_FUNC(sqrt)
CREATE_UNARY_FLOAT_META_FUNC(tan)
CREATE_UNARY_FLOAT_META_FUNC(tanh)

TORCH_META_FUNC(polygamma)(int64_t n, const Tensor& self) {
  TORCH_CHECK(n >= 0, "polygamma(n, x) does not support negative n.");
  build_unary_float_op(maybe_get_output(), self);
}

// These are normal unary ops that preserve dtype
#define CREATE_UNARY_META_FUNC(func)                  \
  TORCH_META_FUNC(func) (const Tensor& self) {        \
    build_unary_op(maybe_get_output(), self);   \
  }
CREATE_UNARY_META_FUNC(bitwise_not)
CREATE_UNARY_META_FUNC(frac)
CREATE_UNARY_META_FUNC(round)
CREATE_UNARY_META_FUNC(sgn)

TORCH_META_FUNC(neg)(const Tensor& self) {
  TORCH_CHECK(self.scalar_type() != kBool,
              "Negation, the `-` operator, on a bool tensor is not supported. "
              "If you are trying to invert a mask, use the `~` or `logical_not()` operator instead.");
  build_unary_op(maybe_get_output(), self);
}

TORCH_META_FUNC(trunc) (const Tensor& self) {
  // Note: this is consistent with NumPy
  TORCH_CHECK(!self.is_complex(),
    "trunc is not supported for complex inputs");
  build_unary_op(maybe_get_output(), self);
}

TORCH_META_FUNC(floor) (const Tensor& self) {
  // Note: this is consistent with NumPy
  TORCH_CHECK(!self.is_complex(),
    "floor is not supported for complex inputs");
  build_unary_op(maybe_get_output(), self);
}

TORCH_META_FUNC(sign) (const Tensor& self) {
  TORCH_CHECK(!self.is_complex(),
              "Unlike NumPy, torch.sign is not intended to support complex numbers. Please use torch.sgn instead.");
  build_unary_op(maybe_get_output(), self);
}

TORCH_META_FUNC(ceil) (const Tensor& self) {
  // Note: this is consistent with NumPy
  TORCH_CHECK(!self.is_complex(),
    "ceil is not supported for complex inputs");
  build_unary_op(maybe_get_output(), self);
}

} // namespace meta

namespace native {
// NOTE: These are helper functions that reduce redundant code in implementing the most typical kind of unary operators.
// YOU ARE NOT OBLIGED TO USE THESE HELPERS---if you're writing something more specialized, please don't try to make
// them work for your case, but just write something new instead. Here we use helper functions instead of a flat fat
// macro that implements everything, because the former allows some simple preprocessing that are unique to some
// operators (more is foreseeable) and is more flexible and elegant than the latter.
#define CREATE_UNARY_TORCH_IMPL_FUNC(func)                                \
TORCH_IMPL_FUNC(func##_out) (const Tensor& self, const Tensor& result) {  \
  func##_stub(device_type(), *this);                                      \
}

CREATE_UNARY_TORCH_IMPL_FUNC(acos)
CREATE_UNARY_TORCH_IMPL_FUNC(acosh)
CREATE_UNARY_TORCH_IMPL_FUNC(asin)
CREATE_UNARY_TORCH_IMPL_FUNC(asinh)
CREATE_UNARY_TORCH_IMPL_FUNC(atan)
CREATE_UNARY_TORCH_IMPL_FUNC(atanh)
CREATE_UNARY_TORCH_IMPL_FUNC(bitwise_not)
CREATE_UNARY_TORCH_IMPL_FUNC(ceil)
CREATE_UNARY_TORCH_IMPL_FUNC(cos)
CREATE_UNARY_TORCH_IMPL_FUNC(cosh)
CREATE_UNARY_TORCH_IMPL_FUNC(digamma)
CREATE_UNARY_TORCH_IMPL_FUNC(erf)
CREATE_UNARY_TORCH_IMPL_FUNC(erfc)
CREATE_UNARY_TORCH_IMPL_FUNC(erfinv)
CREATE_UNARY_TORCH_IMPL_FUNC(exp)
CREATE_UNARY_TORCH_IMPL_FUNC(exp2)
CREATE_UNARY_TORCH_IMPL_FUNC(expm1)
CREATE_UNARY_TORCH_IMPL_FUNC(floor)
CREATE_UNARY_TORCH_IMPL_FUNC(frac)
CREATE_UNARY_TORCH_IMPL_FUNC(i0)
CREATE_UNARY_TORCH_IMPL_FUNC(lgamma)
CREATE_UNARY_TORCH_IMPL_FUNC(log)
CREATE_UNARY_TORCH_IMPL_FUNC(log10)
CREATE_UNARY_TORCH_IMPL_FUNC(log1p)
CREATE_UNARY_TORCH_IMPL_FUNC(log2)
CREATE_UNARY_TORCH_IMPL_FUNC(neg)
CREATE_UNARY_TORCH_IMPL_FUNC(reciprocal)
CREATE_UNARY_TORCH_IMPL_FUNC(round)
CREATE_UNARY_TORCH_IMPL_FUNC(rsqrt)
CREATE_UNARY_TORCH_IMPL_FUNC(sigmoid)
CREATE_UNARY_TORCH_IMPL_FUNC(sign)
CREATE_UNARY_TORCH_IMPL_FUNC(sin)
CREATE_UNARY_TORCH_IMPL_FUNC(sinc)
CREATE_UNARY_TORCH_IMPL_FUNC(sinh)
CREATE_UNARY_TORCH_IMPL_FUNC(special_entr)
CREATE_UNARY_TORCH_IMPL_FUNC(special_i0e)
CREATE_UNARY_TORCH_IMPL_FUNC(special_i1e)
CREATE_UNARY_TORCH_IMPL_FUNC(special_i1)
CREATE_UNARY_TORCH_IMPL_FUNC(sqrt)
CREATE_UNARY_TORCH_IMPL_FUNC(tan)
CREATE_UNARY_TORCH_IMPL_FUNC(tanh)
CREATE_UNARY_TORCH_IMPL_FUNC(trunc)

TORCH_IMPL_FUNC(polygamma_out)
(int64_t n, const Tensor& self, const Tensor& result) {
  polygamma_stub(device_type(), *this, n);
}

// since polygamma_ has different signature from its
// out and functional variant, we explicitly
// define it (instead of using structured kernel).
Tensor& polygamma_(Tensor& self, int64_t n) {
  return at::polygamma_out(self, n, self);
}

template <typename Stub>
static inline Tensor& unary_op_impl_out(Tensor& result, const Tensor& self, Stub& stub) {
  auto iter = TensorIterator::unary_op(result, self);
  stub(iter.device_type(), iter);
  return result;
}

template <typename Stub, typename ...Args>
static inline Tensor& unary_op_impl_float_out(Tensor& result, const Tensor& self, Stub& stub, Args... args) {
  auto iter = TensorIterator::unary_float_op(result, self);
  stub(iter.device_type(), iter, args...);
  iter.cast_outputs();
  return result;
}

template <typename Stub, typename ...Args>
static inline Tensor unary_op_impl_float(const Tensor& self, Stub& stub, Args... args) {
  Tensor result;
  auto iter = TensorIterator::unary_float_op(result, self);
  stub(iter.device_type(), iter, args...);
  return iter.output();
}

// An alternate version of unary_op_impl_out that follows the same pattern
// for non-complex inputs, but returns a floating point tensor
// for complex inputs by default.
// Note: This is done by running the operation as usual and then copying the
// operation's result to the expected result type.
template <typename Stub>
static inline Tensor& unary_op_impl_with_complex_to_float_out(Tensor& result, const Tensor& self, Stub& stub, bool promotes_integer_to_float) {
    if (self.is_complex() && !result.is_complex()) {
      // Checks if the corresponding float type can be cast to the desired dtype
      const auto float_type = c10::toValueType(self.scalar_type());
      TORCH_CHECK(canCast(float_type, result.scalar_type()),
            "result type ", float_type, " can't be cast to the desired output type ",
            result.scalar_type());

      // Runs the function complex->complex, as TensorIterator expects
      Tensor complex_result = at::empty({0}, self.options());
      auto iter = TensorIterator::unary_op(complex_result, self);
      stub(iter.device_type(), iter);

      // Copies the complex result to the actual result and returns it
      at::native::resize_output(result, complex_result.sizes());
      result.copy_(at::real(complex_result));
      return result;
    }

    if (promotes_integer_to_float) {
      return unary_op_impl_float_out(result, self, stub);
    }

    return unary_op_impl_out(result, self, stub);
}

// out_impl passed into unary_op_impl and unary_op_impl_  must go through at:: device dispatch
// otherwise it won't dispatch to out-of-source devices like XLA.
// For example it must be at::bitwise_not_out instead of bitwise_not_out(which is at::native!).
template <typename OutImpl>
static inline Tensor unary_op_impl(const Tensor& self, OutImpl& out_impl) {
  Tensor result = at::empty({0}, self.options());
  return out_impl(result, self);
}

// An alternate version of unary_op_impl that follows the same pattern
// for non-complex inputs, but returns a floating point tensor
// for complex inputs by default.
template <typename OutImpl>
static inline Tensor unary_op_impl_with_complex_to_float(const Tensor& self, OutImpl& out_impl) {
  if (self.is_complex()) {
    const auto float_type = c10::toValueType(self.scalar_type());
    Tensor result = at::empty({0}, self.options().dtype(float_type));
    return out_impl(result, self);
  }

  Tensor result = at::empty({0}, self.options());
  return out_impl(result, self);
}

template <typename OutImpl>
static inline Tensor& unary_op_impl_(Tensor& self, OutImpl& out_impl) {
  return out_impl(self, self);
}

// arccos, alias for acos
Tensor& arccos_out(const Tensor& self, Tensor& result) { return at::acos_out(result, self); }
Tensor arccos(const Tensor& self) { return self.acos(); }
Tensor& arccos_(Tensor& self) { return self.acos_(); }

Tensor& rad2deg_out(const Tensor& self, Tensor& result) {
  TORCH_CHECK(!self.is_complex(), "rad2deg is not supported for complex tensors.");
  constexpr double M_180_PI = 57.295779513082320876798154814105170332405472466564;
  return at::mul_out(result, self, wrapped_scalar_tensor(Scalar(M_180_PI)));
}
Tensor rad2deg(const Tensor& self) {
  // Note: int-> float promotion handled differently from other Unary ops,
  // as it does not use the usual TensorIterator + Kernel Dispatch pattern.
  auto options = self.options();
  if (c10::isIntegralType(self.scalar_type(), /*includeBool=*/true)) {
    options = options.dtype(c10::get_default_dtype());
  }
  auto result = at::empty_like(self, options);
  at::rad2deg_out(result, self);
  return result;
}
Tensor& rad2deg_(Tensor& self) { return unary_op_impl_(self, at::rad2deg_out); }

Tensor& deg2rad_out(const Tensor& self, Tensor& result) {
  TORCH_CHECK(!self.is_complex(), "deg2rad is not supported for complex tensors.");
  constexpr double M_PI_180 = 0.017453292519943295769236907684886127134428718885417;
  return at::mul_out(result, self, wrapped_scalar_tensor(Scalar(M_PI_180)));
}
Tensor deg2rad(const Tensor& self) {
  // Note: int-> float promotion handled differently from other Unary ops,
  // as it does not use the usual TensorIterator + Kernel Dispatch pattern.
  auto options = self.options();
  if (c10::isIntegralType(self.scalar_type(), /*includeBool=*/true)) {
    options = options.dtype(c10::get_default_dtype());
  }
  auto result = at::empty_like(self, options);
  at::deg2rad_out(result, self);
  return result;
}
Tensor& deg2rad_(Tensor& self) { return unary_op_impl_(self, at::deg2rad_out); }

// arcsin, alias of asin
Tensor& arcsin_out(const Tensor& self, Tensor& result) { return at::asin_out(result, self); }
Tensor arcsin(const Tensor& self) { return self.asin(); }
Tensor& arcsin_(Tensor& self) { return self.asin_(); }

// arctan, alias of atan
Tensor& arctan_out(const Tensor& self, Tensor& result) { return at::atan_out(result, self); }
Tensor arctan(const Tensor& self) { return self.atan(); }
Tensor& arctan_(Tensor& self) { return self.atan_(); }

// Note [Complex abs and angle]
// Complex inputs to abs and angle return float results by default.
// abs and angle, in both NumPy and C++, returns a float result when given a
// complex input. This makes sense mathematically since the absolute value
// and angle of a complex number has no imaginary part.
Tensor& abs_out(const Tensor& self, Tensor& result) {
  return unary_op_impl_with_complex_to_float_out(result, self, abs_stub, /*promotes_integer_to_float=*/false);
}
Tensor abs(const Tensor& self) {
  return unary_op_impl_with_complex_to_float(self, at::abs_out);
}
Tensor& abs_(Tensor& self) {
  TORCH_CHECK(!self.is_complex(), "In-place abs is not supported for complex tensors.");
  return unary_op_impl_(self, at::abs_out);
}

// Absolute, alias for abs
Tensor& absolute_out(const Tensor& self, Tensor& result) {
  return at::abs_out(result, self);
}
Tensor absolute(const Tensor& self) {
  return self.abs();
}
Tensor& absolute_(Tensor& self) {
  return self.abs_();
}

Tensor& angle_out(const Tensor& self, Tensor& result) {
  return unary_op_impl_with_complex_to_float_out(result, self, angle_stub, /*promotes_integer_to_float=*/true);
}
Tensor angle(const Tensor& self) {
  if (self.is_complex()) {
    const auto float_type = c10::toValueType(self.scalar_type());
    Tensor result = at::empty({0}, self.options().dtype(float_type));
    return at::angle_out(result, self);
  }

  return unary_op_impl_float(self, angle_stub);
}

Tensor real(const Tensor& self) {
  if (self.is_complex()) {
    // real is never affected by conjugate bit, safe to use physical version
    auto real_tensor = at::_view_as_real_physical(self);
    return at::select(real_tensor, real_tensor.dim() - 1, 0);
  } else {
    TORCH_CHECK(false, "real is not implemented for tensors with non-complex dtypes.");
  }
}

Tensor imag(const Tensor& self) {
  if (self.is_complex()) {
    auto real_tensor = at::view_as_real(self);
    return at::select(real_tensor, real_tensor.dim() - 1, 1);
  } else {
    TORCH_CHECK(false, "imag is not implemented for tensors with non-complex dtypes.");
  }
}

Tensor& conj_physical_out(const Tensor& self, Tensor& result) {
  return unary_op_impl_out(result, self, conj_physical_stub);
}

Tensor _conj_physical(const Tensor& self) {
  if (self.is_conj()) {
    return self.conj().clone();
  }
  return unary_op_impl(self, at::conj_physical_out);
}

Tensor conj_physical(const Tensor& self) {
  if (!self.is_complex()) return self;
  return at::_conj_physical(self);
}

Tensor& conj_physical_(Tensor& self) {
  if (!self.is_complex()) return self;
  return unary_op_impl_out(self, self, conj_physical_stub);
}

Tensor resolve_conj(const Tensor& self) {
  if (!self.is_conj()) { return self; }
  // conjugation is handled in `copy_()` that clone ultimately calls into
  return self.clone(self.suggest_memory_format());
}

Tensor _conj(const Tensor& self) {
  Tensor self_ = self.alias();
  self_._set_conj(!self.is_conj());
  namedinference::propagate_names(self_, self);
  return self_;
}

Tensor conj(const Tensor& self) {
  // This might look like an infinite recursion but it's not.
  // This actually calls into `conj()` defined in the Tensor class.
  return self.conj();
}

// special_exp2, alias for exp2
Tensor& special_exp2_out(const Tensor& self, Tensor& result) { return at::exp2_out(result, self); }
Tensor special_exp2(const Tensor& self) { return self.exp2(); }

// special_expm1, alias for expm1
Tensor& special_expm1_out(const Tensor& self, Tensor& result) { return at::expm1_out(result, self); }
Tensor special_expm1(const Tensor& self) { return self.expm1(); }

// special_erf, alias for erf
Tensor& special_erf_out(const Tensor& self, Tensor& result) { return at::erf_out(result, self); }
Tensor special_erf(const Tensor& self) { return self.erf(); }

// special_erfc, alias for erfc
Tensor& special_erfc_out(const Tensor& self, Tensor& result) { return at::erfc_out(result, self); }
Tensor special_erfc(const Tensor& self) { return self.erfc(); }

// special_erfinv, alias for erfinv
Tensor& special_erfinv_out(const Tensor& self, Tensor& result) { return at::erfinv_out(result, self); }
Tensor special_erfinv(const Tensor& self) { return self.erfinv(); }

// special_i0, alias for i0
Tensor& special_i0_out(const Tensor& self, Tensor& result) { return at::i0_out(result, self); }
Tensor special_i0(const Tensor& self) { return self.i0(); }

namespace {

inline Tensor calc_ndtr(const Tensor& self) {
  auto x_sqrt_2 = self / std::sqrt(2.);
  return (1 + at::erf(x_sqrt_2)) * 0.5;
}

} // namespace

<<<<<<< HEAD
Tensor& log_out(const Tensor& self, Tensor& result) { return unary_op_impl_float_out(result, self, log_stub); }
Tensor log(const Tensor& self) { return unary_op_impl_float(self, log_stub); }
Tensor& log_(Tensor& self) { return unary_op_impl_(self, at::log_out); }

Tensor& log10_out(const Tensor& self, Tensor& result) { return unary_op_impl_float_out(result, self, log10_stub); }
Tensor log10(const Tensor& self) { return unary_op_impl_float(self, log10_stub); }
Tensor& log10_(Tensor& self) { return unary_op_impl_(self, at::log10_out); }

Tensor& log1p_out(const Tensor& self, Tensor& result) { return unary_op_impl_float_out(result, self, log1p_stub); }
Tensor log1p(const Tensor& self) { return unary_op_impl_float(self, log1p_stub); }
Tensor& log1p_(Tensor& self) { return unary_op_impl_(self, at::log1p_out); }

// special_log1p, alias for log1p
Tensor& special_log1p_out(const Tensor& self, Tensor& result) { return at::log1p_out(result, self); }
Tensor special_log1p(const Tensor& self) { return self.log1p(); }

Tensor& log2_out(const Tensor& self, Tensor& result) { return unary_op_impl_float_out(result, self, log2_stub); }
Tensor log2(const Tensor& self) { return unary_op_impl_float(self, log2_stub); }
Tensor& log2_(Tensor& self) { return unary_op_impl_(self, at::log2_out); }

Tensor& round_out(const Tensor& self, Tensor& result) { return unary_op_impl_out(result, self, round_stub); }
Tensor round(const Tensor& self) { return unary_op_impl(self, at::round_out); }
Tensor& round_(Tensor& self) { return unary_op_impl_(self, at::round_out); }

// special_round, alias for round
Tensor& special_round_out(const Tensor& self, Tensor& result) { return at::round_out(result, self); }
Tensor special_round(const Tensor& self) { return self.round(); }

Tensor& digamma_out(const Tensor& self, Tensor& result) { return unary_op_impl_float_out(result, self, digamma_stub); }
Tensor digamma(const Tensor& self) { return unary_op_impl_float(self, digamma_stub); }
Tensor& digamma_(Tensor& self) { return unary_op_impl_(self, digamma_out); }

Tensor& reciprocal_out(const Tensor& self, Tensor& result) { return unary_op_impl_float_out(result, self, reciprocal_stub); }
Tensor reciprocal(const Tensor& self) { return unary_op_impl_float(self, reciprocal_stub); }
Tensor& reciprocal_(Tensor& self) { return unary_op_impl_(self, at::reciprocal_out); }
=======
// special_ndtr
Tensor& special_ndtr_out(const Tensor& self, Tensor& result) {
  TORCH_CHECK(
      self.device() == result.device(),
      "Expected all tensors to be on the same device, but found at least two devices, ",
      self.device(),
      " and ",
      result.device(),
      "!");

  auto ndtr = calc_ndtr(self);
  TORCH_CHECK(
      at::can_cast(ndtr.scalar_type(), result.scalar_type()),
      "result type ",
      ndtr.scalar_type(),
      " can't be cast to the desired output type ",
      result.scalar_type());
>>>>>>> 5d6a10a7

  at::native::resize_output(result, ndtr.sizes());
  return result.copy_(ndtr);
}
Tensor special_ndtr(const Tensor& self) {
  return calc_ndtr(self);
}

// FIXME: remove const_cast once unary_op_impl_out is updated
TORCH_IMPL_FUNC(sgn_out) (const Tensor& self, const Tensor& result) {
  if (self.is_complex()) {
    sgn_stub(device_type(), *this);
  } else {
    sign_stub(device_type(), *this);
  }
}

<<<<<<< HEAD
Tensor sgn(const Tensor& self) { return unary_op_impl(self, at::sgn_out); }
Tensor& sgn_(Tensor& self) { return unary_op_impl_(self, at::sgn_out); }

CREATE_UNARY_TORCH_IMPL_FUNC(sin)
CREATE_UNARY_TORCH_IMPL_FUNC(cos)
CREATE_UNARY_TORCH_IMPL_FUNC(sinc)
CREATE_UNARY_TORCH_IMPL_FUNC(sinh)
CREATE_UNARY_TORCH_IMPL_FUNC(cosh)
CREATE_UNARY_TORCH_IMPL_FUNC(acosh)

// special_sinc, alias for sinc
Tensor& special_sinc_out(const Tensor& self, Tensor& result) { return at::sinc_out(result, self); }
Tensor special_sinc(const Tensor& self) { return self.sinc(); }

=======
>>>>>>> 5d6a10a7
// arccosh, alias for acosh
Tensor& arccosh_out(const Tensor& self, Tensor& result) { return at::acosh_out(result, self); }
Tensor arccosh(const Tensor& self) { return at::acosh(self); }
Tensor& arccosh_(Tensor& self) { return at::acosh_(self); }

// arcsinh, alias for asinh
Tensor& arcsinh_out(const Tensor& self, Tensor& result) { return at::asinh_out(result, self); }
Tensor arcsinh(const Tensor& self) { return self.asinh(); }
Tensor& arcsinh_(Tensor& self) { return self.asinh_(); }

// arctanh, alias for atanh
Tensor& arctanh_out(const Tensor& self, Tensor& result) { return at::atanh_out(result, self); }
Tensor arctanh(const Tensor& self) { return self.atanh(); }
Tensor& arctanh_(Tensor& self) { return self.atanh_(); }

Tensor& square_out(const Tensor& self, Tensor& result) { return at::pow_out(result, self, 2); }
Tensor square(const Tensor& self) { return at::pow(self, 2); }
Tensor& square_(Tensor& self) { return self.pow_(2); }

Tensor& logit_out(const Tensor& self,
    c10::optional<double> eps,
    Tensor& result) {
  return unary_op_impl_float_out(
      result, self, logit_stub, Scalar(eps ? eps.value() : -1.0));
}
Tensor logit(const Tensor& self, c10::optional<double> eps) {
  return unary_op_impl_float(
      self, logit_stub, Scalar(eps ? eps.value() : -1.0));
}
Tensor& logit_(Tensor& self, c10::optional<double> eps) {
  return at::logit_out(self, self, eps);
}

Tensor& special_logit_out(const Tensor& self, c10::optional<double> eps, Tensor& result) {
  return at::logit_out(result, self, eps);
}
Tensor special_logit(const Tensor& self, c10::optional<double> eps) {
  return self.logit(eps);
}

// special_expit, alias for sigmoid
Tensor& special_expit_out(const Tensor& self, Tensor& result) {
  return at::sigmoid_out(result, self);
}
Tensor special_expit(const Tensor& self) {
  return self.sigmoid();
}

Tensor& nan_to_num_out(const Tensor& self,
    c10::optional<double> nan,
    c10::optional<double> pos_inf,
    c10::optional<double> neg_inf,
    Tensor& result) {
  TORCH_CHECK(
      self.scalar_type() == result.scalar_type(),
      "nan_to_num: dtype of out: ",
      result.scalar_type(),
      " should be same as input: ",
      self.scalar_type());

  if (c10::isIntegralType(self.scalar_type(), /*includeBool=*/true)) {
    at::native::resize_output(result, self.sizes());
    result.copy_(self);
    return result;
  }

  auto iter = TensorIterator::unary_op(result, self);
  nan_to_num_stub(iter.device_type(), iter, nan, pos_inf, neg_inf);
  return result;
}

Tensor nan_to_num(
    const Tensor& self,
    c10::optional<double> nan,
    c10::optional<double> pos_inf,
    c10::optional<double> neg_inf) {
  auto result = at::empty_like(self);
  return at::nan_to_num_out(result, self, nan, pos_inf, neg_inf);
}

Tensor& nan_to_num_(
    Tensor& self,
    c10::optional<double> nan,
    c10::optional<double> pos_inf,
    c10::optional<double> neg_inf) {
  return at::nan_to_num_out(self, self, nan, pos_inf, neg_inf);
}

// Alias for trunc
Tensor& fix_out(const Tensor& self, Tensor& result) { return at::trunc_out(result, self); }
Tensor fix(const Tensor& self) { return self.trunc(); }
Tensor& fix_(Tensor& self) { return self.trunc_(); }

Tensor positive(const Tensor& self) {
  TORCH_CHECK(self.scalar_type() != kBool, "The `+` operator, on a bool tensor is not supported.");
  return self;
}

Tensor& negative_out(const Tensor& self, Tensor& result) { return at::neg_out(result, self); }
Tensor negative(const Tensor& self) { return self.neg(); }
Tensor& negative_(Tensor& self) { return self.neg_(); }

Tensor logical_not(const Tensor& self) {
  Tensor result = at::empty({0}, self.options().dtype(kBool));
  return at::logical_not_out(result, self);
}

Tensor& logical_not_(Tensor& self) {
  return at::logical_not_out(self, self);
}

Tensor& logical_not_out(const Tensor& self, Tensor& result) {
  TensorIterator iter = TensorIteratorConfig()
    .check_all_same_dtype(false)
    .add_output(result)
    .add_input(self)
    .build();
  logical_not_stub(iter.device_type(), iter);
  return result;
}

Tensor& signbit_out(const Tensor& self, Tensor& result) {
  TORCH_CHECK(!self.is_complex(), "signbit is not implemented for complex tensors.");
  TORCH_CHECK(result.scalar_type() == at::kBool, "signbit does not support non-boolean outputs.");
  at::native::resize_output(result, self.sizes());

  if (self.dtype() == at::kBool) {
    return result.fill_(false);
  } else {
    TensorIterator iter = TensorIteratorConfig()
      .check_all_same_dtype(false)
      .add_output(result)
      .add_input(self)
      .build();
    signbit_stub(iter.device_type(), iter);
  }
  return result;
}

Tensor signbit(const Tensor& self) {
  Tensor result = at::empty({0}, self.options().dtype(kBool));
  return at::signbit_out(result, self);
}

namespace {
constexpr double HALF = 0.5;
constexpr double QUARTER = 0.25;
}

static inline void mvlgamma_check(const Tensor& self, int64_t p) {
  TORCH_CHECK(at::isFloatingType(self.scalar_type()),
              "mvlgamma is not implemented for ", self.scalar_type());
  TORCH_CHECK((self > HALF * (p - 1)).all().item<bool>(),
              "All elements must be greater than (p-1)/2");
  TORCH_CHECK(p >= 1, "p has to be greater than or equal to 1");
}

Tensor mvlgamma(const Tensor& self, int64_t p) {
  mvlgamma_check(self, p);
  Tensor args = native::arange(
      -p * HALF + HALF,
      HALF,
      HALF,
      optTypeMetaToScalarType(self.options().dtype_opt()),
      self.options().layout_opt(),
      self.options().device_opt(),
      self.options().pinned_memory_opt());
  args = args.add(self.unsqueeze(-1));
  const auto p2_sub_p = static_cast<double>(p * (p - 1));
  return args.lgamma_().sum(-1).add_(p2_sub_p * std::log(c10::pi<double>) * QUARTER);
}

Tensor& mvlgamma_(Tensor& self, int64_t p) {
  mvlgamma_check(self, p);
  Tensor args = native::arange(
      -p *HALF  + HALF,
      HALF,
      HALF,
      optTypeMetaToScalarType(self.options().dtype_opt()),
      self.options().layout_opt(),
      self.options().device_opt(),
      self.options().pinned_memory_opt());
  args = args.add(self.unsqueeze(-1));
  const auto p2_sub_p = static_cast<double>(p * (p - 1));
  return self.copy_(args.lgamma_().sum(-1).add_(p2_sub_p * std::log(c10::pi<double>) * QUARTER));
}

std::tuple<Tensor, Tensor> frexp(const Tensor& self) {
  Tensor mantissa = at::empty_like(self);
  Tensor exponent = at::empty_like(self, self.options().dtype(at::kInt));

  at::frexp_out(mantissa, exponent, self);
  return std::tuple<Tensor, Tensor>(mantissa, exponent);
}

std::tuple<Tensor&, Tensor&> frexp_out(const Tensor& self,
                                       Tensor& mantissa, Tensor& exponent) {
  // torch.frexp is implemented for floating-point dtypes for now,
  // should add support for integral dtypes in the future.
  TORCH_CHECK(at::isFloatingType(self.scalar_type()),
              "torch.frexp() only supports floating-point dtypes");

  TORCH_CHECK(mantissa.dtype() == self.dtype(),
              "torch.frexp() expects mantissa to have dtype ", self.dtype(),
              " but got ", mantissa.dtype());
  TORCH_CHECK(exponent.dtype() == at::kInt,
              "torch.frexp() expects exponent to have int dtype "
              "but got ", exponent.dtype());

  auto iter = TensorIteratorConfig()
    .add_output(mantissa)
    .add_output(exponent)
    .add_input(self)
    .check_all_same_dtype(false)
    .set_check_mem_overlap(true)
    .build();
  frexp_stub(iter.device_type(), iter);

  return std::tuple<Tensor&, Tensor&>(mantissa, exponent);
}

// alias for lgamma, implements special.gammanln equivalent to
// scipy.special.gammaln
Tensor special_gammaln(const Tensor& self) { return self.lgamma(); }
Tensor& special_gammaln_out(const Tensor& self, Tensor& result) { return at::lgamma_out(result, self); }

DEFINE_DISPATCH(abs_stub); // NOLINT(cppcoreguidelines-avoid-non-const-global-variables)
DEFINE_DISPATCH(angle_stub); // NOLINT(cppcoreguidelines-avoid-non-const-global-variables)
DEFINE_DISPATCH(real_stub); // NOLINT(cppcoreguidelines-avoid-non-const-global-variables)
DEFINE_DISPATCH(imag_stub); // NOLINT(cppcoreguidelines-avoid-non-const-global-variables)
DEFINE_DISPATCH(conj_physical_stub); // NOLINT(cppcoreguidelines-avoid-non-const-global-variables)
DEFINE_DISPATCH(acos_stub); // NOLINT(cppcoreguidelines-avoid-non-const-global-variables)
DEFINE_DISPATCH(acosh_stub); // NOLINT(cppcoreguidelines-avoid-non-const-global-variables)
DEFINE_DISPATCH(asinh_stub); // NOLINT(cppcoreguidelines-avoid-non-const-global-variables)
DEFINE_DISPATCH(atanh_stub); // NOLINT(cppcoreguidelines-avoid-non-const-global-variables)
DEFINE_DISPATCH(asin_stub); // NOLINT(cppcoreguidelines-avoid-non-const-global-variables)
DEFINE_DISPATCH(atan_stub); // NOLINT(cppcoreguidelines-avoid-non-const-global-variables)
DEFINE_DISPATCH(bitwise_not_stub); // NOLINT(cppcoreguidelines-avoid-non-const-global-variables)
DEFINE_DISPATCH(ceil_stub); // NOLINT(cppcoreguidelines-avoid-non-const-global-variables)
DEFINE_DISPATCH(cos_stub); // NOLINT(cppcoreguidelines-avoid-non-const-global-variables)
DEFINE_DISPATCH(cosh_stub); // NOLINT(cppcoreguidelines-avoid-non-const-global-variables)
DEFINE_DISPATCH(digamma_stub); // NOLINT(cppcoreguidelines-avoid-non-const-global-variables)
DEFINE_DISPATCH(special_entr_stub); // NOLINT(cppcoreguidelines-avoid-non-const-global-variables)
DEFINE_DISPATCH(erf_stub); // NOLINT(cppcoreguidelines-avoid-non-const-global-variables)
DEFINE_DISPATCH(erfc_stub); // NOLINT(cppcoreguidelines-avoid-non-const-global-variables)
DEFINE_DISPATCH(erfinv_stub); // NOLINT(cppcoreguidelines-avoid-non-const-global-variables)
DEFINE_DISPATCH(exp_stub); // NOLINT(cppcoreguidelines-avoid-non-const-global-variables)
DEFINE_DISPATCH(exp2_stub); // NOLINT(cppcoreguidelines-avoid-non-const-global-variables)
DEFINE_DISPATCH(expm1_stub); // NOLINT(cppcoreguidelines-avoid-non-const-global-variables)
DEFINE_DISPATCH(floor_stub); // NOLINT(cppcoreguidelines-avoid-non-const-global-variables)
DEFINE_DISPATCH(frac_stub); // NOLINT(cppcoreguidelines-avoid-non-const-global-variables)
DEFINE_DISPATCH(frexp_stub); // NOLINT(cppcoreguidelines-avoid-non-const-global-variables)
DEFINE_DISPATCH(i0_stub); // NOLINT(cppcoreguidelines-avoid-non-const-global-variables)
DEFINE_DISPATCH(special_i0e_stub); // NOLINT(cppcoreguidelines-avoid-non-const-global-variables)
DEFINE_DISPATCH(special_i1_stub); // NOLINT(cppcoreguidelines-avoid-non-const-global-variables)
DEFINE_DISPATCH(special_i1e_stub); // NOLINT(cppcoreguidelines-avoid-non-const-global-variables)
DEFINE_DISPATCH(log_stub); // NOLINT(cppcoreguidelines-avoid-non-const-global-variables)
DEFINE_DISPATCH(log10_stub); // NOLINT(cppcoreguidelines-avoid-non-const-global-variables)
DEFINE_DISPATCH(log1p_stub); // NOLINT(cppcoreguidelines-avoid-non-const-global-variables)
DEFINE_DISPATCH(log2_stub); // NOLINT(cppcoreguidelines-avoid-non-const-global-variables)
DEFINE_DISPATCH(logical_not_stub); // NOLINT(cppcoreguidelines-avoid-non-const-global-variables)
DEFINE_DISPATCH(neg_stub); // NOLINT(cppcoreguidelines-avoid-non-const-global-variables)
DEFINE_DISPATCH(nan_to_num_stub); // NOLINT(cppcoreguidelines-avoid-non-const-global-variables)
DEFINE_DISPATCH(polygamma_stub); // NOLINT(cppcoreguidelines-avoid-non-const-global-variables)
DEFINE_DISPATCH(reciprocal_stub); // NOLINT(cppcoreguidelines-avoid-non-const-global-variables)
DEFINE_DISPATCH(round_stub); // NOLINT(cppcoreguidelines-avoid-non-const-global-variables)
DEFINE_DISPATCH(rsqrt_stub); // NOLINT(cppcoreguidelines-avoid-non-const-global-variables)
DEFINE_DISPATCH(sigmoid_stub); // NOLINT(cppcoreguidelines-avoid-non-const-global-variables)
DEFINE_DISPATCH(logit_stub); // NOLINT(cppcoreguidelines-avoid-non-const-global-variables)
DEFINE_DISPATCH(sign_stub); // NOLINT(cppcoreguidelines-avoid-non-const-global-variables)
DEFINE_DISPATCH(signbit_stub); // NOLINT(cppcoreguidelines-avoid-non-const-global-variables)
DEFINE_DISPATCH(sgn_stub); // NOLINT(cppcoreguidelines-avoid-non-const-global-variables)
DEFINE_DISPATCH(sin_stub); // NOLINT(cppcoreguidelines-avoid-non-const-global-variables)
DEFINE_DISPATCH(sinc_stub); // NOLINT(cppcoreguidelines-avoid-non-const-global-variables)
DEFINE_DISPATCH(sinh_stub); // NOLINT(cppcoreguidelines-avoid-non-const-global-variables)
DEFINE_DISPATCH(sqrt_stub); // NOLINT(cppcoreguidelines-avoid-non-const-global-variables)
DEFINE_DISPATCH(tan_stub); // NOLINT(cppcoreguidelines-avoid-non-const-global-variables)
DEFINE_DISPATCH(tanh_stub); // NOLINT(cppcoreguidelines-avoid-non-const-global-variables)
DEFINE_DISPATCH(trigamma_stub); // NOLINT(cppcoreguidelines-avoid-non-const-global-variables)
DEFINE_DISPATCH(trunc_stub); // NOLINT(cppcoreguidelines-avoid-non-const-global-variables)
DEFINE_DISPATCH(lgamma_stub); // NOLINT(cppcoreguidelines-avoid-non-const-global-variables)

} // namespace native
} // namespace at<|MERGE_RESOLUTION|>--- conflicted
+++ resolved
@@ -445,6 +445,18 @@
 Tensor& special_i0_out(const Tensor& self, Tensor& result) { return at::i0_out(result, self); }
 Tensor special_i0(const Tensor& self) { return self.i0(); }
 
+// special_log1p, alias for log1p
+Tensor& special_log1p_out(const Tensor& self, Tensor& result) { return at::log1p_out(result, self); }
+Tensor special_log1p(const Tensor& self) { return self.log1p(); }
+
+// special_round, alias for round
+Tensor& special_round_out(const Tensor& self, Tensor& result) { return at::round_out(result, self); }
+Tensor special_round(const Tensor& self) { return self.round(); }
+
+// special_sinc, alias for sinc
+Tensor& special_sinc_out(const Tensor& self, Tensor& result) { return at::sinc_out(result, self); }
+Tensor special_sinc(const Tensor& self) { return self.sinc(); }
+
 namespace {
 
 inline Tensor calc_ndtr(const Tensor& self) {
@@ -454,43 +466,6 @@
 
 } // namespace
 
-<<<<<<< HEAD
-Tensor& log_out(const Tensor& self, Tensor& result) { return unary_op_impl_float_out(result, self, log_stub); }
-Tensor log(const Tensor& self) { return unary_op_impl_float(self, log_stub); }
-Tensor& log_(Tensor& self) { return unary_op_impl_(self, at::log_out); }
-
-Tensor& log10_out(const Tensor& self, Tensor& result) { return unary_op_impl_float_out(result, self, log10_stub); }
-Tensor log10(const Tensor& self) { return unary_op_impl_float(self, log10_stub); }
-Tensor& log10_(Tensor& self) { return unary_op_impl_(self, at::log10_out); }
-
-Tensor& log1p_out(const Tensor& self, Tensor& result) { return unary_op_impl_float_out(result, self, log1p_stub); }
-Tensor log1p(const Tensor& self) { return unary_op_impl_float(self, log1p_stub); }
-Tensor& log1p_(Tensor& self) { return unary_op_impl_(self, at::log1p_out); }
-
-// special_log1p, alias for log1p
-Tensor& special_log1p_out(const Tensor& self, Tensor& result) { return at::log1p_out(result, self); }
-Tensor special_log1p(const Tensor& self) { return self.log1p(); }
-
-Tensor& log2_out(const Tensor& self, Tensor& result) { return unary_op_impl_float_out(result, self, log2_stub); }
-Tensor log2(const Tensor& self) { return unary_op_impl_float(self, log2_stub); }
-Tensor& log2_(Tensor& self) { return unary_op_impl_(self, at::log2_out); }
-
-Tensor& round_out(const Tensor& self, Tensor& result) { return unary_op_impl_out(result, self, round_stub); }
-Tensor round(const Tensor& self) { return unary_op_impl(self, at::round_out); }
-Tensor& round_(Tensor& self) { return unary_op_impl_(self, at::round_out); }
-
-// special_round, alias for round
-Tensor& special_round_out(const Tensor& self, Tensor& result) { return at::round_out(result, self); }
-Tensor special_round(const Tensor& self) { return self.round(); }
-
-Tensor& digamma_out(const Tensor& self, Tensor& result) { return unary_op_impl_float_out(result, self, digamma_stub); }
-Tensor digamma(const Tensor& self) { return unary_op_impl_float(self, digamma_stub); }
-Tensor& digamma_(Tensor& self) { return unary_op_impl_(self, digamma_out); }
-
-Tensor& reciprocal_out(const Tensor& self, Tensor& result) { return unary_op_impl_float_out(result, self, reciprocal_stub); }
-Tensor reciprocal(const Tensor& self) { return unary_op_impl_float(self, reciprocal_stub); }
-Tensor& reciprocal_(Tensor& self) { return unary_op_impl_(self, at::reciprocal_out); }
-=======
 // special_ndtr
 Tensor& special_ndtr_out(const Tensor& self, Tensor& result) {
   TORCH_CHECK(
@@ -508,7 +483,6 @@
       ndtr.scalar_type(),
       " can't be cast to the desired output type ",
       result.scalar_type());
->>>>>>> 5d6a10a7
 
   at::native::resize_output(result, ndtr.sizes());
   return result.copy_(ndtr);
@@ -526,23 +500,6 @@
   }
 }
 
-<<<<<<< HEAD
-Tensor sgn(const Tensor& self) { return unary_op_impl(self, at::sgn_out); }
-Tensor& sgn_(Tensor& self) { return unary_op_impl_(self, at::sgn_out); }
-
-CREATE_UNARY_TORCH_IMPL_FUNC(sin)
-CREATE_UNARY_TORCH_IMPL_FUNC(cos)
-CREATE_UNARY_TORCH_IMPL_FUNC(sinc)
-CREATE_UNARY_TORCH_IMPL_FUNC(sinh)
-CREATE_UNARY_TORCH_IMPL_FUNC(cosh)
-CREATE_UNARY_TORCH_IMPL_FUNC(acosh)
-
-// special_sinc, alias for sinc
-Tensor& special_sinc_out(const Tensor& self, Tensor& result) { return at::sinc_out(result, self); }
-Tensor special_sinc(const Tensor& self) { return self.sinc(); }
-
-=======
->>>>>>> 5d6a10a7
 // arccosh, alias for acosh
 Tensor& arccosh_out(const Tensor& self, Tensor& result) { return at::acosh_out(result, self); }
 Tensor arccosh(const Tensor& self) { return at::acosh(self); }
