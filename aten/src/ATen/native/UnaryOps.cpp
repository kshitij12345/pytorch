--- conflicted
+++ resolved
@@ -408,7 +408,6 @@
 Tensor& special_erfinv_out(const Tensor& self, Tensor& result) { return at::erfinv_out(result, self); }
 Tensor special_erfinv(const Tensor& self) { return self.erfinv(); }
 
-<<<<<<< HEAD
 // special_ndtr
 Tensor& special_ndtr_out(const Tensor& self, Tensor& result) {
   auto x_sqrt_2 = self / std::sqrt(2.);
@@ -419,11 +418,8 @@
   return (1 + at::erf(x_sqrt_2)) * 0.5;
 }
 
-Tensor& sgn_out(const Tensor& self, Tensor& result) {
-=======
 // FIXME: remove const_cast once unary_op_impl_out is updated
 TORCH_IMPL_FUNC(sgn_out) (const Tensor& self, const Tensor& result) {
->>>>>>> 3d70ab08
   if (self.is_complex()) {
     sgn_stub(device_type(), *this);
   } else {
