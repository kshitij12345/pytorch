--- conflicted
+++ resolved
@@ -52,9 +52,10 @@
   }
 }
 
-<<<<<<< HEAD
 TORCH_META_FUNC(special_xlog1py) (const Tensor& self, const Tensor& other) {
-=======
+  build_binary_float_op(maybe_get_output(), self, other);
+}
+
 TORCH_META_FUNC2(copysign, Tensor) (
   const Tensor& self, const Tensor& other
 ) {
@@ -62,7 +63,6 @@
 }
 
 TORCH_META_FUNC(atan2) (const Tensor& self, const Tensor& other) {
->>>>>>> 399b66c8
   build_binary_float_op(maybe_get_output(), self, other);
 }
 
@@ -157,7 +157,6 @@
   }
 }
 
-<<<<<<< HEAD
 TORCH_IMPL_FUNC(special_xlog1py_out) (const Tensor& self, const Tensor& other, const Tensor& result) {
   xlog1py_stub(device_type(), *this);
 }
@@ -176,10 +175,10 @@
 
 Tensor& special_xlog1py_out(const Tensor& self, const Scalar& other, Tensor& result) {
   return at::special_xlog1py_out(result, self, wrapped_scalar_tensor(other));
-=======
+}
+
 TORCH_IMPL_FUNC(atan2_out) (const Tensor& self, const Tensor& other, const Tensor& result) {
   atan2_stub(device_type(), *this);
->>>>>>> 399b66c8
 }
 
 Tensor& add_relu_impl(
