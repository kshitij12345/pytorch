--- conflicted
+++ resolved
@@ -255,30 +255,10 @@
   xlog1py_stub(device_type(), *this);
 }
 
-<<<<<<< HEAD
 TORCH_IMPL_FUNC(special_zeta_out) (const Tensor& self, const Tensor& other, const Tensor& result) {
   zeta_stub(device_type(), *this);
 }
 
-#define CREATE_BINARY_TORCH_IMPL_FUNC(func)                                                    \
-TORCH_IMPL_FUNC(func##_out) (const Tensor& self, const Tensor& other, const Tensor& result) {  \
-  func##_stub(device_type(), *this);                                                           \
-}
-
-CREATE_BINARY_TORCH_IMPL_FUNC(maximum);
-CREATE_BINARY_TORCH_IMPL_FUNC(minimum);
-CREATE_BINARY_TORCH_IMPL_FUNC(fmax);
-CREATE_BINARY_TORCH_IMPL_FUNC(fmin);
-CREATE_BINARY_TORCH_IMPL_FUNC(logaddexp);
-CREATE_BINARY_TORCH_IMPL_FUNC(logaddexp2);
-CREATE_BINARY_TORCH_IMPL_FUNC(gcd);
-CREATE_BINARY_TORCH_IMPL_FUNC(lcm);
-CREATE_BINARY_TORCH_IMPL_FUNC(hypot);
-CREATE_BINARY_TORCH_IMPL_FUNC(igamma);
-CREATE_BINARY_TORCH_IMPL_FUNC(igammac);
-CREATE_BINARY_TORCH_IMPL_FUNC(nextafter);
-CREATE_BINARY_TORCH_IMPL_FUNC(remainder);
-=======
 #define CREATE_BINARY_TORCH_IMPL_FUNC(func_out, func_stub)                                                    \
 TORCH_IMPL_FUNC(func_out) (const Tensor& self, const Tensor& other, const Tensor& result) {  \
   func_stub(device_type(), *this);                                                           \
@@ -297,7 +277,6 @@
 CREATE_BINARY_TORCH_IMPL_FUNC(igammac_out, igammac_stub);
 CREATE_BINARY_TORCH_IMPL_FUNC(nextafter_out, nextafter_stub);
 CREATE_BINARY_TORCH_IMPL_FUNC(remainder_out, remainder_stub);
->>>>>>> 0cbb5e15
 
 Tensor special_xlog1py(const Scalar& x, const Tensor& y) {
   return at::special_xlog1py(wrapped_scalar_tensor(x), y);
