#include <ATen/native/BinaryOps.h>

#include <type_traits>

#include <ATen/ATen.h>
#include <ATen/Dispatch.h>
#include <ATen/MemoryOverlap.h>
#include <ATen/NativeFunctions.h>
#include <ATen/native/TensorIterator.h>

#include <torch/library.h>

namespace at {
namespace meta {

TORCH_META_FUNC2(add, Tensor) (
  const Tensor& self, const Tensor& other, Scalar alpha
) {
  build_binary_op(maybe_get_output(), self, other);
  native::alpha_check(dtype(), alpha);
}

} // namespace meta


namespace native {

DEFINE_DISPATCH(add_stub);
DEFINE_DISPATCH(add_clamp_stub);
DEFINE_DISPATCH(sub_stub);
DEFINE_DISPATCH(mul_stub);
DEFINE_DISPATCH(div_stub);
DEFINE_DISPATCH(remainder_stub);
DEFINE_DISPATCH(atan2_stub);
DEFINE_DISPATCH(bitwise_and_stub);
DEFINE_DISPATCH(bitwise_or_stub);
DEFINE_DISPATCH(bitwise_xor_stub);
DEFINE_DISPATCH(lshift_stub);
DEFINE_DISPATCH(rshift_stub);
DEFINE_DISPATCH(logical_and_stub);
DEFINE_DISPATCH(logical_or_stub);
DEFINE_DISPATCH(logical_xor_stub);
DEFINE_DISPATCH(lt_stub);
DEFINE_DISPATCH(le_stub);
DEFINE_DISPATCH(gt_stub);
DEFINE_DISPATCH(ge_stub);
DEFINE_DISPATCH(eq_stub);
DEFINE_DISPATCH(ne_stub);
DEFINE_DISPATCH(sigmoid_backward_stub);
DEFINE_DISPATCH(logit_backward_stub);
DEFINE_DISPATCH(tanh_backward_stub);
DEFINE_DISPATCH(maximum_stub);
DEFINE_DISPATCH(minimum_stub);
DEFINE_DISPATCH(fmod_stub);
DEFINE_DISPATCH(logaddexp_stub);
DEFINE_DISPATCH(logaddexp2_stub);
DEFINE_DISPATCH(gcd_stub);
DEFINE_DISPATCH(lcm_stub);
DEFINE_DISPATCH(hypot_stub);
DEFINE_DISPATCH(igamma_stub);
DEFINE_DISPATCH(igammac_stub);
DEFINE_DISPATCH(nextafter_stub);
DEFINE_DISPATCH(heaviside_stub);
DEFINE_DISPATCH(copysign_stub);
DEFINE_DISPATCH(xlogy_stub);

static Tensor wrapped_scalar_tensor(Scalar scalar) {
  auto tensor = scalar_to_tensor(scalar);
  tensor.unsafeGetTensorImpl()->set_wrapped_number(true);
  return tensor;
}

TORCH_IMPL_FUNC(add_out) (
  Tensor& result, const Tensor& self, const Tensor& other, Scalar alpha
) {
  add_stub(device_type(), *this, alpha);
  TORCH_INTERNAL_ASSERT(result.scalar_type() == output().dtype());
}

Tensor& add_relu_impl(
    Tensor& result, const Tensor& self, const Tensor& other, Scalar alpha) {
  auto iter = TensorIterator::binary_op(result, self, other);
  Scalar min_val;
  Scalar max_val;
  if (self.dtype() == at::kInt) {
    min_val = 0;
    max_val = std::numeric_limits<int32_t>::max();
  } else if (self.dtype() == at::kLong) {
    min_val = 0;
    max_val = std::numeric_limits<int64_t>::max();
  } else if (self.dtype() == at::kShort) {
    min_val = 0;
    max_val = std::numeric_limits<int16_t>::max();
  } else if (self.dtype() == at::kChar) {
    min_val = 0;
    max_val = std::numeric_limits<int8_t>::max();
  } else if (self.dtype() == at::kFloat) {
    min_val = 0.0;
    max_val = std::numeric_limits<float>::max();
  } else if (self.dtype() == at::kDouble) {
    min_val = 0.0;
    max_val = std::numeric_limits<double>::max();
  } else {
    TORCH_INTERNAL_ASSERT(
        "Unsupported datatype for add_relu:", self.dtype().name());
  }

  result = iter.output();
  add_clamp_stub(iter.device_type(), iter, alpha, min_val, max_val);
  return result;
}

Tensor& add_relu_out(Tensor& result, const Tensor& self, const Tensor& other, Scalar alpha) {
  return add_relu_impl(result, self, other, alpha);
}

Tensor add_relu(const Tensor& self, const Tensor& other, Scalar alpha) {
  Tensor result;
  return add_relu_impl(result, self, other, alpha);
}

Tensor& add_relu_(Tensor& self, const Tensor& other, Scalar alpha) {
  return add_relu_impl(self, self, other, alpha);
}

Tensor& copysign_out(Tensor& result, const Tensor& self, const Tensor& other) {
  auto iter = TensorIterator::binary_float_op(result, self, other);
  copysign_stub(iter.device_type(), iter);
  return result;
}

Tensor copysign(const Tensor& self, const Tensor& other) {
  Tensor result;
  auto iter = TensorIterator::binary_float_op(result, self, other);
  copysign_stub(iter.device_type(), iter);
  return iter.output();
}

Tensor& copysign_(Tensor& self, const Tensor& other) {
  return native::copysign_out(self, self, other);
}

Tensor copysign(const Tensor& self, Scalar other) {
  return native::copysign(self, wrapped_scalar_tensor(other));
}

Tensor& copysign_(Tensor& self, Scalar other) {
  return native::copysign_(self, wrapped_scalar_tensor(other));
}

Tensor& div_out(Tensor& result, const Tensor& self, const Tensor& other) {
  auto iter = TensorIterator::binary_float_op(result, self, other);
  div_stub(iter.device_type(), iter);
  return result;
}

Tensor div(const Tensor& self, const Tensor& other) {
  Tensor result;
  auto iter = TensorIterator::binary_float_op(result, self, other);
  div_stub(iter.device_type(), iter);
  return iter.output();
}

Tensor& div_(Tensor& self, const Tensor& other) {
  return native::div_out(self, self, other);
}

// WARNING: There doesn't appear to be any testing for this function
// with sparse self input.
Tensor div(const Tensor& self, Scalar other) {
  return self.div(wrapped_scalar_tensor(other)); // redispatch!
}

// WARNING: This function, with a sparse self, is currently only
// exercised by DistributedDataParallelTest.test_sparse_gradients
// (you need to exercise it from C++, because this overload is never
// used for Python)
Tensor& div_(Tensor& self, Scalar other) {
  return self.div_(wrapped_scalar_tensor(other)); // redispatch!
}

// divide, alias for div
Tensor& divide_out(Tensor& result, const Tensor& self, const Tensor& other) {
  return at::div_out(result, self, other);
}

Tensor divide(const Tensor& self, const Tensor& other) {
  return self.div(other);
}

Tensor& divide_(Tensor& self, const Tensor& other) {
  return self.div_(other);
}

Tensor divide(const Tensor& self, Scalar other) {
  return self.div(other);
}

Tensor& divide_(Tensor& self, Scalar other) {
  return self.div_(other);
}

// true_divide, an alias for div
Tensor& true_divide_out(Tensor& result, const Tensor& self, const Tensor& divisor) {
  return at::div_out(result, self, divisor);
}

Tensor true_divide(const Tensor& self, const Tensor& divisor) {
  return self.div(divisor);
}

Tensor& true_divide_(Tensor& self, const Tensor& divisor) {
  return self.div_(divisor);
}

Tensor true_divide(const Tensor& self, Scalar divisor) {
  return self.div(divisor);
}

Tensor& true_divide_(Tensor& self, Scalar divisor) {
  return self.div_(divisor);
}

Tensor& remainder_out(Tensor& result, const Tensor& self, const Tensor& other) {
  auto iter = TensorIterator::binary_op(result, self, other);
  remainder_stub(iter.device_type(), iter);
  return result;
}

Tensor remainder(const Tensor& self, const Tensor& other) {
  Tensor result;
  auto iter = TensorIterator::binary_op(result, self, other);
  remainder_stub(iter.device_type(), iter);
  return iter.output();
}

Tensor& remainder_(Tensor& self, const Tensor& other) {
  return native::remainder_out(self, self, other);
}

Tensor& floor_divide_out(Tensor& result, const Tensor& self, const Tensor& other) {
  auto iter = TensorIterator::binary_op(result, self, other);
  div_stub(iter.device_type(), iter);

  if (result.is_floating_point()) {
    result.trunc_();
  }

  return result;
}

Tensor floor_divide(const Tensor& self, const Tensor& other) {
  Tensor result;
  auto iter = TensorIterator::binary_op(result, self, other);

  div_stub(iter.device_type(), iter);

  auto out = iter.output();
  if (out.is_floating_point()) {
    out.trunc_();
  }

  return out;
}

Tensor& floor_divide_(Tensor& self, const Tensor& other) {
  return native::floor_divide_out(self, self, other);
}

Tensor& mul_out(Tensor& result, const Tensor& self, const Tensor& other) {
  auto iter = TensorIterator::binary_op(result, self, other);
  mul_stub(iter.device_type(), iter);
  return result;
}

Tensor mul(const Tensor& self, const Tensor& other) {
  Tensor result;
  auto iter = TensorIterator::binary_op(result, self, other);
  mul_stub(iter.device_type(), iter);
  return iter.output();
}

Tensor& mul_(Tensor& self, const Tensor& other) {
  return native::mul_out(self, self, other);
}

Tensor mul(const Tensor& self, Scalar other) {
  return native::mul(self, wrapped_scalar_tensor(other));
}

Tensor& mul_(Tensor& self, Scalar other) {
  return native::mul_(self, wrapped_scalar_tensor(other));
}

// multiply, alias for mul
Tensor& multiply_out(Tensor& result, const Tensor& self, const Tensor& other) {
  return at::mul_out(result, self, other);
}

Tensor multiply(const Tensor& self, const Tensor& other) {
  return self.mul(other);
}

Tensor& multiply_(Tensor& self, const Tensor& other) {
  return self.mul_(other);
}

Tensor multiply(const Tensor& self, Scalar other) {
  return self.mul(other);
}

Tensor& multiply_(Tensor& self, Scalar other) {
  return self.mul_(other);
}

Tensor& sub_out(Tensor& result, const Tensor& self, const Tensor& other, Scalar alpha) {
  sub_check(self, other);
  auto iter = TensorIterator::binary_op(result, self, other);
  alpha_check(iter.dtype(), alpha);
  sub_stub(iter.device_type(), iter, alpha);
  TORCH_INTERNAL_ASSERT(result.scalar_type() == iter.output().dtype());
  return result;
}

Tensor sub(const Tensor& self, const Tensor& other, Scalar alpha) {
  sub_check(self, other);
  Tensor result;
  auto iter = TensorIterator::binary_op(result, self, other);
  alpha_check(iter.dtype(), alpha);
  sub_stub(iter.device_type(), iter, alpha);
  return iter.output();
}

Tensor& sub_(Tensor& self, const Tensor& other, Scalar alpha) {
  return native::sub_out(self, self, other, alpha);
}

Tensor sub(const Tensor& self, Scalar other, Scalar alpha) {
  return native::sub(self, wrapped_scalar_tensor(other), alpha);
}

Tensor& sub_(Tensor& self, Scalar other, Scalar alpha) {
  return native::sub_(self, wrapped_scalar_tensor(other), alpha);
}

// subtract, alias for sub
Tensor& subtract_out(Tensor& result, const Tensor& self, const Tensor& other, Scalar alpha) {
  return at::sub_out(result, self, other, alpha);
}

Tensor subtract(const Tensor& self, const Tensor& other, Scalar alpha) {
  return self.sub(other, alpha);
}

Tensor& subtract_(Tensor& self, const Tensor& other, Scalar alpha) {
  return self.sub_(other, alpha);
}

Tensor subtract(const Tensor& self, Scalar other, Scalar alpha) {
  return self.sub(other, alpha);
}

Tensor& subtract_(Tensor& self, Scalar other, Scalar alpha) {
  return self.sub_(other, alpha);
}

Tensor& sigmoid_backward_out(Tensor& result, const Tensor& grad_output, const Tensor& output) {
  auto iter = TensorIterator::binary_op(result, grad_output, output);
  sigmoid_backward_stub(iter.device_type(), iter);
  return result;
}

Tensor sigmoid_backward(const Tensor& grad_output, const Tensor& output) {
  Tensor result;
  auto iter = TensorIterator::binary_op(result, grad_output, output);
  sigmoid_backward_stub(iter.device_type(), iter);
  return iter.output();
}

Tensor& logit_backward_out(
    Tensor& result,
    const Tensor& grad_output,
    const Tensor& input,
    c10::optional<double> eps) {
  auto iter = TensorIterator::binary_op(result, grad_output, input);
  logit_backward_stub(
      iter.device_type(), iter, Scalar(eps ? eps.value() : -1.0));
  return result;
}

Tensor logit_backward(
    const Tensor& grad_output,
    const Tensor& input,
    c10::optional<double> eps) {
  Tensor result;
  auto iter = TensorIterator::binary_op(result, grad_output, input);
  logit_backward_stub(
      iter.device_type(), iter, Scalar(eps ? eps.value() : -1.0));
  return iter.output();
}

Tensor& tanh_backward_out(Tensor& result, const Tensor& grad_output, const Tensor& output) {
  auto iter = TensorIterator::binary_op(result, grad_output, output);
  tanh_backward_stub(iter.device_type(), iter);
  return result;
}

Tensor tanh_backward(const Tensor& grad_output, const Tensor& output) {
  Tensor result;
  auto iter = TensorIterator::binary_op(result, grad_output, output);
  tanh_backward_stub(iter.device_type(), iter);
  return iter.output();
}

Tensor rsub(const Tensor& self, const Tensor& other, Scalar alpha) {
  return native::sub(other, self, alpha);
}

Tensor& atan2_out(Tensor& result, const Tensor& self, const Tensor& other) {
  auto iter = TensorIterator::binary_float_op(result, self, other);
  atan2_stub(iter.device_type(), iter);
  return result;
}

Tensor atan2(const Tensor& self, const Tensor& other) {
  Tensor result;
  auto iter = TensorIterator::binary_float_op(result, self, other);
  atan2_stub(iter.device_type(), iter);
  return iter.output();
}

Tensor& atan2_(Tensor& self, const Tensor& other) {
  return native::atan2_out(self, self, other);
}

// These are still needed because we don't have C++ conversions from number
// types (int, float, etc.) to Tensor (only to Scalar). They're not exposed
// to Python.

static void check_convert(Scalar scalar, ScalarType scalarType) {
  // Validate that is possible to convert scalar to tensor dtype without overflow
  AT_DISPATCH_ALL_TYPES_AND_COMPLEX_AND3(at::ScalarType::Bool, at::ScalarType::BFloat16, at::ScalarType::Half, scalarType, "check_convert", [&]{
    scalar.to<scalar_t>();
  });
}

static Tensor wrapped_scalar_tensor_and_check_convert(Scalar scalar, Tensor tensor) {
  check_convert(scalar, tensor.scalar_type());
  return wrapped_scalar_tensor(scalar);
}

// TODO: Make this structured to undo the perf regression from native:: removal
// in call here

Tensor add(const Tensor& self, Scalar other, Scalar alpha) {
  return at::add(self, wrapped_scalar_tensor(other), alpha);
}

Tensor& add_(Tensor& self, Scalar other, Scalar alpha) {
  return self.add_(wrapped_scalar_tensor(other), alpha);
}

Tensor remainder(const Tensor& self, Scalar other) {
  Tensor other_tensor = wrapped_scalar_tensor(other);
  // FIXME: 'other' is converted to match the dtype of 'self' to retain
  //   BC with TH, but in the future, we should use normal type promotion,
  //   like in numpy
  return native::remainder(self, other_tensor.toType(self.scalar_type()));
}

Tensor& remainder_(Tensor& self, Scalar other) {
  Tensor other_tensor = wrapped_scalar_tensor(other);
  // FIXME: 'other' is converted to match the dtype of 'self' to retain
  //   BC with TH, but in the future, we should use normal type promotion,
  //   like in numpy
  return native::remainder_(self, other_tensor.toType(self.scalar_type()));
}

Tensor& remainder_out(Tensor& result, const Tensor& self, Scalar other) {
  Tensor other_tensor = wrapped_scalar_tensor(other);
  // FIXME: 'other' is converted to match the dtype of 'self' to retain
  //   BC with TH, but in the future, we should use normal type promotion,
  //   like in numpy
  return native::remainder_out(result, self, other_tensor.toType(self.scalar_type()));
}

Tensor rsub(const Tensor& self, Scalar other, Scalar alpha) {
  return native::rsub(self, wrapped_scalar_tensor(other), alpha);
}

Tensor& bitwise_and_out(Tensor& result, const Tensor& self, const Tensor& other) {
  auto iter = TensorIterator::binary_op(result, self, other);
  bitwise_and_stub(iter.device_type(), iter);
  return result;
}

Tensor bitwise_and(const Tensor& self, const Tensor& other) {
  Tensor result = at::empty({0}, self.options());
  at::bitwise_and_out(result, self, other);
  return result;
}

Tensor& bitwise_and_(Tensor& self, const Tensor& other) {
  return at::bitwise_and_out(self, self, other);
}

Tensor& bitwise_and_out(Tensor& result, const Tensor& self, Scalar other) {
  return at::bitwise_and_out(result, self, wrapped_scalar_tensor(other));
}

Tensor bitwise_and(const Tensor& self, Scalar other) {
  Tensor result = at::empty({0}, self.options());
  return at::bitwise_and_out(result, self, other);
}

Tensor& bitwise_and_(Tensor& self, Scalar other) {
  return at::bitwise_and_out(self, self, other);
}

// Legacy and interfaces. They are aliased to bitwise_and* functions
Tensor __and__(const Tensor& self, const Tensor& other) {
  return at::bitwise_and(self, other);
}

Tensor __and__(const Tensor& self, Scalar other) {
  return at::bitwise_and(self, other);
}

Tensor& __iand__(Tensor& self, const Tensor& other) {
  return self.bitwise_and_(other);
}

Tensor& __iand__(Tensor& self, Scalar other) {
  return self.bitwise_and_(other);
}

Tensor& bitwise_or_out(Tensor& result, const Tensor& self, const Tensor& other) {
  auto iter = TensorIterator::binary_op(result, self, other);
  bitwise_or_stub(iter.device_type(), iter);
  return result;
}

Tensor bitwise_or(const Tensor& self, const Tensor& other) {
  Tensor result = at::empty({0}, self.options());
  at::bitwise_or_out(result, self, other);
  return result;
}

Tensor& bitwise_or_(Tensor& self, const Tensor& other) {
  return at::bitwise_or_out(self, self, other);
}

Tensor& bitwise_or_out(Tensor& result, const Tensor& self, Scalar other) {
  return at::bitwise_or_out(result, self, wrapped_scalar_tensor(other));
}

Tensor bitwise_or(const Tensor& self, Scalar other) {
  Tensor result = at::empty({0}, self.options());
  return at::bitwise_or_out(result, self, other);
}

Tensor& bitwise_or_(Tensor& self, Scalar other) {
  return at::bitwise_or_out(self, self, other);
}

// Legacy or interfaces. They are aliased to bitwise_or* functions
Tensor __or__(const Tensor& self, const Tensor& other) {
  return at::bitwise_or(self, other);
}

Tensor __or__(const Tensor& self, Scalar other) {
  return at::bitwise_or(self, other);
}

Tensor& __ior__(Tensor& self, const Tensor& other) {
  return self.bitwise_or_(other);
}

Tensor& __ior__(Tensor& self, Scalar other) {
  return self.bitwise_or_(other);
}

Tensor& bitwise_xor_out(Tensor& result, const Tensor& self, const Tensor& other) {
  auto iter = TensorIterator::binary_op(result, self, other);
  bitwise_xor_stub(iter.device_type(), iter);
  return result;
}

Tensor bitwise_xor(const Tensor& self, const Tensor& other) {
  Tensor result = at::empty({0}, self.options());
  at::bitwise_xor_out(result, self, other);
  return result;
}

Tensor& bitwise_xor_(Tensor& self, const Tensor& other) {
  return at::bitwise_xor_out(self, self, other);
}

Tensor& bitwise_xor_out(Tensor& result, const Tensor& self, Scalar other) {
  return at::bitwise_xor_out(result, self, wrapped_scalar_tensor(other));
}

Tensor bitwise_xor(const Tensor& self, Scalar other) {
  Tensor result = at::empty({0}, self.options());
  return at::bitwise_xor_out(result, self, other);
}

Tensor& bitwise_xor_(Tensor& self, Scalar other) {
  return at::bitwise_xor_out(self, self, other);
}

// Legacy xor interfaces. They are aliased to bitwise_xor* functions
Tensor __xor__(const Tensor& self, const Tensor& other) {
  return at::bitwise_xor(self, other);
}

Tensor __xor__(const Tensor& self, Scalar other) {
  return at::bitwise_xor(self, other);
}

Tensor& __ixor__(Tensor& self, const Tensor& other) {
  return self.bitwise_xor_(other);
}

Tensor& __ixor__(Tensor& self, Scalar other) {
  return self.bitwise_xor_(other);
}

Tensor __lshift__(const Tensor& self, const Tensor& other) {
  Tensor result;
  auto iter = TensorIterator::binary_op(result, self, other);
  lshift_stub(iter.device_type(), iter);
  return iter.output();
}

Tensor __lshift__(const Tensor& self, Scalar other) {
  Tensor result;
  auto wrapper = wrapped_scalar_tensor(other).toType(self.scalar_type());
  auto iter = TensorIterator::binary_op(result, self, wrapper);
  lshift_stub(iter.device_type(), iter);
  return iter.output();
}

Tensor& __ilshift__(Tensor& self, const Tensor& other) {
  auto iter = TensorIterator::binary_op(self, self, other);
  lshift_stub(iter.device_type(), iter);
  return self;
}

Tensor& __ilshift__(Tensor& self, Scalar other) {
  auto wrapper = wrapped_scalar_tensor(other).toType(self.scalar_type());
  auto iter = TensorIterator::binary_op(self, self, wrapper);
  lshift_stub(iter.device_type(), iter);
  return self;
}

Tensor __rshift__(const Tensor& self, const Tensor& other) {
  Tensor result;
  auto iter = TensorIterator::binary_op(result, self, other);
  rshift_stub(iter.device_type(), iter);
  return iter.output();
}

Tensor __rshift__(const Tensor& self, Scalar other) {
  Tensor result;
  auto wrapper = wrapped_scalar_tensor(other).toType(self.scalar_type());
  auto iter = TensorIterator::binary_op(result, self, wrapper);
  rshift_stub(iter.device_type(), iter);
  return iter.output();
}

Tensor& __irshift__(Tensor& self, const Tensor& other) {
  auto iter = TensorIterator::binary_op(self, self, other);
  rshift_stub(iter.device_type(), iter);
  return self;
}

Tensor& __irshift__(Tensor& self, Scalar other) {
  auto wrapper = wrapped_scalar_tensor(other).toType(self.scalar_type());
  auto iter = TensorIterator::binary_op(self, self, wrapper);
  rshift_stub(iter.device_type(), iter);
  return self;
}

template <typename Stub>
Tensor& comparison_op_out(Tensor& result, const Tensor& self, const Tensor& other, Stub& stub) {
  // Validate that is possible to convert zero-dim tensor's dtype to other dtype without overflow
  if (self.scalar_type() != other.scalar_type()) {
    if (self.dim() != 0 && other.dim() == 0) {
      check_convert(other.item(), self.scalar_type());
    } else if (self.dim() == 0 && other.dim() != 0) {
      check_convert(self.item(), other.scalar_type());
    }
  }
  auto iter = TensorIterator::comparison_op(result, self, other);
  stub(iter.device_type(), iter);
  return result;
}

template <typename OutImpl>
Tensor comparison_op(const Tensor& self, const Tensor& other, OutImpl& out_impl) {
  Tensor result = at::empty({0}, self.options().dtype(kBool));
  return out_impl(result, self, other);
}

// To avoid overflow during type promotion we will check that both dtypes of self and other are same
template <typename OutImpl>
Tensor& comparison_op_(Tensor& self, const Tensor& other, OutImpl& out_impl) {
  TORCH_CHECK(self.dtype() == other.dtype(),
              "Expected object of scalar type ", self.dtype(), " but got scalar type ",
              other.dtype(), " for argument 'other'");
  return out_impl(self, self, other);
}

// validates that is possible to convert Scalar other to self's dtype without overflow.
// This behavior is unique to comparison ops; arithmetic operations don't do this.
// In the future, we should reconsider this inconsistency and decide if we want to add the same check to arithmetic ops.
template <typename OutImpl>
Tensor& comparison_op_out(Tensor& result, const Tensor& self, Scalar other, OutImpl& out_impl) {
  return out_impl(result, self, wrapped_scalar_tensor_and_check_convert(other, self));
}

template <typename OutImpl>
Tensor comparison_op(const Tensor& self, Scalar other, OutImpl& out_impl) {
  return comparison_op(self, wrapped_scalar_tensor_and_check_convert(other, self), out_impl);
}

template <typename OutImpl>
Tensor& comparison_op_(Tensor& self, Scalar other, OutImpl& out_impl) {
  return out_impl(self, self, wrapped_scalar_tensor_and_check_convert(other, self));
}

// We need explicit cast to OutFunc because each *_out func is overloaded twice. Without An explicit cast, merely
// referring to *_out function is ambiguious.
using OutFunc = std::add_const<Tensor&(&)(Tensor&, const Tensor&, const Tensor&)>::type;

Tensor& lt_out(Tensor& result, const Tensor& self, const Tensor& other) { return comparison_op_out(result, self, other, lt_stub); }
Tensor lt(const Tensor& self, const Tensor& other) { return comparison_op(self, other, static_cast<OutFunc>(at::lt_out)); }
Tensor& lt_(Tensor& self, const Tensor& other) { return comparison_op_(self, other, static_cast<OutFunc>(at::lt_out)); }
Tensor& lt_out(Tensor& result, const Tensor& self, Scalar other) { return comparison_op_out(result, self, other, static_cast<OutFunc>(at::lt_out)); }
Tensor lt(const Tensor& self, Scalar other) { return comparison_op(self, other, static_cast<OutFunc>(at::lt_out)); }
Tensor& lt_(Tensor& self, Scalar other) { return comparison_op_(self, other, static_cast<OutFunc>(at::lt_out)); }

// less, alias for torch.lt
Tensor& less_out(Tensor& result, const Tensor& self, const Tensor& other) { return at::lt_out(result, self, other); }
Tensor less(const Tensor& self, const Tensor& other) { return self.lt(other); }
Tensor& less_(Tensor& self, const Tensor& other) { return self.lt_(other); }
Tensor& less_out(Tensor& result, const Tensor& self, Scalar other) { return at::lt_out(result, self, other); }
Tensor less(const Tensor& self, Scalar other) { return self.lt(other); }
Tensor& less_(Tensor& self, Scalar other) { return self.lt_(other); }

Tensor& le_out(Tensor& result, const Tensor& self, const Tensor& other) { return comparison_op_out(result, self, other, le_stub); }
Tensor le(const Tensor& self, const Tensor& other) { return comparison_op(self, other, static_cast<OutFunc>(at::le_out)); }
Tensor& le_(Tensor& self, const Tensor& other) { return comparison_op_(self, other, static_cast<OutFunc>(at::le_out)); }
Tensor& le_out(Tensor& result, const Tensor& self, Scalar other) { return comparison_op_out(result, self, other, static_cast<OutFunc>(at::le_out)); }
Tensor le(const Tensor& self, Scalar other) { return comparison_op(self, other, static_cast<OutFunc>(at::le_out)); }
Tensor& le_(Tensor& self, Scalar other) { return comparison_op_(self, other, static_cast<OutFunc>(at::le_out)); }

// less_equal, alias for torch.le
Tensor& less_equal_out(Tensor& result, const Tensor& self, const Tensor& other) { return at::le_out(result, self, other); }
Tensor less_equal(const Tensor& self, const Tensor& other) { return self.le(other); }
Tensor& less_equal_(Tensor& self, const Tensor& other) { return self.le_(other); }
Tensor& less_equal_out(Tensor& result, const Tensor& self, Scalar other) { return at::le_out(result, self, other); }
Tensor less_equal(const Tensor& self, Scalar other) { return self.le(other); }
Tensor& less_equal_(Tensor& self, Scalar other) { return self.le_(other); }

Tensor& gt_out(Tensor& result, const Tensor& self, const Tensor& other) { return comparison_op_out(result, self, other, gt_stub); }
Tensor gt(const Tensor& self, const Tensor& other) { return comparison_op(self, other, static_cast<OutFunc>(at::gt_out)); }
Tensor& gt_(Tensor& self, const Tensor& other) { return comparison_op_(self, other, static_cast<OutFunc>(at::gt_out)); }
Tensor& gt_out(Tensor& result, const Tensor& self, Scalar other) { return comparison_op_out(result, self, other, static_cast<OutFunc>(at::gt_out)); }
Tensor gt(const Tensor& self, Scalar other) { return comparison_op(self, other, static_cast<OutFunc>(at::gt_out)); }
Tensor& gt_(Tensor& self, Scalar other) { return comparison_op_(self, other, static_cast<OutFunc>(at::gt_out)); }

// greater, alias for torch.gt
Tensor& greater_out(Tensor& result, const Tensor& self, const Tensor& other) { return at::gt_out(result, self, other); }
Tensor greater(const Tensor& self, const Tensor& other) { return self.gt(other); }
Tensor& greater_(Tensor& self, const Tensor& other) { return self.gt_(other); }
Tensor& greater_out(Tensor& result, const Tensor& self, Scalar other) { return at::gt_out(result, self, other); }
Tensor greater(const Tensor& self, Scalar other) { return self.gt(other); }
Tensor& greater_(Tensor& self, Scalar other) { return self.gt_(other); }

Tensor& ge_out(Tensor& result, const Tensor& self, const Tensor& other) { return comparison_op_out(result, self, other, ge_stub); }
Tensor ge(const Tensor& self, const Tensor& other) { return comparison_op(self, other, static_cast<OutFunc>(at::ge_out)); }
Tensor& ge_(Tensor& self, const Tensor& other) { return comparison_op_(self, other, static_cast<OutFunc>(at::ge_out)); }
Tensor& ge_out(Tensor& result, const Tensor& self, Scalar other) { return comparison_op_out(result, self, other, static_cast<OutFunc>(at::ge_out)); }
Tensor ge(const Tensor& self, Scalar other) { return comparison_op(self, other, static_cast<OutFunc>(at::ge_out)); }
Tensor& ge_(Tensor& self, Scalar other) { return comparison_op_(self, other, static_cast<OutFunc>(at::ge_out)); }

// greater_equal, alias for torch.ge
Tensor& greater_equal_out(Tensor& result, const Tensor& self, const Tensor& other) { return at::ge_out(result, self, other); }
Tensor greater_equal(const Tensor& self, const Tensor& other) { return self.ge(other); }
Tensor& greater_equal_(Tensor& self, const Tensor& other) { return self.ge_(other); }
Tensor& greater_equal_out(Tensor& result, const Tensor& self, Scalar other) { return at::ge_out(result, self, other); }
Tensor greater_equal(const Tensor& self, Scalar other) { return self.ge(other); }
Tensor& greater_equal_(Tensor& self, Scalar other) { return self.ge_(other); }

Tensor& eq_out(Tensor& result, const Tensor& self, const Tensor& other) { return comparison_op_out(result, self, other, eq_stub); }
Tensor eq(const Tensor& self, const Tensor& other) { return comparison_op(self, other, static_cast<OutFunc>(at::eq_out)); }
Tensor& eq_(Tensor& self, const Tensor& other) { return comparison_op_(self, other, static_cast<OutFunc>(at::eq_out)); }
Tensor& eq_out(Tensor& result, const Tensor& self, Scalar other) { return comparison_op_out(result, self, other, static_cast<OutFunc>(at::eq_out)); }
Tensor eq(const Tensor& self, Scalar other) { return comparison_op(self, other, static_cast<OutFunc>(at::eq_out)); }
Tensor& eq_(Tensor& self, Scalar other) { return comparison_op_(self, other, static_cast<OutFunc>(at::eq_out)); }

Tensor& ne_out(Tensor& result, const Tensor& self, const Tensor& other) { return comparison_op_out(result, self, other, ne_stub); }
Tensor ne(const Tensor& self, const Tensor& other) { return comparison_op(self, other, static_cast<OutFunc>(at::ne_out)); }
Tensor& ne_(Tensor& self, const Tensor& other) { return comparison_op_(self, other, static_cast<OutFunc>(at::ne_out)); }
Tensor& ne_out(Tensor& result, const Tensor& self, Scalar other) { return comparison_op_out(result, self, other, static_cast<OutFunc>(at::ne_out)); }
Tensor ne(const Tensor& self, Scalar other) { return comparison_op(self, other, static_cast<OutFunc>(at::ne_out)); }
Tensor& ne_(Tensor& self, Scalar other) { return comparison_op_(self, other, static_cast<OutFunc>(at::ne_out)); }

// not_equal, alias for torch.ne
Tensor& not_equal_out(Tensor& result, const Tensor& self, const Tensor& other) { return at::ne_out(result, self, other); }
Tensor not_equal(const Tensor& self, const Tensor& other) { return self.ne(other); }
Tensor& not_equal_(Tensor& self, const Tensor& other) { return self.ne_(other); }
Tensor& not_equal_out(Tensor& result, const Tensor& self, Scalar other) { return at::ne_out(result, self, other); }
Tensor not_equal(const Tensor& self, Scalar other) { return self.ne(other); }
Tensor& not_equal_(Tensor& self, Scalar other) { return self.ne_(other); }

Tensor& logical_and_out(Tensor& result, const Tensor& self, const Tensor& other) { return comparison_op_out(result, self, other, logical_and_stub); }
Tensor logical_and(const Tensor& self, const Tensor& other) { return comparison_op(self, other, static_cast<OutFunc>(at::logical_and_out)); }
Tensor& logical_and_(Tensor& self, const Tensor& other) { return comparison_op_(self, other, static_cast<OutFunc>(at::logical_and_out)); }
Tensor& logical_and_out(Tensor& result, const Tensor& self, Scalar other) { return comparison_op_out(result, self, other, static_cast<OutFunc>(at::logical_and_out)); }
Tensor logical_and(const Tensor& self, Scalar other) { return comparison_op(self, other, static_cast<OutFunc>(at::logical_and_out)); }
Tensor& logical_and_(Tensor& self, Scalar other) { return comparison_op_(self, other, static_cast<OutFunc>(at::logical_and_out)); }

Tensor& logical_or_out(Tensor& result, const Tensor& self, const Tensor& other) { return comparison_op_out(result, self, other, logical_or_stub); }
Tensor logical_or(const Tensor& self, const Tensor& other) { return comparison_op(self, other, static_cast<OutFunc>(at::logical_or_out)); }
Tensor& logical_or_(Tensor& self, const Tensor& other) { return comparison_op_(self, other, static_cast<OutFunc>(at::logical_or_out)); }
Tensor& logical_or_out(Tensor& result, const Tensor& self, Scalar other) { return comparison_op_out(result, self, other, static_cast<OutFunc>(at::logical_or_out)); }
Tensor logical_or(const Tensor& self, Scalar other) { return comparison_op(self, other, static_cast<OutFunc>(at::logical_or_out)); }
Tensor& logical_or_(Tensor& self, Scalar other) { return comparison_op_(self, other, static_cast<OutFunc>(at::logical_or_out)); }

Tensor& logical_xor_out(Tensor& result, const Tensor& self, const Tensor& other) { return comparison_op_out(result, self, other, logical_xor_stub); }
Tensor logical_xor(const Tensor& self, const Tensor& other) { return comparison_op(self, other, static_cast<OutFunc>(at::logical_xor_out)); }
Tensor& logical_xor_(Tensor& self, const Tensor& other) { return comparison_op_(self, other, static_cast<OutFunc>(at::logical_xor_out)); }
Tensor& logical_xor_out(Tensor& result, const Tensor& self, Scalar other) { return comparison_op_out(result, self, other, static_cast<OutFunc>(at::logical_xor_out)); }
Tensor logical_xor(const Tensor& self, Scalar other) { return comparison_op(self, other, static_cast<OutFunc>(at::logical_xor_out)); }
Tensor& logical_xor_(Tensor& self, Scalar other) { return comparison_op_(self, other, static_cast<OutFunc>(at::logical_xor_out)); }

Tensor& maximum_out(Tensor& result, const Tensor& self, const Tensor& other) {
  TORCH_CHECK(!self.is_complex() && !other.is_complex(), "maximum does not support complex inputs.");

  auto iter = TensorIterator::binary_op(result, self, other);
  maximum_stub(iter.device_type(), iter);
  return result;
}

Tensor maximum(const Tensor& self, const Tensor& other) {
  TORCH_CHECK(!self.is_complex() && !other.is_complex(), "maximum does not support complex inputs.");

  Tensor result;
  auto iter = TensorIterator::binary_op(result, self, other);
  maximum_stub(iter.device_type(), iter);
  return iter.output();
}

// binary max, alias for maximum
Tensor& max_out(Tensor& result, const Tensor& self, const Tensor& other) {
  return at::maximum_out(result, self, other);
}

Tensor max(const Tensor& self, const Tensor& other) {
  return at::maximum(self, other);
}

Tensor& minimum_out(Tensor& result, const Tensor& self, const Tensor& other) {
  TORCH_CHECK(!self.is_complex() && !other.is_complex(), "minimum does not support complex inputs.");

  auto iter = TensorIterator::binary_op(result, self, other);
  minimum_stub(iter.device_type(), iter);
  return result;
}

Tensor minimum(const Tensor& self, const Tensor& other) {
  TORCH_CHECK(!self.is_complex() && !other.is_complex(), "minimum does not support complex inputs.");

  Tensor result;
  auto iter = TensorIterator::binary_op(result, self, other);
  minimum_stub(iter.device_type(), iter);
  return iter.output();
}

// binary min, alias for minimum
Tensor& min_out(Tensor& result, const Tensor& self, const Tensor& other) {
  return at::minimum_out(result, self, other);
}

Tensor min(const Tensor& self, const Tensor& other) {
  return at::minimum(self, other);
}

Tensor floor_divide(const Tensor& self, Scalar other) {
  return at::floor_divide(self, wrapped_scalar_tensor(other));
}

Tensor& floor_divide_(Tensor& self, Scalar other) {
  return at::floor_divide_out(self, self, wrapped_scalar_tensor(other));
}

Tensor& fmod_out(Tensor & result, const Tensor& self, const Tensor& other) {
  auto iter = TensorIterator::binary_op(result, self, other);
  fmod_stub(iter.device_type(), iter);
  return result;
}

Tensor& fmod_out(Tensor & result, const Tensor& self, Scalar other) {
  Tensor other_tensor = wrapped_scalar_tensor(other);
  // FIXME: 'other' is converted to match the dtype of 'self' to retain
  //   BC with TH, but in the future, we should use normal type promotion,
  //   like in numpy
  // Issue #47779: https://github.com/pytorch/pytorch/issues/47779
  at::fmod_out(result, self, other_tensor.to(self.dtype()));
  return result;
}

Tensor fmod(const Tensor& self, const Tensor & other) {
  Tensor result;
  auto iter = TensorIterator::binary_op(result, self, other);
  fmod_stub(iter.device_type(), iter);
  return iter.output();
}

Tensor fmod(const Tensor& self, Scalar other) {
  Tensor other_tensor = wrapped_scalar_tensor(other);
  // FIXME: 'other' is converted to match the dtype of 'self' to retain
  //   BC with TH, but in the future, we should use normal type promotion,
  //   like in numpy
  // Issue #47779: https://github.com/pytorch/pytorch/issues/47779
  return native::fmod(self, other_tensor.to(self.dtype()));
}

Tensor& fmod_(Tensor& self, const Tensor& other) {
  return native::fmod_out(self, self, other);
}

Tensor& fmod_(Tensor& self, Scalar other) {
  return native::fmod_out(self, self, other);
}

Tensor& logaddexp_out(Tensor& result, const Tensor& self, const Tensor& other) {
  auto iter = TensorIterator::binary_op(result, self, other);
  logaddexp_stub(iter.device_type(), iter);
  return result;
}

Tensor logaddexp(const Tensor& self, const Tensor& other) {
  Tensor result = at::empty({0}, self.options());
  return at::logaddexp_out(result, self, other);
}

Tensor& logaddexp2_out(Tensor& result, const Tensor& self, const Tensor& other) {
  auto iter = TensorIterator::binary_op(result, self, other);
  logaddexp2_stub(iter.device_type(), iter);
  return result;
}

Tensor logaddexp2(const Tensor& self, const Tensor& other) {
  Tensor result = at::empty({0}, self.options());
  return at::logaddexp2_out(result, self, other);
}

Tensor& gcd_out(Tensor& result, const Tensor& self, const Tensor& other) {
  auto iter = TensorIterator::binary_op(result, self, other);
  gcd_stub(iter.device_type(), iter);
  return result;
}

Tensor gcd(const Tensor& self, const Tensor& other) {
  Tensor result = at::empty({0}, self.options());
  return at::gcd_out(result, self, other);
}

Tensor& gcd_(Tensor& self, const Tensor& other) {
  return at::gcd_out(self, self, other);
}

Tensor& lcm_out(Tensor& result, const Tensor& self, const Tensor& other) {
  auto iter = TensorIterator::binary_op(result, self, other);
  lcm_stub(iter.device_type(), iter);
  return result;
}

Tensor lcm(const Tensor& self, const Tensor& other) {
  Tensor result = at::empty({0}, self.options());
  return at::lcm_out(result, self, other);
}

Tensor& lcm_(Tensor& self, const Tensor& other) {
  return at::lcm_out(self, self, other);
}

Tensor& hypot_out(Tensor& result, const Tensor& self, const Tensor& other) {
  auto iter = TensorIterator::binary_op(result, self, other);
  hypot_stub(iter.device_type(), iter);
  return result;
}

Tensor hypot(const Tensor& self, const Tensor& other) {
  Tensor result;
  auto iter = TensorIterator::binary_op(result, self, other);
  hypot_stub(iter.device_type(), iter);
  return iter.output();
}

Tensor& hypot_(Tensor& self, const Tensor& other) {
  return at::hypot_out(self, self, other);
}

Tensor& igamma_out(Tensor& result, const Tensor& self, const Tensor& other) {
  auto iter = TensorIterator::binary_op(result, self, other);
  igamma_stub(iter.device_type(), iter);
  return result;
}

Tensor igamma(const Tensor& self, const Tensor& other) {
  Tensor result;
  auto iter = TensorIterator::binary_op(result, self, other);
  igamma_stub(iter.device_type(), iter);
  return iter.output();
}

Tensor& igamma_(Tensor& self, const Tensor& other) {
  return at::igamma_out(self, self, other);
}

Tensor& igammac_out(Tensor& result, const Tensor& self, const Tensor& other) {
  auto iter = TensorIterator::binary_op(result, self, other);
  igammac_stub(iter.device_type(), iter);
  return result;
}

Tensor igammac(const Tensor& self, const Tensor& other) {
  Tensor result;
  auto iter = TensorIterator::binary_op(result, self, other);
  igammac_stub(iter.device_type(), iter);
  return iter.output();
}

Tensor& igammac_(Tensor& self, const Tensor& other) {
  return at::igammac_out(self, self, other);
}

Tensor& nextafter_out(Tensor& result, const Tensor& self, const Tensor& other) {
  auto iter = TensorIterator::binary_op(result, self, other);
  nextafter_stub(iter.device_type(), iter);
  return result;
}

Tensor nextafter(const Tensor& self, const Tensor& other) {
  Tensor result;
  auto iter = TensorIterator::binary_op(result, self, other);
  nextafter_stub(iter.device_type(), iter);
  return iter.output();
}

Tensor& nextafter_(Tensor& self, const Tensor& other) {
  return at::nextafter_out(self, self, other);
}

// Note: this function is only for testing.
// It is undocumented and should not be used outside of tests.
Tensor _test_serialization_subcmul(const Tensor& self, const Tensor& other, Scalar alpha) {
  return self - (other * alpha);
}

Tensor& heaviside_out(Tensor& result, const Tensor& self, const Tensor& values) {
  TORCH_CHECK(!self.is_complex() && !result.is_complex() && !values.is_complex(),
              "heaviside is not yet implemented for complex tensors.");
  TORCH_CHECK(self.dtype() == values.dtype() &&  result.dtype() == self.dtype(),
              "heaviside is not yet implemented for tensors with different dtypes.");

  auto iter = TensorIterator::binary_op(result, self, values);
  heaviside_stub(iter.device_type(), iter);
  return result;
}

Tensor heaviside(const Tensor& self, const Tensor& values) {
  TORCH_CHECK(!self.is_complex() && !values.is_complex(),
              "heaviside is not yet implemented for complex tensors.");
  TORCH_CHECK(self.dtype() == values.dtype(),
              "heaviside is not yet implemented for tensors with different dtypes.");

  Tensor result;
  auto iter = TensorIterator::binary_op(result, self, values);
  heaviside_stub(iter.device_type(), iter);
  return iter.output();
}

Tensor& heaviside_(Tensor& self, const Tensor& values) {
  return at::heaviside_out(self, self, values);
}

Tensor& ldexp_out(Tensor& result, const Tensor& self, const Tensor& other) {
  return at::mul_out(result, self, at::pow(2.0, other));
}

Tensor ldexp(const Tensor& self, const Tensor& other) {
  return at::mul(self, at::pow(2.0, other));
}

Tensor& ldexp_(Tensor& self, const Tensor& other) {
  return at::ldexp_out(self, self, other);
}

<<<<<<< HEAD
Tensor& xlogy_out(Tensor& result, const Tensor& self, const Tensor& other) {
  auto iter = TensorIterator::binary_float_op(result, self, other);
  xlogy_stub(iter.device_type(), iter);
  return result;
}

Tensor& xlogy_out(Tensor& result, Scalar self, const Tensor& other) {
  return at::xlogy_out(result, c10::scalar_to_tensor(self, other.device()), other);
}

Tensor& xlogy_out(Tensor& result, const Tensor& self, Scalar other) {
  return at::xlogy_out(result, self, c10::scalar_to_tensor(other, self.device()));
}

Tensor xlogy(const Tensor& x, const Tensor& y) {
  Tensor result;
  auto iter = TensorIterator::binary_float_op(result, x, y);
  xlogy_stub(iter.device_type(), iter);
  return iter.output();
}

Tensor xlogy(Scalar x, const Tensor& y) {
  return at::xlogy(c10::scalar_to_tensor(x, y.device()), y);
}

Tensor xlogy(const Tensor& x, Scalar y) {
  return at::xlogy(x, c10::scalar_to_tensor(y, x.device()));
}

Tensor& xlogy_(Tensor& x, const Tensor& y) {
  return at::xlogy_out(x, x, y);
}

Tensor& xlogy_(Tensor& x, Scalar y) {
  return at::xlogy_out(x, x, c10::scalar_to_tensor(y, x.device()));
}

// TODO: Deduplicate this with the TensorIterator logic.  This would
// also fix the TODOs below.
Tensor binary_op_meta(const Tensor& self, const Tensor& other) {
  // TODO: Doesn't do type promotion correctly
  // TODO: Doesn't do strides correctly
  int64_t dim = std::max(self.dim(), other.dim());
  std::vector<int64_t> sizes(dim);
  for (int64_t i = 0; i < dim; i++) {
    int64_t j = -1 - i;
    if (i >= self.dim() || self.size(j) == 1) {
      sizes[dim + j] = other.size(j);
    } else if (i >= other.dim() || self.size(i) == 1) {
      sizes[dim + j] = self.size(j);
    } else {
      TORCH_CHECK(
        self.size(j) == other.size(j),
        "Expected self.size(", j, ") == other.size(", j, "), but got ", self.size(j), " != ", other.size(j)
      );
      sizes[dim + j] = self.size(j);
    }
  }
  return at::empty_meta(sizes, self.options());
}

Tensor binary_op_with_scalar_meta(const Tensor& self, const Tensor& other, Scalar x) {
  return binary_op_meta(self, other);
}

TORCH_LIBRARY_IMPL(aten, Meta, m) {
  m.impl("add.Tensor", binary_op_with_scalar_meta);
}

=======
>>>>>>> 9417e927
} // namespace native
} // namespace at<|MERGE_RESOLUTION|>--- conflicted
+++ resolved
@@ -1102,7 +1102,6 @@
   return at::ldexp_out(self, self, other);
 }
 
-<<<<<<< HEAD
 Tensor& xlogy_out(Tensor& result, const Tensor& self, const Tensor& other) {
   auto iter = TensorIterator::binary_float_op(result, self, other);
   xlogy_stub(iter.device_type(), iter);
@@ -1140,39 +1139,5 @@
   return at::xlogy_out(x, x, c10::scalar_to_tensor(y, x.device()));
 }
 
-// TODO: Deduplicate this with the TensorIterator logic.  This would
-// also fix the TODOs below.
-Tensor binary_op_meta(const Tensor& self, const Tensor& other) {
-  // TODO: Doesn't do type promotion correctly
-  // TODO: Doesn't do strides correctly
-  int64_t dim = std::max(self.dim(), other.dim());
-  std::vector<int64_t> sizes(dim);
-  for (int64_t i = 0; i < dim; i++) {
-    int64_t j = -1 - i;
-    if (i >= self.dim() || self.size(j) == 1) {
-      sizes[dim + j] = other.size(j);
-    } else if (i >= other.dim() || self.size(i) == 1) {
-      sizes[dim + j] = self.size(j);
-    } else {
-      TORCH_CHECK(
-        self.size(j) == other.size(j),
-        "Expected self.size(", j, ") == other.size(", j, "), but got ", self.size(j), " != ", other.size(j)
-      );
-      sizes[dim + j] = self.size(j);
-    }
-  }
-  return at::empty_meta(sizes, self.options());
-}
-
-Tensor binary_op_with_scalar_meta(const Tensor& self, const Tensor& other, Scalar x) {
-  return binary_op_meta(self, other);
-}
-
-TORCH_LIBRARY_IMPL(aten, Meta, m) {
-  m.impl("add.Tensor", binary_op_with_scalar_meta);
-}
-
-=======
->>>>>>> 9417e927
 } // namespace native
 } // namespace at