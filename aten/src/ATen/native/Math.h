#pragma once

#include <cstdlib>
#include <cstdint>
#include <cmath>
#include <cfloat>
#include <limits>
#include <type_traits>
#include <ATen/NumericUtils.h>
#include <c10/util/BFloat16.h>
#include <c10/util/Half.h>
#include <c10/util/MathConstants.h>
#include <c10/util/math_compat.h>
#include <ATen/AccumulateType.h>

C10_CLANG_DIAGNOSTIC_PUSH()
#if C10_CLANG_HAS_WARNING("-Wimplicit-float-conversion")
C10_CLANG_DIAGNOSTIC_IGNORE("-Wimplicit-float-conversion")
#endif

/* The next function is taken from  https://github.com/antelopeusersgroup/antelope_contrib/blob/master/lib/location/libgenloc/erfinv.c.
Below is the copyright.
Output was modified to be inf or -inf when input is 1 or -1. */


/*
    Copyright (c) 2014 Indiana University
    All rights reserved.

    Written by Prof. Gary L. Pavlis, Dept. of Geol. Sci.,
            Indiana University, Bloomington, IN

    This software is licensed under the New BSD license:

    Redistribution and use in source and binary forms,
    with or without modification, are permitted provided
    that the following conditions are met:

    Redistributions of source code must retain the above
    copyright notice, this list of conditions and the
    following disclaimer.

    Redistributions in binary form must reproduce the
    above copyright notice, this list of conditions and
    the following disclaimer in the documentation and/or
    other materials provided with the distribution.

    Neither the name of Indiana University nor
    the names of its contributors may be used to endorse
    or promote products derived from this software without
    specific prior written permission.

    THIS SOFTWARE IS PROVIDED BY THE COPYRIGHT HOLDERS AND
    CONTRIBUTORS "AS IS" AND ANY EXPRESS OR IMPLIED
    WARRANTIES, INCLUDING, BUT NOT LIMITED TO, THE IMPLIED
    WARRANTIES OF MERCHANTABILITY AND FITNESS FOR A
    PARTICULAR PURPOSE ARE DISCLAIMED. IN NO EVENT SHALL
    THE COPYRIGHT OWNER OR CONTRIBUTORS BE LIABLE FOR ANY
    DIRECT, INDIRECT, INCIDENTAL, SPECIAL, EXEMPLARY, OR
    CONSEQUENTIAL DAMAGES (INCLUDING, BUT NOT LIMITED TO,
    PROCUREMENT OF SUBSTITUTE GOODS OR SERVICES; LOSS OF
    USE, DATA, OR PROFITS; OR BUSINESS INTERRUPTION)
    HOWEVER CAUSED AND ON ANY THEORY OF LIABILITY, WHETHER
    IN CONTRACT, STRICT LIABILITY, OR TORT (INCLUDING
    NEGLIGENCE OR OTHERWISE) ARISING IN ANY WAY OUT OF THE
    USE OF THIS SOFTWARE, EVEN IF ADVISED OF THE
    POSSIBILITY OF SUCH DAMAGE.
*/

#define CENTRAL_RANGE 0.7

template <typename T>
static inline typename std::enable_if<std::is_floating_point<T>::value, T>::type
calc_erfinv(T y) {
/* Function to calculate inverse error function.  Rational approximation
is used to generate an initial approximation, which is then improved to
full accuracy by two steps of Newton's method.  Code is a direct
translation of the erfinv m file in matlab version 2.0.
Author:  Gary L. Pavlis, Indiana University
Date:  February 1996
*/
  T x, z, num, dem; /*working variables */
  /* coefficients in rational expansion */
  T a[4] = {  T(0.886226899), T(-1.645349621),  T(0.914624893), T(-0.140543331) };
  T b[4] = { T(-2.118377725),  T(1.442710462), T(-0.329097515),  T(0.012229801) };
  T c[4] = { T(-1.970840454), T(-1.624906493),  T(3.429567803),  T(1.641345311) };
  T d[2] = {  T(3.543889200),  T(1.637067800) };
  T y_abs = std::abs(y);
  if(y_abs > 1.0) return std::numeric_limits<T>::quiet_NaN();
#ifdef _WIN32
  // error C2039: '_copysign': is not a member of 'std'
  if(y_abs == 1.0) return copysign(std::numeric_limits<T>::infinity(), y);
#else
  if(y_abs == 1.0) return std::copysign(std::numeric_limits<T>::infinity(), y);
#endif
  if(y_abs <= static_cast<T>(CENTRAL_RANGE)) {
    z = y * y;
    num = (((a[3]*z + a[2])*z + a[1])*z + a[0]);
    dem = ((((b[3]*z + b[2])*z + b[1])*z +b[0]) * z + static_cast<T>(1.0));
    x = y * num / dem;
  }
  else{
    z = std::sqrt(-std::log((static_cast<T>(1.0)-y_abs)/static_cast<T>(2.0)));
    num = ((c[3]*z + c[2])*z + c[1]) * z + c[0];
    dem = (d[1]*z + d[0])*z + static_cast<T>(1.0);
#ifdef _WIN32
    // error C2039: '_copysign': is not a member of 'std'
    x = copysign(num, y) / dem;
#else
    x = std::copysign(num, y) / dem;
#endif
  }
  /* Two steps of Newton-Raphson correction */
  x = x - (std::erf(x) - y) / ((static_cast<T>(2.0)/static_cast<T>(std::sqrt(c10::pi<double>)))*std::exp(-x*x));
  x = x - (std::erf(x) - y) / ((static_cast<T>(2.0)/static_cast<T>(std::sqrt(c10::pi<double>)))*std::exp(-x*x));

  return(x);
}

#undef CENTRAL_RANGE

/*
 * Note [3-Clause BSD License for the Cephes Math Library]
 * Code derived from implementations in the Cephes Math Library should mention its derivation and reference
 * this note (ex. 'This function is derived from the implementation of X in the Cephes Math Library. See note
 * [3-Clause BSD License for the Cephes Math Library]. The license is:
 * Copyright (c) 2018, Steven Moshier
 * All rights reserved.
 *
 * Redistribution and use in source and binary forms, with or without
 * modification, are permitted provided that the following conditions are met:
 * * Redistributions of source code must retain the above copyright
 * notice, this list of conditions and the following disclaimer.
 * * Redistributions in binary form must reproduce the above copyright
 * notice, this list of conditions and the following disclaimer in the
 * documentation and/or other materials provided with the distribution.
 * * Neither the name of the nor the
 * names of its contributors may be used to endorse or promote products
 * derived from this software without specific prior written permission.
 *
 * THIS SOFTWARE IS PROVIDED BY THE COPYRIGHT HOLDERS AND CONTRIBUTORS "AS IS" AND
 * ANY EXPRESS OR IMPLIED WARRANTIES, INCLUDING, BUT NOT LIMITED TO, THE IMPLIED
 * WARRANTIES OF MERCHANTABILITY AND FITNESS FOR A PARTICULAR PURPOSE ARE
 * DISCLAIMED. IN NO EVENT SHALL Steven Moshier BE LIABLE FOR ANY
 * DIRECT, INDIRECT, INCIDENTAL, SPECIAL, EXEMPLARY, OR CONSEQUENTIAL DAMAGES
 * (INCLUDING, BUT NOT LIMITED TO, PROCUREMENT OF SUBSTITUTE GOODS OR SERVICES;
 * LOSS OF USE, DATA, OR PROFITS; OR BUSINESS INTERRUPTION) HOWEVER CAUSED AND
 * ON ANY THEORY OF LIABILITY, WHETHER IN CONTRACT, STRICT LIABILITY, OR TORT
 * (INCLUDING NEGLIGENCE OR OTHERWISE) ARISING IN ANY WAY OUT OF THE USE OF THIS
 * SOFTWARE, EVEN IF ADVISED OF THE POSSIBILITY OF SUCH DAMAGE.
 */

/*
 * This function is derived from the implementation of the zeta function in the Cephes Math Library.
 * See note [3-Clause BSD License for the Cephes Math Library].
 */
template <typename scalar_t, bool is_cuda=false>
C10_HOST_DEVICE static inline scalar_t zeta(scalar_t x, scalar_t q) __ubsan_ignore_float_divide_by_zero__ {
  using acc_t = at::acc_type<scalar_t, is_cuda>;
  const acc_t MACHEP = acc_t{1.11022302462515654042E-16};
  constexpr acc_t zero = acc_t{0.0};
  constexpr acc_t half = acc_t{0.5};
  constexpr acc_t one = acc_t{1.0};
  static const acc_t A[] = {
      12.0,
      -720.0,
      30240.0,
      -1209600.0,
      47900160.0,
      -1.8924375803183791606e9, /*1.307674368e12/691*/
      7.47242496e10,
      -2.950130727918164224e12, /*1.067062284288e16/3617*/
      1.1646782814350067249e14, /*5.109094217170944e18/43867*/
      -4.5979787224074726105e15, /*8.028576626982912e20/174611*/
      1.8152105401943546773e17, /*1.5511210043330985984e23/854513*/
      -7.1661652561756670113e18 /*1.6938241367317436694528e27/236364091*/
  };

  int i = 0;
  acc_t a, b, k, s, t, w;
  if (x == one) {
    return std::numeric_limits<scalar_t>::infinity();
  }

  if (x < one) {
    return std::numeric_limits<scalar_t>::quiet_NaN();
  }

  if (q <= zero) {
    if (q == ::floor(q)) {
      return std::numeric_limits<scalar_t>::infinity();
    }
    if (x != ::floor(x)) {
      return std::numeric_limits<scalar_t>::quiet_NaN();
    }
  }

  s = ::pow(q, -x);
  a = q;
  i = 0;
  b = zero;
  while ((i < 9) || (a <= acc_t{9.0})) {
    i += 1;
    a += one;
    b = ::pow(a, -x);
    s += b;
    if ((-MACHEP * s < b) && (b < MACHEP * s)) {
      return static_cast<scalar_t>(s);
    }
  };

  w = a;
  s += b * w / (x - one);
  s -= half * b;
  a = one;
  k = zero;
  for (int i = 0; i < 12; i++) {
    a *= x + k;
    b /= w;
    t = a * b / A[i];
    s = s + t;
    t = ::fabs(t / s);
    if (t < MACHEP) {
      return static_cast<scalar_t>(s);
    }
    k += one;
    a *= x + k;
    b /= w;
    k += one;
  }
  return static_cast<scalar_t>(s);
}

/*
 * This function is derived from the implementation of the digamma function in the Cephes Math Library.
 * See note [3-Clause BSD License for the Cephes Math Library].
 *
 * Evaluates polynomial of degree N:
 *
 *                     2          N
 * y  =  C  + C x + C x  +...+ C x
 *        0    1     2          N
 *
 * Coefficients are stored in reverse order:
 *
 * coef[0] = C  , ..., coef[N] = C  .
 *            N                   0
 */
template <typename T>
C10_HOST_DEVICE static inline T polevl(const T x, const T A[], size_t len) {
  T result = 0;
  for (size_t i = 0; i <= len; i++) {
    result = result * x + A[i];
  }
  return result;
}

static inline double trigamma(double x) __ubsan_ignore_float_divide_by_zero__ {
  double sign = +1;
  double result = 0;
  if (x < 0.5) {
    sign = -1;
    const double sin_pi_x = sin(c10::pi<double> * x);
    result -= (c10::pi<double> * c10::pi<double>) / (sin_pi_x * sin_pi_x);
    x = 1 - x;
  }
  for (int i = 0; i < 6; ++i) {
    result += 1 / (x * x);
    x += 1;
  }
  const double ixx = 1 / (x*x);
  result += (1 + 1 / (2*x) + ixx * (1./6 - ixx * (1./30 - ixx * (1./42)))) / x;
  return sign * result;
}

static inline float trigamma(float x) __ubsan_ignore_float_divide_by_zero__ {
  float sign = +1;
  float result = 0;
  if (x < 0.5f) {
    sign = -1;
    const float sin_pi_x = sinf(c10::pi<float> * x);
    result -= (c10::pi<float> * c10::pi<float>) / (sin_pi_x * sin_pi_x);
    x = 1 - x;
  }
  for (int i = 0; i < 6; ++i) {
    result += 1 / (x * x);
    x += 1;
  }
  const float ixx = 1 / (x*x);
  result += (1 + 1 / (2*x) + ixx * (1.f/6 - ixx * (1.f/30 - ixx * (1.f/42)))) / x;
  return sign * result;
}

/*
 * This function is derived from the implementation of the digamma function in the Cephes Math Library.
 * See note [3-Clause BSD License for the Cephes Math Library].
 */
static inline double calc_digamma(double x) {
  // [C++ Standard Reference: Gamma Function] https://en.cppreference.com/w/cpp/numeric/math/tgamma
  static double PSI_10 = 2.25175258906672110764;
  if (x == 0) {
    // As per C++ standard for gamma related functions and SciPy,
    // If the argument is ±0, ±∞ is returned
    return std::copysign(INFINITY, -x);
  }

  bool x_is_integer = x == trunc(x);
  if (x < 0) {
    if (x_is_integer) {
      // As per C++ standard for gamma related functions and SciPy,
      // If the argument is a negative integer, NaN is returned
      return std::numeric_limits<double>::quiet_NaN();
    }
    // Extracts the fractional part of x as r, since tan(pi * r) is more numerically
    // accurate than tan(pi * x). While these operations are mathematically equivalent
    // since both x and r are in radians and tan() has a periodicity of pi, in practice
    // the computation of pi * x is a source of error (when |x| > 1).
    double q, r;
    r = std::modf(x, &q);
    return calc_digamma(1 - x) - c10::pi<double> / tan(c10::pi<double> * r);
  }

  // Push x to be >= 10
  double result = 0;
  while (x < 10) {
    result -= 1 / x;
    x += 1;
  }
  if (x == 10) {
    return result + PSI_10;
  }

  // Compute asymptotic digamma
  static const double A[] = {
      8.33333333333333333333E-2,
      -2.10927960927960927961E-2,
      7.57575757575757575758E-3,
      -4.16666666666666666667E-3,
      3.96825396825396825397E-3,
      -8.33333333333333333333E-3,
      8.33333333333333333333E-2,
  };

  double y = 0;
  if (x < 1.0e17) {
    double z = 1.0 / (x * x);
    y = z * polevl(z, A, 6);
  }
  return result + log(x) - (0.5 / x) - y;
}

/*
 * This function is derived from the implementation of the digamma function in the Cephes Math Library.
 * See note [3-Clause BSD License for the Cephes Math Library].
 */
static inline float calc_digamma(float x) {
  // See [C++ Standard Reference: Gamma Function]
  static float PSI_10 = 2.25175258906672110764f;
  if (x == 0) {
    // As per C++ standard for gamma related functions and SciPy,
    // If the argument is ±0, ±∞ is returned
    return std::copysign(INFINITY, -x);
  }

  bool x_is_integer = x == truncf(x);
  if (x < 0) {
    if (x_is_integer) {
    // As per C++ standard for gamma related functions and SciPy,
    // If the argument is a negative integer, NaN is returned
      return std::numeric_limits<float>::quiet_NaN();
    }
    // Extracts the fractional part of x as r, since tan(pi * r) is more numerically
    // accurate than tan(pi * x). While these operations are mathematically equivalent
    // since both x and r are in radians and tan() has a periodicity of pi, in practice
    // the computation of pi * x is a source of error (when |x| > 1).
    double q, r;
    r = std::modf(x, &q);
    float pi_over_tan_pi_x = (float)(c10::pi<double> / tan(c10::pi<double> * r));
    return calc_digamma(1 - x) - pi_over_tan_pi_x;
  }

  // Push x to be >= 10
  float result = 0;
  while (x < 10) {
    result -= 1 / x;
    x += 1;
  }
  if (x == 10) {
    return result + PSI_10;
  }

  // Compute asymptotic digamma
  static const float A[] = {
      8.33333333333333333333E-2f,
      -2.10927960927960927961E-2f,
      7.57575757575757575758E-3f,
      -4.16666666666666666667E-3f,
      3.96825396825396825397E-3f,
      -8.33333333333333333333E-3f,
      8.33333333333333333333E-2f,
  };

  float y = 0;
  if (x < 1.0e17f) {
    float z = 1 / (x * x);
    y = z * polevl(z, A, 6);
  }
  return result + logf(x) - (0.5f / x) - y;
}

template <typename scalar_t, bool is_cuda=false>
static inline C10_HOST_DEVICE scalar_t calc_polygamma(int n, scalar_t x) {
  // already blocked if n <= 1
  return ((n % 2) ? 1.0 : -1.0) *
      ::exp(::lgamma(static_cast<scalar_t>(n) + 1.0)) *
      zeta<scalar_t, is_cuda>(static_cast<scalar_t>(n + 1), x);
}

// regularized lower incomplete gamma
// the regularized lower, upper incomplete gamma, as well as their
// helper functions follow SciPy's implementation

/* References
 * [igam1] "The Digital Library of Mathematical Functions", dlmf.nist.gov
 * [igam2] Maddock et. al., "Incomplete Gamma Functions",
 *     https://www.boost.org/doc/libs/1_61_0/libs/math/doc/html/math_toolkit/sf_gamma/igamma.html
 */

/*
 * This implementation of the regularized incomplete gamma functions and
 * their helper functions are derived from the implementation of SciPy's
 * gammainc, Cephes's igam and igamc, and Boost's Lanczos approximations.
 * See NOTICE for the licenses.
 */
template <typename scalar_t>
static scalar_t ratevl(scalar_t x, const scalar_t num[], int64_t M,
    const scalar_t denom[], int64_t N) {
  // evaluating rational function, i.e., the ratio of two polynomials
  // the coefficients for numerator are given by `num` while coeffs for
  // denumerator are given by `denom`

  int64_t i, dir;
  scalar_t y, num_ans, denom_ans;
  scalar_t absx = std::fabs(x);
  const scalar_t *p;

  if (absx > 1) {
    /* Evaluate as a polynomial in 1/x. */
    dir = -1;
    p = num + M;
    y = 1 / x;
  }
  else {
    dir = 1;
    p = num;
    y = x;
  }

  /* Evaluate the numerator */
  num_ans = *p;
  p += dir;
  for (i = 1; i <= M; i++) {
    num_ans = num_ans * y + *p;
    p += dir;
  }
  /* Evaluate the denominator */
  if (absx > 1) {
    p = denom + N;
  }
  else {
    p = denom;
  }

  denom_ans = *p;
  p += dir;
  for (i = 1; i <= N; i++) {
    denom_ans = denom_ans * y + *p;
    p += dir;
  }
  if (absx > 1) {
    i = N - M;
    return std::pow(x, i) * num_ans / denom_ans;
  }
  else {
    return num_ans / denom_ans;
  }
}

// SciPy's lanczos implementation is taken from Boost
/* (C) Copyright John Maddock 2006.
 * Use, modification and distribution are subject to the
 * Boost Software License, Version 1.0. See
 * https://www.boost.org/LICENSE_1_0.txt or see NOTICE.
 */
template <typename scalar_t>
static scalar_t lanczos_sum_expg_scaled(scalar_t x) {
  // lanczos approximation
  static const scalar_t lanczos_sum_expg_scaled_num[13] = {
    0.006061842346248906525783753964555936883222,
    0.5098416655656676188125178644804694509993,
    19.51992788247617482847860966235652136208,
    449.9445569063168119446858607650988409623,
    6955.999602515376140356310115515198987526,
    75999.29304014542649875303443598909137092,
    601859.6171681098786670226533699352302507,
    3481712.15498064590882071018964774556468,
    14605578.08768506808414169982791359218571,
    43338889.32467613834773723740590533316085,
    86363131.28813859145546927288977868422342,
    103794043.1163445451906271053616070238554,
    56906521.91347156388090791033559122686859
  };
  static const scalar_t lanczos_sum_expg_scaled_denom[13] = {
    1.,
    66.,
    1925.,
    32670.,
    357423.,
    2637558.,
    13339535.,
    45995730.,
    105258076.,
    150917976.,
    120543840.,
    39916800.,
    0.
  };
  return ratevl(x, lanczos_sum_expg_scaled_num,
      sizeof(lanczos_sum_expg_scaled_num) / sizeof(lanczos_sum_expg_scaled_num[0]) - 1,
      lanczos_sum_expg_scaled_denom,
      sizeof(lanczos_sum_expg_scaled_denom) / sizeof(lanczos_sum_expg_scaled_denom[0]) - 1);
}

template <typename scalar_t>
static scalar_t _igam_helper_fac(scalar_t a, scalar_t x) {
  // compute x^a * exp(-a) / gamma(a)
  // corrected from (15) and (16) in [igam2] by replacing exp(x - a) with
  // exp(a - x).

  scalar_t ax, fac, res, num, numfac;
  static scalar_t MAXLOG = std::is_same<scalar_t,double>::value ?
    7.09782712893383996843E2 : 88.72283905206835;
  static scalar_t EXP1 = 2.718281828459045;
  static scalar_t lanczos_g = 6.024680040776729583740234375;

  if (std::fabs(a - x) > 0.4 * std::fabs(a)) {
    ax = a * std::log(x) - x - std::lgamma(a);
    if (ax < -MAXLOG) {
      return 0.0;
    }
    return std::exp(ax);
  }

  fac = a + lanczos_g - 0.5;
  res = std::sqrt(fac / EXP1) / lanczos_sum_expg_scaled(a);

  if ((a < 200) && (x < 200)) {
    res *= std::exp(a - x) * std::pow(x / fac, a);
  }
  else {
    num = x - a - lanczos_g + 0.5;
    numfac = num / fac;
    res *= std::exp(a * (std::log1p(numfac) - numfac) + x * (0.5 - lanczos_g) / fac);
  }
  return res;
}

template <typename scalar_t>
static scalar_t _igam_helper_series(scalar_t a, scalar_t x) {
  // Compute igam using DLMF 8.11.4. [igam1]
  static scalar_t MACHEP = std::is_same<scalar_t, double>::value ?
    1.11022302462515654042E-16 : 5.9604644775390625E-8;
  static int MAXITER = 2000;

  int i;
  scalar_t ans, ax, c, r;

  ax = _igam_helper_fac(a, x);
  if (ax == 0.0) {
    return 0.0;
  }

  /* power series */
  r = a;
  c = 1.0;
  ans = 1.0;

  for (i = 0; i < MAXITER; i++) {
    r += 1.0;
    c *= x / r;
    ans += c;
    if (c <= MACHEP * ans) {
      break;
    }
  }
  return (ans * ax / a);
}

template <typename scalar_t>
static scalar_t _igamc_helper_series(scalar_t a, scalar_t x) {
  // Compute igamc using DLMF 8.7.3 [igam1]. This is related to the series in
  // _igam_helper_series but extra care is taken to avoid cancellation.

  int n;
  scalar_t fac = 1;
  scalar_t sum = 0;
  scalar_t term, logx;
  static scalar_t MAXITER = 2000;
  static scalar_t MACHEP = std::is_same<scalar_t, double>::value ?
    1.11022302462515654042E-16 : 5.9604644775390625E-8;

  for (n = 1; n < MAXITER; n++) {
    fac *= -x / n;
    term = fac / (a + n);
    sum += term;
    if (std::fabs(term) <= MACHEP * std::fabs(sum)) {
        break;
    }
  }

  logx = std::log(x);
  term = -std::expm1(a * logx - std::lgamma(1+a));
  return term - std::exp(a * logx - std::lgamma(a)) * sum;
}

template <typename scalar_t>
static scalar_t _igam_helper_asymptotic_series(scalar_t a, scalar_t x, bool igam) {
  // Compute igam/igamc using DLMF 8.12.3/8.12.4 [igam1]
  static const scalar_t d[25][25] =
    {{-3.3333333333333333e-1, 8.3333333333333333e-2, -1.4814814814814815e-2,
      1.1574074074074074e-3, 3.527336860670194e-4, -1.7875514403292181e-4,
      3.9192631785224378e-5, -2.1854485106799922e-6, -1.85406221071516e-6,
      8.296711340953086e-7, -1.7665952736826079e-7, 6.7078535434014986e-9,
      1.0261809784240308e-8, -4.3820360184533532e-9, 9.1476995822367902e-10,
      -2.551419399494625e-11, -5.8307721325504251e-11, 2.4361948020667416e-11,
      -5.0276692801141756e-12, 1.1004392031956135e-13, 3.3717632624009854e-13,
      -1.3923887224181621e-13, 2.8534893807047443e-14, -5.1391118342425726e-16,
      -1.9752288294349443e-15},
    {-1.8518518518518519e-3, -3.4722222222222222e-3, 2.6455026455026455e-3,
      -9.9022633744855967e-4, 2.0576131687242798e-4, -4.0187757201646091e-7,
      -1.8098550334489978e-5, 7.6491609160811101e-6, -1.6120900894563446e-6,
      4.6471278028074343e-9, 1.378633446915721e-7, -5.752545603517705e-8,
      1.1951628599778147e-8, -1.7543241719747648e-11, -1.0091543710600413e-9,
      4.1627929918425826e-10, -8.5639070264929806e-11, 6.0672151016047586e-14,
      7.1624989648114854e-12, -2.9331866437714371e-12, 5.9966963656836887e-13,
      -2.1671786527323314e-16, -4.9783399723692616e-14, 2.0291628823713425e-14,
      -4.13125571381061e-15},
    {4.1335978835978836e-3, -2.6813271604938272e-3, 7.7160493827160494e-4,
      2.0093878600823045e-6, -1.0736653226365161e-4, 5.2923448829120125e-5,
      -1.2760635188618728e-5, 3.4235787340961381e-8, 1.3721957309062933e-6,
      -6.298992138380055e-7, 1.4280614206064242e-7, -2.0477098421990866e-10,
      -1.4092529910867521e-8, 6.228974084922022e-9, -1.3670488396617113e-9,
      9.4283561590146782e-13, 1.2872252400089318e-10, -5.5645956134363321e-11,
      1.1975935546366981e-11, -4.1689782251838635e-15, -1.0940640427884594e-12,
      4.6622399463901357e-13, -9.905105763906906e-14, 1.8931876768373515e-17,
      8.8592218725911273e-15},
    {6.4943415637860082e-4, 2.2947209362139918e-4, -4.6918949439525571e-4,
      2.6772063206283885e-4, -7.5618016718839764e-5, -2.3965051138672967e-7,
      1.1082654115347302e-5, -5.6749528269915966e-6, 1.4230900732435884e-6,
      -2.7861080291528142e-11, -1.6958404091930277e-7, 8.0994649053880824e-8,
      -1.9111168485973654e-8, 2.3928620439808118e-12, 2.0620131815488798e-9,
      -9.4604966618551322e-10, 2.1541049775774908e-10, -1.388823336813903e-14,
      -2.1894761681963939e-11, 9.7909989511716851e-12, -2.1782191880180962e-12,
      6.2088195734079014e-17, 2.126978363279737e-13, -9.3446887915174333e-14,
      2.0453671226782849e-14},
    {-8.618882909167117e-4, 7.8403922172006663e-4, -2.9907248030319018e-4,
      -1.4638452578843418e-6, 6.6414982154651222e-5, -3.9683650471794347e-5,
      1.1375726970678419e-5, 2.5074972262375328e-10, -1.6954149536558306e-6,
      8.9075075322053097e-7, -2.2929348340008049e-7, 2.956794137544049e-11,
      2.8865829742708784e-8, -1.4189739437803219e-8, 3.4463580499464897e-9,
      -2.3024517174528067e-13, -3.9409233028046405e-10, 1.8602338968504502e-10,
      -4.356323005056618e-11, 1.2786001016296231e-15, 4.6792750266579195e-12,
      -2.1492464706134829e-12, 4.9088156148096522e-13, -6.3385914848915603e-18,
      -5.0453320690800944e-14},
    {-3.3679855336635815e-4, -6.9728137583658578e-5, 2.7727532449593921e-4,
      -1.9932570516188848e-4, 6.7977804779372078e-5, 1.419062920643967e-7,
      -1.3594048189768693e-5, 8.0184702563342015e-6, -2.2914811765080952e-6,
      -3.252473551298454e-10, 3.4652846491085265e-7, -1.8447187191171343e-7,
      4.8240967037894181e-8, -1.7989466721743515e-14, -6.3061945000135234e-9,
      3.1624176287745679e-9, -7.8409242536974293e-10, 5.1926791652540407e-15,
      9.3589442423067836e-11, -4.5134262161632782e-11, 1.0799129993116827e-11,
      -3.661886712685252e-17, -1.210902069055155e-12, 5.6807435849905643e-13,
      -1.3249659916340829e-13},
    {5.3130793646399222e-4, -5.9216643735369388e-4, 2.7087820967180448e-4,
      7.9023532326603279e-7, -8.1539693675619688e-5, 5.6116827531062497e-5,
      -1.8329116582843376e-5, -3.0796134506033048e-9, 3.4651553688036091e-6,
      -2.0291327396058604e-6, 5.7887928631490037e-7, 2.338630673826657e-13,
      -8.8286007463304835e-8, 4.7435958880408128e-8, -1.2545415020710382e-8,
      8.6496488580102925e-14, 1.6846058979264063e-9, -8.5754928235775947e-10,
      2.1598224929232125e-10, -7.6132305204761539e-16, -2.6639822008536144e-11,
      1.3065700536611057e-11, -3.1799163902367977e-12, 4.7109761213674315e-18,
      3.6902800842763467e-13},
    {3.4436760689237767e-4, 5.1717909082605922e-5, -3.3493161081142236e-4,
      2.812695154763237e-4, -1.0976582244684731e-4, -1.2741009095484485e-7,
      2.7744451511563644e-5, -1.8263488805711333e-5, 5.7876949497350524e-6,
      4.9387589339362704e-10, -1.0595367014026043e-6, 6.1667143761104075e-7,
      -1.7562973359060462e-7, -1.2974473287015439e-12, 2.695423606288966e-8,
      -1.4578352908731271e-8, 3.887645959386175e-9, -3.8810022510194121e-17,
      -5.3279941738772867e-10, 2.7437977643314845e-10, -6.9957960920705679e-11,
      2.5899863874868481e-17, 8.8566890996696381e-12, -4.403168815871311e-12,
      1.0865561947091654e-12},
    {-6.5262391859530942e-4, 8.3949872067208728e-4, -4.3829709854172101e-4,
      -6.969091458420552e-7, 1.6644846642067548e-4, -1.2783517679769219e-4,
      4.6299532636913043e-5, 4.5579098679227077e-9, -1.0595271125805195e-5,
      6.7833429048651666e-6, -2.1075476666258804e-6, -1.7213731432817145e-11,
      3.7735877416110979e-7, -2.1867506700122867e-7, 6.2202288040189269e-8,
      6.5977038267330006e-16, -9.5903864974256858e-9, 5.2132144922808078e-9,
      -1.3991589583935709e-9, 5.382058999060575e-16, 1.9484714275467745e-10,
      -1.0127287556389682e-10, 2.6077347197254926e-11, -5.0904186999932993e-18,
      -3.3721464474854592e-12},
    {-5.9676129019274625e-4, -7.2048954160200106e-5, 6.7823088376673284e-4,
      -6.4014752602627585e-4, 2.7750107634328704e-4, 1.8197008380465151e-7,
      -8.4795071170685032e-5, 6.105192082501531e-5, -2.1073920183404862e-5,
      -8.8585890141255994e-10, 4.5284535953805377e-6, -2.8427815022504408e-6,
      8.7082341778646412e-7, 3.6886101871706965e-12, -1.5344695190702061e-7,
      8.862466778790695e-8, -2.5184812301826817e-8, -1.0225912098215092e-14,
      3.8969470758154777e-9, -2.1267304792235635e-9, 5.7370135528051385e-10,
      -1.887749850169741e-19, -8.0931538694657866e-11, 4.2382723283449199e-11,
      -1.1002224534207726e-11},
    {1.3324454494800656e-3, -1.9144384985654775e-3, 1.1089369134596637e-3,
      9.932404122642299e-7, -5.0874501293093199e-4, 4.2735056665392884e-4,
      -1.6858853767910799e-4, -8.1301893922784998e-9, 4.5284402370562147e-5,
      -3.127053674781734e-5, 1.044986828530338e-5, 4.8435226265680926e-11,
      -2.1482565873456258e-6, 1.329369701097492e-6, -4.0295693092101029e-7,
      -1.7567877666323291e-13, 7.0145043163668257e-8, -4.040787734999483e-8,
      1.1474026743371963e-8, 3.9642746853563325e-18, -1.7804938269892714e-9,
      9.7480262548731646e-10, -2.6405338676507616e-10, 5.794875163403742e-18,
      3.7647749553543836e-11},
    {1.579727660730835e-3, 1.6251626278391582e-4, -2.0633421035543276e-3,
      2.1389686185689098e-3, -1.0108559391263003e-3, -3.9912705529919201e-7,
      3.6235025084764691e-4, -2.8143901463712154e-4, 1.0449513336495887e-4,
      2.1211418491830297e-9, -2.5779417251947842e-5, 1.7281818956040463e-5,
      -5.6413773872904282e-6, -1.1024320105776174e-11, 1.1223224418895175e-6,
      -6.8693396379526735e-7, 2.0653236975414887e-7, 4.6714772409838506e-14,
      -3.5609886164949055e-8, 2.0470855345905963e-8, -5.8091738633283358e-9,
      -1.332821287582869e-16, 9.0354604391335133e-10, -4.9598782517330834e-10,
      1.3481607129399749e-10},
    {-4.0725121195140166e-3, 6.4033628338080698e-3, -4.0410161081676618e-3,
      -2.183732802866233e-6, 2.1740441801254639e-3, -1.9700440518418892e-3,
      8.3595469747962458e-4, 1.9445447567109655e-8, -2.5779387120421696e-4,
      1.9009987368139304e-4, -6.7696499937438965e-5, -1.4440629666426572e-10,
      1.5712512518742269e-5, -1.0304008744776893e-5, 3.304517767401387e-6,
      7.9829760242325709e-13, -6.4097794149313004e-7, 3.8894624761300056e-7,
      -1.1618347644948869e-7, -2.816808630596451e-15, 1.9878012911297093e-8,
      -1.1407719956357511e-8, 3.2355857064185555e-9, 4.1759468293455945e-20,
      -5.0423112718105824e-10},
    {-5.9475779383993003e-3, -5.4016476789260452e-4, 8.7910413550767898e-3,
      -9.8576315587856125e-3, 5.0134695031021538e-3, 1.2807521786221875e-6,
      -2.0626019342754683e-3, 1.7109128573523058e-3, -6.7695312714133799e-4,
      -6.9011545676562133e-9, 1.8855128143995902e-4, -1.3395215663491969e-4,
      4.6263183033528039e-5, 4.0034230613321351e-11, -1.0255652921494033e-5,
      6.612086372797651e-6, -2.0913022027253008e-6, -2.0951775649603837e-13,
      3.9756029041993247e-7, -2.3956211978815887e-7, 7.1182883382145864e-8,
      8.925574873053455e-16, -1.2101547235064676e-8, 6.9350618248334386e-9,
      -1.9661464453856102e-9},
    {1.7402027787522711e-2, -2.9527880945699121e-2, 2.0045875571402799e-2,
      7.0289515966903407e-6, -1.2375421071343148e-2, 1.1976293444235254e-2,
      -5.4156038466518525e-3, -6.3290893396418616e-8, 1.8855118129005065e-3,
      -1.473473274825001e-3, 5.5515810097708387e-4, 5.2406834412550662e-10,
      -1.4357913535784836e-4, 9.9181293224943297e-5, -3.3460834749478311e-5,
      -3.5755837291098993e-12, 7.1560851960630076e-6, -4.5516802628155526e-6,
      1.4236576649271475e-6, 1.8803149082089664e-14, -2.6623403898929211e-7,
      1.5950642189595716e-7, -4.7187514673841102e-8, -6.5107872958755177e-17,
      7.9795091026746235e-9},
    {3.0249124160905891e-2, 2.4817436002649977e-3, -4.9939134373457022e-2,
      5.9915643009307869e-2, -3.2483207601623391e-2, -5.7212968652103441e-6,
      1.5085251778569354e-2, -1.3261324005088445e-2, 5.5515262632426148e-3,
      3.0263182257030016e-8, -1.7229548406756723e-3, 1.2893570099929637e-3,
      -4.6845138348319876e-4, -1.830259937893045e-10, 1.1449739014822654e-4,
      -7.7378565221244477e-5, 2.5625836246985201e-5, 1.0766165333192814e-12,
      -5.3246809282422621e-6, 3.349634863064464e-6, -1.0381253128684018e-6,
      -5.608909920621128e-15, 1.9150821930676591e-7, -1.1418365800203486e-7,
      3.3654425209171788e-8},
    {-9.9051020880159045e-2, 1.7954011706123486e-1, -1.2989606383463778e-1,
      -3.1478872752284357e-5, 9.0510635276848131e-2, -9.2828824411184397e-2,
      4.4412112839877808e-2, 2.7779236316835888e-7, -1.7229543805449697e-2,
      1.4182925050891573e-2, -5.6214161633747336e-3, -2.39598509186381e-9,
      1.6029634366079908e-3, -1.1606784674435773e-3, 4.1001337768153873e-4,
      1.8365800754090661e-11, -9.5844256563655903e-5, 6.3643062337764708e-5,
      -2.076250624489065e-5, -1.1806020912804483e-13, 4.2131808239120649e-6,
      -2.6262241337012467e-6, 8.0770620494930662e-7, 6.0125912123632725e-16,
      -1.4729737374018841e-7},
    {-1.9994542198219728e-1, -1.5056113040026424e-2, 3.6470239469348489e-1,
      -4.6435192311733545e-1, 2.6640934719197893e-1, 3.4038266027147191e-5,
      -1.3784338709329624e-1, 1.276467178337056e-1, -5.6213828755200985e-2,
      -1.753150885483011e-7, 1.9235592956768113e-2, -1.5088821281095315e-2,
      5.7401854451350123e-3, 1.0622382710310225e-9, -1.5335082692563998e-3,
      1.0819320643228214e-3, -3.7372510193945659e-4, -6.6170909729031985e-12,
      8.4263617380909628e-5, -5.5150706827483479e-5, 1.7769536448348069e-5,
      3.8827923210205533e-14, -3.53513697488768e-6, 2.1865832130045269e-6,
      -6.6812849447625594e-7},
    {7.2438608504029431e-1, -1.3918010932653375, 1.0654143352413968,
      1.876173868950258e-4, -8.2705501176152696e-1, 8.9352433347828414e-1,
      -4.4971003995291339e-1, -1.6107401567546652e-6, 1.9235590165271091e-1,
      -1.6597702160042609e-1, 6.8882222681814333e-2, 1.3910091724608687e-8,
      -2.146911561508663e-2, 1.6228980898865892e-2, -5.9796016172584256e-3,
      -1.1287469112826745e-10, 1.5167451119784857e-3, -1.0478634293553899e-3,
      3.5539072889126421e-4, 8.1704322111801517e-13, -7.7773013442452395e-5,
      5.0291413897007722e-5, -1.6035083867000518e-5, 1.2469354315487605e-14,
      3.1369106244517615e-6},
    {1.6668949727276811, 1.165462765994632e-1, -3.3288393225018906,
      4.4692325482864037, -2.6977693045875807, -2.600667859891061e-4,
      1.5389017615694539, -1.4937962361134612, 6.8881964633233148e-1,
      1.3077482004552385e-6, -2.5762963325596288e-1, 2.1097676102125449e-1,
      -8.3714408359219882e-2, -7.7920428881354753e-9, 2.4267923064833599e-2,
      -1.7813678334552311e-2, 6.3970330388900056e-3, 4.9430807090480523e-11,
      -1.5554602758465635e-3, 1.0561196919903214e-3, -3.5277184460472902e-4,
      9.3002334645022459e-14, 7.5285855026557172e-5, -4.8186515569156351e-5,
      1.5227271505597605e-5},
    {-6.6188298861372935, 1.3397985455142589e+1, -1.0789350606845146e+1,
      -1.4352254537875018e-3, 9.2333694596189809, -1.0456552819547769e+1,
      5.5105526029033471, 1.2024439690716742e-5, -2.5762961164755816,
      2.3207442745387179, -1.0045728797216284, -1.0207833290021914e-7,
      3.3975092171169466e-1, -2.6720517450757468e-1, 1.0235252851562706e-1,
      8.4329730484871625e-10, -2.7998284958442595e-2, 2.0066274144976813e-2,
      -7.0554368915086242e-3, 1.9402238183698188e-12, 1.6562888105449611e-3,
      -1.1082898580743683e-3, 3.654545161310169e-4, -5.1290032026971794e-11,
      -7.6340103696869031e-5},
    {-1.7112706061976095e+1, -1.1208044642899116, 3.7131966511885444e+1,
      -5.2298271025348962e+1, 3.3058589696624618e+1, 2.4791298976200222e-3,
      -2.061089403411526e+1, 2.088672775145582e+1, -1.0045703956517752e+1,
      -1.2238783449063012e-5, 4.0770134274221141, -3.473667358470195,
      1.4329352617312006, 7.1359914411879712e-8, -4.4797257159115612e-1,
      3.4112666080644461e-1, -1.2699786326594923e-1, -2.8953677269081528e-10,
      3.3125776278259863e-2, -2.3274087021036101e-2, 8.0399993503648882e-3,
      -1.177805216235265e-9, -1.8321624891071668e-3, 1.2108282933588665e-3,
      -3.9479941246822517e-4},
    {7.389033153567425e+1, -1.5680141270402273e+2, 1.322177542759164e+2,
      1.3692876877324546e-2, -1.2366496885920151e+2, 1.4620689391062729e+2,
      -8.0365587724865346e+1, -1.1259851148881298e-4, 4.0770132196179938e+1,
      -3.8210340013273034e+1, 1.719522294277362e+1, 9.3519707955168356e-7,
      -6.2716159907747034, 5.1168999071852637, -2.0319658112299095,
      -4.9507215582761543e-9, 5.9626397294332597e-1, -4.4220765337238094e-1,
      1.6079998700166273e-1, -2.4733786203223402e-8, -4.0307574759979762e-2,
      2.7849050747097869e-2, -9.4751858992054221e-3, 6.419922235909132e-6,
      2.1250180774699461e-3},
    {2.1216837098382522e+2, 1.3107863022633868e+1, -4.9698285932871748e+2,
      7.3121595266969204e+2, -4.8213821720890847e+2, -2.8817248692894889e-2,
      3.2616720302947102e+2, -3.4389340280087117e+2, 1.7195193870816232e+2,
      1.4038077378096158e-4, -7.52594195897599e+1, 6.651969984520934e+1,
      -2.8447519748152462e+1, -7.613702615875391e-7, 9.5402237105304373,
      -7.5175301113311376, 2.8943997568871961, -4.6612194999538201e-7,
      -8.0615149598794088e-1, 5.8483006570631029e-1, -2.0845408972964956e-1,
      1.4765818959305817e-4, 5.1000433863753019e-2, -3.3066252141883665e-2,
      1.5109265210467774e-2},
    {-9.8959643098322368e+2, 2.1925555360905233e+3, -1.9283586782723356e+3,
      -1.5925738122215253e-1, 1.9569985945919857e+3, -2.4072514765081556e+3,
      1.3756149959336496e+3, 1.2920735237496668e-3, -7.525941715948055e+2,
      7.3171668742208716e+2, -3.4137023466220065e+2, -9.9857390260608043e-6,
      1.3356313181291573e+2, -1.1276295161252794e+2, 4.6310396098204458e+1,
      -7.9237387133614756e-6, -1.4510726927018646e+1, 1.1111771248100563e+1,
      -4.1690817945270892, 3.1008219800117808e-3, 1.1220095449981468,
      -7.6052379926149916e-1, 3.6262236505085254e-1, 2.216867741940747e-1,
      4.8683443692930507e-1}};

  int k, n, sgn;
  int maxpow = 0;
  static scalar_t MACHEP = std::is_same<scalar_t, double>::value ?
    1.11022302462515654042E-16 : 5.9604644775390625E-8;
  scalar_t lambda = x / a;
  scalar_t sigma = (x - a) / a;
  scalar_t eta, res, ck, ckterm, term, absterm;
  scalar_t absoldterm = INFINITY;
  scalar_t etapow[25] = {1};
  scalar_t sum = 0;
  scalar_t afac = 1;

  if (igam) {
    sgn = -1;
  }
  else {
    sgn = 1;
  }

  if (lambda > 1) {
    eta = std::sqrt(-2 * (std::log1p(sigma) - sigma));
  }
  else if (lambda < 1) {
    eta = -std::sqrt(-2 * (std::log1p(sigma) - sigma));
  }
  else {
    eta = 0;
  }
  res = 0.5 * std::erfc(sgn * eta * std::sqrt(a / 2));

  for (k = 0; k < 25; k++) {
    ck = d[k][0];
    for (n = 1; n < 25; n++) {
      if (n > maxpow) {
        etapow[n] = eta * etapow[n-1];
        maxpow += 1;
      }
      ckterm = d[k][n]*etapow[n];
      ck += ckterm;
      if (std::fabs(ckterm) < MACHEP * std::fabs(ck)) {
        break;
      }
    }
    term = ck * afac;
    absterm = std::fabs(term);
    if (absterm > absoldterm) {
      break;
    }
    sum += term;
    if (absterm < MACHEP * std::fabs(sum)) {
      break;
    }
    absoldterm = absterm;
    afac /= a;
  }
  res += sgn * std::exp(-0.5 * a * eta * eta) * sum / std::sqrt(2 * c10::pi<float> * a);

  return res;
}

template <typename scalar_t>
static scalar_t _igamc_helper_continued_fraction(scalar_t a, scalar_t x) {
  // Compute igamc using DLMF 8.9.2. [igam1]
  int i;
  scalar_t ans, ax, c, yc, r, t, y, z;
  scalar_t pk, pkm1, pkm2, qk, qkm1, qkm2;
  int MAXITER = 2000;
  static scalar_t MACHEP = std::is_same<scalar_t, double>::value ?
    1.11022302462515654042E-16 : 5.9604644775390625E-8;
  static scalar_t BIG = std::is_same<scalar_t,double>::value ?
    4.503599627370496e15 : 16777216.;
  static scalar_t BIGINV = std::is_same<scalar_t,double>::value ?
    2.22044604925031308085e-16 : 5.9604644775390625E-8;

  ax = _igam_helper_fac(a, x);
  if (ax == 0.0) {
    return 0.0;
  }

  /* continued fraction */
  y = 1.0 - a;
  z = x + y + 1.0;
  c = 0.0;
  pkm2 = 1.0;
  qkm2 = x;
  pkm1 = x + 1.0;
  qkm1 = z * x;
  ans = pkm1 / qkm1;

  for (i = 0; i < MAXITER; i++) {
    c += 1.0;
    y += 1.0;
    z += 2.0;
    yc = y * c;
    pk = pkm1 * z - pkm2 * yc;
    qk = qkm1 * z - qkm2 * yc;
    if (qk != 0) {
      r = pk / qk;
      t = std::fabs((ans - r) / r);
      ans = r;
    }
    else {
      t = 1.0;
    }
    pkm2 = pkm1;
    pkm1 = pk;
    qkm2 = qkm1;
    qkm1 = qk;
    if (std::fabs(pk) > BIG) {
      pkm2 *= BIGINV;
      pkm1 *= BIGINV;
      qkm2 *= BIGINV;
      qkm1 *= BIGINV;
    }
    if (t <= MACHEP) {
      break;
    }
  }
  return ans * ax;
}

template <typename scalar_t>
static inline scalar_t calc_igammac(scalar_t a, scalar_t x) {
  /* the calculation of the regularized upper incomplete gamma function
   * is done differently based on the values of a and x:
   * - if x and/or a is at the boundary of defined region, then assign the
   *   result at the boundary
   * - if a is large and a ~ x, then using Uniform Asymptotic Expansions for
   *   Large Parameter (see DLMF 8.12.4 [igam1])
   * - if x > 1.1 and x < a, using the substraction from the regularized lower
   *   incomplete gamma
   * - otherwise, calculate the series from [igam2] eq (5)
   */
  scalar_t absxma_a;

  static scalar_t SMALL = 20.0;
  static scalar_t LARGE = 200.0;
  static scalar_t SMALLRATIO = 0.3;
  static scalar_t LARGERATIO = 4.5;

  // note that in SciPy, a and x are non-negative, with exclusive 0s (i.e.,
  // at most 1 of them can be 0), where igammac(0, x) = 0.0 iff x > 0.
  if ((x < 0) || (a < 0)) {
    // out of defined-region of the function
    return std::numeric_limits<scalar_t>::quiet_NaN();
  }
  else if (a == 0) {
    if (x > 0) {
      return 0.0;
    }
    else {
      return std::numeric_limits<scalar_t>::quiet_NaN();
    }
  }
  else if (x == 0) {
    return 1.0;
  }
  else if (std::isinf(a)) {
    if (std::isinf(x)) {
      return std::numeric_limits<scalar_t>::quiet_NaN();
    }
    return 1.0;
  }
  else if (std::isinf(x)) {
    return 0.0;
  }

  absxma_a = std::fabs(x - a) / a;
  if ((a > SMALL) && (a < LARGE) && (absxma_a < SMALLRATIO)) {
     return _igam_helper_asymptotic_series(a, x, 0);
  }
  else if ((a > LARGE) && (absxma_a < LARGERATIO / std::sqrt(a))) {
     return _igam_helper_asymptotic_series(a, x, 0);
  }

  if (x > 1.1) {
    if (x < a) {
      return 1.0 - _igam_helper_series(a, x);
    }
    else {
      return _igamc_helper_continued_fraction(a, x);
    }
  }
  else if (x <= 0.5) {
    if (-0.4 / std::log(x) < a) {
      return 1.0 - _igam_helper_series(a, x);
    }
    else {
      return _igamc_helper_series(a, x);
    }
  }
  else {
    if (x * 1.1 < a) {
      return 1.0 - _igam_helper_series(a, x);
    }
    else {
      return _igamc_helper_series(a, x);
    }
  }
}

template <typename scalar_t>
static inline scalar_t calc_igamma(scalar_t a, scalar_t x) {
  /* the calculation of the regularized lower incomplete gamma function
   * is done differently based on the values of a and x:
   * - if x and/or a is at the boundary of defined region, then assign the
   *   result at the boundary
   * - if a is large and a ~ x, then using Uniform Asymptotic Expansions for
   *   Large Parameter (see DLMF 8.12.3 [igam1])
   * - if x > 1 and x > a, using the substraction from the regularized upper
   *   incomplete gamma
   * - otherwise, calculate the series from [igam2] eq (4)
   */
  scalar_t absxma_a;
  static scalar_t SMALL = 20.0;
  static scalar_t LARGE = 200.0;
  static scalar_t SMALLRATIO = 0.3;
  static scalar_t LARGERATIO = 4.5;

  // boundary values following SciPy
  // note that in SciPy, a and x are non-negative, with exclusive 0s (i.e.,
  // at most 1 of them can be 0), where igamma(0, x) = 1.0 iff x > 0.
  if ((x < 0) || (a < 0)) {
    // out of defined-region of the function
    return std::numeric_limits<scalar_t>::quiet_NaN();
  }
  else if (a == 0) {
    if (x > 0) {
      return 1.0;
    }
    else {
      return std::numeric_limits<scalar_t>::quiet_NaN();
    }
  }
  else if (x == 0) {
    return 0.0; // zero integration limit
  }
  else if (std::isinf(a)) {
    if (std::isinf(x)) {
      return std::numeric_limits<scalar_t>::quiet_NaN();
    }
    return 0.0;
  }
  else if (std::isinf(x)) {
    return 1.0;
  }

  /* Asymptotic regime where a ~ x. See [igam2] */
  absxma_a = std::fabs(x - a) / a;
  if ((a > SMALL) && (a < LARGE) && (absxma_a < SMALLRATIO)) {
    return _igam_helper_asymptotic_series(a, x, 1);
  }
  else if ((a > LARGE) && (absxma_a < LARGERATIO / std::sqrt(a))) {
    return _igam_helper_asymptotic_series(a, x, 1);
  }

  if ((x > 1.0) && (x > a)) {
    return 1.0 - calc_igammac(a, x);
  }

  return _igam_helper_series(a, x);
}

template <>
C10_UNUSED c10::BFloat16 calc_igamma<c10::BFloat16>(c10::BFloat16 a, c10::BFloat16 x) {
  return calc_igamma<float>(float(a), float(x));
}

template <>
C10_UNUSED c10::Half calc_igamma<c10::Half>(c10::Half a, c10::Half x) {
  return calc_igamma<float>(float(a), float(x));
}

template <>
C10_UNUSED c10::BFloat16 calc_igammac<c10::BFloat16>(c10::BFloat16 a, c10::BFloat16 x) {
  return calc_igammac<float>(float(a), float(x));
}

template <>
C10_UNUSED c10::Half calc_igammac<c10::Half>(c10::Half a, c10::Half x) {
  return calc_igammac<float>(float(a), float(x));
}

inline c10::BFloat16 calc_erfinv(c10::BFloat16 a) { return calc_erfinv(float(a)); }

template <typename T>
static T abs_impl(T v) {
  return std::abs(v);
}

template <>
C10_UNUSED uint8_t abs_impl(uint8_t v) {
  return v;
}

template <typename T>
static inline typename std::enable_if<std::is_integral<T>::value, T>::type
calc_gcd(T a, T b) {
  a = abs_impl(a);
  b = abs_impl(b);
  while (a != 0) {
    T c = a;
    a = b % a;
    b = c;
  }
  return b;
}

/*
 * This function is derived from the implementation of the chbevl function in the Cephes Math Library.
 * See note [3-Clause BSD License for the Cephes Math Library].
 *
 * Evaluates the series
 *
 *       len-1
 *         - '
 *  y  =   >   array[i] T (x/2)
 *         -             i
 *        i=0
 *
 * of Chebyshev polynomials Ti at argument x/2.
 *
 * Coefficients are stored in reverse order, i.e. the zero order term is last in the array.  Note len is the number of
 * coefficients, not the order.
 *
 * If coefficients are for the interval a to b, x must have been transformed to x -> 2(2x - b - a)/(b-a) before
 * entering the routine.  This maps x from (a, b) to (-1, 1), over which the Chebyshev polynomials are defined.
 *
 * If the coefficients are for the inverted interval, in which (a, b) is mapped to (1/b, 1/a), the transformation
 * required is x -> 2(2ab/x - b - a)/(b-a).  If b is infinity, this becomes x -> 4a/x - 1.
 */
template <typename T>
static inline typename std::enable_if<std::is_floating_point<T>::value, T>::type
chbevl(const T x, const T array[], size_t len) {
  T b0, b1, b2;

  b0 = array[0];
  b1 = static_cast<T>(0.0);

  for (size_t i = 1; i < len; ++i) {
    b2 = b1;
    b1 = b0;
    b0 = x * b1 - b2 + array[i];
  }

  return (static_cast<T>(0.5) * (b0 - b2));
}

/*
 * This function is derived from the implementation of the i0 function in the Cephes Math Library.
 * See note [3-Clause BSD License for the Cephes Math Library].
 *
 * Computes an approximation of the zeroth order modified Bessel function of the first kind.
 * The approximation is actually two (sub)approximations, both using a Chebyshev polynomial expansion.
 * One approximates the function over [0, 8], and the other over (8, infinity). This function takes the absolute value
 * of all inputs to convert them into the domain of the approximation.
 */
template <typename T>
static inline std::tuple<const T*, size_t> chebyshev_coefficients_i0e_A() {
  /* Chebyshev coefficients for exp(-x) I0(x)
   * in the interval [0,8].
   *
   * lim(x->0){ exp(-x) I0(x) } = 1.
   */
  static const T coeff[] = {
      -4.41534164647933937950E-18, 3.33079451882223809783E-17,
      -2.43127984654795469359E-16, 1.71539128555513303061E-15,
      -1.16853328779934516808E-14, 7.67618549860493561688E-14,
      -4.85644678311192946090E-13, 2.95505266312963983461E-12,
      -1.72682629144155570723E-11, 9.67580903537323691224E-11,
      -5.18979560163526290666E-10, 2.65982372468238665035E-9,
      -1.30002500998624804212E-8,  6.04699502254191894932E-8,
      -2.67079385394061173391E-7,  1.11738753912010371815E-6,
      -4.41673835845875056359E-6,  1.64484480707288970893E-5,
      -5.75419501008210370398E-5,  1.88502885095841655729E-4,
      -5.76375574538582365885E-4,  1.63947561694133579842E-3,
      -4.32430999505057594430E-3,  1.05464603945949983183E-2,
      -2.37374148058994688156E-2,  4.93052842396707084878E-2,
      -9.49010970480476444210E-2,  1.71620901522208775349E-1,
      -3.04682672343198398683E-1,  6.76795274409476084995E-1};
  return std::make_tuple(coeff, 30);
};

template <typename T>
static inline std::tuple<const T*, size_t> chebyshev_coefficients_i0e_B() {
  /* Chebyshev coefficients for exp(-x) sqrt(x) I0(x)
   * in the inverted interval [8,infinity].
   *
   * lim(x->inf){ exp(-x) sqrt(x) I0(x) } = 1/sqrt(2pi).
   */
  static const T coeff[] = {
      -7.23318048787475395456E-18, -4.83050448594418207126E-18,
      4.46562142029675999901E-17,  3.46122286769746109310E-17,
      -2.82762398051658348494E-16, -3.42548561967721913462E-16,
      1.77256013305652638360E-15,  3.81168066935262242075E-15,
      -9.55484669882830764870E-15, -4.15056934728722208663E-14,
      1.54008621752140982691E-14,  3.85277838274214270114E-13,
      7.18012445138366623367E-13,  -1.79417853150680611778E-12,
      -1.32158118404477131188E-11, -3.14991652796324136454E-11,
      1.18891471078464383424E-11,  4.94060238822496958910E-10,
      3.39623202570838634515E-9,   2.26666899049817806459E-8,
      2.04891858946906374183E-7,   2.89137052083475648297E-6,
      6.88975834691682398426E-5,   3.36911647825569408990E-3,
      8.04490411014108831608E-1};

  return std::make_tuple(coeff, 25);
};

template <typename T>
static inline typename std::enable_if<std::is_same<double, T>::value, std::tuple<const T*, size_t>>::type
chebyshev_coefficients_i1e_A() {
  /* Chebyshev coefficients for exp(-x) I1(x)
   * in the interval [0,8].
   *
   * lim(x->0){ exp(-x) I1(x) / x } = 1/2.
   */
  static const T coeff[] = {
      2.77791411276104639959E-18, -2.11142121435816608115E-17,
      1.55363195773620046921E-16, -1.10559694773538630805E-15,
      7.60068429473540693410E-15, -5.04218550472791168711E-14,
      3.22379336594557470981E-13, -1.98397439776494371520E-12,
      1.17361862988909016308E-11, -6.66348972350202774223E-11,
      3.62559028155211703701E-10, -1.88724975172282928790E-9,
      9.38153738649577178388E-9,  -4.44505912879632808065E-8,
      2.00329475355213526229E-7,  -8.56872026469545474066E-7,
      3.47025130813767847674E-6,  -1.32731636560394358279E-5,
      4.78156510755005422638E-5,  -1.61760815825896745588E-4,
      5.12285956168575772895E-4,  -1.51357245063125314899E-3,
      4.15642294431288815669E-3,  -1.05640848946261981558E-2,
      2.47264490306265168283E-2,  -5.29459812080949914269E-2,
      1.02643658689847095384E-1,  -1.76416518357834055153E-1,
      2.52587186443633654823E-1};
  return std::make_tuple(coeff, 29);
};

template <typename T>
static inline typename std::enable_if<std::is_same<float, T>::value, std::tuple<const T*, size_t>>::type
chebyshev_coefficients_i1e_A() {
  /* Chebyshev coefficients for exp(-x) I1(x)
   * in the interval [0,8].
   *
   * lim(x->0){ exp(-x) I1(x) / x } = 1/2.
   */
  static const T coeff[] = {
      9.38153738649577178388E-9f,
      -4.44505912879632808065E-8f,
      2.00329475355213526229E-7f,
      -8.56872026469545474066E-7f,
      3.47025130813767847674E-6f,
      -1.32731636560394358279E-5f,
      4.78156510755005422638E-5f,
      -1.61760815825896745588E-4f,
      5.12285956168575772895E-4f,
      -1.51357245063125314899E-3f,
      4.15642294431288815669E-3f,
      -1.05640848946261981558E-2f,
      2.47264490306265168283E-2f,
      -5.29459812080949914269E-2f,
      1.02643658689847095384E-1f,
      -1.76416518357834055153E-1f,
      2.52587186443633654823E-1f};
  return std::make_tuple(coeff, 17);
};

template <typename T>
static inline typename std::enable_if<std::is_same<double, T>::value, std::tuple<const T*, size_t>>::type
chebyshev_coefficients_i1e_B() {
  /* Chebyshev coefficients for exp(-x) sqrt(x) I1(x)
   * in the inverted interval [8,infinity].
   *
   * lim(x->inf){ exp(-x) sqrt(x) I1(x) } = 1/sqrt(2pi).
   */
  static const T coeff[] = {
      7.51729631084210481353E-18,  4.41434832307170791151E-18,
      -4.65030536848935832153E-17, -3.20952592199342395980E-17,
      2.96262899764595013876E-16,  3.30820231092092828324E-16,
      -1.88035477551078244854E-15, -3.81440307243700780478E-15,
      1.04202769841288027642E-14,  4.27244001671195135429E-14,
      -2.10154184277266431302E-14, -4.08355111109219731823E-13,
      -7.19855177624590851209E-13, 2.03562854414708950722E-12,
      1.41258074366137813316E-11,  3.25260358301548823856E-11,
      -1.89749581235054123450E-11, -5.58974346219658380687E-10,
      -3.83538038596423702205E-9,  -2.63146884688951950684E-8,
      -2.51223623787020892529E-7,  -3.88256480887769039346E-6,
      -1.10588938762623716291E-4,  -9.76109749136146840777E-3,
      7.78576235018280120474E-1};

  return std::make_tuple(coeff, 25);
};

template <typename T>
static inline typename std::enable_if<std::is_same<float, T>::value, std::tuple<const T*, size_t>>::type
chebyshev_coefficients_i1e_B() {
  /* Chebyshev coefficients for exp(-x) sqrt(x) I1(x)
   * in the inverted interval [8,infinity].
   *
   * lim(x->inf){ exp(-x) sqrt(x) I1(x) } = 1/sqrt(2pi).
   */
  static const T coeff[] = {
      -3.83538038596423702205E-9f,
      -2.63146884688951950684E-8f,
      -2.51223623787020892529E-7f,
      -3.88256480887769039346E-6f,
      -1.10588938762623716291E-4f,
      -9.76109749136146840777E-3f,
      7.78576235018280120474E-1f};

  return std::make_tuple(coeff, 7);
};

template <typename T>
static inline typename std::enable_if<std::is_floating_point<T>::value, T>::type
calc_i0(T _x) {
  T x = std::abs(_x);

  if (x <= T{8.0}) {
    auto coeff_pair = chebyshev_coefficients_i0e_A<T>();
    auto A = std::get<0>(coeff_pair);
    auto len = std::get<1>(coeff_pair);
    T y = (x / T{2.0}) - T{2.0};
    return static_cast<T>(std::exp(x) * chbevl(y, A, len));
  }
  auto coeff_pair = chebyshev_coefficients_i0e_B<T>();
  auto B = std::get<0>(coeff_pair);
  auto len = std::get<1>(coeff_pair);
  return std::exp(x) * chbevl(T{32.0} / x - T{2.0}, B, len) / std::sqrt(x);
}

// Upcast bfloat16 input to float for numerical accuracy purposes
static inline c10::BFloat16 calc_i0(c10::BFloat16 a) { return calc_i0(static_cast<float>(a)); }

/*
 * This function is derived from the implementation of the i0e function in the Cephes Math Library.
 * See note [3-Clause BSD License for the Cephes Math Library].
 *
 * Computes an approximation of the exponentially scaled zeroth order modified Bessel function of the first kind.
 * The approximation is actually two (sub)approximations, both using a Chebyshev polynomial expansion.
 * One approximates the function over [0, 8], and the other over (8, infinity). This function takes the absolute value
 * of all inputs to convert them into the domain of the approximation.
 */
template <typename T>
static inline typename std::enable_if<std::is_floating_point<T>::value, T>::type
calc_i0e(T _x) {
  T x = std::abs(_x);

  if (x <= T{8.0}) {
    auto coeff_pair = chebyshev_coefficients_i0e_A<T>();
    auto A = std::get<0>(coeff_pair);
    auto len = std::get<1>(coeff_pair);
    T y = (x / T{2.0}) - T{2.0};
    return chbevl(y, A, len);
  }

  auto coeff_pair = chebyshev_coefficients_i0e_B<T>();
  auto B = std::get<0>(coeff_pair);
  auto len = std::get<1>(coeff_pair);
  return chbevl(T{32.0} / x - T{2.0}, B, len) / std::sqrt(x);
}

// Upcast bfloat16 input to float for numerical accuracy purposes
static inline c10::BFloat16 calc_i0e(c10::BFloat16 a) { return calc_i0e(static_cast<float>(a)); }

/*
 * This function is derived from the implementation of the i1 function in the Cephes Math Library.
 * See note [3-Clause BSD License for the Cephes Math Library].
 *
 * Computes an approximation of the first order modified Bessel function of the first kind.
 * The approximation is actually two (sub)approximations, both using a Chebyshev polynomial expansion.
 * One approximates the function over [0, 8], and the other over (8, infinity). This function takes the absolute value
 * of all inputs to convert them into the domain of the approximation.
 */
template <typename T>
static inline typename std::enable_if<std::is_floating_point<T>::value, T>::type
calc_i1(T _x) {
  T x = std::abs(_x);

  if (x <= T{8.0}) {
    auto coeff_pair = chebyshev_coefficients_i1e_A<T>();
    auto A = std::get<0>(coeff_pair);
    auto len = std::get<1>(coeff_pair);
    T y = (x / T{2.0}) - T{2.0};
    const T out = std::exp(x) * x * chbevl(y, A, len);
    return (_x < T{0.0}) ? -out : out;
  }
  auto coeff_pair = chebyshev_coefficients_i1e_B<T>();
  auto B = std::get<0>(coeff_pair);
  auto len = std::get<1>(coeff_pair);
  const T out = (std::exp(x) * chbevl(T{32.0} / x - T{2.0}, B, len)) / std::sqrt(x);
  return (_x < T{0.0}) ? -out : out;
}

/*
 * This function is derived from the implementation of the i1e function in the Cephes Math Library.
 * See note [3-Clause BSD License for the Cephes Math Library].
 *
 * Computes an approximation of the exponentially scaled first order modified Bessel function of the first kind.
 * The approximation is actually two (sub)approximations, both using a Chebyshev polynomial expansion.
 * One approximates the function over [0, 8], and the other over (8, infinity). This function takes the absolute value
 * of all inputs to convert them into the domain of the approximation.
 */
template <typename T>
static inline typename std::enable_if<std::is_floating_point<T>::value, T>::type
calc_i1e(T _x) {
  T x = std::abs(_x);

  if (x <= T{8.0}) {
    auto coeff_pair = chebyshev_coefficients_i1e_A<T>();
    auto A = std::get<0>(coeff_pair);
    auto len = std::get<1>(coeff_pair);
    T y = (x / T{2.0}) - T{2.0};
    const T out = chbevl(y, A, len) * x;
    return (_x < T{0.0}) ? -out : out;
  }
  auto coeff_pair = chebyshev_coefficients_i1e_B<T>();
  auto B = std::get<0>(coeff_pair);
  auto len = std::get<1>(coeff_pair);
  const auto out = chbevl(T{32.0} / x - T{2.0}, B, len) / std::sqrt(x);
  return (_x < T{0.0}) ? -out : out;
}

/*
 * This function is derived from the implementation of the i1e function in the Cephes Math Library.
 * See note [3-Clause BSD License for the Cephes Math Library].
 *
 * Computes the argument, x, for which the area under the Gaussian probability density function
 * (integrated from minus infinity to x) is equal to y.
 */
template <typename T>
static inline C10_HOST_DEVICE T calc_ndtri(T y0) {

  /* sqrt(2pi) */
  constexpr T s2pi = 2.50662827463100050242E0;
  constexpr T one = 1;
  constexpr T zero = 0;

  /* approximation for 0 <= |y - 0.5| <= 3/8 */
  static const T P0[5] = {
      -5.99633501014107895267E1,
      9.80010754185999661536E1,
      -5.66762857469070293439E1,
      1.39312609387279679503E1,
      -1.23916583867381258016E0,
  };

  static const T Q0[9] = {
      1.00000000000000000000E0,
      1.95448858338141759834E0,
      4.67627912898881538453E0,
      8.63602421390890590575E1,
      -2.25462687854119370527E2,
      2.00260212380060660359E2,
      -8.20372256168333339912E1,
      1.59056225126211695515E1,
      -1.18331621121330003142E0,
  };

  /* Approximation for interval z = sqrt(-2 log y ) between 2 and 8
  * i.e., y between exp(-2) = .135 and exp(-32) = 1.27e-14.
  */
  static const T P1[9] = {
      4.05544892305962419923E0,
      3.15251094599893866154E1,
      5.71628192246421288162E1,
      4.40805073893200834700E1,
      1.46849561928858024014E1,
      2.18663306850790267539E0,
      -1.40256079171354495875E-1,
      -3.50424626827848203418E-2,
      -8.57456785154685413611E-4,
  };

  static const T Q1[9] = {
      1.00000000000000000000E0,
      1.57799883256466749731E1,
      4.53907635128879210584E1,
      4.13172038254672030440E1,
      1.50425385692907503408E1,
      2.50464946208309415979E0,
      -1.42182922854787788574E-1,
      -3.80806407691578277194E-2,
      -9.33259480895457427372E-4,
  };

  /* Approximation for interval z = sqrt(-2 log y ) between 8 and 64
  * i.e., y between exp(-32) = 1.27e-14 and exp(-2048) = 3.67e-890.
  */

  static const T P2[9] = {
      3.23774891776946035970E0,
      6.91522889068984211695E0,
      3.93881025292474443415E0,
      1.33303460815807542389E0,
      2.01485389549179081538E-1,
      1.23716634817820021358E-2,
      3.01581553508235416007E-4,
      2.65806974686737550832E-6,
      6.23974539184983293730E-9,
  };

  static const T Q2[9] = {
      1.00000000000000000000E0,
      6.02427039364742014255E0,
      3.67983563856160859403E0,
      1.37702099489081330271E0,
      2.16236993594496635890E-1,
      1.34204006088543189037E-2,
      3.28014464682127739104E-4,
      2.89247864745380683936E-6,
      6.79019408009981274425E-9,
  };

  if (y0 == zero) {
    return -std::numeric_limits<T>::infinity();
  }
  if (y0 == one) {
    return std::numeric_limits<T>::infinity();
  }
  if (y0 < zero || y0 > one) {
    return std::numeric_limits<T>::quiet_NaN();
  }
  bool code = true;
  T y = y0;
  if (y > one - T{0.13533528323661269189}) { /* 0.135... = exp(-2) */
    y = one - y;
    code = false;
  }

  if (y > T{0.13533528323661269189}) {
    y = y - T{0.5};
    const T y2 = y * y;
    T x = y + y * (y2 * polevl(y2, P0, 4) / polevl(y2, Q0, 8));
    return (x * s2pi);
  }

  T x = ::sqrt(T{-2.0} * ::log(y));
  const T x0 = x - ::log(x) / x;

  const T z = one / x;
  T x1;
  if (x < T{8.0}) /* y > exp(-32) = 1.2664165549e-14 */
  {
    x1 = z * polevl(z, P1, 8) / polevl(z, Q1, 8);
  } else {
    x1 = z * polevl(z, P2, 8) / polevl(z, Q2, 8);
  }
  x = x0 - x1;
  if (code) {
    x = -x;
  }
  return x;
}

/* The next function is taken from http://ab-initio.mit.edu/Faddeev */

/* Copyright (c) 2012 Massachusetts Institute of Technology
 *
 * Permission is hereby granted, free of charge, to any person obtaining
 * a copy of this software and associated documentation files (the
 * "Software"), to deal in the Software without restriction, including
 * without limitation the rights to use, copy, modify, merge, publish,
 * distribute, sublicense, and/or sell copies of the Software, and to
 * permit persons to whom the Software is furnished to do so, subject to
 * the following conditions:
 *
 * The above copyright notice and this permission notice shall be
 * included in all copies or substantial portions of the Software.
 *
 * THE SOFTWARE IS PROVIDED "AS IS", WITHOUT WARRANTY OF ANY KIND,
 * EXPRESS OR IMPLIED, INCLUDING BUT NOT LIMITED TO THE WARRANTIES OF
 * MERCHANTABILITY, FITNESS FOR A PARTICULAR PURPOSE AND
 * NONINFRINGEMENT. IN NO EVENT SHALL THE AUTHORS OR COPYRIGHT HOLDERS BE
 * LIABLE FOR ANY CLAIM, DAMAGES OR OTHER LIABILITY, WHETHER IN AN ACTION
 * OF CONTRACT, TORT OR OTHERWISE, ARISING FROM, OUT OF OR IN CONNECTION
 * WITH THE SOFTWARE OR THE USE OR OTHER DEALINGS IN THE SOFTWARE.
 */

/* erfcx(x) = exp(x^2) erfc(x) function, for real x, written by
   Steven G. Johnson, October 2012.

   This function combines a few different ideas.

   First, for x > 50, it uses a continued-fraction expansion (same as
   for the Faddeeva function, but with algebraic simplifications for z=i*x).

   Second, for 0 <= x <= 50, it uses Chebyshev polynomial approximations,
   but with two twists:

      a) It maps x to y = 4 / (4+x) in [0,1].  This simple transformation,
         inspired by a similar transformation in the octave-forge/specfun
         erfcx by Soren Hauberg, results in much faster Chebyshev convergence
         than other simple transformations I have examined.

      b) Instead of using a single Chebyshev polynomial for the entire
         [0,1] y interval, we break the interval up into 100 equal
         subintervals, with a switch/lookup table, and use much lower
         degree Chebyshev polynomials in each subinterval. This greatly
         improves performance in my tests.

   For x < 0, we use the relationship erfcx(-x) = 2 exp(x^2) - erfc(x),
   with the usual checks for overflow etcetera.

   Performance-wise, it seems to be substantially faster than either
   the SLATEC DERFC function [or an erfcx function derived therefrom]
   or Cody's CALERF function (from netlib.org/specfun), while
   retaining near machine precision in accuracy.  */

/* Given y100=100*y, where y = 4/(4+x) for x >= 0, compute erfc(x).

   Uses a look-up table of 100 different Chebyshev polynomials
   for y intervals [0,0.01], [0.01,0.02], ...., [0.99,1], generated
   with the help of Maple and a little shell script.   This allows
   the Chebyshev polynomials to be of significantly lower degree (about 1/4)
   compared to fitting the whole [0,1] interval with a single polynomial. */


template <typename T>
C10_HOST_DEVICE  static inline typename std::enable_if<std::is_floating_point<T>::value, T>::type
erfcx_y100(T y100)
{
  switch (static_cast<int>(y100)) {
case 0: {
T t = 2*y100 - 1;
return 0.70878032454106438663e-3 + (0.71234091047026302958e-3 + (0.35779077297597742384e-5 + (0.17403143962587937815e-7 + (0.81710660047307788845e-10 + (0.36885022360434957634e-12 + 0.15917038551111111111e-14 * t) * t) * t) * t) * t) * t;
}
case 1: {
T t = 2*y100 - 3;
return 0.21479143208285144230e-2 + (0.72686402367379996033e-3 + (0.36843175430938995552e-5 + (0.18071841272149201685e-7 + (0.85496449296040325555e-10 + (0.38852037518534291510e-12 + 0.16868473576888888889e-14 * t) * t) * t) * t) * t) * t;
}
case 2: {
T t = 2*y100 - 5;
return 0.36165255935630175090e-2 + (0.74182092323555510862e-3 + (0.37948319957528242260e-5 + (0.18771627021793087350e-7 + (0.89484715122415089123e-10 + (0.40935858517772440862e-12 + 0.17872061464888888889e-14 * t) * t) * t) * t) * t) * t;
}
case 3: {
T t = 2*y100 - 7;
return 0.51154983860031979264e-2 + (0.75722840734791660540e-3 + (0.39096425726735703941e-5 + (0.19504168704300468210e-7 + (0.93687503063178993915e-10 + (0.43143925959079664747e-12 + 0.18939926435555555556e-14 * t) * t) * t) * t) * t) * t;
}
case 4: {
T t = 2*y100 - 9;
return 0.66457513172673049824e-2 + (0.77310406054447454920e-3 + (0.40289510589399439385e-5 + (0.20271233238288381092e-7 + (0.98117631321709100264e-10 + (0.45484207406017752971e-12 + 0.20076352213333333333e-14 * t) * t) * t) * t) * t) * t;
}
case 5: {
T t = 2*y100 - 11;
return 0.82082389970241207883e-2 + (0.78946629611881710721e-3 + (0.41529701552622656574e-5 + (0.21074693344544655714e-7 + (0.10278874108587317989e-9 + (0.47965201390613339638e-12 + 0.21285907413333333333e-14 * t) * t) * t) * t) * t) * t;
}
case 6: {
T t = 2*y100 - 13;
return 0.98039537275352193165e-2 + (0.80633440108342840956e-3 + (0.42819241329736982942e-5 + (0.21916534346907168612e-7 + (0.10771535136565470914e-9 + (0.50595972623692822410e-12 + 0.22573462684444444444e-14 * t) * t) * t) * t) * t) * t;
}
case 7: {
T t = 2*y100 - 15;
return 0.11433927298290302370e-1 + (0.82372858383196561209e-3 + (0.44160495311765438816e-5 + (0.22798861426211986056e-7 + (0.11291291745879239736e-9 + (0.53386189365816880454e-12 + 0.23944209546666666667e-14 * t) * t) * t) * t) * t) * t;
}
case 8: {
T t = 2*y100 - 17;
return 0.13099232878814653979e-1 + (0.84167002467906968214e-3 + (0.45555958988457506002e-5 + (0.23723907357214175198e-7 + (0.11839789326602695603e-9 + (0.56346163067550237877e-12 + 0.25403679644444444444e-14 * t) * t) * t) * t) * t) * t;
}
case 9: {
T t = 2*y100 - 19;
return 0.14800987015587535621e-1 + (0.86018092946345943214e-3 + (0.47008265848816866105e-5 + (0.24694040760197315333e-7 + (0.12418779768752299093e-9 + (0.59486890370320261949e-12 + 0.26957764568888888889e-14 * t) * t) * t) * t) * t) * t;
}
case 10: {
T t = 2*y100 - 21;
return 0.16540351739394069380e-1 + (0.87928458641241463952e-3 + (0.48520195793001753903e-5 + (0.25711774900881709176e-7 + (0.13030128534230822419e-9 + (0.62820097586874779402e-12 + 0.28612737351111111111e-14 * t) * t) * t) * t) * t) * t;
}
case 11: {
T t = 2*y100 - 23;
return 0.18318536789842392647e-1 + (0.89900542647891721692e-3 + (0.50094684089553365810e-5 + (0.26779777074218070482e-7 + (0.13675822186304615566e-9 + (0.66358287745352705725e-12 + 0.30375273884444444444e-14 * t) * t) * t) * t) * t) * t;
}
case 12: {
T t = 2*y100 - 25;
return 0.20136801964214276775e-1 + (0.91936908737673676012e-3 + (0.51734830914104276820e-5 + (0.27900878609710432673e-7 + (0.14357976402809042257e-9 + (0.70114790311043728387e-12 + 0.32252476000000000000e-14 * t) * t) * t) * t) * t) * t;
}
case 13: {
T t = 2*y100 - 27;
return 0.21996459598282740954e-1 + (0.94040248155366777784e-3 + (0.53443911508041164739e-5 + (0.29078085538049374673e-7 + (0.15078844500329731137e-9 + (0.74103813647499204269e-12 + 0.34251892320000000000e-14 * t) * t) * t) * t) * t) * t;
}
case 14: {
T t = 2*y100 - 29;
return 0.23898877187226319502e-1 + (0.96213386835900177540e-3 + (0.55225386998049012752e-5 + (0.30314589961047687059e-7 + (0.15840826497296335264e-9 + (0.78340500472414454395e-12 + 0.36381553564444444445e-14 * t) * t) * t) * t) * t) * t;
}
case 15: {
T t = 2*y100 - 31;
return 0.25845480155298518485e-1 + (0.98459293067820123389e-3 + (0.57082915920051843672e-5 + (0.31613782169164830118e-7 + (0.16646478745529630813e-9 + (0.82840985928785407942e-12 + 0.38649975768888888890e-14 * t) * t) * t) * t) * t) * t;
}
case 16: {
T t = 2*y100 - 33;
return 0.27837754783474696598e-1 + (0.10078108563256892757e-2 + (0.59020366493792212221e-5 + (0.32979263553246520417e-7 + (0.17498524159268458073e-9 + (0.87622459124842525110e-12 + 0.41066206488888888890e-14 * t) * t) * t) * t) * t) * t;
}
case 17: {
T t = 2*y100 - 35;
return 0.29877251304899307550e-1 + (0.10318204245057349310e-2 + (0.61041829697162055093e-5 + (0.34414860359542720579e-7 + (0.18399863072934089607e-9 + (0.92703227366365046533e-12 + 0.43639844053333333334e-14 * t) * t) * t) * t) * t) * t;
}
case 18: {
T t = 2*y100 - 37;
return 0.31965587178596443475e-1 + (0.10566560976716574401e-2 + (0.63151633192414586770e-5 + (0.35924638339521924242e-7 + (0.19353584758781174038e-9 + (0.98102783859889264382e-12 + 0.46381060817777777779e-14 * t) * t) * t) * t) * t) * t;
}
case 19: {
T t = 2*y100 - 39;
return 0.34104450552588334840e-1 + (0.10823541191350532574e-2 + (0.65354356159553934436e-5 + (0.37512918348533521149e-7 + (0.20362979635817883229e-9 + (0.10384187833037282363e-11 + 0.49300625262222222221e-14 * t) * t) * t) * t) * t) * t;
}
case 20: {
T t = 2*y100 - 41;
return 0.36295603928292425716e-1 + (0.11089526167995268200e-2 + (0.67654845095518363577e-5 + (0.39184292949913591646e-7 + (0.21431552202133775150e-9 + (0.10994259106646731797e-11 + 0.52409949102222222221e-14 * t) * t) * t) * t) * t) * t;
}
case 21: {
T t = 2*y100 - 43;
return 0.38540888038840509795e-1 + (0.11364917134175420009e-2 + (0.70058230641246312003e-5 + (0.40943644083718586939e-7 + (0.22563034723692881631e-9 + (0.11642841011361992885e-11 + 0.55721092871111111110e-14 * t) * t) * t) * t) * t) * t;
}
case 22: {
T t = 2*y100 - 45;
return 0.40842225954785960651e-1 + (0.11650136437945673891e-2 + (0.72569945502343006619e-5 + (0.42796161861855042273e-7 + (0.23761401711005024162e-9 + (0.12332431172381557035e-11 + 0.59246802364444444445e-14 * t) * t) * t) * t) * t) * t;
}
case 23: {
T t = 2*y100 - 47;
return 0.43201627431540222422e-1 + (0.11945628793917272199e-2 + (0.75195743532849206263e-5 + (0.44747364553960993492e-7 + (0.25030885216472953674e-9 + (0.13065684400300476484e-11 + 0.63000532853333333334e-14 * t) * t) * t) * t) * t) * t;
}
case 24: {
T t = 2*y100 - 49;
return 0.45621193513810471438e-1 + (0.12251862608067529503e-2 + (0.77941720055551920319e-5 + (0.46803119830954460212e-7 + (0.26375990983978426273e-9 + (0.13845421370977119765e-11 + 0.66996477404444444445e-14 * t) * t) * t) * t) * t) * t;
}
case 25: {
T t = 2*y100 - 51;
return 0.48103121413299865517e-1 + (0.12569331386432195113e-2 + (0.80814333496367673980e-5 + (0.48969667335682018324e-7 + (0.27801515481905748484e-9 + (0.14674637611609884208e-11 + 0.71249589351111111110e-14 * t) * t) * t) * t) * t) * t;
}
case 26: {
T t = 2*y100 - 53;
return 0.50649709676983338501e-1 + (0.12898555233099055810e-2 + (0.83820428414568799654e-5 + (0.51253642652551838659e-7 + (0.29312563849675507232e-9 + (0.15556512782814827846e-11 + 0.75775607822222222221e-14 * t) * t) * t) * t) * t) * t;
}
case 27: {
T t = 2*y100 - 55;
return 0.53263363664388864181e-1 + (0.13240082443256975769e-2 + (0.86967260015007658418e-5 + (0.53662102750396795566e-7 + (0.30914568786634796807e-9 + (0.16494420240828493176e-11 + 0.80591079644444444445e-14 * t) * t) * t) * t) * t) * t;
}
case 28: {
T t = 2*y100 - 57;
return 0.55946601353500013794e-1 + (0.13594491197408190706e-2 + (0.90262520233016380987e-5 + (0.56202552975056695376e-7 + (0.32613310410503135996e-9 + (0.17491936862246367398e-11 + 0.85713381688888888890e-14 * t) * t) * t) * t) * t) * t;
}
case 29: {
T t = 2*y100 - 59;
return 0.58702059496154081813e-1 + (0.13962391363223647892e-2 + (0.93714365487312784270e-5 + (0.58882975670265286526e-7 + (0.34414937110591753387e-9 + (0.18552853109751857859e-11 + 0.91160736711111111110e-14 * t) * t) * t) * t) * t) * t;
}
case 30: {
T t = 2*y100 - 61;
return 0.61532500145144778048e-1 + (0.14344426411912015247e-2 + (0.97331446201016809696e-5 + (0.61711860507347175097e-7 + (0.36325987418295300221e-9 + (0.19681183310134518232e-11 + 0.96952238400000000000e-14 * t) * t) * t) * t) * t) * t;
}
case 31: {
T t = 2*y100 - 63;
return 0.64440817576653297993e-1 + (0.14741275456383131151e-2 + (0.10112293819576437838e-4 + (0.64698236605933246196e-7 + (0.38353412915303665586e-9 + (0.20881176114385120186e-11 + 0.10310784480000000000e-13 * t) * t) * t) * t) * t) * t;
}
case 32: {
T t = 2*y100 - 65;
return 0.67430045633130393282e-1 + (0.15153655418916540370e-2 + (0.10509857606888328667e-4 + (0.67851706529363332855e-7 + (0.40504602194811140006e-9 + (0.22157325110542534469e-11 + 0.10964842115555555556e-13 * t) * t) * t) * t) * t) * t;
}
case 33: {
T t = 2*y100 - 67;
return 0.70503365513338850709e-1 + (0.15582323336495709827e-2 + (0.10926868866865231089e-4 + (0.71182482239613507542e-7 + (0.42787405890153386710e-9 + (0.23514379522274416437e-11 + 0.11659571751111111111e-13 * t) * t) * t) * t) * t) * t;
}
case 34: {
T t = 2*y100 - 69;
return 0.73664114037944596353e-1 + (0.16028078812438820413e-2 + (0.11364423678778207991e-4 + (0.74701423097423182009e-7 + (0.45210162777476488324e-9 + (0.24957355004088569134e-11 + 0.12397238257777777778e-13 * t) * t) * t) * t) * t) * t;
}
case 35: {
T t = 2*y100 - 71;
return 0.76915792420819562379e-1 + (0.16491766623447889354e-2 + (0.11823685320041302169e-4 + (0.78420075993781544386e-7 + (0.47781726956916478925e-9 + (0.26491544403815724749e-11 + 0.13180196462222222222e-13 * t) * t) * t) * t) * t) * t;
}
case 36: {
T t = 2*y100 - 73;
return 0.80262075578094612819e-1 + (0.16974279491709504117e-2 + (0.12305888517309891674e-4 + (0.82350717698979042290e-7 + (0.50511496109857113929e-9 + (0.28122528497626897696e-11 + 0.14010889635555555556e-13 * t) * t) * t) * t) * t) * t;
}
case 37: {
T t = 2*y100 - 75;
return 0.83706822008980357446e-1 + (0.17476561032212656962e-2 + (0.12812343958540763368e-4 + (0.86506399515036435592e-7 + (0.53409440823869467453e-9 + (0.29856186620887555043e-11 + 0.14891851591111111111e-13 * t) * t) * t) * t) * t) * t;
}
case 38: {
T t = 2*y100 - 77;
return 0.87254084284461718231e-1 + (0.17999608886001962327e-2 + (0.13344443080089492218e-4 + (0.90900994316429008631e-7 + (0.56486134972616465316e-9 + (0.31698707080033956934e-11 + 0.15825697795555555556e-13 * t) * t) * t) * t) * t) * t;
}
case 39: {
T t = 2*y100 - 79;
return 0.90908120182172748487e-1 + (0.18544478050657699758e-2 + (0.13903663143426120077e-4 + (0.95549246062549906177e-7 + (0.59752787125242054315e-9 + (0.33656597366099099413e-11 + 0.16815130613333333333e-13 * t) * t) * t) * t) * t) * t;
}
case 40: {
T t = 2*y100 - 81;
return 0.94673404508075481121e-1 + (0.19112284419887303347e-2 + (0.14491572616545004930e-4 + (0.10046682186333613697e-6 + (0.63221272959791000515e-9 + (0.35736693975589130818e-11 + 0.17862931591111111111e-13 * t) * t) * t) * t) * t) * t;
}
case 41: {
T t = 2*y100 - 83;
return 0.98554641648004456555e-1 + (0.19704208544725622126e-2 + (0.15109836875625443935e-4 + (0.10567036667675984067e-6 + (0.66904168640019354565e-9 + (0.37946171850824333014e-11 + 0.18971959040000000000e-13 * t) * t) * t) * t) * t) * t;
}
case 42: {
T t = 2*y100 - 85;
return 0.10255677889470089531e0 + (0.20321499629472857418e-2 + (0.15760224242962179564e-4 + (0.11117756071353507391e-6 + (0.70814785110097658502e-9 + (0.40292553276632563925e-11 + 0.20145143075555555556e-13 * t) * t) * t) * t) * t) * t;
}
case 43: {
T t = 2*y100 - 87;
return 0.10668502059865093318e0 + (0.20965479776148731610e-2 + (0.16444612377624983565e-4 + (0.11700717962026152749e-6 + (0.74967203250938418991e-9 + (0.42783716186085922176e-11 + 0.21385479360000000000e-13 * t) * t) * t) * t) * t) * t;
}
case 44: {
T t = 2*y100 - 89;
return 0.11094484319386444474e0 + (0.21637548491908170841e-2 + (0.17164995035719657111e-4 + (0.12317915750735938089e-6 + (0.79376309831499633734e-9 + (0.45427901763106353914e-11 + 0.22696025653333333333e-13 * t) * t) * t) * t) * t) * t;
}
case 45: {
T t = 2*y100 - 91;
return 0.11534201115268804714e0 + (0.22339187474546420375e-2 + (0.17923489217504226813e-4 + (0.12971465288245997681e-6 + (0.84057834180389073587e-9 + (0.48233721206418027227e-11 + 0.24079890062222222222e-13 * t) * t) * t) * t) * t) * t;
}
case 46: {
T t = 2*y100 - 93;
return 0.11988259392684094740e0 + (0.23071965691918689601e-2 + (0.18722342718958935446e-4 + (0.13663611754337957520e-6 + (0.89028385488493287005e-9 + (0.51210161569225846701e-11 + 0.25540227111111111111e-13 * t) * t) * t) * t) * t) * t;
}
case 47: {
T t = 2*y100 - 95;
return 0.12457298393509812907e0 + (0.23837544771809575380e-2 + (0.19563942105711612475e-4 + (0.14396736847739470782e-6 + (0.94305490646459247016e-9 + (0.54366590583134218096e-11 + 0.27080225920000000000e-13 * t) * t) * t) * t) * t) * t;
}
case 48: {
T t = 2*y100 - 97;
return 0.12941991566142438816e0 + (0.24637684719508859484e-2 + (0.20450821127475879816e-4 + (0.15173366280523906622e-6 + (0.99907632506389027739e-9 + (0.57712760311351625221e-11 + 0.28703099555555555556e-13 * t) * t) * t) * t) * t) * t;
}
case 49: {
T t = 2*y100 - 99;
return 0.13443048593088696613e0 + (0.25474249981080823877e-2 + (0.21385669591362915223e-4 + (0.15996177579900443030e-6 + (0.10585428844575134013e-8 + (0.61258809536787882989e-11 + 0.30412080142222222222e-13 * t) * t) * t) * t) * t) * t;
}
case 50: {
T t = 2*y100 - 101;
return 0.13961217543434561353e0 + (0.26349215871051761416e-2 + (0.22371342712572567744e-4 + (0.16868008199296822247e-6 + (0.11216596910444996246e-8 + (0.65015264753090890662e-11 + 0.32210394506666666666e-13 * t) * t) * t) * t) * t) * t;
}
case 51: {
T t = 2*y100 - 103;
return 0.14497287157673800690e0 + (0.27264675383982439814e-2 + (0.23410870961050950197e-4 + (0.17791863939526376477e-6 + (0.11886425714330958106e-8 + (0.68993039665054288034e-11 + 0.34101266222222222221e-13 * t) * t) * t) * t) * t) * t;
}
case 52: {
T t = 2*y100 - 105;
return 0.15052089272774618151e0 + (0.28222846410136238008e-2 + (0.24507470422713397006e-4 + (0.18770927679626136909e-6 + (0.12597184587583370712e-8 + (0.73203433049229821618e-11 + 0.36087889048888888890e-13 * t) * t) * t) * t) * t) * t;
}
case 53: {
T t = 2*y100 - 107;
return 0.15626501395774612325e0 + (0.29226079376196624949e-2 + (0.25664553693768450545e-4 + (0.19808568415654461964e-6 + (0.13351257759815557897e-8 + (0.77658124891046760667e-11 + 0.38173420035555555555e-13 * t) * t) * t) * t) * t) * t;
}
case 54: {
T t = 2*y100 - 109;
return 0.16221449434620737567e0 + (0.30276865332726475672e-2 + (0.26885741326534564336e-4 + (0.20908350604346384143e-6 + (0.14151148144240728728e-8 + (0.82369170665974313027e-11 + 0.40360957457777777779e-13 * t) * t) * t) * t) * t) * t;
}
case 55: {
T t = 2*y100 - 111;
return 0.16837910595412130659e0 + (0.31377844510793082301e-2 + (0.28174873844911175026e-4 + (0.22074043807045782387e-6 + (0.14999481055996090039e-8 + (0.87348993661930809254e-11 + 0.42653528977777777779e-13 * t) * t) * t) * t) * t) * t;
}
case 56: {
T t = 2*y100 - 113;
return 0.17476916455659369953e0 + (0.32531815370903068316e-2 + (0.29536024347344364074e-4 + (0.23309632627767074202e-6 + (0.15899007843582444846e-8 + (0.92610375235427359475e-11 + 0.45054073102222222221e-13 * t) * t) * t) * t) * t) * t;
}
case 57: {
T t = 2*y100 - 115;
return 0.18139556223643701364e0 + (0.33741744168096996041e-2 + (0.30973511714709500836e-4 + (0.24619326937592290996e-6 + (0.16852609412267750744e-8 + (0.98166442942854895573e-11 + 0.47565418097777777779e-13 * t) * t) * t) * t) * t) * t;
}
case 58: {
T t = 2*y100 - 117;
return 0.18826980194443664549e0 + (0.35010775057740317997e-2 + (0.32491914440014267480e-4 + (0.26007572375886319028e-6 + (0.17863299617388376116e-8 + (0.10403065638343878679e-10 + 0.50190265831111111110e-13 * t) * t) * t) * t) * t) * t;
}
case 59: {
T t = 2*y100 - 119;
return 0.19540403413693967350e0 + (0.36342240767211326315e-2 + (0.34096085096200907289e-4 + (0.27479061117017637474e-6 + (0.18934228504790032826e-8 + (0.11021679075323598664e-10 + 0.52931171733333333334e-13 * t) * t) * t) * t) * t) * t;
}
case 60: {
T t = 2*y100 - 121;
return 0.20281109560651886959e0 + (0.37739673859323597060e-2 + (0.35791165457592409054e-4 + (0.29038742889416172404e-6 + (0.20068685374849001770e-8 + (0.11673891799578381999e-10 + 0.55790523093333333334e-13 * t) * t) * t) * t) * t) * t;
}
case 61: {
T t = 2*y100 - 123;
return 0.21050455062669334978e0 + (0.39206818613925652425e-2 + (0.37582602289680101704e-4 + (0.30691836231886877385e-6 + (0.21270101645763677824e-8 + (0.12361138551062899455e-10 + 0.58770520160000000000e-13 * t) * t) * t) * t) * t) * t;
}
case 62: {
T t = 2*y100 - 125;
return 0.21849873453703332479e0 + (0.40747643554689586041e-2 + (0.39476163820986711501e-4 + (0.32443839970139918836e-6 + (0.22542053491518680200e-8 + (0.13084879235290858490e-10 + 0.61873153262222222221e-13 * t) * t) * t) * t) * t) * t;
}
case 63: {
T t = 2*y100 - 127;
return 0.22680879990043229327e0 + (0.42366354648628516935e-2 + (0.41477956909656896779e-4 + (0.34300544894502810002e-6 + (0.23888264229264067658e-8 + (0.13846596292818514601e-10 + 0.65100183751111111110e-13 * t) * t) * t) * t) * t) * t;
}
case 64: {
T t = 2*y100 - 129;
return 0.23545076536988703937e0 + (0.44067409206365170888e-2 + (0.43594444916224700881e-4 + (0.36268045617760415178e-6 + (0.25312606430853202748e-8 + (0.14647791812837903061e-10 + 0.68453122631111111110e-13 * t) * t) * t) * t) * t) * t;
}
case 65: {
T t = 2*y100 - 131;
return 0.24444156740777432838e0 + (0.45855530511605787178e-2 + (0.45832466292683085475e-4 + (0.38352752590033030472e-6 + (0.26819103733055603460e-8 + (0.15489984390884756993e-10 + 0.71933206364444444445e-13 * t) * t) * t) * t) * t) * t;
}
case 66: {
T t = 2*y100 - 133;
return 0.25379911500634264643e0 + (0.47735723208650032167e-2 + (0.48199253896534185372e-4 + (0.40561404245564732314e-6 + (0.28411932320871165585e-8 + (0.16374705736458320149e-10 + 0.75541379822222222221e-13 * t) * t) * t) * t) * t) * t;
}
case 67: {
T t = 2*y100 - 135;
return 0.26354234756393613032e0 + (0.49713289477083781266e-2 + (0.50702455036930367504e-4 + (0.42901079254268185722e-6 + (0.30095422058900481753e-8 + (0.17303497025347342498e-10 + 0.79278273368888888890e-13 * t) * t) * t) * t) * t) * t;
}
case 68: {
T t = 2*y100 - 137;
return 0.27369129607732343398e0 + (0.51793846023052643767e-2 + (0.53350152258326602629e-4 + (0.45379208848865015485e-6 + (0.31874057245814381257e-8 + (0.18277905010245111046e-10 + 0.83144182364444444445e-13 * t) * t) * t) * t) * t) * t;
}
case 69: {
T t = 2*y100 - 139;
return 0.28426714781640316172e0 + (0.53983341916695141966e-2 + (0.56150884865255810638e-4 + (0.48003589196494734238e-6 + (0.33752476967570796349e-8 + (0.19299477888083469086e-10 + 0.87139049137777777779e-13 * t) * t) * t) * t) * t) * t;
}
case 70: {
T t = 2*y100 - 141;
return 0.29529231465348519920e0 + (0.56288077305420795663e-2 + (0.59113671189913307427e-4 + (0.50782393781744840482e-6 + (0.35735475025851713168e-8 + (0.20369760937017070382e-10 + 0.91262442613333333334e-13 * t) * t) * t) * t) * t) * t;
}
case 71: {
T t = 2*y100 - 143;
return 0.30679050522528838613e0 + (0.58714723032745403331e-2 + (0.62248031602197686791e-4 + (0.53724185766200945789e-6 + (0.37827999418960232678e-8 + (0.21490291930444538307e-10 + 0.95513539182222222221e-13 * t) * t) * t) * t) * t) * t;
}
case 72: {
T t = 2*y100 - 145;
return 0.31878680111173319425e0 + (0.61270341192339103514e-2 + (0.65564012259707640976e-4 + (0.56837930287837738996e-6 + (0.40035151353392378882e-8 + (0.22662596341239294792e-10 + 0.99891109760000000000e-13 * t) * t) * t) * t) * t) * t;
}
case 73: {
T t = 2*y100 - 147;
return 0.33130773722152622027e0 + (0.63962406646798080903e-2 + (0.69072209592942396666e-4 + (0.60133006661885941812e-6 + (0.42362183765883466691e-8 + (0.23888182347073698382e-10 + 0.10439349811555555556e-12 * t) * t) * t) * t) * t) * t;
}
case 74: {
T t = 2*y100 - 149;
return 0.34438138658041336523e0 + (0.66798829540414007258e-2 + (0.72783795518603561144e-4 + (0.63619220443228800680e-6 + (0.44814499336514453364e-8 + (0.25168535651285475274e-10 + 0.10901861383111111111e-12 * t) * t) * t) * t) * t) * t;
}
case 75: {
T t = 2*y100 - 151;
return 0.35803744972380175583e0 + (0.69787978834882685031e-2 + (0.76710543371454822497e-4 + (0.67306815308917386747e-6 + (0.47397647975845228205e-8 + (0.26505114141143050509e-10 + 0.11376390933333333333e-12 * t) * t) * t) * t) * t) * t;
}
case 76: {
T t = 2*y100 - 153;
return 0.37230734890119724188e0 + (0.72938706896461381003e-2 + (0.80864854542670714092e-4 + (0.71206484718062688779e-6 + (0.50117323769745883805e-8 + (0.27899342394100074165e-10 + 0.11862637614222222222e-12 * t) * t) * t) * t) * t) * t;
}
case 77: {
T t = 2*y100 - 155;
return 0.38722432730555448223e0 + (0.76260375162549802745e-2 + (0.85259785810004603848e-4 + (0.75329383305171327677e-6 + (0.52979361368388119355e-8 + (0.29352606054164086709e-10 + 0.12360253370666666667e-12 * t) * t) * t) * t) * t) * t;
}
case 78: {
T t = 2*y100 - 157;
return 0.40282355354616940667e0 + (0.79762880915029728079e-2 + (0.89909077342438246452e-4 + (0.79687137961956194579e-6 + (0.55989731807360403195e-8 + (0.30866246101464869050e-10 + 0.12868841946666666667e-12 * t) * t) * t) * t) * t) * t;
}
case 79: {
T t = 2*y100 - 159;
return 0.41914223158913787649e0 + (0.83456685186950463538e-2 + (0.94827181359250161335e-4 + (0.84291858561783141014e-6 + (0.59154537751083485684e-8 + (0.32441553034347469291e-10 + 0.13387957943111111111e-12 * t) * t) * t) * t) * t) * t;
}
case 80: {
T t = 2*y100 - 161;
return 0.43621971639463786896e0 + (0.87352841828289495773e-2 + (0.10002929142066799966e-3 + (0.89156148280219880024e-6 + (0.62480008150788597147e-8 + (0.34079760983458878910e-10 + 0.13917107176888888889e-12 * t) * t) * t) * t) * t) * t;
}
case 81: {
T t = 2*y100 - 163;
return 0.45409763548534330981e0 + (0.91463027755548240654e-2 + (0.10553137232446167258e-3 + (0.94293113464638623798e-6 + (0.65972492312219959885e-8 + (0.35782041795476563662e-10 + 0.14455745872000000000e-12 * t) * t) * t) * t) * t) * t;
}
case 82: {
T t = 2*y100 - 165;
return 0.47282001668512331468e0 + (0.95799574408860463394e-2 + (0.11135019058000067469e-3 + (0.99716373005509038080e-6 + (0.69638453369956970347e-8 + (0.37549499088161345850e-10 + 0.15003280712888888889e-12 * t) * t) * t) * t) * t) * t;
}
case 83: {
T t = 2*y100 - 167;
return 0.49243342227179841649e0 + (0.10037550043909497071e-1 + (0.11750334542845234952e-3 + (0.10544006716188967172e-5 + (0.73484461168242224872e-8 + (0.39383162326435752965e-10 + 0.15559069118222222222e-12 * t) * t) * t) * t) * t) * t;
}
case 84: {
T t = 2*y100 - 169;
return 0.51298708979209258326e0 + (0.10520454564612427224e-1 + (0.12400930037494996655e-3 + (0.11147886579371265246e-5 + (0.77517184550568711454e-8 + (0.41283980931872622611e-10 + 0.16122419680000000000e-12 * t) * t) * t) * t) * t) * t;
}
case 85: {
T t = 2*y100 - 171;
return 0.53453307979101369843e0 + (0.11030120618800726938e-1 + (0.13088741519572269581e-3 + (0.11784797595374515432e-5 + (0.81743383063044825400e-8 + (0.43252818449517081051e-10 + 0.16692592640000000000e-12 * t) * t) * t) * t) * t) * t;
}
case 86: {
T t = 2*y100 - 173;
return 0.55712643071169299478e0 + (0.11568077107929735233e-1 + (0.13815797838036651289e-3 + (0.12456314879260904558e-5 + (0.86169898078969313597e-8 + (0.45290446811539652525e-10 + 0.17268801084444444444e-12 * t) * t) * t) * t) * t) * t;
}
case 87: {
T t = 2*y100 - 175;
return 0.58082532122519320968e0 + (0.12135935999503877077e-1 + (0.14584223996665838559e-3 + (0.13164068573095710742e-5 + (0.90803643355106020163e-8 + (0.47397540713124619155e-10 + 0.17850211608888888889e-12 * t) * t) * t) * t) * t) * t;
}
case 88: {
T t = 2*y100 - 177;
return 0.60569124025293375554e0 + (0.12735396239525550361e-1 + (0.15396244472258863344e-3 + (0.13909744385382818253e-5 + (0.95651595032306228245e-8 + (0.49574672127669041550e-10 + 0.18435945564444444444e-12 * t) * t) * t) * t) * t) * t;
}
case 89: {
T t = 2*y100 - 179;
return 0.63178916494715716894e0 + (0.13368247798287030927e-1 + (0.16254186562762076141e-3 + (0.14695084048334056083e-5 + (0.10072078109604152350e-7 + (0.51822304995680707483e-10 + 0.19025081422222222222e-12 * t) * t) * t) * t) * t) * t;
}
case 90: {
T t = 2*y100 - 181;
return 0.65918774689725319200e0 + (0.14036375850601992063e-1 + (0.17160483760259706354e-3 + (0.15521885688723188371e-5 + (0.10601827031535280590e-7 + (0.54140790105837520499e-10 + 0.19616655146666666667e-12 * t) * t) * t) * t) * t) * t;
}
case 91: {
T t = 2*y100 - 183;
return 0.68795950683174433822e0 + (0.14741765091365869084e-1 + (0.18117679143520433835e-3 + (0.16392004108230585213e-5 + (0.11155116068018043001e-7 + (0.56530360194925690374e-10 + 0.20209663662222222222e-12 * t) * t) * t) * t) * t) * t;
}
case 92: {
T t = 2*y100 - 185;
return 0.71818103808729967036e0 + (0.15486504187117112279e-1 + (0.19128428784550923217e-3 + (0.17307350969359975848e-5 + (0.11732656736113607751e-7 + (0.58991125287563833603e-10 + 0.20803065333333333333e-12 * t) * t) * t) * t) * t) * t;
}
case 93: {
T t = 2*y100 - 187;
return 0.74993321911726254661e0 + (0.16272790364044783382e-1 + (0.20195505163377912645e-3 + (0.18269894883203346953e-5 + (0.12335161021630225535e-7 + (0.61523068312169087227e-10 + 0.21395783431111111111e-12 * t) * t) * t) * t) * t) * t;
}
case 94: {
T t = 2*y100 - 189;
return 0.78330143531283492729e0 + (0.17102934132652429240e-1 + (0.21321800585063327041e-3 + (0.19281661395543913713e-5 + (0.12963340087354341574e-7 + (0.64126040998066348872e-10 + 0.21986708942222222222e-12 * t) * t) * t) * t) * t) * t;
}
case 95: {
T t = 2*y100 - 191;
return 0.81837581041023811832e0 + (0.17979364149044223802e-1 + (0.22510330592753129006e-3 + (0.20344732868018175389e-5 + (0.13617902941839949718e-7 + (0.66799760083972474642e-10 + 0.22574701262222222222e-12 * t) * t) * t) * t) * t) * t;
}
case 96: {
T t = 2*y100 - 193;
return 0.85525144775685126237e0 + (0.18904632212547561026e-1 + (0.23764237370371255638e-3 + (0.21461248251306387979e-5 + (0.14299555071870523786e-7 + (0.69543803864694171934e-10 + 0.23158593688888888889e-12 * t) * t) * t) * t) * t) * t;
}
case 97: {
T t = 2*y100 - 195;
return 0.89402868170849933734e0 + (0.19881418399127202569e-1 + (0.25086793128395995798e-3 + (0.22633402747585233180e-5 + (0.15008997042116532283e-7 + (0.72357609075043941261e-10 + 0.23737194737777777778e-12 * t) * t) * t) * t) * t) * t;
}
case 98: {
T t = 2*y100 - 197;
return 0.93481333942870796363e0 + (0.20912536329780368893e-1 + (0.26481403465998477969e-3 + (0.23863447359754921676e-5 + (0.15746923065472184451e-7 + (0.75240468141720143653e-10 + 0.24309291271111111111e-12 * t) * t) * t) * t) * t) * t;
}
case 99: {
T t = 2*y100 - 199;
return 0.97771701335885035464e0 + (0.22000938572830479551e-1 + (0.27951610702682383001e-3 + (0.25153688325245314530e-5 + (0.16514019547822821453e-7 + (0.78191526829368231251e-10 + 0.24873652355555555556e-12 * t) * t) * t) * t) * t) * t;
}
  }
  // we only get here if y = 1, i.e. |x| < 4*eps, in which case
  // erfcx is within 1e-15 of 1..
  return 1.0;
}

template <typename T>
C10_HOST_DEVICE static inline typename std::enable_if<std::is_floating_point<T>::value, T>::type
calc_erfcx(T x)
{
  if (at::_isnan(x)) {
    return x;
  }

  if (x >= 0) {
    if (x > 50) { // continued-fraction expansion is faster
      const T ispi = 0.56418958354775628694807945156; // 1 / sqrt(pi)
      if (x > 5e7) { // 1-term expansion, important to avoid overflow
        return ispi / x;
      }
      /* 5-term expansion (rely on compiler for CSE), simplified from:
                ispi / (x+0.5/(x+1/(x+1.5/(x+2/x))))  */
      return ispi*((x*x) * (x*x+4.5) + 2) / (x * ((x*x) * (x*x+5) + 3.75));
    }
    return erfcx_y100(400/(4+x));
  }
  else {
    if (x < -26.7) {
      return std::numeric_limits<T>::infinity();
    }
    else if (x < -6.1) {
      return 2*exp(x*x);
    }
    else {
      return 2*exp(x*x) - erfcx_y100(400/(4-x));
    }
  }
}

<<<<<<< HEAD
template <typename scalar_t>
C10_HOST_DEVICE static inline scalar_t ellpe(scalar_t x) {
  static const scalar_t P[] = {
      1.53552577301013293365E-4,
      2.50888492163602060990E-3,
      8.68786816565889628429E-3,
      1.07350949056076193403E-2,
      7.77395492516787092951E-3,
      7.58395289413514708519E-3,
      1.15688436810574127319E-2,
      2.18317996015557253103E-2,
      5.68051945617860553470E-2,
      4.43147180560990850618E-1,
      1.00000000000000000299E0};

  static const scalar_t Q[] = {
      3.27954898576485872656E-5,
      1.00962792679356715133E-3,
      6.50609489976927491433E-3,
      1.68862163993311317300E-2,
      2.61769742454493659583E-2,
      3.34833904888224918614E-2,
      4.27180926518931511717E-2,
      5.85936634471101055642E-2,
      9.37499997197644278445E-2,
      2.49999999999888314361E-1};

  x = scalar_t{1.0} - x;
  if (x == scalar_t{0.0}) {
    return scalar_t{1.0};
  }
  if (x < scalar_t{0.0}) {
    return std::numeric_limits<scalar_t>::quiet_NaN();
  }
  if (x > scalar_t{1.0}) {
    return ellpe(scalar_t{1.0} - scalar_t{1} / x) * sqrt(x);
  }
  return (polevl(x, P, 10) - log(x) * (x * polevl(x, Q, 9)));
}

template <typename scalar_t>
C10_HOST_DEVICE static inline scalar_t ellpk_cephes(scalar_t x) {
  static const scalar_t P[] = {
      1.37982864606273237150E-4,
      2.28025724005875567385E-3,
      7.97404013220415179367E-3,
      9.85821379021226008714E-3,
      6.87489687449949877925E-3,
      6.18901033637687613229E-3,
      8.79078273952743772254E-3,
      1.49380448916805252718E-2,
      3.08851465246711995998E-2,
      9.65735902811690126535E-2,
      1.38629436111989062502E0};

  static const scalar_t Q[] = {
      2.94078955048598507511E-5,
      9.14184723865917226571E-4,
      5.94058303753167793257E-3,
      1.54850516649762399335E-2,
      2.39089602715924892727E-2,
      3.01204715227604046988E-2,
      3.73774314173823228969E-2,
      4.88280347570998239232E-2,
      7.03124996963957469739E-2,
      1.24999999999870820058E-1,
      4.99999999999999999821E-1};

  static const scalar_t MACHEP = scalar_t{1.11022302462515654042E-16};
  static const scalar_t C1 = scalar_t{1.3862943611198906188E0};

  if (x < scalar_t{0.0}) {
    return std::numeric_limits<scalar_t>::quiet_NaN();
  }

  if (x > scalar_t{1.0}) {
    if (std::isinf(x)) {
      return 0.0;
    }
    return ellpk_cephes(1 / x) / std::sqrt(x);
  }

  if (x > MACHEP) {
    return (polevl(x, P, 10) - log(x) * polevl(x, Q, 10));
  } else {
    if (x == scalar_t{0.0}) {
      return std::numeric_limits<scalar_t>::infinity();
    } else {
      return (C1 - 0.5 * std::log(x));
    }
  }
}

template <typename scalar_t>
C10_HOST_DEVICE static inline scalar_t ellpk(scalar_t x) {
  return ellpk_cephes(scalar_t{1}- x);
}
=======
C10_CLANG_DIAGNOSTIC_POP()
>>>>>>> ff78c732
<|MERGE_RESOLUTION|>--- conflicted
+++ resolved
@@ -2112,7 +2112,6 @@
   }
 }
 
-<<<<<<< HEAD
 template <typename scalar_t>
 C10_HOST_DEVICE static inline scalar_t ellpe(scalar_t x) {
   static const scalar_t P[] = {
@@ -2210,6 +2209,5 @@
 C10_HOST_DEVICE static inline scalar_t ellpk(scalar_t x) {
   return ellpk_cephes(scalar_t{1}- x);
 }
-=======
-C10_CLANG_DIAGNOSTIC_POP()
->>>>>>> ff78c732
+
+C10_CLANG_DIAGNOSTIC_POP()