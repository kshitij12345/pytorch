--- conflicted
+++ resolved
@@ -1395,7 +1395,66 @@
 // Upcast bfloat16 input to float for numerical accuracy purposes
 inline c10::BFloat16 calc_i0e(c10::BFloat16 a) { return calc_i0e(static_cast<float>(a)); }
 
-<<<<<<< HEAD
+/*
+ * This function is derived from the implementation of the i1 function in the Cephes Math Library.
+ * See note [3-Clause BSD License for the Cephes Math Library].
+ *
+ * Computes an approximation of the first order modified Bessel function of the first kind.
+ * The approximation is actually two (sub)approximations, both using a Chebyshev polynomial expansion.
+ * One approximates the function over [0, 8], and the other over (8, infinity). This function takes the absolute value
+ * of all inputs to convert them into the domain of the approximation.
+ */
+template <typename T>
+static inline typename std::enable_if<std::is_floating_point<T>::value, T>::type
+calc_i1(T _x) {
+  T x = std::abs(_x);
+
+  if (x <= 8.0) {
+    auto coeff_pair = chebyshev_coefficients_i1e_A<T>();
+    auto A = std::get<0>(coeff_pair);
+    auto len = std::get<1>(coeff_pair);
+    T y = (x / 2.0) - 2.0;
+    const T out = static_cast<T>(std::exp(x) * x * chbevl(y, A, len));
+    return (_x < 0.0) ? -out : out;
+  }
+  auto coeff_pair = chebyshev_coefficients_i1e_B<T>();
+  auto B = std::get<0>(coeff_pair);
+  auto len = std::get<1>(coeff_pair);
+  const auto out = static_cast<T>(
+      (std::exp(x) * chbevl(static_cast<T>(32.0 / x - 2.0), B, len)) / std::sqrt(x));
+  return (_x < 0.0) ? -out : out;
+}
+
+/*
+ * This function is derived from the implementation of the i1e function in the Cephes Math Library.
+ * See note [3-Clause BSD License for the Cephes Math Library].
+ *
+ * Computes an approximation of the exponentially scaled first order modified Bessel function of the first kind.
+ * The approximation is actually two (sub)approximations, both using a Chebyshev polynomial expansion.
+ * One approximates the function over [0, 8], and the other over (8, infinity). This function takes the absolute value
+ * of all inputs to convert them into the domain of the approximation.
+ */
+template <typename T>
+static inline typename std::enable_if<std::is_floating_point<T>::value, T>::type
+calc_i1e(T _x) {
+  T x = std::abs(_x);
+
+  if (x <= 8.0) {
+    auto coeff_pair = chebyshev_coefficients_i1e_A<T>();
+    auto A = std::get<0>(coeff_pair);
+    auto len = std::get<1>(coeff_pair);
+    T y = (x / 2.0) - 2.0;
+    const auto out = static_cast<T>(chbevl(y, A, len) * x);
+    return (_x < 0.0) ? -out : out;
+  }
+  auto coeff_pair = chebyshev_coefficients_i1e_B<T>();
+  auto B = std::get<0>(coeff_pair);
+  auto len = std::get<1>(coeff_pair);
+  const auto out =
+      static_cast<T>(chbevl(static_cast<T>(32.0 / x - 2.0), B, len) / std::sqrt(x));
+  return (_x < 0.0) ? -out : out;
+}
+
 template <typename T>
 static inline C10_HOST_DEVICE T ndtri(T y0) {
 
@@ -1520,64 +1579,4 @@
     x = -x;
   }
   return x;
-=======
-/*
- * This function is derived from the implementation of the i1 function in the Cephes Math Library.
- * See note [3-Clause BSD License for the Cephes Math Library].
- *
- * Computes an approximation of the first order modified Bessel function of the first kind.
- * The approximation is actually two (sub)approximations, both using a Chebyshev polynomial expansion.
- * One approximates the function over [0, 8], and the other over (8, infinity). This function takes the absolute value
- * of all inputs to convert them into the domain of the approximation.
- */
-template <typename T>
-static inline typename std::enable_if<std::is_floating_point<T>::value, T>::type
-calc_i1(T _x) {
-  T x = std::abs(_x);
-
-  if (x <= 8.0) {
-    auto coeff_pair = chebyshev_coefficients_i1e_A<T>();
-    auto A = std::get<0>(coeff_pair);
-    auto len = std::get<1>(coeff_pair);
-    T y = (x / 2.0) - 2.0;
-    const T out = static_cast<T>(std::exp(x) * x * chbevl(y, A, len));
-    return (_x < 0.0) ? -out : out;
-  }
-  auto coeff_pair = chebyshev_coefficients_i1e_B<T>();
-  auto B = std::get<0>(coeff_pair);
-  auto len = std::get<1>(coeff_pair);
-  const auto out = static_cast<T>(
-      (std::exp(x) * chbevl(static_cast<T>(32.0 / x - 2.0), B, len)) / std::sqrt(x));
-  return (_x < 0.0) ? -out : out;
-}
-
-/*
- * This function is derived from the implementation of the i1e function in the Cephes Math Library.
- * See note [3-Clause BSD License for the Cephes Math Library].
- *
- * Computes an approximation of the exponentially scaled first order modified Bessel function of the first kind.
- * The approximation is actually two (sub)approximations, both using a Chebyshev polynomial expansion.
- * One approximates the function over [0, 8], and the other over (8, infinity). This function takes the absolute value
- * of all inputs to convert them into the domain of the approximation.
- */
-template <typename T>
-static inline typename std::enable_if<std::is_floating_point<T>::value, T>::type
-calc_i1e(T _x) {
-  T x = std::abs(_x);
-
-  if (x <= 8.0) {
-    auto coeff_pair = chebyshev_coefficients_i1e_A<T>();
-    auto A = std::get<0>(coeff_pair);
-    auto len = std::get<1>(coeff_pair);
-    T y = (x / 2.0) - 2.0;
-    const auto out = static_cast<T>(chbevl(y, A, len) * x);
-    return (_x < 0.0) ? -out : out;
-  }
-  auto coeff_pair = chebyshev_coefficients_i1e_B<T>();
-  auto B = std::get<0>(coeff_pair);
-  auto len = std::get<1>(coeff_pair);
-  const auto out =
-      static_cast<T>(chbevl(static_cast<T>(32.0 / x - 2.0), B, len) / std::sqrt(x));
-  return (_x < 0.0) ? -out : out;
->>>>>>> 44c20ce6
 }