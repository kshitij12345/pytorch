--- conflicted
+++ resolved
@@ -742,11 +742,7 @@
   }
 }
 
-<<<<<<< HEAD
-// [Note] assert_all_true 
-=======
 // [Note] assert_all_true
->>>>>>> 92f7256e
 // For a TensorSubclass, calling `item` in an CompositeImplicit Op
 // may not make sense (eg. what does `item` do on BatchTensor?)
 // However a common anti-pattern used in such ops is
