#include <ATen/ATen.h>
#include <ATen/CPUApplyUtils.h>
#include <ATen/Dispatch.h>
#include <ATen/ExpandUtils.h>
#include <ATen/NativeFunctions.h>
#include <ATen/native/ReduceOpsUtils.h>
#include <c10/util/Exception.h>
#include <ATen/native/Resize.h>
#include <ATen/native/TensorCompare.h>
#include <ATen/NamedTensorUtils.h>
#include <ATen/TensorIndexing.h>

namespace at {
namespace meta {

static inline void check_for_unsupported_isin_dtype(const ScalarType type) {
  // Bail out for dtypes unsupported by the sorting algorithm to keep the interface consistent.
  TORCH_CHECK(type != ScalarType::Bool &&
      type != ScalarType::BFloat16 &&
      type != ScalarType::ComplexFloat &&
      type != ScalarType::ComplexDouble,
      "Unsupported input type encountered for isin(): ", type);
}

TORCH_META_FUNC(clamp) (
const Tensor& self,
const OptionalScalarRef min,
const OptionalScalarRef max) {
  if (!min && !max) {
    TORCH_CHECK(false, "torch.clamp: At least one of 'min' or 'max' must not be None");
  }

  build_unary_op(maybe_get_output(), self);
}

TORCH_META_FUNC2(isin, Tensor_Tensor) (
  const Tensor& elements, const Tensor& test_elements, bool assume_unique, bool invert
) {
  check_for_unsupported_isin_dtype(elements.scalar_type());
  check_for_unsupported_isin_dtype(test_elements.scalar_type());
  set_output(elements.sizes(), TensorOptions(elements.device()).dtype(ScalarType::Bool));
}

TORCH_META_FUNC2(isin, Tensor_Scalar) (
  const Tensor& elements, const c10::Scalar& test_elements, bool assume_unique, bool invert
) {
  check_for_unsupported_isin_dtype(elements.scalar_type());
  check_for_unsupported_isin_dtype(test_elements.type());
  set_output(elements.sizes(), TensorOptions(elements.device()).dtype(ScalarType::Bool));
}

TORCH_META_FUNC2(isin, Scalar_Tensor) (
  const c10::Scalar& elements, const Tensor& test_elements, bool assume_unique, bool invert
) {
  check_for_unsupported_isin_dtype(elements.type());
  check_for_unsupported_isin_dtype(test_elements.scalar_type());
  set_output({0}, TensorOptions(test_elements.device()).dtype(ScalarType::Bool));
}

TORCH_META_FUNC(isposinf) (const Tensor& self) {
  TORCH_CHECK(!self.is_complex(), "isposinf does not support complex inputs.");
  TORCH_CHECK(maybe_get_output().defined() ? maybe_get_output().dtype() == at::kBool : true,
              "isposinf does not support non-boolean outputs.");
  build_unary_force_boolean_op(maybe_get_output(), self);
}

TORCH_META_FUNC(isneginf) (const Tensor& self) {
  TORCH_CHECK(!self.is_complex(), "isneginf does not support complex inputs.");
  TORCH_CHECK(maybe_get_output().defined() ? maybe_get_output().dtype() == at::kBool : true,
              "isneginf does not support non-boolean outputs.");
  build_unary_force_boolean_op(maybe_get_output(), self);
}

static void check_unsupported_complex(const char* name, const Tensor& self) {
  TORCH_CHECK(!self.is_complex(), name, ": does not support complex input");
}

TORCH_PRECOMPUTE_META_FUNC2(max, dim)
(const Tensor& self, int64_t dim, bool keepdim) {
  dim = maybe_wrap_dim(dim, self.dim());
  at::native::zero_numel_check_dims(self, dim, "max()");
  check_unsupported_complex("max()", self);
  resize_reduction_with_indices(*this, self, dim, keepdim, self.scalar_type());
  return TORCH_PRECOMPUTE_STRUCT2(max, dim)()
      .set_dim(maybe_wrap_dim(dim, self.dim()));
}

TORCH_PRECOMPUTE_META_FUNC2(min, dim)(const Tensor& self, int64_t dim, bool keepdim) {
  dim = maybe_wrap_dim(dim, self.dim());
  at::native::zero_numel_check_dims(self, dim, "min()");
  check_unsupported_complex("min()", self);
  resize_reduction_with_indices(*this, self, dim, keepdim, self.scalar_type());
  return TORCH_PRECOMPUTE_STRUCT2(min, dim)()
      .set_dim(maybe_wrap_dim(dim, self.dim()));
}

} // namespace meta

namespace native {

DEFINE_DISPATCH(where_kernel); // NOLINT(cppcoreguidelines-avoid-non-const-global-variables)
DEFINE_DISPATCH(max_stub); // NOLINT(cppcoreguidelines-avoid-non-const-global-variables)
DEFINE_DISPATCH(min_stub); // NOLINT(cppcoreguidelines-avoid-non-const-global-variables)
DEFINE_DISPATCH(isposinf_stub); // NOLINT(cppcoreguidelines-avoid-non-const-global-variables)
DEFINE_DISPATCH(isneginf_stub); // NOLINT(cppcoreguidelines-avoid-non-const-global-variables)
DEFINE_DISPATCH(mode_stub); // NOLINT(cppcoreguidelines-avoid-non-const-global-variables)
DEFINE_DISPATCH(clamp_stub); // NOLINT(cppcoreguidelines-avoid-non-const-global-variables)
DEFINE_DISPATCH(clamp_min_stub); // NOLINT(cppcoreguidelines-avoid-non-const-global-variables)
DEFINE_DISPATCH(clamp_max_stub); // NOLINT(cppcoreguidelines-avoid-non-const-global-variables)
DEFINE_DISPATCH(clamp_scalar_stub); // NOLINT(cppcoreguidelines-avoid-non-const-global-variables)
DEFINE_DISPATCH(clamp_min_scalar_stub); // NOLINT(cppcoreguidelines-avoid-non-const-global-variables)
DEFINE_DISPATCH(clamp_max_scalar_stub); // NOLINT(cppcoreguidelines-avoid-non-const-global-variables)
DEFINE_DISPATCH(isin_default_stub); // NOLINT(cppcoreguidelines-avoid-non-const-global-variables)

bool allclose(const Tensor& self, const Tensor& other, double rtol, double atol, bool equal_nan) {
  return at::isclose(self, other, rtol, atol, equal_nan).all().item<uint8_t>();
}

// Note [closeness]
// A number A is close to B when either:
//
// (1) A is equal to B, with NaNs comparing equal when equal_nan is true.
// (2) The error abs(A - B) is finite and less than the max error
//      (atol + abs(rtol * B)).
//
// Note that this is consistent with NumPy's isclose but divergent from
// Python's isclose, which computes the max error symmetrically as
// max(rtol * max(abs(A), abs(B)), atol).
// TODO: use bitwise operator overloads once we add them
// TODO: revisit complex inputs and equal_nan=true after
//  https://github.com/numpy/numpy/issues/15959 is resolved
Tensor isclose(const Tensor& self, const Tensor& other, double rtol, double atol, bool equal_nan) {
  TORCH_CHECK(self.scalar_type() == other.scalar_type(), self.scalar_type(), " did not match ", other.scalar_type());
  TORCH_CHECK(!(self.is_quantized() || other.is_quantized()),
    "isclose is not supported for quantized inputs.");

  // Checks that rtol and atol are non-negative
  // Note: consistent with Python's isclose but divergent from NumPy's, which
  //  allows negative atol and rtol.
  TORCH_CHECK(rtol >= 0, "rtol must be greater than or equal to zero, but got ", rtol);
  TORCH_CHECK(atol >= 0, "atol must be greater than or equal to zero, but got ", atol);

  // Computes equality closeness
  Tensor close = self == other;
  if (equal_nan && (self.is_floating_point() || self.is_complex())) {
      close.__ior__(self.isnan().__iand__(other.isnan()));
  }

  // In case of zero tolerances the closeness inequality degenerates to an equality check.
  // In this case, the short-circuit prevents false positives as detailed in the paragraph below.
  if (rtol == 0 && atol == 0){
      return close;
  }

  // Note [closeness error computation]
  // atol and rtol are provided as doubles, so the computation
  // rtol * other will produce a float or complex tensor.
  // When the difference (self - other) is compared to it then the
  // tensor representing the difference will also be cast to float or complex.
  // However, since (self - other) in uint8 is very likely to produce a
  // negative value, this moves the cast forward so the difference is
  // always computed in a float or complex type.
  // If the values of the integer tensors cannot be exactly represented
  // by the default scalar type then this may cause an incorrect result.

  // Computes allowed and actual error
  Tensor cast_self, cast_other;
  cast_self = self.scalar_type() == at::kBool ? self.to(at::get_default_dtype()) : self;
  if (c10::isIntegralType(self.scalar_type(), /*includeBool=*/true)) {
    cast_other = other.to(at::get_default_dtype());
  } else {
    cast_other = other;
  }

  Tensor allowed_error = atol + (rtol * cast_other).abs();
  Tensor actual_error = (cast_self - cast_other).abs();

  // Computes finite closeness
  close.__ior__(at::isfinite(actual_error).__iand__(actual_error <= allowed_error));

  return close;
}

Tensor isnan(const Tensor& self) {
  return self != self;
}

Tensor isreal(const Tensor& self) {
  // Note: Integral and Floating tensor values are always real
  if (c10::isIntegralType(self.scalar_type(), /*includeBool=*/true) ||
      c10::isFloatingType(self.scalar_type())) {
    return at::ones_like(self, at::kBool, at::MemoryFormat::Preserve);
  }

  return at::imag(self) == 0;
}

Tensor isinf(const Tensor &self) {
  // Note: Integral tensor values are never infinite
  if (c10::isIntegralType(self.scalar_type(), /*includeBool=*/true)) {
    return at::zeros_like(self, at::kBool, at::MemoryFormat::Preserve);
  }

  // Note: a complex value is infinite when either part is infinite
  if (self.is_complex()) {
    return at::isinf(at::real(self)).__ior__
          (at::isinf(at::imag(self)));
  }

  return AT_DISPATCH_FLOATING_TYPES_AND2(kBFloat16, kHalf, self.scalar_type(), "isinf", [&]() {
    return self.abs() == std::numeric_limits<scalar_t>::infinity();
  });
}

Tensor isfinite(const Tensor& self) {
  // Note: Integral tensor values are always finite
  if (c10::isIntegralType(self.scalar_type(), /*includeBool=*/true)) {
    return at::ones_like(self, at::kBool, at::MemoryFormat::Preserve);
  }

  // Note: a complex value is finite iff both parts are finite
  if (self.is_complex()) {
    return at::isfinite(self.abs());
  }

  return AT_DISPATCH_FLOATING_TYPES_AND2(kHalf, kBFloat16, self.scalar_type(), "isfinite", [&]() {
    return (self == self) * (self.abs() != std::numeric_limits<scalar_t>::infinity());
  });
}

void _assert_async_cpu(const Tensor& self) {
  TORCH_CHECK(native::is_nonzero(self), "Expected Tensor with single nonzero value, but got zero");
}

// Sorting-based algorithm for isin(); used when the number of test elements is large.
static void isin_sorting(
    const Tensor& elements,
    const Tensor& test_elements,
    bool assume_unique,
    bool invert,
    const Tensor& out) {
  // 1. Concatenate unique elements with unique test elements in 1D form. If
  //    assume_unique is true, skip calls to unique().
  Tensor elements_flat, test_elements_flat, unique_order;
  if (assume_unique) {
    elements_flat = elements.ravel();
    test_elements_flat = test_elements.ravel();
  } else {
    std::tie (elements_flat, unique_order) = at::_unique(
        elements, /*sorted=*/ false, /*return_inverse=*/ true);
    std::tie (test_elements_flat, std::ignore) = at::_unique(test_elements, /*sorted=*/ false);
  }

  // 2. Stable sort all elements, maintaining order indices to reverse the
  //    operation. Stable sort is necessary to keep elements before test
  //    elements within the sorted list.
  Tensor all_elements = at::_cat({elements_flat, test_elements_flat});
  Tensor sorted_elements, sorted_order;
  std::tie (sorted_elements, sorted_order) = all_elements.sort(
      /*stable=*/ true, /*dim=*/ 0, /*descending=*/ false);

  // 3. Create a mask for locations of adjacent duplicate values within the
  //    sorted list. Duplicate values are in both elements and test elements.
  Tensor duplicate_mask = at::empty_like(sorted_elements, TensorOptions(ScalarType::Bool));
  Tensor sorted_except_first = sorted_elements.slice(0, 1, at::indexing::None);
  Tensor sorted_except_last = sorted_elements.slice(0, 0, -1);
  duplicate_mask.slice(0, 0, -1).copy_(
    invert ? sorted_except_first.ne(sorted_except_last) : sorted_except_first.eq(sorted_except_last));
  duplicate_mask.index_put_({-1}, invert);

  // 4. Reorder the mask to match the pre-sorted element order.
  Tensor mask = at::empty_like(duplicate_mask);
  mask.index_copy_(0, sorted_order, duplicate_mask);

  // 5. Index the mask to match the pre-unique element order. If
  //    assume_unique is true, just take the first N items of the mask,
  //    where N is the original number of elements.
  if (assume_unique) {
    out.copy_(mask.slice(0, 0, elements.numel()).view_as(out));
  } else {
    out.copy_(at::index(mask, {c10::optional<Tensor>(unique_order)}));
  }
}

namespace {
inline Tensor _s_where_dispatch(
    const Tensor& condition,
    const Tensor& self,
    const Tensor& other) {
  // Common checks and broadcasting of the input tensors
  // for the TensorxTensor overload and ScalarxTensor overloads.
  // Also refer `Note : where and _s_where` in native_functions.yaml
  // for more context about the existence of `where` and `_s_where` ops.
  TORCH_CHECK(
      condition.device() == self.device() && self.device() == other.device(),
      "where: Expected condition, x and y to be on the same device, but condition is on ",
      condition.device(),
      " and x and y are on ",
      self.device(),
      " and ",
      other.device(),
      " respectively");

  if (condition.scalar_type() == ScalarType::Byte) {
    TORCH_WARN_ONCE(
        "where received a uint8 condition tensor. This behavior is deprecated and will be removed in a future version of PyTorch. Use a boolean condition instead.");
  } else {
    TORCH_CHECK(
        condition.scalar_type() == ScalarType::Bool,
        "where expected condition to be a boolean tensor, but got a tensor with dtype ",
        condition.scalar_type());
  }

  c10::MaybeOwned<Tensor> b_condition, b_self, b_other;
  std::tie(b_condition, b_self, b_other) =
      expand_outplace(condition, self, other, "where");
  return at::_s_where(*b_condition, *b_self, *b_other);
}

inline Tensor get_promoted_where_tensor(const Tensor& t, ScalarType common_dtype) {
  // [NOTE] `where`: dynamic casting and type promotion
  // Since CPU doesn't support dynamic casting in kernels, if `t`'s type is not the same
  // as `common_dtype`, we create a temporary by casting `t` to `common_dtype`.
  // However this is not required for CUDA as it supports dynamic casting in kernels.
  return (t.device().is_cpu()) && !(t.scalar_type() == common_dtype)
      ? t.to(common_dtype)
      : t;
}

} // namespace

Tensor where(const Tensor& condition, const Tensor& self, const Tensor& other) {
  TORCH_CHECK(self.dtype() == other.dtype(), "where: expected scalar type ", self.dtype(), " but found ", other.dtype());
  return _s_where_dispatch(condition, self, other);
}

Tensor where(const Tensor& condition, const Scalar& self, const Tensor& other) {
  // [NOTE] `where` type promotion
  // `where` operator supports type promotion by considering `self` and `other`,
  // to compute the common_dtype and the output dtype. Since TensorIterator
  // doesn't have a mechanism to specify inputs which should participate in type-promotion,
  // we do it manually using `at::result_type`.
  // Note: type promotion is currently implemented only for
  //       1. scalar x tensor
  //       2. tensor x scalar
  //       3. scalar x scalar
  auto common_dtype = at::result_type(self, other);

  // [NOTE] where : `scalar_tensor` over `wrapped_scalar_tensor`
  // Here, we use `scalar_tensor` instead of `wrapped_scalar_tensor`,
  // as we have handled the type-promotion above and don't need to worry about setting
  // wrapped_number on the tensor.
  const Tensor& self_t = at::scalar_tensor(self, other.options().dtype(common_dtype));
  return _s_where_dispatch(condition, self_t, get_promoted_where_tensor(other, common_dtype));
}

Tensor where(const Tensor& condition, const Tensor& self, const Scalar& other) {
  // Refer: [NOTE] `where` type promotion
  auto common_dtype = at::result_type(self, other);

  // Refer: [NOTE] where : `scalar_tensor` over `wrapped_scalar_tensor`
  const Tensor& other_t = at::scalar_tensor(other, self.options().dtype(common_dtype));
  return _s_where_dispatch(condition, get_promoted_where_tensor(self, common_dtype), other_t);
}

Tensor where(const Tensor& condition, const Scalar& self, const Scalar& other) {
  const auto device = condition.device();
  // Refer: [NOTE] `where` type promotion
  auto common_dtype = at::result_type(self, other);

  // Refer: [NOTE] where : `scalar_tensor` over `wrapped_scalar_tensor`
  auto other_t = at::scalar_tensor(other, condition.options().dtype(common_dtype));
  auto self_t = at::scalar_tensor(self, condition.options().dtype(common_dtype));
  return at::where(condition, self_t, other_t);
}

std::vector<Tensor> where(const Tensor& condition) {
  return condition.nonzero_numpy();
}

Tensor _s_where(const Tensor& condition, const Tensor& self, const Tensor& other) {
<<<<<<< HEAD
  // Since we dont cast the input tensors when they reside on CUDA to common_dtype
  // we have to recompute the output type.
  // For more context, refer [NOTE] `where`: dynamic casting and type promotion
  ScalarType result_type;
  if (self.scalar_type() != other.scalar_type()) {
    // This should never happen on CPU
    TORCH_INTERNAL_ASSERT(!self.device().is_cpu())
    result_type = at::promote_types(self.scalar_type(), other.scalar_type());
  } else {
    result_type = self.scalar_type();
  }
  Tensor ret = at::empty(self.sizes(), self.options().dtype(result_type));

=======
  TORCH_CHECK(self.dtype() == other.dtype(), "expected scalar type ", self.dtype(), " but found ", other.dtype());
  Tensor ret = at::empty(self.sizes(), self.options());
  //
  Tensor cond_bool = condition.scalar_type() == ScalarType::Byte ? condition.to(ScalarType::Bool) : condition;
>>>>>>> a311cfa8
  auto iter = at::TensorIteratorConfig()
    .check_all_same_dtype(false)
    .add_output(ret)
    .add_input(cond_bool)
    .add_input(self)
    .add_input(other)
    .build();
  where_kernel(iter.device_type(), iter);
  return ret;
}

std::tuple<Tensor, Tensor> mode(const Tensor& self, int64_t dim, bool keepdim) {
  Tensor values = at::empty({0}, self.options());
  Tensor indices = at::empty({0}, self.options().dtype(kLong));
  return at::native::mode_out(self, dim, keepdim, values, indices);
}

std::tuple<Tensor &,Tensor &> mode_out(const Tensor& self, int64_t dim, bool keepdim,
                                       Tensor& values, Tensor& indices) {
  TORCH_CHECK(self.device().is_cpu() || self.is_cuda(),
              "mode only supports CPU AND CUDA device type, got: ", self.device().type());
  TORCH_CHECK(self.layout() == Layout::Strided,
              "mode only supports strided layout, got: ", self.layout());
  TORCH_CHECK(self.device() == values.device(),
              "expected device '", self.device(), "' but got '",
              values.device(), "' for values output");
  TORCH_CHECK(self.device() == indices.device(),
              "expected device '", self.device(), "' but got '",
              indices.device(), "' for indices output");
  TORCH_CHECK(self.scalar_type() == values.scalar_type(),
              "expected scalar type '", self.scalar_type(), "' but got '",
              values.scalar_type(), "' for values output");
  TORCH_CHECK(indices.scalar_type() == ScalarType::Long,
              "expected scalar type '", ScalarType::Long, "' but got '",
              indices.scalar_type(), "' for indices output");
  dim = maybe_wrap_dim(dim, self.dim());
  if (self.numel() == 0) {
    auto sizes = get_zero_numel_tensor_size(self, dim, keepdim, "mode()");
    resize_output(values, sizes);
    resize_output(indices, sizes);
    return std::tie(values, indices);
  }
  else if (_dimreduce_return_trivial_no_ident(values, self, dim, keepdim, "mode")) {
    AT_ASSERT(values.dim() == 0);
    indices.resize_({}).fill_(0);
    return std::forward_as_tuple(values, indices);
  } else {
    auto result = [&]() {
      NoNamesGuard guard;
      mode_stub(self.device().type(), values, indices, self, dim, keepdim);
      return std::tuple<Tensor &,Tensor &>{values, indices};
    }();
    namedinference::propagate_names_for_reduction(std::get<0>(result), self, dim, keepdim);
    namedinference::propagate_names_for_reduction(std::get<1>(result), self, dim, keepdim);
    return result;
  }
}

template <class Stub>
void minmax_out_impl(
    const Tensor& self,
    int64_t dim,
    bool keepdim,
    const Tensor& values,
    const Tensor& indices,
    Stub& stub) {
  NoNamesGuard guard;
  if (self.numel() > 0) {
    if (self.numel() == 1 && self.dim() == 0) {
      values.fill_(self);
      indices.fill_(0);
    } else {
      stub(self.device().type(), values, indices, self, dim, keepdim);
    }
  }
}

TORCH_IMPL_FUNC(max_out)
(const Tensor& self,
 int64_t dim,
 bool keepdim,
 const Tensor& values,
 const Tensor& indices) {
  minmax_out_impl(self, dim, keepdim, values, indices, max_stub);
}

TORCH_IMPL_FUNC(min_out)
(const Tensor& self,
 int64_t dim,
 bool keepdim,
 const Tensor& values,
 const Tensor& indices) {
  minmax_out_impl(self, dim, keepdim, values, indices, min_stub);
}

std::tuple<Tensor, Tensor> qmax(const Tensor& self, int64_t dim, bool keepdim) {
  Tensor max_indices = at::empty({0}, self.options().dtype(kLong));
  Tensor max = at::empty({0}, self.options().dtype(toUnderlying(self.scalar_type())));
  at::max_outf(self.int_repr(), dim, keepdim, max, max_indices);
  // TODO: qscheme
  return std::tuple<Tensor, Tensor>(
      at::_make_per_tensor_quantized_tensor(max, self.q_scale(), self.q_zero_point()), max_indices);
}

std::tuple<Tensor, Tensor> qmin(const Tensor& self, int64_t dim, bool keepdim) {
  Tensor min_indices = at::empty({0}, self.options().dtype(kLong));
  Tensor min = at::empty({0}, self.options().dtype(toUnderlying(self.scalar_type())));
  at::min_outf(self.int_repr(), dim, keepdim, min, min_indices);
  return std::tuple<Tensor, Tensor>(
      at::_make_per_tensor_quantized_tensor(min, self.q_scale(), self.q_zero_point()), min_indices);
}

// DEPRECATED: Use at::aminmax instead
std::tuple<Tensor, Tensor> _aminmax(const Tensor& self, int64_t dim, bool keepdim) {
  return at::aminmax(self, dim, keepdim);
}

TORCH_IMPL_FUNC(clamp_out)
(
 const Tensor& self,
 const OptionalScalarRef min,
 const OptionalScalarRef max,
 const Tensor& result) {
  using at::native::detail::ClampLimits;
  if (min && max) {
    clamp_scalar_stub(device_type(), *this, min.get(), max.get());
  } else if (max) {
    clamp_max_scalar_stub(device_type(), *this, max.get());
  } else if (min) {
    clamp_min_scalar_stub(device_type(), *this, min.get());
  }
}

Tensor& clamp_out(const Tensor& self, const c10::optional<Tensor>& min,
                  const c10::optional<Tensor>& max, Tensor& result) {
  if (min && max) {
    TORCH_CHECK(self.layout() == Layout::Strided,
                "torch.clamp only supports strided layout, got: ", self.layout());
    auto iter = TensorIteratorConfig()
                .set_check_mem_overlap(true)
                .add_output(result)
                .add_input(self)
                .add_input(*min)
                .add_input(*max)
                .promote_inputs_to_common_dtype(true)
                .cast_common_dtype_to_outputs(true)
                .enforce_safe_casting_to_output(true)
                .build();
    clamp_stub(iter.device_type(), iter);
  } else if (max) {
    at::clamp_max_outf(self, *max, result);
  } else if (min) {
    at::clamp_min_outf(self, *min, result);
  } else {
    TORCH_CHECK(false, "torch.clamp: At least one of 'min' or 'max' must not be None");
  }
  return result;
}

Tensor clamp(const Tensor& self, const c10::optional<Scalar>& min, const c10::optional<Scalar>& max) {
  Tensor result = at::empty({0}, self.options());
  return at::clamp_outf(self, min, max, result);
}

Tensor clamp(const Tensor& self, const c10::optional<Tensor>& min, const c10::optional<Tensor>& max) {
  Tensor result = at::empty({0}, self.options());
  return at::clamp_outf(self, min, max, result);
}

Tensor& clamp_(Tensor& self, const c10::optional<Scalar>& min, const c10::optional<Scalar>& max) {
  return at::clamp_outf(self, min, max, self);
}

Tensor& clamp_(Tensor& self, const c10::optional<Tensor>& min, const c10::optional<Tensor>& max) {
  return at::clamp_outf(self, min, max, self);
}

Tensor& clamp_max_out(const Tensor& self, const Scalar& max, Tensor& result) {
  auto iter = TensorIterator::unary_op(result, self);
  clamp_max_scalar_stub(iter.device_type(), iter, max);
  return result;
}

Tensor& clamp_max_out(const Tensor& self, const Tensor& max, Tensor& result) {
  TORCH_CHECK(self.layout() == Layout::Strided,
              "torch.clamp only supports strided layout, got: ", self.layout());
  auto iter = TensorIterator::borrowing_binary_op(result, self, max);
  clamp_max_stub(iter.device_type(), iter);
  return result;
}

Tensor clamp_max(const Tensor& self, const Scalar& max) {
  Tensor result = at::empty({0}, self.options());
  return at::clamp_max_outf(self, max, result);
}

Tensor clamp_max(const Tensor& self, const Tensor& max) {
  Tensor result = at::empty({0}, self.options());
  return at::clamp_max_outf(self, max, result);
}

Tensor& clamp_max_(Tensor& self, const Scalar& max) {
  return at::clamp_max_outf(self, max, self);
}

Tensor& clamp_max_(Tensor& self, const Tensor& max) {
  return at::clamp_max_outf(self, max, self);
}

Tensor& clamp_min_out(const Tensor& self, const Scalar& min, Tensor& result) {
  auto iter = TensorIterator::unary_op(result, self);
  clamp_min_scalar_stub(iter.device_type(), iter, min);
  return result;
}

Tensor& clamp_min_out(const Tensor& self, const Tensor& min, Tensor& result) {
  TORCH_CHECK(self.layout() == Layout::Strided,
              "torch.clamp only supports strided layout, got: ", self.layout());
  auto iter = TensorIterator::borrowing_binary_op(result, self, min);
  clamp_min_stub(iter.device_type(), iter);
  return result;
}

Tensor clamp_min(const Tensor& self, const Scalar& min) {
  Tensor result = at::empty({0}, self.options());
  return at::clamp_min_outf(self, min, result);
}

Tensor clamp_min(const Tensor& self, const Tensor& min) {
  Tensor result = at::empty({0}, self.options());
  return at::clamp_min_outf(self, min, result);
}

Tensor& clamp_min_(Tensor& self, const Scalar& min) {
  return at::clamp_min_outf(self, min, self);
}

Tensor& clamp_min_(Tensor& self, const Tensor& min) {
  return at::clamp_min_outf(self, min, self);
}

// Implements the "clip" alias for clamp
Tensor& clip_out(const Tensor& self, const c10::optional<Scalar>& min, const c10::optional<Scalar>& max, Tensor& result) {
  return at::clamp_outf(self, min, max, result);
}

Tensor& clip_out(const Tensor& self, const c10::optional<Tensor>& min, const c10::optional<Tensor>& max, Tensor& result) {
  return at::clamp_outf(self, min, max, result);
}

Tensor clip(const Tensor& self, const c10::optional<Scalar>& min, const c10::optional<Scalar>& max) {
  return at::clamp(self, min, max);
}

Tensor clip(const Tensor& self, const c10::optional<Tensor>& min, const c10::optional<Tensor>& max) {
  return at::clamp(self, min, max);
}

Tensor& clip_(Tensor& self, const c10::optional<Scalar>& min, const c10::optional<Scalar>& max) {
  return at::clamp_(self, min, max);
}

Tensor& clip_(Tensor& self, const c10::optional<Tensor>& min, const c10::optional<Tensor>& max) {
  return at::clamp_(self, min, max);
}

// Named tensor overloads

std::tuple<Tensor, Tensor> min(const Tensor& self, Dimname dim, bool keepdim) {
  return at::min(self, dimname_to_position(self, dim), keepdim);
}
std::tuple<Tensor &,Tensor &> min_out(const Tensor& self, Dimname dim, bool keepdim, Tensor& min, Tensor& min_indices) {
  return at::min_out(min, min_indices, self, dimname_to_position(self, dim), keepdim);
}
std::tuple<Tensor, Tensor> max(const Tensor& self, Dimname dim, bool keepdim) {
  return at::max(self, dimname_to_position(self, dim), keepdim);
}
std::tuple<Tensor&, Tensor&> max_out(const Tensor& self, Dimname dim, bool keepdim, Tensor& max, Tensor& max_indices) {
  return at::max_out(max, max_indices, self, dimname_to_position(self, dim), keepdim);
}
Tensor argmax(const Tensor& self, Dimname dim, bool keepdim) {
  reportNYIDimnameOverload("argmax");
}
Tensor argmin(const Tensor& self, Dimname dim, bool keepdim) {
  reportNYIDimnameOverload("argmin");
}
Tensor argsort(const Tensor& self, Dimname dim, bool keepdim) {
  reportNYIDimnameOverload("argsort");
}
std::tuple<Tensor, Tensor> mode(const Tensor& self, Dimname dim, bool keepdim) {
  return at::mode(self, dimname_to_position(self, dim), keepdim);
}
std::tuple<Tensor &,Tensor &> mode_out(const Tensor& self, Dimname dim, bool keepdim, Tensor& values, Tensor& indices) {
  return at::mode_out(values, indices, self, dimname_to_position(self, dim), keepdim);
}

TORCH_IMPL_FUNC(isin_Tensor_Tensor_out) (
  const Tensor& elements, const Tensor& test_elements, bool assume_unique, bool invert, const Tensor& out
) {
  if (elements.numel() == 0) {
    return;
  }

  // Heuristic taken from numpy's implementation.
  // See https://github.com/numpy/numpy/blob/fb215c76967739268de71aa4bda55dd1b062bc2e/numpy/lib/arraysetops.py#L575
  if (test_elements.numel() < static_cast<int64_t>(
        10.0f * std::pow(static_cast<double>(elements.numel()), 0.145))) {
    out.fill_(invert);
    isin_default_stub(elements.device().type(), elements, test_elements, invert, out);
  } else {
    isin_sorting(elements, test_elements, assume_unique, invert, out);
  }
}

TORCH_IMPL_FUNC(isin_Tensor_Scalar_out) (
  const Tensor& elements, const c10::Scalar& test_elements, bool assume_unique, bool invert, const Tensor& out
) {
  // redispatch to eq / ne
  if (invert) {
    at::ne_out(const_cast<Tensor&>(out), elements, test_elements);
  } else {
    at::eq_out(const_cast<Tensor&>(out), elements, test_elements);
  }
}

TORCH_IMPL_FUNC(isin_Scalar_Tensor_out) (
  const c10::Scalar& elements, const Tensor& test_elements, bool assume_unique, bool invert, const Tensor& out
) {
  // redispatch
  at::isin_out(const_cast<Tensor&>(out), wrapped_scalar_tensor(elements, test_elements.device()),
    test_elements, assume_unique, invert);
}

TORCH_IMPL_FUNC(isposinf_out) (const Tensor& self, const Tensor& result) {
  if (c10::isIntegralType(self.scalar_type(), /*includeBool=*/true)) {
    result.fill_(false);
  } else {
    isposinf_stub(device_type(), *this);
  }
}

TORCH_IMPL_FUNC(isneginf_out) (const Tensor& self, const Tensor& result) {
  if (c10::isIntegralType(self.scalar_type(), /*includeBool=*/true)) {
    result.fill_(false);
  } else {
    isneginf_stub(device_type(), *this);
  }
}

} // namespace native
} // namespace at<|MERGE_RESOLUTION|>--- conflicted
+++ resolved
@@ -379,7 +379,6 @@
 }
 
 Tensor _s_where(const Tensor& condition, const Tensor& self, const Tensor& other) {
-<<<<<<< HEAD
   // Since we dont cast the input tensors when they reside on CUDA to common_dtype
   // we have to recompute the output type.
   // For more context, refer [NOTE] `where`: dynamic casting and type promotion
@@ -393,12 +392,7 @@
   }
   Tensor ret = at::empty(self.sizes(), self.options().dtype(result_type));
 
-=======
-  TORCH_CHECK(self.dtype() == other.dtype(), "expected scalar type ", self.dtype(), " but found ", other.dtype());
-  Tensor ret = at::empty(self.sizes(), self.options());
-  //
   Tensor cond_bool = condition.scalar_type() == ScalarType::Byte ? condition.to(ScalarType::Bool) : condition;
->>>>>>> a311cfa8
   auto iter = at::TensorIteratorConfig()
     .check_all_same_dtype(false)
     .add_output(ret)
