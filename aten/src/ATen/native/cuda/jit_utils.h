#pragma once

#include <string>
#include <sstream>
#include <unordered_map>
#include <vector>
#include <tuple>

#include <c10/util/irange.h>
#include <ATen/cuda/detail/LazyNVRTC.h>
#include <ATen/cuda/nvrtc_stub/ATenNVRTC.h>

#ifdef __HIP_PLATFORM_HCC__
    // pass -- jiterator not supported on HIP platforms
    #define jiterator_stringify(...) std::string("USE_JITERATOR is undefined");
#else
    #define jiterator_stringify(...) std::string(#__VA_ARGS__);
#endif

namespace at { namespace cuda { namespace jit {

<<<<<<< HEAD
using arg_type_name_t = std::pair<const char*, const char*>;

// TODO: TemplateEnv and CodeTemplate are copied from code_template.h
// They should be refactored into their own header

// A template environment is a mapping from template variable names, e.g.,
// identifier (corresponding to $identifier) to their expansions.
//
// This template environment supports storing strings, numbers and lists
// of strings, and can be chained together (so that lookup proceeds in
// in the top level environment, and then recurses into a parent
// environment if the key is not found.)
struct TemplateEnv {
  // NOLINTNEXTLINE(cppcoreguidelines-pro-type-member-init)
  TemplateEnv() : parent(nullptr) {}
  // NOLINTNEXTLINE(cppcoreguidelines-pro-type-member-init)
  TemplateEnv(TemplateEnv& parent) : parent(&parent) {}

  using string_list = std::vector<std::string>;

  // Add a string 'v' to the map at key 'k'.
  void s(const std::string& k, const std::string& v) {
    strings_[k] = v;
    lists_.erase(k);
  }

  // Add a number 'v' to the map at key 'k'
  template <typename T>
  void d(const std::string& k, const T& v) {
    strings_[k] = c10::to_string(v);
    lists_.erase(k);
  }

  // Retrieve the string representation of the value stored at 'k' from the map.
  // Raises an exception if the key is not found.
  const std::string& s(const std::string& k) const {
    if (strings_.count(k) == 0) {
      if (parent) {
        return parent->s(k);
      }
      notFound(k);
    }
    return strings_.at(k);
  }

  // Store a list of strings 'v' in the map at 'k'.
  void v(const std::string& k, const string_list& v) {
    lists_[k] = v;
    strings_.erase(k);
  }

  // Retrieve a list of strings stored at 'k' from the map.
  // Raises an exception if the key is not found.
  const string_list& v(const std::string& k) const {
    if (lists_.count(k) == 0) {
      if (parent) {
        return parent->v(k);
      }
      notFound(k);
    }
    return lists_.at(k);
  }

  // Test if a string 'k' is a string (as opposed to a list.)
  bool keyIsString(const std::string& k) const {
    if (strings_.count(k) > 0)
      return true;
    if (lists_.count(k) > 0)
      return false;
    if (parent)
      return parent->keyIsString(k);
    notFound(k);
  }

 private:
  [[noreturn]] void notFound(const std::string& k) const {
    std::stringstream ss;
    ss << "key not found: " << k;
    throw std::logic_error(ss.str());
  }

  std::unordered_map<std::string, std::string> strings_;
  std::unordered_map<std::string, string_list> lists_;
  TemplateEnv* parent;
};

/*
# Match $identifier or ${identifier} and replace with the value in env.
# If this identifier is at the beginning of whitespace on a line
# and its value is a list then it is treated as
# block substitution by indenting all lines of all elements.
# If the identifier is on a line starting with non-whitespace and a list
# then it is comma separated. ${,foo} will insert a comma before the list
# if this list is not empty and ${foo,} will insert one after.
*/
struct CodeTemplate {
  /* implicit */ CodeTemplate(std::string t) : template_text(std::move(t)) {}

  std::string format(const TemplateEnv& env) const {
    std::stringstream out;
    size_t pos = 0;
    size_t indent = 0;
    bool all_whitespace = true;
    while (pos < template_text.size()) {
      char c = template_text[pos];
      if (c == '$') {
        std::stringstream kss;
        // NOLINTNEXTLINE(cppcoreguidelines-init-variables)
        bool comma_before;
        // NOLINTNEXTLINE(cppcoreguidelines-init-variables)
        bool comma_after;
        size_t new_pos = parseKey(pos, kss, comma_before, comma_after);
        std::string k = kss.str();
        bool is_string = env.keyIsString(k);
        if (all_whitespace) {
          if (is_string)
            emitStringWithIndents(out, indent, env.s(k));
          else
            emitLinesIndented(out, indent, env.v(k));
        } else {
          if (is_string)
            out << env.s(k);
          else
            emitCommaSeparatedList(out, env.v(k), comma_before, comma_after);
        }
        all_whitespace = false;
        pos = new_pos;
      } else {
        out << c;
        if (!isspace(c))
          all_whitespace = false;
        indent++;
        if (c == '\n') {
          indent = 0;
          all_whitespace = true;
        }
        pos++;
      }
    }
    return out.str();
  }

 private:
  using string_list = std::vector<std::string>;

  char charAt(size_t p) const {
    if (p >= template_text.size())
      throw std::logic_error("EOS found in key");
    return template_text[p];
  }

  size_t parseKey(
      size_t pos,
      std::ostream& k,
      bool& comma_before,
      bool& comma_after) const {
    comma_before = false;
    comma_after = false;
    pos++;
    if (charAt(pos) == '{') {
      pos++;
      if (charAt(pos) == ',') {
        comma_before = true;
        pos++;
      }
      pos = parseIdent(pos, k);
      if (charAt(pos) == ',') {
        comma_after = true;
        pos++;
      }
      if (charAt(pos) != '}')
        throw std::logic_error("missing terminating '}'");
      pos++;
      return pos;
    } else {
      return parseIdent(pos, k);
    }
  }

  size_t parseIdent(size_t pos, std::ostream& k) const {
    while (pos < template_text.size() &&
           (isalnum(template_text[pos]) || template_text[pos] == '_')) {
      k << template_text[pos];
      pos++;
    }
    return pos;
  }

  void emitCommaSeparatedList(
      std::ostream& out,
      const string_list& strings,
      bool comma_before,
      bool comma_after) const {
    if (comma_before && strings.size() > 0)
      out << ", ";
    for (const auto i : c10::irange(strings.size())) {
      if (i > 0)
        out << ", ";
      out << strings[i];
    }
    if (comma_after && strings.size() > 0)
      out << ", ";
  }

  // These indentation functions follow the convention that they never emit
  // leading or trailing newlines when the input string does not have leading
  // or trailing newlines. It's the responsibility of the calling function
  // to indent correctly in the context.
  void emitIndent(std::ostream& out, size_t indent) const {
    for (const auto i : c10::irange(indent)) {
      (void)i; // Suppress unused variable warning
      out << " ";
    }
  }

  void emitStringWithIndents(
      std::ostream& out,
      size_t indent,
      const std::string& str) const {
    for (auto c : str) {
      out << c;
      if (c == '\n') {
        emitIndent(out, indent);
      }
    }
  }

  void emitLinesIndented(
      std::stringstream& out,
      size_t indent,
      const string_list& strings) const {
    for (const auto i : c10::irange(strings.size())) {
      if (i > 0)
        emitIndent(out, indent);
      emitStringWithIndents(out, indent, strings[i]);
      if (i + 1 != strings.size())
        out << "\n";
    }
  }
  std::string template_text;
};

static inline std::string format(const std::string& fmt, TemplateEnv& env) {
  return CodeTemplate(fmt).format(env);
}

=======
>>>>>>> 3a0c680a
enum class BinaryFuncVariant {NoScalar, RhsScalar, LhsScalar};

struct NvrtcFunction {
  CUmodule module = CUmodule();
  CUfunction function = nullptr;
};

std::string generate_code(
    int nTensors,
    const std::string& func,
    const std::string& name,
    const std::string& f_input_type,
    const std::string& compute_type,
    const std::string& result_type,
    bool contiguous,
    bool dynamic_casting,
    BinaryFuncVariant scalar_pos,
    bool vectorized=false,
    int vec_size=0,
    c10::SmallVector<arg_type_name_t> extra_args_name = {});

NvrtcFunction jit_pwise_function(
    const std::string& code,
    const std::string& kernel_name);

void launch_jitted_pwise_function(
    NvrtcFunction function,
    std::array<void*, 15>& args,
    const int nBlocks,
    const int kBlockSize);


// Defines type names
template <typename T> inline std::string typeName() {
    TORCH_INTERNAL_ASSERT(false, "invalid type");
    return "void";
}

#define TYPE_NAME_FN(ctype, name) \
template <> inline std::string typeName<ctype>(){ \
    return std::string(#ctype);    \
}

AT_FORALL_SCALAR_TYPES_WITH_COMPLEX_AND_QINTS(TYPE_NAME_FN)

}}}  // namespace at::cuda::jit<|MERGE_RESOLUTION|>--- conflicted
+++ resolved
@@ -19,255 +19,8 @@
 
 namespace at { namespace cuda { namespace jit {
 
-<<<<<<< HEAD
 using arg_type_name_t = std::pair<const char*, const char*>;
 
-// TODO: TemplateEnv and CodeTemplate are copied from code_template.h
-// They should be refactored into their own header
-
-// A template environment is a mapping from template variable names, e.g.,
-// identifier (corresponding to $identifier) to their expansions.
-//
-// This template environment supports storing strings, numbers and lists
-// of strings, and can be chained together (so that lookup proceeds in
-// in the top level environment, and then recurses into a parent
-// environment if the key is not found.)
-struct TemplateEnv {
-  // NOLINTNEXTLINE(cppcoreguidelines-pro-type-member-init)
-  TemplateEnv() : parent(nullptr) {}
-  // NOLINTNEXTLINE(cppcoreguidelines-pro-type-member-init)
-  TemplateEnv(TemplateEnv& parent) : parent(&parent) {}
-
-  using string_list = std::vector<std::string>;
-
-  // Add a string 'v' to the map at key 'k'.
-  void s(const std::string& k, const std::string& v) {
-    strings_[k] = v;
-    lists_.erase(k);
-  }
-
-  // Add a number 'v' to the map at key 'k'
-  template <typename T>
-  void d(const std::string& k, const T& v) {
-    strings_[k] = c10::to_string(v);
-    lists_.erase(k);
-  }
-
-  // Retrieve the string representation of the value stored at 'k' from the map.
-  // Raises an exception if the key is not found.
-  const std::string& s(const std::string& k) const {
-    if (strings_.count(k) == 0) {
-      if (parent) {
-        return parent->s(k);
-      }
-      notFound(k);
-    }
-    return strings_.at(k);
-  }
-
-  // Store a list of strings 'v' in the map at 'k'.
-  void v(const std::string& k, const string_list& v) {
-    lists_[k] = v;
-    strings_.erase(k);
-  }
-
-  // Retrieve a list of strings stored at 'k' from the map.
-  // Raises an exception if the key is not found.
-  const string_list& v(const std::string& k) const {
-    if (lists_.count(k) == 0) {
-      if (parent) {
-        return parent->v(k);
-      }
-      notFound(k);
-    }
-    return lists_.at(k);
-  }
-
-  // Test if a string 'k' is a string (as opposed to a list.)
-  bool keyIsString(const std::string& k) const {
-    if (strings_.count(k) > 0)
-      return true;
-    if (lists_.count(k) > 0)
-      return false;
-    if (parent)
-      return parent->keyIsString(k);
-    notFound(k);
-  }
-
- private:
-  [[noreturn]] void notFound(const std::string& k) const {
-    std::stringstream ss;
-    ss << "key not found: " << k;
-    throw std::logic_error(ss.str());
-  }
-
-  std::unordered_map<std::string, std::string> strings_;
-  std::unordered_map<std::string, string_list> lists_;
-  TemplateEnv* parent;
-};
-
-/*
-# Match $identifier or ${identifier} and replace with the value in env.
-# If this identifier is at the beginning of whitespace on a line
-# and its value is a list then it is treated as
-# block substitution by indenting all lines of all elements.
-# If the identifier is on a line starting with non-whitespace and a list
-# then it is comma separated. ${,foo} will insert a comma before the list
-# if this list is not empty and ${foo,} will insert one after.
-*/
-struct CodeTemplate {
-  /* implicit */ CodeTemplate(std::string t) : template_text(std::move(t)) {}
-
-  std::string format(const TemplateEnv& env) const {
-    std::stringstream out;
-    size_t pos = 0;
-    size_t indent = 0;
-    bool all_whitespace = true;
-    while (pos < template_text.size()) {
-      char c = template_text[pos];
-      if (c == '$') {
-        std::stringstream kss;
-        // NOLINTNEXTLINE(cppcoreguidelines-init-variables)
-        bool comma_before;
-        // NOLINTNEXTLINE(cppcoreguidelines-init-variables)
-        bool comma_after;
-        size_t new_pos = parseKey(pos, kss, comma_before, comma_after);
-        std::string k = kss.str();
-        bool is_string = env.keyIsString(k);
-        if (all_whitespace) {
-          if (is_string)
-            emitStringWithIndents(out, indent, env.s(k));
-          else
-            emitLinesIndented(out, indent, env.v(k));
-        } else {
-          if (is_string)
-            out << env.s(k);
-          else
-            emitCommaSeparatedList(out, env.v(k), comma_before, comma_after);
-        }
-        all_whitespace = false;
-        pos = new_pos;
-      } else {
-        out << c;
-        if (!isspace(c))
-          all_whitespace = false;
-        indent++;
-        if (c == '\n') {
-          indent = 0;
-          all_whitespace = true;
-        }
-        pos++;
-      }
-    }
-    return out.str();
-  }
-
- private:
-  using string_list = std::vector<std::string>;
-
-  char charAt(size_t p) const {
-    if (p >= template_text.size())
-      throw std::logic_error("EOS found in key");
-    return template_text[p];
-  }
-
-  size_t parseKey(
-      size_t pos,
-      std::ostream& k,
-      bool& comma_before,
-      bool& comma_after) const {
-    comma_before = false;
-    comma_after = false;
-    pos++;
-    if (charAt(pos) == '{') {
-      pos++;
-      if (charAt(pos) == ',') {
-        comma_before = true;
-        pos++;
-      }
-      pos = parseIdent(pos, k);
-      if (charAt(pos) == ',') {
-        comma_after = true;
-        pos++;
-      }
-      if (charAt(pos) != '}')
-        throw std::logic_error("missing terminating '}'");
-      pos++;
-      return pos;
-    } else {
-      return parseIdent(pos, k);
-    }
-  }
-
-  size_t parseIdent(size_t pos, std::ostream& k) const {
-    while (pos < template_text.size() &&
-           (isalnum(template_text[pos]) || template_text[pos] == '_')) {
-      k << template_text[pos];
-      pos++;
-    }
-    return pos;
-  }
-
-  void emitCommaSeparatedList(
-      std::ostream& out,
-      const string_list& strings,
-      bool comma_before,
-      bool comma_after) const {
-    if (comma_before && strings.size() > 0)
-      out << ", ";
-    for (const auto i : c10::irange(strings.size())) {
-      if (i > 0)
-        out << ", ";
-      out << strings[i];
-    }
-    if (comma_after && strings.size() > 0)
-      out << ", ";
-  }
-
-  // These indentation functions follow the convention that they never emit
-  // leading or trailing newlines when the input string does not have leading
-  // or trailing newlines. It's the responsibility of the calling function
-  // to indent correctly in the context.
-  void emitIndent(std::ostream& out, size_t indent) const {
-    for (const auto i : c10::irange(indent)) {
-      (void)i; // Suppress unused variable warning
-      out << " ";
-    }
-  }
-
-  void emitStringWithIndents(
-      std::ostream& out,
-      size_t indent,
-      const std::string& str) const {
-    for (auto c : str) {
-      out << c;
-      if (c == '\n') {
-        emitIndent(out, indent);
-      }
-    }
-  }
-
-  void emitLinesIndented(
-      std::stringstream& out,
-      size_t indent,
-      const string_list& strings) const {
-    for (const auto i : c10::irange(strings.size())) {
-      if (i > 0)
-        emitIndent(out, indent);
-      emitStringWithIndents(out, indent, strings[i]);
-      if (i + 1 != strings.size())
-        out << "\n";
-    }
-  }
-  std::string template_text;
-};
-
-static inline std::string format(const std::string& fmt, TemplateEnv& env) {
-  return CodeTemplate(fmt).format(env);
-}
-
-=======
->>>>>>> 3a0c680a
 enum class BinaryFuncVariant {NoScalar, RhsScalar, LhsScalar};
 
 struct NvrtcFunction {
