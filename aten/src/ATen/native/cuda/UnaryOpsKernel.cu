#include <ATen/native/UnaryOps.h>

#include <limits>

#include <ATen/AccumulateType.h>
#include <ATen/Context.h>
#include <ATen/Dispatch.h>
#include <ATen/native/DispatchStub.h>
#include <ATen/native/TensorFactories.h>
#include <ATen/native/TensorIterator.h>
#include <ATen/native/cuda/Loops.cuh>
#include <ATen/native/cuda/Math.cuh>
#include <ATen/NumericUtils.h>
#include <c10/cuda/CUDAMathCompat.h>
#include <ATen/NumericUtils.h>
#include <c10/util/complex.h>

namespace at {
namespace native {

void bitwise_not_kernel_cuda(TensorIterator& iter) {
  if (iter.dtype() == ScalarType::Bool) {
    gpu_kernel(iter, []GPU_LAMBDA(bool a) {
      return !a;
    });
  } else {
    AT_DISPATCH_INTEGRAL_TYPES(iter.dtype(), "bitwise_not_cuda", [&]() {
      gpu_kernel(iter, []GPU_LAMBDA(scalar_t a) -> scalar_t {
        return ~a;
      });
    });
  }
}

void exp_kernel_cuda(TensorIterator& iter) {
  AT_DISPATCH_FLOATING_AND_COMPLEX_TYPES_AND2(at::ScalarType::Half, at::ScalarType::BFloat16, iter.dtype(), "exp_cuda", [&]() {
    gpu_kernel(iter, []GPU_LAMBDA(scalar_t a) -> scalar_t {
      return ::exp(a);
    });
  });
}

void exp2_kernel_cuda(TensorIterator& iter) {
  AT_DISPATCH_FLOATING_TYPES_AND_HALF(iter.dtype(), "exp2_cuda", [&]() {
    gpu_kernel(iter, [] GPU_LAMBDA(scalar_t a) -> scalar_t {
      return ::exp2(a);
    });
  });
}

void expm1_kernel_cuda(TensorIterator& iter) {
  AT_DISPATCH_FLOATING_TYPES_AND_HALF(iter.dtype(), "expm1_cuda", [&]() {
    gpu_kernel(iter, []GPU_LAMBDA(scalar_t a) -> scalar_t {
      return ::expm1(a);
    });
  });
}

void i0_kernel_cuda(TensorIterator& iter) {
  AT_DISPATCH_FLOATING_TYPES_AND2(ScalarType::Half, ScalarType::BFloat16, iter.dtype(), "i0_cuda", [&]() {
    gpu_kernel(iter, []GPU_LAMBDA(scalar_t a) -> scalar_t {
      return calc_i0(a);
    });
  });
}

// We manually overload rsqrt because std::rsqrt does not work with complex types.
template<typename scalar_t>
__host__ __device__ static inline scalar_t rsqrt_wrapper(scalar_t v) {
  return ::rsqrt(v);
}

template<typename T>
__host__ __device__ static inline c10::complex<T> rsqrt_wrapper(c10::complex<T> v) {
  const c10::complex<T> one = c10::complex<T>(1.0, 0);
  // std::sqrt for c10::complex is overloaded in c10/util/complex_math.h
  return one / ::sqrt(v);
}

void rsqrt_kernel_cuda(TensorIterator& iter) {
  AT_DISPATCH_FLOATING_AND_COMPLEX_TYPES_AND1(ScalarType::Half, iter.common_dtype(), "rsqrt_cuda", [&]() {
    gpu_kernel(iter, []GPU_LAMBDA(scalar_t a) -> scalar_t {
      // In CUDA, ::rsqrt is overloaded for float and at::Half here is implicitly cast to float.
      return rsqrt_wrapper(a);
    });
  });
}

void sqrt_kernel_cuda(TensorIterator& iter) {
  AT_DISPATCH_FLOATING_AND_COMPLEX_TYPES_AND2(ScalarType::Half, ScalarType::BFloat16, iter.common_dtype(), "sqrt_cuda", [&]() {
    gpu_kernel(iter, []GPU_LAMBDA(scalar_t a) -> scalar_t {
      return ::sqrt(a);
    });
  });
}

void sigmoid_kernel_cuda(TensorIterator& iter) {
<<<<<<< HEAD
  AT_DISPATCH_FLOATING_AND_COMPLEX_TYPES_AND2(at::ScalarType::Half, at::ScalarType::BFloat16, iter.dtype(), "sigmoid_cuda", [&]() {
=======
  AT_DISPATCH_FLOATING_TYPES_AND2(at::ScalarType::Half, at::ScalarType::BFloat16, iter.common_dtype(), "sigmoid_cuda", [&]() {
>>>>>>> 799b700a
    gpu_kernel(iter, []GPU_LAMBDA(scalar_t a) -> scalar_t {
      scalar_t one = scalar_t(1);
      return  one / (one + std::exp(- a));
    });
  });
}

void logit_kernel_cuda(TensorIterator& iter, Scalar eps_scalar) {
  AT_DISPATCH_FLOATING_TYPES_AND2(
      at::ScalarType::Half,
      at::ScalarType::BFloat16,
      iter.dtype(),
      "logit_cuda",
      [&]() {
        using T_ACC = acc_type<scalar_t, true>;
        const T_ACC eps = eps_scalar.to<T_ACC>();
        if (eps < T_ACC(0)) {
          gpu_kernel(iter, [] GPU_LAMBDA(scalar_t x) -> scalar_t {
            const T_ACC x_acc = static_cast<T_ACC>(x);
            return c10::cuda::compat::log(x_acc / (T_ACC(1) - x_acc));
          });
        } else {
          const T_ACC lo = eps;
          const T_ACC hi = T_ACC(1) - eps;
          gpu_kernel(
              iter, [lo, hi] GPU_LAMBDA(scalar_t x) -> scalar_t {
                const T_ACC x_acc = static_cast<T_ACC>(x);
                T_ACC z = x_acc < lo ? lo : (x_acc > hi ? hi : x_acc);
                return c10::cuda::compat::log(z / (T_ACC(1) - z));
              });
        }
      });
}

void erf_kernel_cuda(TensorIterator& iter) {
  AT_DISPATCH_FLOATING_TYPES_AND2(at::ScalarType::Half, at::ScalarType::BFloat16, iter.common_dtype(), "erf_cuda", [&]() {
    gpu_kernel(iter, []GPU_LAMBDA(scalar_t a) -> scalar_t {
      return ::erf(a);
    });
  });
}

void erfc_kernel_cuda(TensorIterator& iter) {
  AT_DISPATCH_FLOATING_TYPES_AND_HALF(iter.common_dtype(), "erfc_cuda", [&]() {
    gpu_kernel(iter, []GPU_LAMBDA(scalar_t a) -> scalar_t {
      return ::erfc(a);
    });
  });
}

void erfinv_kernel_cuda(TensorIterator& iter) {
  AT_DISPATCH_FLOATING_TYPES_AND_HALF(iter.dtype(), "erfinv_cuda", [&]() {
    gpu_kernel(iter, []GPU_LAMBDA(scalar_t a) -> scalar_t {
      return ::erfinv(a);
    });
  });
}

void clamp_kernel_cuda(TensorIterator& iter, Scalar min_value, Scalar max_value) {
  AT_DISPATCH_ALL_TYPES_AND2(kHalf, kBFloat16, iter.dtype(), "clamp_cuda", [&]() {
    auto lower = min_value.to<scalar_t>();
    auto upper = max_value.to<scalar_t>();
    gpu_kernel(iter, [=]GPU_LAMBDA(scalar_t v) -> scalar_t {
      // Propagate nan, which doesn't propagate automatically for ROCm
      if (_isnan(v)) {
        return v;
      } else {
        return ::min(::max(v, lower), upper);
      }
    });
  });
}

void clamp_min_kernel_cuda(TensorIterator& iter, Scalar min_value) {
  AT_DISPATCH_ALL_TYPES_AND2(kHalf, kBFloat16, iter.dtype(), "clamp_min_cuda", [&]() {
    auto lower = min_value.to<scalar_t>();
    gpu_kernel(iter, [=]GPU_LAMBDA(scalar_t v) -> scalar_t {
      // Propagate nan, which doesn't propagate automatically for ROCm
      if (_isnan(v)) {
        return v;
      } else {
        return ::max(v, lower);
      }
    });
  });
}

void clamp_max_kernel_cuda(TensorIterator& iter, Scalar max_value) {
  AT_DISPATCH_ALL_TYPES_AND2(kHalf, kBFloat16, iter.dtype(), "clamp_max_cuda", [&]() {
    auto upper = max_value.to<scalar_t>();
    gpu_kernel(iter, [=]GPU_LAMBDA(scalar_t v) -> scalar_t {
      // Propagate nan, which doesn't propagate automatically for ROCm
      if (_isnan(v)) {
        return v;
      } else {
        return ::min(v, upper);
      }
    });
  });
}

void nan_to_num_kernel_cuda(
    TensorIterator& iter,
    c10::optional<double> nan,
    c10::optional<double> pos_inf,
    c10::optional<double> neg_inf) {
  AT_DISPATCH_FLOATING_TYPES_AND_HALF(iter.dtype(), "nan_to_num_cuda", [&]() {
    scalar_t nan_replacement = static_cast<scalar_t>(nan.value_or(0.));
    scalar_t pos_inf_replacement = pos_inf.has_value()
        ? static_cast<scalar_t>(pos_inf.value())
        : std::numeric_limits<scalar_t>::max();
    scalar_t neg_inf_replacement = neg_inf.has_value()
        ? static_cast<scalar_t>(neg_inf.value())
        : std::numeric_limits<scalar_t>::lowest();
    gpu_kernel(iter, [=] GPU_LAMBDA(scalar_t a) -> scalar_t {
      return (
          at::_isnan(a)
              ? nan_replacement
              : (a == std::numeric_limits<scalar_t>::infinity()
                     ? pos_inf_replacement
                     : (a == -std::numeric_limits<scalar_t>::infinity()
                            ? neg_inf_replacement
                            : a)));
    });
  });
}

void kaiser_window_kernel_cuda(TensorIterator& iter, int64_t window_length, double beta_){
  AT_DISPATCH_FLOATING_TYPES_AND2(ScalarType::Half, ScalarType::BFloat16, iter.dtype(), "kaiser_window_cuda", [&](){
    using T_ACC = acc_type<scalar_t, true>;
    const T_ACC inv_alpha = static_cast<T_ACC>(2.0 / (window_length - 1));
    const T_ACC beta = static_cast<T_ACC>(beta_);
    const T_ACC inv_i0_beta = 1.0 / calc_i0(beta);
    gpu_kernel(iter, [=]GPU_LAMBDA(scalar_t a) -> scalar_t {
      T_ACC x = static_cast<T_ACC>(a) * inv_alpha - 1;
      T_ACC y = std::max<T_ACC>(0, 1 - x * x);
      return calc_i0(beta * ::sqrt(y)) * inv_i0_beta;
    });
  });
}

REGISTER_DISPATCH(bitwise_not_stub, &bitwise_not_kernel_cuda);
REGISTER_DISPATCH(exp_stub, &exp_kernel_cuda);
REGISTER_DISPATCH(exp2_stub, &exp2_kernel_cuda);
REGISTER_DISPATCH(expm1_stub, &expm1_kernel_cuda);
REGISTER_DISPATCH(i0_stub, &i0_kernel_cuda);
REGISTER_DISPATCH(rsqrt_stub, &rsqrt_kernel_cuda);
REGISTER_DISPATCH(sqrt_stub, &sqrt_kernel_cuda);
REGISTER_DISPATCH(sigmoid_stub, &sigmoid_kernel_cuda);
REGISTER_DISPATCH(logit_stub, &logit_kernel_cuda);
REGISTER_DISPATCH(erf_stub, &erf_kernel_cuda);
REGISTER_DISPATCH(erfc_stub, &erfc_kernel_cuda);
REGISTER_DISPATCH(erfinv_stub, &erfinv_kernel_cuda);
REGISTER_DISPATCH(clamp_stub, &clamp_kernel_cuda);
REGISTER_DISPATCH(clamp_min_stub, &clamp_min_kernel_cuda);
REGISTER_DISPATCH(clamp_max_stub, &clamp_max_kernel_cuda);
REGISTER_DISPATCH(nan_to_num_stub, &nan_to_num_kernel_cuda);
REGISTER_DISPATCH(kaiser_window_stub, &kaiser_window_kernel_cuda);

} // namespace native
} // namespace at<|MERGE_RESOLUTION|>--- conflicted
+++ resolved
@@ -95,11 +95,7 @@
 }
 
 void sigmoid_kernel_cuda(TensorIterator& iter) {
-<<<<<<< HEAD
-  AT_DISPATCH_FLOATING_AND_COMPLEX_TYPES_AND2(at::ScalarType::Half, at::ScalarType::BFloat16, iter.dtype(), "sigmoid_cuda", [&]() {
-=======
-  AT_DISPATCH_FLOATING_TYPES_AND2(at::ScalarType::Half, at::ScalarType::BFloat16, iter.common_dtype(), "sigmoid_cuda", [&]() {
->>>>>>> 799b700a
+  AT_DISPATCH_FLOATING_AND_COMPLEX_TYPES_AND2(at::ScalarType::Half, at::ScalarType::BFloat16, iter.common_dtype(), "sigmoid_cuda", [&]() {
     gpu_kernel(iter, []GPU_LAMBDA(scalar_t a) -> scalar_t {
       scalar_t one = scalar_t(1);
       return  one / (one + std::exp(- a));
