--- conflicted
+++ resolved
@@ -41,30 +41,6 @@
   });
 }
 
-<<<<<<< HEAD
-void exp2_kernel_cuda(TensorIterator& iter) {
-  AT_DISPATCH_FLOATING_TYPES_AND_HALF(iter.common_dtype(), "exp2_cuda", [&]() {
-    gpu_kernel(iter, [] GPU_LAMBDA(scalar_t a) -> scalar_t {
-      return ::exp2(a);
-    });
-  });
-}
-
-void expm1_kernel_cuda(TensorIterator& iter) {
-  AT_DISPATCH_FLOATING_TYPES_AND_HALF(iter.common_dtype(), "expm1_cuda", [&]() {
-    gpu_kernel(iter, []GPU_LAMBDA(scalar_t a) -> scalar_t {
-      return ::expm1(a);
-    });
-  });
-}
-
-void i0_kernel_cuda(TensorIterator& iter) {
-  AT_DISPATCH_FLOATING_TYPES_AND2(ScalarType::Half, ScalarType::BFloat16, iter.common_dtype(), "i0_cuda", [&]() {
-    gpu_kernel(iter, []GPU_LAMBDA(scalar_t a) -> scalar_t {
-      return calc_i0(a);
-    });
-  });
-=======
 void expm1_kernel_cuda(TensorIteratorBase& iter) {
   AT_DISPATCH_FLOATING_TYPES_AND2(
       ScalarType::BFloat16, ScalarType::Half,
@@ -74,7 +50,6 @@
           return ::expm1(a);
         });
       });
->>>>>>> 6997e7bd
 }
 
 // We manually overload rsqrt because std::rsqrt does not work with complex types.
