#include <ATen/native/UnaryOps.h>

#include <limits>

#include <ATen/AccumulateType.h>
#include <ATen/Context.h>
#include <ATen/Dispatch.h>
#include <ATen/native/DispatchStub.h>
#include <ATen/native/Math.h>
#include <ATen/native/TensorFactories.h>
#include <ATen/native/TensorIterator.h>
#include <ATen/native/cuda/Loops.cuh>
#include <ATen/native/cuda/Math.cuh>
#include <ATen/NumericUtils.h>
#include <c10/cuda/CUDAMathCompat.h>
#include <ATen/NumericUtils.h>
#include <c10/util/complex.h>

namespace at {
namespace native {

void bitwise_not_kernel_cuda(TensorIteratorBase& iter) {
  if (iter.dtype() == ScalarType::Bool) {
    gpu_kernel(iter, []GPU_LAMBDA(bool a) {
      return !a;
    });
  } else {
    AT_DISPATCH_INTEGRAL_TYPES(iter.dtype(), "bitwise_not_cuda", [&]() {
      gpu_kernel(iter, []GPU_LAMBDA(scalar_t a) -> scalar_t {
        return ~a;
      });
    });
  }
}

void exp_kernel_cuda(TensorIteratorBase& iter) {
  AT_DISPATCH_FLOATING_AND_COMPLEX_TYPES_AND2(at::ScalarType::Half, at::ScalarType::BFloat16, iter.common_dtype(), "exp_cuda", [&]() {
    gpu_kernel(iter, []GPU_LAMBDA(scalar_t a) -> scalar_t {
      return std::exp(a);
    });
  });
}

void expm1_kernel_cuda(TensorIteratorBase& iter) {
  AT_DISPATCH_FLOATING_TYPES_AND2(
      ScalarType::BFloat16, ScalarType::Half,
      iter.common_dtype(), "expm1_cuda",
      [&]() {
        gpu_kernel(iter, []GPU_LAMBDA(scalar_t a) -> scalar_t {
          return ::expm1(a);
        });
      });
}

// We manually overload rsqrt because std::rsqrt does not work with complex types.
template<typename scalar_t>
__host__ __device__ static inline scalar_t rsqrt_wrapper(scalar_t v) {
  return ::rsqrt(v);
}

template<typename T>
__host__ __device__ static inline c10::complex<T> rsqrt_wrapper(c10::complex<T> v) {
  const c10::complex<T> one = c10::complex<T>(1.0, 0);
  // std::sqrt for c10::complex is overloaded in c10/util/complex_math.h
  return one / ::sqrt(v);
}

<<<<<<< HEAD
void rsqrt_kernel_cuda(TensorIterator& iter) {
  AT_DISPATCH_FLOATING_AND_COMPLEX_TYPES_AND1(ScalarType::Half, iter.common_dtype(), "rsqrt_cuda", [&]() {
    gpu_kernel(iter, []GPU_LAMBDA(scalar_t a) -> scalar_t {
      // In CUDA, ::rsqrt is overloaded for float and at::Half here is implicitly cast to float.
      return rsqrt_wrapper(a);
    });
  });
}

void sqrt_kernel_cuda(TensorIterator& iter) {
  AT_DISPATCH_FLOATING_AND_COMPLEX_TYPES_AND2(ScalarType::Half, ScalarType::BFloat16, iter.common_dtype(), "sqrt_cuda", [&]() {
    gpu_kernel(iter, []GPU_LAMBDA(scalar_t a) -> scalar_t {
      return ::sqrt(a);
    });
  });
}

void sigmoid_kernel_cuda(TensorIterator& iter) {
  AT_DISPATCH_FLOATING_AND_COMPLEX_TYPES_AND2(at::ScalarType::Half, at::ScalarType::BFloat16, iter.common_dtype(), "sigmoid_cuda", [&]() {
    gpu_kernel(iter, []GPU_LAMBDA(scalar_t a) -> scalar_t {
      scalar_t one = scalar_t(1);
      return  one / (one + std::exp(- a));
    });
  });
}

void logit_kernel_cuda(TensorIterator& iter, Scalar eps_scalar) {
  AT_DISPATCH_FLOATING_TYPES_AND2(
      at::ScalarType::Half,
      at::ScalarType::BFloat16,
      iter.dtype(),
      "logit_cuda",
=======
void rsqrt_kernel_cuda(TensorIteratorBase& iter) {
  AT_DISPATCH_FLOATING_AND_COMPLEX_TYPES_AND2(
      ScalarType::BFloat16, ScalarType::Half,
      iter.common_dtype(), "rsqrt_cuda",
>>>>>>> 842a831f
      [&]() {
        gpu_kernel(iter, []GPU_LAMBDA(scalar_t a) -> scalar_t {
          // In CUDA, ::rsqrt is overloaded for float and at::Half here is implicitly cast to float.
          return rsqrt_wrapper(a);
        });
      });
}

void sqrt_kernel_cuda(TensorIteratorBase& iter) {
  AT_DISPATCH_FLOATING_AND_COMPLEX_TYPES_AND2(ScalarType::Half, ScalarType::BFloat16, iter.common_dtype(), "sqrt_cuda", [&]() {
    gpu_kernel(iter, []GPU_LAMBDA(scalar_t a) -> scalar_t {
      return ::sqrt(a);
    });
  });
}

void clamp_kernel_cuda(TensorIteratorBase& iter, const Scalar& min_value, const Scalar& max_value) {
  AT_DISPATCH_ALL_TYPES_AND2(kHalf, kBFloat16, iter.dtype(), "clamp_cuda", [&]() {
    auto lower = min_value.to<scalar_t>();
    auto upper = max_value.to<scalar_t>();
    gpu_kernel(iter, [=]GPU_LAMBDA(scalar_t v) -> scalar_t {
      // Propagate nan, which doesn't propagate automatically for ROCm
      if (_isnan(v)) {
        return v;
      } else {
        return ::min(::max(v, lower), upper);
      }
    });
  });
}

void clamp_min_kernel_cuda(TensorIteratorBase& iter, const Scalar& min_value) {
  AT_DISPATCH_ALL_TYPES_AND2(kHalf, kBFloat16, iter.dtype(), "clamp_min_cuda", [&]() {
    auto lower = min_value.to<scalar_t>();
    gpu_kernel(iter, [=]GPU_LAMBDA(scalar_t v) -> scalar_t {
      // Propagate nan, which doesn't propagate automatically for ROCm
      if (_isnan(v)) {
        return v;
      } else {
        return ::max(v, lower);
      }
    });
  });
}

void clamp_max_kernel_cuda(TensorIteratorBase& iter, const Scalar& max_value) {
  AT_DISPATCH_ALL_TYPES_AND2(kHalf, kBFloat16, iter.dtype(), "clamp_max_cuda", [&]() {
    auto upper = max_value.to<scalar_t>();
    gpu_kernel(iter, [=]GPU_LAMBDA(scalar_t v) -> scalar_t {
      // Propagate nan, which doesn't propagate automatically for ROCm
      if (_isnan(v)) {
        return v;
      } else {
        return ::min(v, upper);
      }
    });
  });
}

void nan_to_num_kernel_cuda(
    TensorIteratorBase& iter,
    c10::optional<double> nan,
    c10::optional<double> pos_inf,
    c10::optional<double> neg_inf) {
  AT_DISPATCH_FLOATING_TYPES_AND2(kHalf, kBFloat16, iter.dtype(), "nan_to_num_cuda", [&]() {
    scalar_t nan_replacement = static_cast<scalar_t>(nan.value_or(0.));
    scalar_t pos_inf_replacement = pos_inf.has_value()
        ? static_cast<scalar_t>(pos_inf.value())
        : std::numeric_limits<scalar_t>::max();
    scalar_t neg_inf_replacement = neg_inf.has_value()
        ? static_cast<scalar_t>(neg_inf.value())
        : std::numeric_limits<scalar_t>::lowest();
    gpu_kernel(iter, [=] GPU_LAMBDA(scalar_t a) -> scalar_t {
      return (
          at::_isnan(a)
              ? nan_replacement
              : (a == std::numeric_limits<scalar_t>::infinity()
                     ? pos_inf_replacement
                     : (a == -std::numeric_limits<scalar_t>::infinity()
                            ? neg_inf_replacement
                            : a)));
    });
  });
}

void frexp_kernel_cuda(TensorIteratorBase& iter) {
#ifdef __HIP_PLATFORM_HCC__
  // Reference: https://rocmdocs.amd.com/en/latest/ROCm_API_References/HIP-MATH.html
  //            https://github.com/ROCm-Developer-Tools/HIP/issues/2169
  // ROCm does not support frexp function yet
  TORCH_CHECK(false, "torch.frexp() is not implemented on ROCm platform.");
#else
  AT_DISPATCH_FLOATING_TYPES_AND(ScalarType::Half,
    // The iter.dtype() here is the dtype of mantissa output.
    // It's a floating point type and must be the same as the input's dtype.
    iter.dtype(),
    "frexp_cuda", [&]() {
      gpu_kernel_multiple_outputs(iter, [=] GPU_LAMBDA (scalar_t a) -> thrust::tuple<scalar_t, int32_t> {
        int32_t exponent;
        scalar_t mantissa = std::frexp(a, &exponent);
        return {mantissa, exponent};
      });
  });
#endif
}

REGISTER_DISPATCH(bitwise_not_stub, &bitwise_not_kernel_cuda);
REGISTER_DISPATCH(exp_stub, &exp_kernel_cuda);
REGISTER_DISPATCH(expm1_stub, &expm1_kernel_cuda);
REGISTER_DISPATCH(rsqrt_stub, &rsqrt_kernel_cuda);
REGISTER_DISPATCH(sqrt_stub, &sqrt_kernel_cuda);
REGISTER_DISPATCH(nan_to_num_stub, &nan_to_num_kernel_cuda);
REGISTER_DISPATCH(frexp_stub, &frexp_kernel_cuda);

} // namespace native
} // namespace at<|MERGE_RESOLUTION|>--- conflicted
+++ resolved
@@ -65,45 +65,10 @@
   return one / ::sqrt(v);
 }
 
-<<<<<<< HEAD
-void rsqrt_kernel_cuda(TensorIterator& iter) {
-  AT_DISPATCH_FLOATING_AND_COMPLEX_TYPES_AND1(ScalarType::Half, iter.common_dtype(), "rsqrt_cuda", [&]() {
-    gpu_kernel(iter, []GPU_LAMBDA(scalar_t a) -> scalar_t {
-      // In CUDA, ::rsqrt is overloaded for float and at::Half here is implicitly cast to float.
-      return rsqrt_wrapper(a);
-    });
-  });
-}
-
-void sqrt_kernel_cuda(TensorIterator& iter) {
-  AT_DISPATCH_FLOATING_AND_COMPLEX_TYPES_AND2(ScalarType::Half, ScalarType::BFloat16, iter.common_dtype(), "sqrt_cuda", [&]() {
-    gpu_kernel(iter, []GPU_LAMBDA(scalar_t a) -> scalar_t {
-      return ::sqrt(a);
-    });
-  });
-}
-
-void sigmoid_kernel_cuda(TensorIterator& iter) {
-  AT_DISPATCH_FLOATING_AND_COMPLEX_TYPES_AND2(at::ScalarType::Half, at::ScalarType::BFloat16, iter.common_dtype(), "sigmoid_cuda", [&]() {
-    gpu_kernel(iter, []GPU_LAMBDA(scalar_t a) -> scalar_t {
-      scalar_t one = scalar_t(1);
-      return  one / (one + std::exp(- a));
-    });
-  });
-}
-
-void logit_kernel_cuda(TensorIterator& iter, Scalar eps_scalar) {
-  AT_DISPATCH_FLOATING_TYPES_AND2(
-      at::ScalarType::Half,
-      at::ScalarType::BFloat16,
-      iter.dtype(),
-      "logit_cuda",
-=======
 void rsqrt_kernel_cuda(TensorIteratorBase& iter) {
   AT_DISPATCH_FLOATING_AND_COMPLEX_TYPES_AND2(
       ScalarType::BFloat16, ScalarType::Half,
       iter.common_dtype(), "rsqrt_cuda",
->>>>>>> 842a831f
       [&]() {
         gpu_kernel(iter, []GPU_LAMBDA(scalar_t a) -> scalar_t {
           // In CUDA, ::rsqrt is overloaded for float and at::Half here is implicitly cast to float.
