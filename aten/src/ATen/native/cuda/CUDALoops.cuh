--- conflicted
+++ resolved
@@ -124,7 +124,9 @@
   }
 }
 
-<<<<<<< HEAD
+// Jiterator functions are guarded behind this macro
+#ifdef USE_JITERATOR
+
 namespace {
 
 // Helper function to return an array of void* from
@@ -145,10 +147,6 @@
 
 } // namespace
 
-=======
-// Jiterator functions are guarded behind this macro
-#ifdef USE_JITERATOR
->>>>>>> fd9e08df
 template<char const *name,
          typename result_type,
          typename f_inputs_type,
