--- conflicted
+++ resolved
@@ -8430,7 +8430,6 @@
   dispatch:
     CPU, CUDA: special_i0e_out
 
-<<<<<<< HEAD
 - func: special_i1(Tensor self) -> Tensor
   python_module: special
   variants: function
@@ -8455,8 +8454,6 @@
   dispatch:
     CPU, CUDA: special_i1e_out
 
-=======
->>>>>>> 50057e56
 - func: special_logit(Tensor self, float? eps=None) -> Tensor
   python_module: special
   variants: function
