# See README.md in this directory for more guidance

# *********NB: _cast_* operators are DEPRECATED and will be removed
# eventually. These were previously used before TorchScript IR supported
# representing ScalarType's. They are now superseded by usage of
# `aten::to()`. The ops remain here for backward compatibility purposes.

# DEPRECATED. DO NOT USE
- func: _cast_Byte(Tensor self, bool non_blocking=False) -> Tensor
  variants: function

# DEPRECATED. DO NOT USE
- func: _cast_Char(Tensor self, bool non_blocking=False) -> Tensor
  variants: function

# DEPRECATED. DO NOT USE
- func: _cast_Double(Tensor self, bool non_blocking=False) -> Tensor
  variants: function

# DEPRECATED. DO NOT USE
- func: _cast_Float(Tensor self, bool non_blocking=False) -> Tensor
  variants: function

# DEPRECATED. DO NOT USE
- func: _cast_Int(Tensor self, bool non_blocking=False) -> Tensor
  variants: function

# DEPRECATED. DO NOT USE
- func: _cast_Long(Tensor self, bool non_blocking=False) -> Tensor
  variants: function

# DEPRECATED. DO NOT USE
- func: _cast_Short(Tensor self, bool non_blocking=False) -> Tensor
  variants: function

# DEPRECATED. DO NOT USE
- func: _cast_Half(Tensor self, bool non_blocking=False) -> Tensor
  variants: function

# Computes the gradient of current tensor w.r.t. graph leaves.
- func: _backward(Tensor self, Tensor[] inputs, Tensor? gradient=None, bool? retain_graph=None, bool create_graph=False) -> ()
  manual_cpp_binding: True
  variants: method

# DEPRECATED. Sets the tensor data held by this `Variable` to be the same as
# `new_data`.  It requires that `new_data` and `Variable` have compatible tensor
# type, by checking `_has_compatible_shallow_copy_type(this, new_data)`.
#
# This function is deprecated because it doesn't really make sense in a world
# where Variables *are* Tensors (as opposed to them containing tensors, which
# is what the previous interpretation was.)
- func: set_data(Tensor(a!) self, Tensor new_data) -> ()
  manual_cpp_binding: True
  variants: method

- func: data(Tensor self) -> Tensor
  manual_cpp_binding: True
  variants: method

# True if this `Variable` is a leaf and thus does not have a `grad_fn`.
- func: is_leaf(Tensor self) -> bool
  manual_cpp_binding: True
  variants: method

# Returns the output index of this variable from the forward operation that
# produced it.  Conversely, it returns the input index of the gradient `Node` to
# which this `Variable` is connected (because in the gradient computation,
# inputs and outputs switch meaning).  For example:
#
#   y0, y1, y2 = f(x)
#   assert y0.output_nr == 0
#   assert y1.output_nr == 1
#   assert y2.output_nr == 2
#
- func: output_nr(Tensor self) -> int
  manual_cpp_binding: True
  variants: method

- func: _version(Tensor self) -> int
  manual_cpp_binding: True
  variants: method

- func: requires_grad_(Tensor(a!) self, bool requires_grad=True) -> Tensor(a!)
  manual_cpp_binding: True
  variants: method

# Enables .grad attribute for non-leaf Tensors.
- func: retain_grad(Tensor(a!) self) -> ()
  manual_cpp_binding: True
  variants: method

- func: retains_grad(Tensor self) -> bool
  manual_cpp_binding: True
  variants: method

- func: _fw_primal(Tensor(a) self, int level) -> Tensor(a)
  variants: method
  dispatch:
    CompositeExplicitAutograd: _fw_primal

- func: _make_dual(Tensor(a) primal, Tensor tangent, int level) -> Tensor(a)
  variants: function

- func: _unpack_dual(Tensor(a) dual, int level) -> (Tensor(a) primal, Tensor tangent)
  variants: function

- func: rename_(Tensor(a!) self, Dimname[]? names) -> Tensor(a!)
  variants: method

- func: rename(Tensor(a) self, Dimname[]? names) -> Tensor(a)
  variants: method

- func: align_to(Tensor(a) self, Dimname[] names) -> Tensor(a)
  variants: method

- func: align_to.ellipsis_idx(Tensor(a) self, Dimname[] order, int ellipsis_idx) -> Tensor(a)
  variants: method

- func: align_as(Tensor self, Tensor other) -> Tensor
  variants: method

- func: align_tensors(Tensor[] tensors) -> Tensor[]

# Not assert because it's a keyword; not Assert because FX already
# took that syntax
# TODO: need to specify this is side-effectful somehow
- func: _assert_async(Tensor self) -> ()
  dispatch:
    CPU: _assert_async_cpu
    CUDA: _assert_async_cuda

- func: refine_names(Tensor(a) self, Dimname[] names) -> Tensor(a)
  variants: method

- func: _use_cudnn_ctc_loss(Tensor log_probs, Tensor targets, int[] input_lengths, int[] target_lengths, int blank) -> bool
  device_check: NoCheck  # Tensor arguments allowed to be on different devices, see also _cudnn_ctc_loss
  dispatch:
    CUDA: _use_cudnn_ctc_loss

- func: _cudnn_ctc_loss(Tensor log_probs, Tensor targets, int[] input_lengths, int[] target_lengths, int blank, bool deterministic, bool zero_infinity) -> (Tensor, Tensor)
  device_check: NoCheck  # log_probs is expected to be on CUDA while targets is expected to be on CPU
  dispatch:
    CUDA: _cudnn_ctc_loss

- func: _use_cudnn_rnn_flatten_weight() -> bool

- func: _cudnn_rnn_flatten_weight(Tensor[] weight_arr, int weight_stride0, int input_size, int mode, int hidden_size, int proj_size, int num_layers, bool batch_first, bool bidirectional) -> Tensor
  dispatch:
    CUDA: _cudnn_rnn_flatten_weight

- func: _cudnn_rnn(Tensor input, Tensor[] weight, int weight_stride0, Tensor? weight_buf, Tensor hx, Tensor? cx, int mode, int hidden_size, int proj_size, int num_layers, bool batch_first, float dropout, bool train, bool bidirectional, int[] batch_sizes, Tensor? dropout_state) -> (Tensor, Tensor, Tensor, Tensor, Tensor)
  # rnn_tanh may or may not redispatch to _cudnn_rnn based on algorithm and build. Thus it might hit dispatch or kernel device check.
  # Disable dispatch time device check for consistent behavior.
  device_check: NoCheck
  dispatch:
    CUDA: _cudnn_rnn

- func: _cudnn_rnn_backward(Tensor input, Tensor[] weight, int weight_stride0, Tensor weight_buf, Tensor hx, Tensor? cx, Tensor output, Tensor? grad_output, Tensor? grad_hy, Tensor? grad_cy, int mode, int hidden_size, int proj_size, int num_layers, bool batch_first, float dropout, bool train, bool bidirectional, int[] batch_sizes, Tensor? dropout_state, Tensor reserve, bool[4] output_mask) -> (Tensor, Tensor, Tensor, Tensor[])
  dispatch:
    CUDA: _cudnn_rnn_backward

- func: _cudnn_init_dropout_state(float dropout, bool train, int dropout_seed, *, ScalarType? dtype=None, Layout? layout=None, Device? device=None, bool? pin_memory=False) -> Tensor
  dispatch:
    CUDA: _cudnn_init_dropout_state

- func: _debug_has_internal_overlap(Tensor self) -> int
  variants: function

- func: _fused_dropout(Tensor self, float p, Generator? generator=None) -> (Tensor, Tensor)
  variants: function
  dispatch:
    CUDA: fused_dropout_cuda

- func: _masked_scale(Tensor self, Tensor mask, float scale) -> Tensor
  variants: function
  dispatch:
    CUDA: masked_scale_cuda

- func: _sobol_engine_draw(Tensor quasi, int n, Tensor sobolstate, int dimension, int num_generated, ScalarType? dtype) -> (Tensor, Tensor)

- func: _sobol_engine_ff_(Tensor(a!) self, int n, Tensor sobolstate, int dimension, int num_generated) -> Tensor(a!)

- func: _sobol_engine_scramble_(Tensor(a!) self, Tensor ltm, int dimension) -> Tensor(a!)

- func: _sobol_engine_initialize_state_(Tensor(a!) self, int dimension) -> Tensor(a!)

- func: _reshape_from_tensor(Tensor self, Tensor shape) -> Tensor

- func: _shape_as_tensor(Tensor self) -> Tensor

- func: dropout(Tensor input, float p, bool train) -> Tensor

- func: dropout_(Tensor(a!) self, float p, bool train) -> Tensor(a!)

- func: feature_dropout(Tensor input, float p, bool train) -> Tensor

- func: feature_dropout_(Tensor(a!) self, float p, bool train) -> Tensor(a!)

- func: alpha_dropout(Tensor input, float p, bool train) -> Tensor

- func: alpha_dropout_(Tensor(a!) self, float p, bool train) -> Tensor(a!)

- func: feature_alpha_dropout(Tensor input, float p, bool train) -> Tensor

- func: feature_alpha_dropout_(Tensor(a!) self, float p, bool train) -> Tensor(a!)

- func: abs(Tensor self) -> Tensor
  device_check: NoCheck   # TensorIterator
  variants: function, method
  dispatch:
    CompositeExplicitAutograd: abs

- func: abs_(Tensor(a!) self) -> Tensor(a!)
  device_check: NoCheck   # TensorIterator
  variants: function, method
  dispatch:
    CompositeExplicitAutograd: abs_

- func: abs.out(Tensor self, *, Tensor(a!) out) -> Tensor(a!)
  device_check: NoCheck   # TensorIterator
  dispatch:
    CPU, CUDA: abs_out

# Note [Adding an alias]
# To add an alias do the following:
#
# 1) Copy the original functions native_functions.yaml entry, but replace the
#      original function's name with their own and delete any dispatch
#      keys for the aliases. Specifying a dispatch key will prevent
#      autograd from recording the operations the alias performs, which
#      will stop it from "inheriting" the original operation's autograd behavior.
# 2) Implement the corresponding functions and have them redispatch to the
#      original function.
# 3) Add entries for the alias (and original function, if needed) to
#      aten/src/ATen/core/interned_strings.h
#      (This may require removing an entry from ATen/core/aten_interned_strings.h.)
# 4) Add docstrings to the new function that reference the original function,
#      and document the method as usual (if it exists.)
#    (See torch/_torch_docs.py and docs/source/torch.rst if adding a function,
#     torch/_tensor_docs.py and docs/source/tensors.rst if adding a method,
#     or module-specific doc bindings (like torch/linalg/__init__.py) if
#     adding an alias in a namespace.)
# 5) Update torch/overrides.py consistent with the original function.
# 6) Update the alias_map in torch/csrc/jit/passes/normalize_ops.cpp.
# 7) Add aliases argument to existing OpInfo/UnaryUfuncInfo or create new OpInfo/UnaryUfuncInfo entry
# in op_db list in torch/testing/_internal/common_methods_invocations.py
#
# See torch.absolute, an alias for torch.abs, as an example.

# Absolute, alias for abs
- func: absolute(Tensor self) -> Tensor
  device_check: NoCheck   # TensorIterator
  variants: function, method

- func: absolute_(Tensor(a!) self) -> Tensor(a!)
  device_check: NoCheck   # TensorIterator
  variants: method

- func: absolute.out(Tensor self, *, Tensor(a!) out) -> Tensor(a!)
  device_check: NoCheck   # TensorIterator

- func: angle(Tensor self) -> Tensor
  device_check: NoCheck   # TensorIterator
  variants: function, method
  dispatch:
    CPU, CUDA: angle

- func: angle.out(Tensor self, *, Tensor(a!) out) -> Tensor(a!)
  device_check: NoCheck   # TensorIterator
  dispatch:
    CPU, CUDA: angle_out

- func: view_as_real(Tensor(a) self) -> Tensor(a)
  variants: function
  dispatch:
    CPU, CUDA: view_as_real

- func: view_as_complex(Tensor(a) self) -> Tensor(a)
  variants: function
  dispatch:
    CPU, CUDA: view_as_complex

- func: sgn(Tensor self) -> Tensor
  variants: function, method
  structured_delegate: sgn.out

- func: sgn_(Tensor(a!) self) -> Tensor(a!)
  variants: method
  structured_delegate: sgn.out

- func: sgn.out(Tensor self, *, Tensor(a!) out) -> Tensor(a!)
  structured: True
  structured_inherits: TensorIteratorBase
  dispatch:
    CPU, CUDA: sgn_out

- func: real(Tensor(a) self) -> Tensor(a)
  device_check: NoCheck   # TensorIterator
  variants: function

- func: imag(Tensor(a) self) -> Tensor(a)
  device_check: NoCheck   # TensorIterator
  variants: function

- func: _conj(Tensor(a) self) -> Tensor(a)
  variants: function, method
  dispatch:
    CompositeExplicitAutograd: _conj

- func: conj(Tensor(a) self) -> Tensor(a)
  variants: function, method
  manual_cpp_binding: True

- func: _conj_physical(Tensor self) -> Tensor
  variants: function, method
  dispatch:
    CompositeExplicitAutograd: _conj_physical

- func: conj_physical(Tensor self) -> Tensor
  variants: function, method

- func: conj_physical.out(Tensor self, *, Tensor(a!) out) -> Tensor(a!)
  dispatch:
    CPU, CUDA: conj_physical_out
    SparseCPU, SparseCUDA: conj_physical_out_sparse

- func: conj_physical_(Tensor(a!) self) -> Tensor(a!)
  variants: function, method
  dispatch:
    CompositeExplicitAutograd: conj_physical_

- func: resolve_conj(Tensor(a) self) -> Tensor(a)
  variants: function, method

- func: resolve_neg(Tensor(a) self) -> Tensor(a)
  variants: function, method

- func: _neg_view(Tensor(a) self) -> Tensor(a)
  variants: function, method
  dispatch:
    CompositeExplicitAutograd: _neg_view

- func: acos(Tensor self) -> Tensor
  device_check: NoCheck   # TensorIterator
  variants: function, method
  structured_delegate: acos.out

- func: acos_(Tensor(a!) self) -> Tensor(a!)
  device_check: NoCheck   # TensorIterator
  variants: function, method
  structured_delegate: acos.out

- func: acos.out(Tensor self, *, Tensor(a!) out) -> Tensor(a!)
  device_check: NoCheck   # TensorIterator
  structured: True
  structured_inherits: TensorIteratorBase
  dispatch:
    CPU, CUDA: acos_out

# arccos, alias of acos
- func: arccos(Tensor self) -> Tensor
  variants: function, method

- func: arccos_(Tensor(a!) self) -> Tensor(a!)
  variants: function, method

- func: arccos.out(Tensor self, *, Tensor(a!) out) -> Tensor(a!)

- func: avg_pool1d(Tensor self, int[1] kernel_size, int[1] stride=[], int[1] padding=0, bool ceil_mode=False, bool count_include_pad=True) -> Tensor

- func: adaptive_avg_pool1d(Tensor self, int[1] output_size) -> Tensor

# Return: (Tensor output, Tensor indices)
- func: adaptive_max_pool1d(Tensor self, int[1] output_size) -> (Tensor, Tensor)

- func: add.Tensor(Tensor self, Tensor other, *, Scalar alpha=1) -> Tensor
  device_check: NoCheck   # TensorIterator
  structured_delegate: add.out
  variants: function, method
  dispatch:
    SparseCPU, SparseCUDA: add_sparse
    SparseCsrCPU, SparseCsrCUDA: add_sparse_csr
    MkldnnCPU: mkldnn_add

- func: add_.Tensor(Tensor(a!) self, Tensor other, *, Scalar alpha=1) -> Tensor(a!)
  device_check: NoCheck   # TensorIterator
  variants: method
  structured_delegate: add.out
  dispatch:
    SparseCPU, SparseCUDA: add_sparse_
    SparseCsrCPU, SparseCsrCUDA: add_sparse_csr_
    MkldnnCPU: mkldnn_add_

- func: add.out(Tensor self, Tensor other, *, Scalar alpha=1, Tensor(a!) out) -> Tensor(a!)
  device_check: NoCheck   # TensorIterator
  structured: True
  structured_inherits: TensorIteratorBase
  dispatch:
    CPU, CUDA: add_out
    SparseCPU: add_out_sparse_cpu
    SparseCUDA: add_out_sparse_cuda
    SparseCsrCPU: add_out_sparse_csr_cpu
    SparseCsrCUDA: add_out_sparse_csr_cuda
    MkldnnCPU: mkldnn_add_out

- func: _add_relu.Tensor(Tensor self, Tensor other, *, Scalar alpha=1) -> Tensor
  variants: function
  dispatch:
    CPU: add_relu

- func: _add_relu_.Tensor(Tensor(a!) self, Tensor other, *, Scalar alpha=1) -> Tensor(a!)
  variants: function
  dispatch:
    CPU: add_relu_

- func: _add_relu.out(Tensor self, Tensor other, *, Scalar alpha=1, Tensor(a!) out) -> Tensor(a!)
  variants: function
  dispatch:
    CPU: add_relu_out

- func: _add_relu.Scalar(Tensor self, Scalar other, Scalar alpha=1) -> Tensor
  variants: function
  dispatch:
    CPU: add_relu

- func: _add_relu_.Scalar(Tensor(a!) self, Scalar other, Scalar alpha=1) -> Tensor(a!)
  variants: function
  dispatch:
    CPU: add_relu_

# For C++ only, until we have conversion from C++ numbers to Tensor
- func: add.Scalar(Tensor self, Scalar other, Scalar alpha=1) -> Tensor
  device_check: NoCheck   # TensorIterator
  variants: function, method
  dispatch:
    CompositeExplicitAutograd: add

- func: add_.Scalar(Tensor(a!) self, Scalar other, Scalar alpha=1) -> Tensor(a!)
  device_check: NoCheck   # TensorIterator
  variants: method
  dispatch:
    CompositeExplicitAutograd: add_

- func: addmv(Tensor self, Tensor mat, Tensor vec, *, Scalar beta=1, Scalar alpha=1) -> Tensor
  structured_delegate: addmv.out
  variants: function, method

- func: addmv_(Tensor(a!) self, Tensor mat, Tensor vec, *, Scalar beta=1, Scalar alpha=1) -> Tensor(a!)
  structured_delegate: addmv.out
  variants: function, method

- func: addmv.out(Tensor self, Tensor mat, Tensor vec, *, Scalar beta=1, Scalar alpha=1, Tensor(a!) out) -> Tensor(a!)
  structured: True
  dispatch:
    CPU: addmv_out_cpu
    CUDA: addmv_out_cuda

- func: addr(Tensor self, Tensor vec1, Tensor vec2, *, Scalar beta=1, Scalar alpha=1) -> Tensor
  variants: function, method
  dispatch:
    CPU, CUDA: addr
    CompositeImplicitAutograd: math_addr

- func: addr_(Tensor(a!) self, Tensor vec1, Tensor vec2, *, Scalar beta=1, Scalar alpha=1) -> Tensor(a!)
  variants: method
  dispatch:
    CompositeExplicitAutograd: addr_

- func: addr.out(Tensor self, Tensor vec1, Tensor vec2, *, Scalar beta=1, Scalar alpha=1, Tensor(a!) out) -> Tensor(a!)
  dispatch:
    CPU, CUDA: addr_out
    CompositeImplicitAutograd: math_addr_out

- func: affine_grid_generator(Tensor theta, int[] size, bool align_corners) -> Tensor
  variants: function
  dispatch:
    CompositeExplicitAutograd: affine_grid_generator

- func: affine_grid_generator_backward(Tensor grad, int[] size, bool align_corners) -> Tensor
  variants: function

- func: all.dim(Tensor self, int dim, bool keepdim=False) -> Tensor
  device_check: NoCheck   # TensorIterator
  structured_delegate: all.out
  variants: function, method

- func: all.out(Tensor self, int dim, bool keepdim=False, *, Tensor(a!) out) -> Tensor(a!)
  device_check: NoCheck   # TensorIterator
  structured: True
  dispatch:
    CPU, CUDA: all_out

- func: all.dimname(Tensor self, Dimname dim, bool keepdim=False) -> Tensor
  device_check: NoCheck   # TensorIterator
  variants: function, method

- func: all.dimname_out(Tensor self, Dimname dim, bool keepdim=False, *, Tensor(a!) out) -> Tensor(a!)
  device_check: NoCheck   # TensorIterator

- func: allclose(Tensor self, Tensor other, float rtol=1e-05, float atol=1e-08, bool equal_nan=False) -> bool
  variants: function, method

- func: any.dim(Tensor self, int dim, bool keepdim=False) -> Tensor
  device_check: NoCheck   # TensorIterator
  structured_delegate: any.out
  variants: function, method

- func: any.out(Tensor self, int dim, bool keepdim=False, *, Tensor(a!) out) -> Tensor(a!)
  device_check: NoCheck   # TensorIterator
  structured: True
  dispatch:
    CPU, CUDA: any_out

- func: any.dimname(Tensor self, Dimname dim, bool keepdim=False) -> Tensor
  device_check: NoCheck   # TensorIterator
  variants: function, method

- func: any.dimname_out(Tensor self, Dimname dim, bool keepdim=False, *, Tensor(a!) out) -> Tensor(a!)
  device_check: NoCheck   # TensorIterator

- func: arange(Scalar end, *, ScalarType? dtype=None, Layout? layout=None, Device? device=None, bool? pin_memory=None) -> Tensor

- func: arange.start(Scalar start, Scalar end, *, ScalarType? dtype=None, Layout? layout=None, Device? device=None, bool? pin_memory=None) -> Tensor

- func: arange.start_step(Scalar start, Scalar end, Scalar step, *, ScalarType? dtype=None, Layout? layout=None, Device? device=None, bool? pin_memory=None) -> Tensor

- func: arange.out(Scalar end, *, Tensor(a!) out) -> Tensor(a!)

- func: arange.start_out(Scalar start, Scalar end, Scalar step=1, *, Tensor(a!) out) -> Tensor(a!)
  dispatch:
    CPU: arange_cpu_out
    CUDA: arange_cuda_out

# This function is a temporary hack to allow tracing of arange like constructs with dynamic
# bounds on arange.  Normal arange is not traceable because it does not take any tensor inputs;
# if the range you need is based on another tensor, calling this function directly will
# preserve tracing.  Get rid of this when arange can directly take tensors for bounds
# (so that it can be traced directly).
- func: _dim_arange(Tensor like, int dim) -> Tensor

- func: argmax(Tensor self, int? dim=None, bool keepdim=False) -> Tensor
  structured_delegate: argmax.out
  device_check: NoCheck   # TensorIterator
  variants: function, method

- func: argmax.out(Tensor self, int? dim=None, bool keepdim=False, *, Tensor(a!) out) -> Tensor(a!)
  structured: True
  dispatch:
    CPU, CUDA: argmax_out

- func: argmin(Tensor self, int? dim=None, bool keepdim=False) -> Tensor
  structured_delegate: argmin.out
  device_check: NoCheck   # TensorIterator
  variants: function, method

- func: argmin.out(Tensor self, int? dim=None, bool keepdim=False, *, Tensor(a!) out) -> Tensor(a!)
  structured: True
  dispatch:
    CPU, CUDA: argmin_out

- func: acosh(Tensor self) -> Tensor
  variants: function, method
  structured_delegate: acosh.out

- func: acosh_(Tensor(a!) self) -> Tensor(a!)
  variants: function, method
  structured_delegate: acosh.out

- func: acosh.out(Tensor self, *, Tensor(a!) out) -> Tensor(a!)
  structured: True
  structured_inherits: TensorIteratorBase
  dispatch:
    CPU, CUDA: acosh_out

# arccosh, alias for acosh
- func: arccosh(Tensor self) -> Tensor
  variants: function, method

- func: arccosh_(Tensor(a!) self) -> Tensor(a!)
  variants: function, method

- func: arccosh.out(Tensor self, *, Tensor(a!) out) -> Tensor(a!)

- func: asinh(Tensor self) -> Tensor
  variants: function, method
  structured_delegate: asinh.out

- func: asinh_(Tensor(a!) self) -> Tensor(a!)
  variants: function, method
  structured_delegate: asinh.out

- func: asinh.out(Tensor self, *, Tensor(a!) out) -> Tensor(a!)
  structured: True
  structured_inherits: TensorIteratorBase
  dispatch:
    CPU, CUDA: asinh_out

# arcsinh, alias for asinh
- func: arcsinh(Tensor self) -> Tensor
  variants: function, method

- func: arcsinh_(Tensor(a!) self) -> Tensor(a!)
  variants: function, method

- func: arcsinh.out(Tensor self, *, Tensor(a!) out) -> Tensor(a!)

- func: atanh(Tensor self) -> Tensor
  structured_delegate: atanh.out
  variants: function, method

- func: atanh_(Tensor(a!) self) -> Tensor(a!)
  structured_delegate: atanh.out
  variants: function, method

- func: atanh.out(Tensor self, *, Tensor(a!) out) -> Tensor(a!)
  structured: True
  structured_inherits: TensorIteratorBase
  dispatch:
    CPU, CUDA: atanh_out

# arctanh, alias for atanh
- func: arctanh(Tensor self) -> Tensor
  variants: function, method

- func: arctanh_(Tensor(a!) self) -> Tensor(a!)
  variants: function, method

- func: arctanh.out(Tensor self, *, Tensor(a!) out) -> Tensor(a!)

- func: as_strided(Tensor(a) self, int[] size, int[] stride, int? storage_offset=None) -> Tensor(a)
  variants: function, method
  dispatch:
    CPU, CUDA, Meta: as_strided_tensorimpl
    QuantizedCPU, QuantizedCUDA: as_strided_qtensorimpl
  device_check: NoCheck
  device_guard: False

- func: as_strided_(Tensor(a!) self, int[] size, int[] stride, int? storage_offset=None) -> Tensor(a!)
  use_const_ref_for_mutable_tensors: True
  variants: function, method
  device_check: NoCheck
  device_guard: False
  dispatch:
    CompositeExplicitAutograd: as_strided_

- func: asin(Tensor self) -> Tensor
  device_check: NoCheck   # TensorIterator
  variants: function, method
  structured_delegate: asin.out
  dispatch:
    SparseCPU, SparseCUDA: asin_sparse

- func: asin_(Tensor(a!) self) -> Tensor(a!)
  device_check: NoCheck   # TensorIterator
  variants: function, method
  structured_delegate: asin.out
  dispatch:
    SparseCPU, SparseCUDA: asin_sparse_

- func: asin.out(Tensor self, *, Tensor(a!) out) -> Tensor(a!)
  device_check: NoCheck   # TensorIterator
  structured: True
  structured_inherits: TensorIteratorBase
  dispatch:
    CPU, CUDA: asin_out
    SparseCPU, SparseCUDA: asin_out_sparse

# arcsin, alias of asin
- func: arcsin(Tensor self) -> Tensor
  variants: function, method

- func: arcsin_(Tensor(a!) self) -> Tensor(a!)
  variants: function, method

- func: arcsin.out(Tensor self, *, Tensor(a!) out) -> Tensor(a!)

- func: atan(Tensor self) -> Tensor
  device_check: NoCheck   # TensorIterator
  structured_delegate: atan.out
  variants: function, method

- func: atan_(Tensor(a!) self) -> Tensor(a!)
  device_check: NoCheck   # TensorIterator
  structured_delegate: atan.out
  variants: function, method

- func: atan.out(Tensor self, *, Tensor(a!) out) -> Tensor(a!)
  device_check: NoCheck   # TensorIterator
  structured: True
  structured_inherits: TensorIteratorBase
  dispatch:
    CPU, CUDA: atan_out

# arctan, alias of atan
- func: arctan(Tensor self) -> Tensor
  variants: function, method

- func: arctan_(Tensor(a!) self) -> Tensor(a!)
  variants: function, method

- func: arctan.out(Tensor self, *, Tensor(a!) out) -> Tensor(a!)

- func: atleast_1d(Tensor self) -> Tensor
  variants: function

- func: atleast_1d.Sequence(Tensor[] tensors) -> Tensor[]

- func: atleast_2d(Tensor self) -> Tensor
  variants: function

- func: atleast_2d.Sequence(Tensor[] tensors) -> Tensor[]
  variants: function

- func: atleast_3d(Tensor self) -> Tensor
  variants: function

- func: atleast_3d.Sequence(Tensor[] tensors) -> Tensor[]
  variants: function

- func: baddbmm(Tensor self, Tensor batch1, Tensor batch2, *, Scalar beta=1, Scalar alpha=1) -> Tensor
  variants: function, method
  dispatch:
    CPU: baddbmm_cpu
    CUDA: baddbmm_cuda

- func: baddbmm_(Tensor(a!) self, Tensor batch1, Tensor batch2, *, Scalar beta=1, Scalar alpha=1) -> Tensor(a!)
  variants: method
  dispatch:
    CPU: baddbmm__cpu
    CUDA: baddbmm__cuda

- func: _baddbmm_mkl_(Tensor(a!) self, Tensor batch1, Tensor batch2, *, Scalar beta=1, Scalar alpha=1) -> Tensor(a!)
  variants: function

- func: baddbmm.out(Tensor self, Tensor batch1, Tensor batch2, *, Scalar beta=1, Scalar alpha=1, Tensor(a!) out) -> Tensor(a!)
  variants: function
  dispatch:
    CPU: baddbmm_out_cpu
    CUDA: baddbmm_out_cuda

- func: bartlett_window(int window_length, *, ScalarType? dtype=None, Layout? layout=None, Device? device=None, bool? pin_memory=None) -> Tensor

- func: bartlett_window.periodic(int window_length, bool periodic, *, ScalarType? dtype=None, Layout? layout=None, Device? device=None, bool? pin_memory=None) -> Tensor

- func: batch_norm(Tensor input, Tensor? weight, Tensor? bias, Tensor? running_mean, Tensor? running_var, bool training, float momentum, float eps, bool cudnn_enabled) -> Tensor

- func: quantized_batch_norm(Tensor input, Tensor? weight, Tensor? bias, Tensor mean, Tensor var, float eps, float output_scale, int output_zero_point) -> Tensor
  dispatch:
    QuantizedCPU: quantized_batch_norm

- func: _batch_norm_impl_index(Tensor input, Tensor? weight, Tensor? bias, Tensor? running_mean, Tensor? running_var, bool training, float momentum, float eps, bool cudnn_enabled) -> (Tensor, Tensor, Tensor, Tensor, int)

- func: _batch_norm_impl_index_backward(int impl_index, Tensor input, Tensor grad_output, Tensor? weight, Tensor? running_mean, Tensor? running_var, Tensor? save_mean, Tensor? save_var_transform, bool train, float eps, bool[3] output_mask, Tensor reservedSpace) -> (Tensor, Tensor, Tensor)

# Sample bernoulli with values in `self` as probability.
- func: bernoulli(Tensor self, *, Generator? generator=None) -> Tensor
  device_check: NoCheck   # TensorIterator
  variants: function, method
  dispatch:
    CompositeExplicitAutograd: bernoulli

- func: bernoulli.out(Tensor self, *, Generator? generator=None, Tensor(a!) out) -> Tensor(a!)
  device_check: NoCheck   # TensorIterator
  variants: function
  dispatch:
    CPU, CUDA: bernoulli_out

- func: bernoulli_.Tensor(Tensor(a!) self, Tensor p, *, Generator? generator=None) -> Tensor(a!)
  device_check: NoCheck   # TensorIterator
  variants: method
  dispatch:
    CPU, CUDA: bernoulli_

- func: bernoulli_.float(Tensor(a!) self, float p=0.5, *, Generator? generator=None) -> Tensor(a!)
  device_check: NoCheck   # TensorIterator
  variants: method
  dispatch:
    CPU, CUDA: bernoulli_

# This out-of-place version isn't used explicitly, but needed by jit.
# There is no default valid on `p` here because it would introduce ambiguity
# with `bernoulli(Tensor self, *, Generator? generator=None)` declaration.
- func: bernoulli.p(Tensor self, float p, *, Generator? generator=None) -> Tensor
  device_check: NoCheck   # TensorIterator
  variants: function, method

- func: bilinear(Tensor input1, Tensor input2, Tensor weight, Tensor? bias) -> Tensor

- func: binary_cross_entropy(Tensor self, Tensor target, Tensor? weight=None, int reduction=Mean) -> Tensor
  device_check: NoCheck   # TensorIterator
  python_module: nn
  variants: function
  dispatch:
    CPU: binary_cross_entropy_cpu
    CUDA: binary_cross_entropy_cuda

- func: binary_cross_entropy.out(Tensor self, Tensor target, Tensor? weight=None, int reduction=Mean, *, Tensor(a!) out) -> Tensor(a!)
  device_check: NoCheck   # TensorIterator
  python_module: nn
  variants: function
  dispatch:
    CPU: binary_cross_entropy_out_cpu
    CUDA: binary_cross_entropy_out_cuda

- func: binary_cross_entropy_backward(Tensor grad_output, Tensor self, Tensor target, Tensor? weight=None, int reduction=Mean) -> Tensor
  python_module: nn
  variants: function
  dispatch:
    CPU: binary_cross_entropy_backward_cpu
    CUDA: binary_cross_entropy_backward_cuda

- func: binary_cross_entropy_backward.grad_input(Tensor grad_output, Tensor self, Tensor target, Tensor? weight=None, int reduction=Mean, *, Tensor(a!) grad_input) -> Tensor(a!)
  python_module: nn
  variants: function
  dispatch:
    CPU: binary_cross_entropy_backward_out_cpu
    CUDA: binary_cross_entropy_backward_out_cuda

- func: binary_cross_entropy_with_logits(Tensor self, Tensor target, Tensor? weight=None, Tensor? pos_weight=None, int reduction=Mean) -> Tensor
  device_check: NoCheck   # TensorIterator
  variants: function
  dispatch:
    CompositeExplicitAutograd: binary_cross_entropy_with_logits

- func: binary_cross_entropy_with_logits_backward(Tensor grad_output, Tensor self, Tensor target, Tensor? weight=None, Tensor? pos_weight=None, int reduction=Mean) -> Tensor
  variants: function

- func: bincount(Tensor self, Tensor? weights=None, int minlength=0) -> Tensor
  variants: function, method
  dispatch:
    CPU: _bincount_cpu
    CUDA: _bincount_cuda

- func: bitwise_not(Tensor self) -> Tensor
  device_check: NoCheck   # TensorIterator
  structured_delegate: bitwise_not.out
  variants: function, method

- func: bitwise_not_(Tensor(a!) self) -> Tensor(a!)
  device_check: NoCheck   # TensorIterator
  structured_delegate: bitwise_not.out
  variants: method

- func: bitwise_not.out(Tensor self, *, Tensor(a!) out) -> Tensor(a!)
  device_check: NoCheck   # TensorIterator
  structured: True
  structured_inherits: TensorIteratorBase
  dispatch:
    CPU, CUDA: bitwise_not_out

- func: copysign.out(Tensor self, Tensor other, *, Tensor(a!) out) -> Tensor(a!)
  device_check: NoCheck   # TensorIterator
  structured: True
  structured_inherits: TensorIteratorBase
  dispatch:
    CPU, CUDA: copysign_out

- func: copysign.Tensor(Tensor self, Tensor other) -> Tensor
  device_check: NoCheck   # TensorIterator
  variants: function, method
  structured_delegate: copysign.out

- func: copysign_.Tensor(Tensor(a!) self, Tensor other) -> Tensor(a!)
  device_check: NoCheck   # TensorIterator
  variants: method
  structured_delegate: copysign.out

- func: copysign.Scalar(Tensor self, Scalar other) -> Tensor
  variants: function, method
  dispatch:
    CompositeExplicitAutograd: copysign

- func: copysign_.Scalar(Tensor(a!) self, Scalar other) -> Tensor(a!)
  variants: method
  dispatch:
    CompositeExplicitAutograd: copysign_

- func: copysign.Scalar_out(Tensor self, Scalar other, *, Tensor(a!) out) -> Tensor(a!)
  dispatch:
    CompositeExplicitAutograd: copysign_out

- func: logical_not(Tensor self) -> Tensor
  device_check: NoCheck   # TensorIterator
  variants: function, method

- func: logical_not_(Tensor(a!) self) -> Tensor(a!)
  device_check: NoCheck   # TensorIterator
  variants: method

- func: logical_not.out(Tensor self, *, Tensor(a!) out) -> Tensor(a!)
  device_check: NoCheck   # TensorIterator
  dispatch:
    CPU, CUDA: logical_not_out

- func: logical_xor(Tensor self, Tensor other) -> Tensor
  device_check: NoCheck   # TensorIterator
  variants: function, method

- func: logical_xor_(Tensor(a!) self, Tensor other) -> Tensor(a!)
  device_check: NoCheck   # TensorIterator
  variants: method

- func: logical_xor.out(Tensor self, Tensor other, *, Tensor(a!) out) -> Tensor(a!)
  device_check: NoCheck   # TensorIterator
  dispatch:
    CPU, CUDA: logical_xor_out

- func: logical_and(Tensor self, Tensor other) -> Tensor
  device_check: NoCheck   # TensorIterator
  variants: function, method

- func: logical_and_(Tensor(a!) self, Tensor other) -> Tensor(a!)
  device_check: NoCheck   # TensorIterator
  variants: method

- func: logical_and.out(Tensor self, Tensor other, *, Tensor(a!) out) -> Tensor(a!)
  device_check: NoCheck   # TensorIterator
  dispatch:
    CPU, CUDA: logical_and_out

- func: logical_or(Tensor self, Tensor other) -> Tensor
  device_check: NoCheck   # TensorIterator
  variants: function, method

- func: logical_or_(Tensor(a!) self, Tensor other) -> Tensor(a!)
  device_check: NoCheck   # TensorIterator
  variants: method

- func: logical_or.out(Tensor self, Tensor other, *, Tensor(a!) out) -> Tensor(a!)
  device_check: NoCheck   # TensorIterator
  dispatch:
    CPU, CUDA: logical_or_out

- func: blackman_window(int window_length, *, ScalarType? dtype=None, Layout? layout=None, Device? device=None, bool? pin_memory=None) -> Tensor

- func: blackman_window.periodic(int window_length, bool periodic, *, ScalarType? dtype=None, Layout? layout=None, Device? device=None, bool? pin_memory=None) -> Tensor

- func: bmm(Tensor self, Tensor mat2) -> Tensor
  variants: function, method
  dispatch:
    CPU: bmm_cpu
    CUDA: bmm_cuda
    SparseCPU: bmm_sparse_cpu
    SparseCUDA: bmm_sparse_cuda

- func: bmm.out(Tensor self, Tensor mat2, *, Tensor(a!) out) -> Tensor(a!)
  variants: function
  dispatch:
    CPU: bmm_out_cpu
    CUDA: bmm_out_cuda
    SparseCPU: bmm_out_sparse_cpu
    SparseCUDA: bmm_out_sparse_cuda

- func: broadcast_tensors(Tensor[] tensors) -> Tensor[]
  device_check: NoCheck
  device_guard: False

- func: broadcast_to(Tensor(a) self, int[] size) -> Tensor(a)
  variants: function, method

- func: cat(Tensor[] tensors, int dim=0) -> Tensor
  dispatch:
    CompositeExplicitAutograd: cat

- func: cat.out(Tensor[] tensors, int dim=0, *, Tensor(a!) out) -> Tensor(a!)
  dispatch:
    CompositeExplicitAutograd: cat_out

- func: cat.names(Tensor[] tensors, Dimname dim) -> Tensor

- func: cat.names_out(Tensor[] tensors, Dimname dim, *, Tensor(a!) out) -> Tensor(a!)

- func: block_diag(Tensor[] tensors) -> Tensor
  variants: function

- func: ceil(Tensor self) -> Tensor
  device_check: NoCheck   # TensorIterator
  structured_delegate: ceil.out
  variants: function, method
  dispatch:
    CompositeExplicitAutograd: ceil

- func: ceil_(Tensor(a!) self) -> Tensor(a!)
  device_check: NoCheck   # TensorIterator
  structured_delegate: ceil.out
  variants: function, method
  dispatch:
    CompositeExplicitAutograd: ceil_

- func: ceil.out(Tensor self, *, Tensor(a!) out) -> Tensor(a!)
  device_check: NoCheck   # TensorIterator
  structured: True
  structured_inherits: TensorIteratorBase
  dispatch:
    CPU, CUDA: ceil_out

# alias for torch.linalg.multi_dot
- func: chain_matmul(Tensor[] matrices) -> Tensor
  variants: function

# alias for torch.linalg.multi_dot
- func: chain_matmul.out(Tensor[] matrices, *, Tensor(a!) out) -> Tensor(a!)

- func: unsafe_chunk(Tensor self, int chunks, int dim=0) -> Tensor[]
  variants: function, method
  device_check: NoCheck
  device_guard: False

- func: chunk(Tensor(a) self, int chunks, int dim=0) -> Tensor(a)[]
  variants: function, method
  device_check: NoCheck
  device_guard: False

- func: tensor_split.sections(Tensor(a) self, int sections, int dim=0) -> Tensor(a)[]
  variants: function, method

- func: tensor_split.indices(Tensor(a) self, int[] indices, int dim=0) -> Tensor(a)[]
  variants: function, method

- func: tensor_split.tensor_indices_or_sections(Tensor(a) self, Tensor tensor_indices_or_sections, int dim=0) -> Tensor(a)[]
  variants: function, method

- func: clamp(Tensor self, Scalar? min=None, Scalar? max=None) -> Tensor
  device_check: NoCheck   # TensorIterator
  variants: function, method
  cpp_no_default_args: ['min']
  structured_delegate: clamp.out
  dispatch:
    QuantizedCPU: clamp_quantized_cpu

- func: clamp.Tensor(Tensor self, Tensor? min=None, Tensor? max=None) -> Tensor
  variants: function, method
  dispatch:
    CPU, CUDA: clamp

- func: clamp_(Tensor(a!) self, Scalar? min=None, Scalar? max=None) -> Tensor(a!)
  device_check: NoCheck   # TensorIterator
  variants: function, method
  cpp_no_default_args: ['min']
  structured_delegate: clamp.out
  dispatch:
    CompositeExplicitAutograd: clamp_

- func: clamp_.Tensor(Tensor(a!) self, Tensor? min=None, Tensor? max=None) -> Tensor(a!)
  variants: function, method
  dispatch:
    CompositeExplicitAutograd: clamp_

- func: clamp.out(Tensor self, Scalar? min=None, Scalar? max=None, *, Tensor(a!) out) -> Tensor(a!)
  device_check: NoCheck   # TensorIterator
  cpp_no_default_args: ['min']
  structured: True
  structured_inherits: TensorIteratorBase
  dispatch:
    CPU, CUDA: clamp_out

- func: clamp.Tensor_out(Tensor self, Tensor? min=None, Tensor? max=None, *, Tensor(a!) out) -> Tensor(a!)
  device_check: NoCheck   # TensorIterator
  dispatch:
    CPU, CUDA: clamp_out

- func: clamp_max(Tensor self, Scalar max) -> Tensor
  device_check: NoCheck   # TensorIterator
  variants: function, method
  dispatch:
    CompositeExplicitAutograd: clamp_max

- func: clamp_max.Tensor(Tensor self, Tensor max) -> Tensor
  variants: function, method
  dispatch:
    CompositeExplicitAutograd: clamp_max

- func: clamp_max_(Tensor(a!) self, Scalar max) -> Tensor(a!)
  device_check: NoCheck   # TensorIterator
  variants: function, method
  dispatch:
    CompositeExplicitAutograd: clamp_max_

- func: clamp_max_.Tensor(Tensor(a!) self, Tensor max) -> Tensor(a!)
  variants: function, method
  dispatch:
    CompositeExplicitAutograd: clamp_max_

- func: clamp_max.out(Tensor self, Scalar max, *, Tensor(a!) out) -> Tensor(a!)
  device_check: NoCheck   # TensorIterator
  dispatch:
    CPU, CUDA: clamp_max_out

- func: clamp_max.Tensor_out(Tensor self, Tensor max, *, Tensor(a!) out) -> Tensor(a!)
  dispatch:
    CPU, CUDA: clamp_max_out

- func: clamp_min(Tensor self, Scalar min) -> Tensor
  device_check: NoCheck   # TensorIterator
  variants: function, method
  dispatch:
    CompositeExplicitAutograd: clamp_min

- func: clamp_min.Tensor(Tensor self, Tensor min) -> Tensor
  variants: function, method
  dispatch:
    CompositeExplicitAutograd: clamp_min

- func: clamp_min_(Tensor(a!) self, Scalar min) -> Tensor(a!)
  device_check: NoCheck   # TensorIterator
  variants: function, method
  dispatch:
    CompositeExplicitAutograd: clamp_min_

- func: clamp_min_.Tensor(Tensor(a!) self, Tensor min) -> Tensor(a!)
  variants: function, method
  dispatch:
    CompositeExplicitAutograd: clamp_min_

- func: clamp_min.out(Tensor self, Scalar min, *, Tensor(a!) out) -> Tensor(a!)
  device_check: NoCheck   # TensorIterator
  dispatch:
    CPU, CUDA: clamp_min_out

- func: clamp_min.Tensor_out(Tensor self, Tensor min, *, Tensor(a!) out) -> Tensor(a!)
  dispatch:
    CPU, CUDA: clamp_min_out

# clip is an alias for clamp
- func: clip(Tensor self, Scalar? min=None, Scalar? max=None) -> Tensor
  cpp_no_default_args: ['min']
  variants: function, method

- func: clip.Tensor(Tensor self, Tensor? min=None, Tensor? max=None) -> Tensor
  variants: function, method

- func: clip_(Tensor(a!) self, Scalar? min=None, Scalar? max=None) -> Tensor(a!)
  cpp_no_default_args: ['min']
  variants: function, method

- func: clip_.Tensor(Tensor(a!) self, Tensor? min=None, Tensor? max=None) -> Tensor(a!)
  variants: function, method

- func: clip.out(Tensor self, Scalar? min=None, Scalar? max=None, *, Tensor(a!) out) -> Tensor(a!)
  cpp_no_default_args: ['min']

- func: clip.Tensor_out(Tensor self, Tensor? min=None, Tensor? max=None, *, Tensor(a!) out) -> Tensor(a!)

- func: cudnn_is_acceptable(Tensor self) -> bool
  device_check: NoCheck
  device_guard: False

- func: complex(Tensor real, Tensor imag) -> Tensor
  variants: function
  dispatch:
    CompositeExplicitAutograd: complex

- func: complex.out(Tensor real, Tensor imag, *, Tensor(a!) out) -> Tensor(a!)
  dispatch:
    CPU, CUDA: complex_out

- func: polar(Tensor abs, Tensor angle) -> Tensor
  variants: function
  dispatch:
    CompositeExplicitAutograd: polar

- func: polar.out(Tensor abs, Tensor angle, *, Tensor(a!) out) -> Tensor(a!)
  dispatch:
    CPU, CUDA: polar_out

- func: constant_pad_nd(Tensor self, int[] pad, Scalar value=0) -> Tensor
  variants: function
  dispatch:
    CompositeExplicitAutograd: constant_pad_nd

- func: contiguous(Tensor(a) self, *, MemoryFormat memory_format=contiguous_format) -> Tensor(a)
  variants: method
  manual_cpp_binding: True

- func: convolution(Tensor input, Tensor weight, Tensor? bias, int[] stride, int[] padding, int[] dilation, bool transposed, int[] output_padding, int groups) -> Tensor

- func: convolution_overrideable(Tensor input, Tensor weight, Tensor? bias, int[] stride, int[] padding, int[] dilation, bool transposed, int[] output_padding, int groups) -> Tensor
  dispatch:
    CompositeExplicitAutograd: convolution_overrideable

- func: convolution_backward_overrideable(Tensor grad_output, Tensor input, Tensor weight, int[] stride, int[] padding, int[] dilation, bool transposed, int[] output_padding, int groups, bool[3] output_mask) -> (Tensor grad_input, Tensor grad_weight, Tensor grad_bias)
  dispatch:
    CompositeExplicitAutograd: convolution_backward_overrideable

- func: _convolution(Tensor input, Tensor weight, Tensor? bias, int[] stride, int[] padding, int[] dilation, bool transposed, int[] output_padding, int groups, bool benchmark, bool deterministic, bool cudnn_enabled, bool allow_tf32) -> Tensor

- func: _convolution.deprecated(Tensor input, Tensor weight, Tensor? bias, int[] stride, int[] padding, int[] dilation, bool transposed, int[] output_padding, int groups, bool benchmark, bool deterministic, bool cudnn_enabled) -> Tensor

- func: _convolution_mode(Tensor input, Tensor weight, Tensor? bias, int[] stride, str padding, int[] dilation, int groups) -> Tensor

- func: _convolution_nogroup(Tensor input, Tensor weight, Tensor? bias, int[] stride, int[] padding, int[] dilation, bool transposed, int[] output_padding) -> Tensor

- func: _convolution_double_backward(Tensor? ggI, Tensor? ggW, Tensor? ggb, Tensor gO, Tensor weight, Tensor self, int[] stride, int[] padding, int[] dilation, bool transposed, int[] output_padding, int groups, bool benchmark, bool deterministic, bool cudnn_enabled, bool allow_tf32, bool[3] output_mask) -> (Tensor, Tensor, Tensor)

- func: conv1d(Tensor input, Tensor weight, Tensor? bias=None, int[1] stride=1, int[1] padding=0, int[1] dilation=1, int groups=1) -> Tensor

- func: conv2d(Tensor input, Tensor weight, Tensor? bias=None, int[2] stride=1, int[2] padding=0, int[2] dilation=1, int groups=1) -> Tensor

- func: conv3d(Tensor input, Tensor weight, Tensor? bias=None, int[3] stride=1, int[3] padding=0, int[3] dilation=1, int groups=1) -> Tensor

- func: conv1d.padding(Tensor input, Tensor weight, Tensor? bias=None, int[1] stride=1, str padding="valid", int[1] dilation=1, int groups=1) -> Tensor
  cpp_no_default_args: ['bias', 'stride', 'padding']

- func: conv2d.padding(Tensor input, Tensor weight, Tensor? bias=None, int[2] stride=1, str padding="valid", int[2] dilation=1, int groups=1) -> Tensor
  cpp_no_default_args: ['bias', 'stride', 'padding']

- func: conv3d.padding(Tensor input, Tensor weight, Tensor? bias=None, int[3] stride=1, str padding="valid", int[3] dilation=1, int groups=1) -> Tensor
  cpp_no_default_args: ['bias', 'stride', 'padding']

- func: conv_tbc(Tensor self, Tensor weight, Tensor bias, int pad=0) -> Tensor
  dispatch:
    CompositeExplicitAutograd: conv_tbc

- func: conv_tbc_backward(Tensor self, Tensor input, Tensor weight, Tensor bias, int pad) -> (Tensor, Tensor, Tensor)

# NB: we inherit the goofy argument order from PyTorch torch.nn.functional
- func: conv_transpose1d(Tensor input, Tensor weight, Tensor? bias=None, int[1] stride=1, int[1] padding=0, int[1] output_padding=0, int groups=1, int[1] dilation=1) -> Tensor

- func: conv_transpose2d.input(Tensor input, Tensor weight, Tensor? bias=None, int[2] stride=1, int[2] padding=0, int[2] output_padding=0, int groups=1, int[2] dilation=1) -> Tensor

- func: conv_transpose3d.input(Tensor input, Tensor weight, Tensor? bias=None, int[3] stride=1, int[3] padding=0, int[3] output_padding=0, int groups=1, int[3] dilation=1) -> Tensor

- func: copy_(Tensor(a!) self, Tensor src, bool non_blocking=False) -> Tensor(a!)
  variants: method
  device_check: NoCheck
  device_guard: False
  dispatch:
    MkldnnCPU: copy_mkldnn_
    CompositeExplicitAutograd: copy_

- func: _copy_from(Tensor self, Tensor dst, bool non_blocking=False) -> Tensor
  dispatch: {}

# We need this to be able to properly copy from a CPU to an XLA tensor with different sizes.
# See https://github.com/pytorch/xla/issues/2881
- func: _copy_from_and_resize(Tensor self, Tensor dst) -> Tensor
  dispatch: {}

- func: cos(Tensor self) -> Tensor
  device_check: NoCheck   # TensorIterator
  variants: function, method
  structured_delegate: cos.out

- func: cos_(Tensor(a!) self) -> Tensor(a!)
  device_check: NoCheck   # TensorIterator
  variants: function, method
  structured_delegate: cos.out

- func: cos.out(Tensor self, *, Tensor(a!) out) -> Tensor(a!)
  device_check: NoCheck   # TensorIterator
  structured: True
  structured_inherits: TensorIteratorBase
  dispatch:
    CPU, CUDA: cos_out

- func: cosh(Tensor self) -> Tensor
  device_check: NoCheck   # TensorIterator
  variants: function, method
  structured_delegate: cosh.out

- func: cosh_(Tensor(a!) self) -> Tensor(a!)
  device_check: NoCheck   # TensorIterator
  variants: function, method
  structured_delegate: cosh.out

- func: cosh.out(Tensor self, *, Tensor(a!) out) -> Tensor(a!)
  device_check: NoCheck   # TensorIterator
  structured: True
  structured_inherits: TensorIteratorBase
  dispatch:
    CPU, CUDA: cosh_out

- func: cosine_embedding_loss(Tensor input1, Tensor input2, Tensor target, float margin=0.0, int reduction=Mean) -> Tensor

- func: count_nonzero.dim_IntList(Tensor self, int[] dim) -> Tensor
  variants: function, method
  dispatch:
    CPU: count_nonzero_cpu
    CUDA: count_nonzero_cuda

- func: count_nonzero(Tensor self, int? dim=None) -> Tensor
  variants: function, method
  dispatch:
    CompositeExplicitAutograd: count_nonzero

- func: cov(Tensor self, *, int correction=1, Tensor? fweights=None, Tensor? aweights=None) -> Tensor
  variants: function, method

- func: corrcoef(Tensor self) -> Tensor
  variants: function, method

- func: cudnn_affine_grid_generator(Tensor theta, int N, int C, int H, int W) -> Tensor grid
  dispatch:
    CUDA: cudnn_affine_grid_generator_forward

# TODO: Why do I have to call this grad?!
- func: cudnn_affine_grid_generator_backward(Tensor grad, int N, int C, int H, int W) -> Tensor grad_theta
  dispatch:
    CUDA: cudnn_affine_grid_generator_backward

- func: cudnn_batch_norm(Tensor input, Tensor weight, Tensor? bias, Tensor? running_mean, Tensor? running_var, bool training, float exponential_average_factor, float epsilon) -> (Tensor, Tensor, Tensor, Tensor)
  dispatch:
    CUDA: cudnn_batch_norm

# NB: You can only use this if you used cudnn_batch_norm training=True
- func: cudnn_batch_norm_backward(Tensor input, Tensor grad_output, Tensor weight, Tensor? running_mean, Tensor? running_var, Tensor? save_mean, Tensor? save_var, float epsilon, Tensor reserveSpace) -> (Tensor, Tensor, Tensor)
  dispatch:
    CUDA: cudnn_batch_norm_backward

- func: cudnn_convolution.deprecated(Tensor self, Tensor weight, Tensor? bias, int[] padding, int[] stride, int[] dilation, int groups, bool benchmark, bool deterministic) -> Tensor
  dispatch:
    CUDA: cudnn_convolution_deprecated

- func: cudnn_convolution.deprecated2(Tensor self, Tensor weight, int[] padding, int[] stride, int[] dilation, int groups, bool benchmark, bool deterministic) -> Tensor
  dispatch:
    CUDA: cudnn_convolution_deprecated2

- func: cudnn_convolution(Tensor self, Tensor weight, int[] padding, int[] stride, int[] dilation, int groups, bool benchmark, bool deterministic, bool allow_tf32) -> Tensor
  dispatch:
    CUDA: cudnn_convolution

- func: cudnn_convolution_backward_input(int[] self_size, Tensor grad_output, Tensor weight, int[] padding, int[] stride, int[] dilation, int groups, bool benchmark, bool deterministic, bool allow_tf32) -> Tensor
  dispatch:
    CUDA: cudnn_convolution_backward_input

- func: cudnn_convolution_backward(Tensor self, Tensor grad_output, Tensor weight, int[] padding, int[] stride, int[] dilation, int groups, bool benchmark, bool deterministic, bool allow_tf32, bool[2] output_mask) -> (Tensor, Tensor)
  dispatch:
    CUDA: cudnn_convolution_backward

- func: cudnn_convolution_backward_weight(int[] weight_size, Tensor grad_output, Tensor self, int[] padding, int[] stride, int[] dilation, int groups, bool benchmark, bool deterministic, bool allow_tf32) -> Tensor
  dispatch:
    CUDA: cudnn_convolution_backward_weight

- func: cudnn_convolution_transpose.deprecated(Tensor self, Tensor weight, Tensor? bias, int[] padding, int[] output_padding, int[] stride, int[] dilation, int groups, bool benchmark, bool deterministic) -> Tensor
  dispatch:
    CUDA: cudnn_convolution_transpose_deprecated

- func: cudnn_convolution_transpose.deprecated2(Tensor self, Tensor weight, int[] padding, int[] output_padding, int[] stride, int[] dilation, int groups, bool benchmark, bool deterministic) -> Tensor
  dispatch:
    CUDA: cudnn_convolution_transpose_deprecated2

- func: cudnn_convolution_transpose(Tensor self, Tensor weight, int[] padding, int[] output_padding, int[] stride, int[] dilation, int groups, bool benchmark, bool deterministic, bool allow_tf32) -> Tensor
  dispatch:
    CUDA: cudnn_convolution_transpose

# NB: output_padding not strictly needed here, but it's helpful for the float
# backwards
- func: cudnn_convolution_transpose_backward(Tensor self, Tensor grad_output, Tensor weight, int[] padding, int[] output_padding, int[] stride, int[] dilation, int groups, bool benchmark, bool deterministic, bool allow_tf32, bool[2] output_mask) -> (Tensor, Tensor)
  dispatch:
    CUDA: cudnn_convolution_transpose_backward

- func: cudnn_convolution_transpose_backward_input(Tensor grad_output, Tensor weight, int[] padding, int[] stride, int[] dilation, int groups, bool benchmark, bool deterministic, bool allow_tf32) -> Tensor
  dispatch:
    CUDA: cudnn_convolution_transpose_backward_input

- func: cudnn_convolution_transpose_backward_weight(int[] weight_size, Tensor grad_output, Tensor self, int[] padding, int[] stride, int[] dilation, int groups, bool benchmark, bool deterministic, bool allow_tf32) -> Tensor
  dispatch:
    CUDA: cudnn_convolution_transpose_backward_weight

- func: cudnn_convolution_relu(Tensor self, Tensor weight, Tensor? bias, int[] stride, int[] padding, int[] dilation, int groups) -> Tensor
  dispatch:
    CUDA: cudnn_convolution_relu

- func: cudnn_convolution_add_relu(Tensor self, Tensor weight, Tensor z, Scalar? alpha, Tensor? bias, int[] stride, int[] padding, int[] dilation, int groups) -> Tensor
  dispatch:
    CUDA: cudnn_convolution_add_relu

# NB: input is special cased in a way I don't quite understand
- func: cudnn_grid_sampler(Tensor self, Tensor grid) -> Tensor output
  dispatch:
    CUDA: cudnn_grid_sampler_forward

- func: cudnn_grid_sampler_backward(Tensor self, Tensor grid, Tensor grad_output) -> (Tensor grad_self, Tensor grad_grid)
  dispatch:
    CUDA: cudnn_grid_sampler_backward

- func: cummax(Tensor self, int dim) -> (Tensor values, Tensor indices)
  device_check: NoCheck   # TensorIterator
  variants: function, method
  dispatch:
    CompositeExplicitAutograd: cummax

- func: cummax.out(Tensor self, int dim, *, Tensor(a!) values, Tensor(b!) indices) -> (Tensor(a!) values, Tensor(b!) indices)
  device_check: NoCheck   # TensorIterator
  dispatch:
    CompositeExplicitAutograd: cummax_out

- func: cummax.dimname(Tensor self, Dimname dim) -> (Tensor values, Tensor indices)
  device_check: NoCheck   # TensorIterator
  variants: function, method

- func: cummax.dimname_out(Tensor self, Dimname dim, *, Tensor(a!) values, Tensor(b!) indices) -> (Tensor(a!) values, Tensor(b!) indices)
  device_check: NoCheck   # TensorIterator

- func: _cummax_helper(Tensor self, Tensor(a!) values, Tensor(b!) indices, int dim) -> ()
  variants: function
  dispatch:
    CPU: cummax_helper_cpu
    CUDA: cummax_helper_cuda

- func: cummin(Tensor self, int dim) -> (Tensor values, Tensor indices)
  device_check: NoCheck   # TensorIterator
  variants: function, method
  dispatch:
    CompositeExplicitAutograd: cummin

- func: cummin.out(Tensor self, int dim, *, Tensor(a!) values, Tensor(b!) indices) -> (Tensor(a!) values, Tensor(b!) indices)
  device_check: NoCheck   # TensorIterator
  dispatch:
    CompositeExplicitAutograd: cummin_out

- func: cummin.dimname(Tensor self, Dimname dim) -> (Tensor values, Tensor indices)
  device_check: NoCheck   # TensorIterator
  variants: function, method

- func: cummin.dimname_out(Tensor self, Dimname dim, *, Tensor(a!) values, Tensor(b!) indices) -> (Tensor(a!) values, Tensor(b!) indices)
  device_check: NoCheck   # TensorIterator

- func: _cummin_helper(Tensor self, Tensor(a!) values, Tensor(b!) indices, int dim) -> ()
  variants: function
  dispatch:
    CPU: cummin_helper_cpu
    CUDA: cummin_helper_cuda

- func: cummaxmin_backward(Tensor grad, Tensor input, Tensor indices, int dim) -> Tensor
  variants: function
  device_check: NoCheck
  device_guard: False

- func: cumprod(Tensor self, int dim, *, ScalarType? dtype=None) -> Tensor
  device_check: NoCheck   # TensorIterator
  variants: function, method
  dispatch:
    CompositeExplicitAutograd: cumprod

- func: cumprod_(Tensor(a!) self, int dim, *, ScalarType? dtype=None) -> Tensor(a!)
  variants: method
  dispatch:
    CompositeExplicitAutograd: cumprod_

- func: cumprod.out(Tensor self, int dim, *, ScalarType? dtype=None, Tensor(a!) out) -> Tensor(a!)
  device_check: NoCheck   # TensorIterator
  dispatch:
    CompositeExplicitAutograd: cumprod_out

- func: cumprod.dimname(Tensor self, Dimname dim, *, ScalarType? dtype=None) -> Tensor
  device_check: NoCheck   # TensorIterator
  variants: function, method

- func: cumprod_.dimname(Tensor(a!) self, Dimname dim, *, ScalarType? dtype=None) -> Tensor(a!)
  variants: method

- func: cumprod.dimname_out(Tensor self, Dimname dim, *, ScalarType? dtype=None, Tensor(a!) out) -> Tensor(a!)
  device_check: NoCheck   # TensorIterator

- func: cumprod_backward(Tensor grad, Tensor input, int dim, Tensor output) -> Tensor
  variants: function
  device_check: NoCheck
  device_guard: False

- func: cumsum(Tensor self, int dim, *, ScalarType? dtype=None) -> Tensor
  device_check: NoCheck   # TensorIterator
  variants: function, method
  dispatch:
    CompositeExplicitAutograd: cumsum

- func: cumsum_(Tensor(a!) self, int dim, *, ScalarType? dtype=None) -> Tensor(a!)
  variants: method
  dispatch:
    CompositeExplicitAutograd: cumsum_

- func: cumsum.out(Tensor self, int dim, *, ScalarType? dtype=None, Tensor(a!) out) -> Tensor(a!)
  device_check: NoCheck   # TensorIterator
  dispatch:
    CompositeExplicitAutograd: cumsum_out

- func: cumsum.dimname(Tensor self, Dimname dim, *, ScalarType? dtype=None) -> Tensor
  device_check: NoCheck   # TensorIterator
  variants: function, method

- func: cumsum_.dimname(Tensor(a!) self, Dimname dim, *, ScalarType? dtype=None) -> Tensor(a!)
  variants: method

- func: cumsum.dimname_out(Tensor self, Dimname dim, *, ScalarType? dtype=None, Tensor(a!) out) -> Tensor(a!)
  device_check: NoCheck   # TensorIterator

- func: ctc_loss.IntList(Tensor log_probs, Tensor targets, int[] input_lengths, int[] target_lengths, int blank=0, int reduction=Mean, bool zero_infinity=False) -> Tensor

# convenience function that converts to intlists for you
- func: ctc_loss.Tensor(Tensor log_probs, Tensor targets, Tensor input_lengths, Tensor target_lengths, int blank=0, int reduction=Mean, bool zero_infinity=False) -> Tensor

- func: _ctc_loss(Tensor log_probs, Tensor targets, int[] input_lengths, int[] target_lengths, int blank=0, bool zero_infinity=False) -> (Tensor, Tensor)
  dispatch:
    CPU: ctc_loss_cpu
    CUDA: ctc_loss_gpu

- func: _ctc_loss_backward(Tensor grad, Tensor log_probs, Tensor targets, int[] input_lengths, int[] target_lengths, Tensor neg_log_likelihood, Tensor log_alpha, int blank, bool zero_infinity=False) -> Tensor
  dispatch:
    CPU: ctc_loss_backward_cpu
    CUDA: ctc_loss_backward_gpu

- func: diag_embed(Tensor self, int offset=0, int dim1=-2, int dim2=-1) -> Tensor
  variants: function, method

- func: diagflat(Tensor self, int offset=0) -> Tensor
  variants: function, method

- func: diagonal(Tensor(a) self, int offset=0, int dim1=0, int dim2=1) -> Tensor(a)
  variants: function, method
  dispatch:
    CompositeExplicitAutograd: diagonal

- func: diagonal.Dimname(Tensor(a) self, *, Dimname outdim, Dimname dim1, Dimname dim2, int offset=0) -> Tensor(a)
  variants: function, method

- func: diagonal_backward(Tensor grad, int[] input_sizes, int offset, int dim1, int dim2) -> Tensor
  variants: function
  device_check: NoCheck
  device_guard: False

- func: fill_diagonal_(Tensor(a!) self, Scalar fill_value, bool wrap=False) -> Tensor(a!)
  variants: method

- func: diff(Tensor self, int n=1, int dim=-1, Tensor? prepend=None, Tensor? append=None) -> Tensor
  variants: function, method

- func: diff.out(Tensor self, int n=1, int dim=-1, Tensor? prepend=None, Tensor? append=None, *, Tensor(a!) out) -> Tensor(a!)
  variants: function

- func: gradient.scalarint(Tensor self, *, Scalar? spacing=None, int? dim=None, int edge_order=1) -> Tensor[]
  variants: function

- func: gradient.scalararray(Tensor self, *, Scalar spacing, int[] dim, int edge_order=1) -> Tensor[]
  variants: function

- func: gradient.array(Tensor self, *, int[] dim, int edge_order=1) -> Tensor[]
  variants: function

- func: gradient.scalarrayint(Tensor self, *, Scalar[] spacing, int? dim=None, int edge_order=1) -> Tensor[]
  variants: function

- func: gradient.scalarrayarray(Tensor self, *, Scalar[] spacing, int[] dim, int edge_order=1) -> Tensor[]
  variants: function

- func: gradient.tensorarrayint(Tensor self, *, Tensor[] spacing, int? dim=None, int edge_order=1) -> Tensor[]
  variants: function

- func: gradient.tensorarray(Tensor self, *, Tensor[] spacing, int[] dim, int edge_order=1) -> Tensor[]
  variants: function

- func: div.Tensor(Tensor self, Tensor other) -> Tensor
  device_check: NoCheck   # TensorIterator
  variants: function, method
  structured_delegate: div.out
  dispatch:
    SparseCPU, SparseCUDA: div_sparse

- func: div_.Tensor(Tensor(a!) self, Tensor other) -> Tensor(a!)
  device_check: NoCheck   # TensorIterator
  variants: method
  structured_delegate: div.out
  dispatch:
    SparseCPU, SparseCUDA: div_sparse_

- func: div.out(Tensor self, Tensor other, *, Tensor(a!) out) -> Tensor(a!)
  device_check: NoCheck   # TensorIterator
  structured: True
  structured_inherits: TensorIteratorBase
  dispatch:
    CPU, CUDA: div_out
    SparseCPU, SparseCUDA: div_out_sparse_zerodim

- func: div.Tensor_mode(Tensor self, Tensor other, *, str? rounding_mode) -> Tensor
  device_check: NoCheck   # TensorIterator
  variants: function, method
  structured_delegate: div.out_mode
  dispatch:
    SparseCPU, SparseCUDA: div_sparse

- func: div_.Tensor_mode(Tensor(a!) self, Tensor other, *, str? rounding_mode) -> Tensor(a!)
  device_check: NoCheck   # TensorIterator
  variants: method
  structured_delegate: div.out_mode
  dispatch:
    SparseCPU, SparseCUDA: div_sparse_

- func: div.out_mode(Tensor self, Tensor other, *, str? rounding_mode, Tensor(a!) out) -> Tensor(a!)
  device_check: NoCheck   # TensorIterator
  structured: True
  structured_inherits: TensorIteratorBase
  dispatch:
    CPU, CUDA: div_out_mode
    SparseCPU, SparseCUDA: div_out_sparse_zerodim

# For C++ only, until we have conversion from C++ numbers to Tensor
- func: div.Scalar(Tensor self, Scalar other) -> Tensor
  device_check: NoCheck   # TensorIterator
  variants: function, method
  dispatch:
    CompositeExplicitAutograd: div

- func: div_.Scalar(Tensor(a!) self, Scalar other) -> Tensor(a!)
  device_check: NoCheck   # TensorIterator
  variants: method
  dispatch:
    CompositeExplicitAutograd: div_

- func: div.Scalar_mode(Tensor self, Scalar other, *, str? rounding_mode) -> Tensor
  variants: function, method
  dispatch:
    CompositeExplicitAutograd: div

- func: div_.Scalar_mode(Tensor(a!) self, Scalar other, *, str? rounding_mode) -> Tensor(a!)
  variants: method
  dispatch:
    CompositeExplicitAutograd: div_

# divide, alias for div
- func: divide.Tensor(Tensor self, Tensor other) -> Tensor
  variants: function, method

- func: divide_.Tensor(Tensor(a!) self, Tensor other) -> Tensor(a!)
  variants: method

- func: divide.out(Tensor self, Tensor other, *, Tensor(a!) out) -> Tensor(a!)

- func: divide.Scalar(Tensor self, Scalar other) -> Tensor
  variants: function, method

- func: divide_.Scalar(Tensor(a!) self, Scalar other) -> Tensor(a!)
  variants: method

- func: divide.Tensor_mode(Tensor self, Tensor other, *, str? rounding_mode) -> Tensor
  variants: function, method

- func: divide_.Tensor_mode(Tensor(a!) self, Tensor other, *, str? rounding_mode) -> Tensor(a!)
  variants: method

- func: divide.out_mode(Tensor self, Tensor other, *, str? rounding_mode, Tensor(a!) out) -> Tensor(a!)

- func: divide.Scalar_mode(Tensor self, Scalar other, *, str? rounding_mode) -> Tensor
  variants: function, method

- func: divide_.Scalar_mode(Tensor(a!) self, Scalar other, *, str? rounding_mode) -> Tensor(a!)
  variants: method

  # true_divide, an alias for div
- func: true_divide.Tensor(Tensor self, Tensor other) -> Tensor
  device_check: NoCheck   # TensorIterator
  variants: function, method

- func: true_divide_.Tensor(Tensor(a!) self, Tensor other) -> Tensor(a!)
  device_check: NoCheck   # TensorIterator
  variants: method

- func: true_divide.out(Tensor self, Tensor other, *, Tensor(a!) out) -> Tensor(a!)
  device_check: NoCheck   # TensorIterator

- func: true_divide.Scalar(Tensor self, Scalar other) -> Tensor
  device_check: NoCheck   # TensorIterator
  variants: function, method

- func: true_divide_.Scalar(Tensor(a!) self, Scalar other) -> Tensor(a!)
  device_check: NoCheck   # TensorIterator
  variants: method

- func: dot(Tensor self, Tensor tensor) -> Tensor
  variants: function, method
  dispatch:
    CPU: dot
    CUDA: dot_cuda

- func: dot.out(Tensor self, Tensor tensor, *, Tensor(a!) out) -> Tensor(a!)
  dispatch:
    CompositeExplicitAutograd: dot_out

- func: vdot(Tensor self, Tensor other) -> Tensor
  variants: function, method
  dispatch:
    CPU: vdot
    CUDA: vdot_cuda

- func: vdot.out(Tensor self, Tensor other, *, Tensor(a!) out) -> Tensor(a!)
  dispatch:
    CompositeExplicitAutograd: vdot_out

- func: einsum(str equation, Tensor[] tensors) -> Tensor

- func: embedding(Tensor weight, Tensor indices, int padding_idx=-1, bool scale_grad_by_freq=False, bool sparse=False) -> Tensor
  dispatch:
    CompositeExplicitAutograd: embedding

- func: embedding_backward(Tensor grad, Tensor indices, int num_weights, int padding_idx, bool scale_grad_by_freq, bool sparse) -> Tensor

- func: embedding_dense_backward(Tensor grad_output, Tensor indices, int num_weights, int padding_idx, bool scale_grad_by_freq) -> Tensor
  dispatch:
    CPU: embedding_dense_backward_cpu
    CUDA: embedding_dense_backward_cuda

- func: embedding_renorm_(Tensor(a!) self, Tensor indices, float max_norm, float norm_type) -> Tensor(a!)
  dispatch:
    CPU: embedding_renorm_cpu_
    CUDA: embedding_renorm_cuda_

- func: embedding_sparse_backward(Tensor grad, Tensor indices, int num_weights, int padding_idx, bool scale_grad_by_freq) -> Tensor

# NOTE [ embedding_bag Native Functions ]
# The `_embedding_bag.*` variants assume that input tensors except for `weight`,
# e.g. `indices` and `offsets` (and `offset2bag`), are contiguous.
# We really only need to enforce this for `_embedding_bag` (the forward) because
# the backward inputs are the same as forward ones.
# The above `embedding_bag` wrapper is created to achieve this, e.g.,
# applying indices = indices.contiguous().
# The backward functions apply a check that these input tensors are contiguous.


- func: _embedding_bag_forward_only(Tensor weight, Tensor indices, Tensor offsets, bool scale_grad_by_freq=False, int mode=0, bool sparse=False, Tensor? per_sample_weights=None, bool include_last_offset=False, int padding_idx=-1) -> (Tensor, Tensor, Tensor, Tensor)
  dispatch:
    CPU: _embedding_bag_forward_only_cpu
    CUDA: _embedding_bag_forward_only_cuda

- func: _rowwise_prune(Tensor weight, Tensor mask, ScalarType compressed_indices_dtype) -> (Tensor, Tensor)

# row_stack is the alias of vstack
- func: row_stack(Tensor[] tensors) -> Tensor

- func: row_stack.out(Tensor[] tensors, *, Tensor(a!) out) -> Tensor(a!)

- func: embedding_bag(Tensor weight, Tensor indices, Tensor offsets, bool scale_grad_by_freq=False, int mode=0, bool sparse=False, Tensor? per_sample_weights=None, bool include_last_offset=False) -> (Tensor, Tensor, Tensor, Tensor)

# To keep backward and forward compatibility, and to avoid ambiguity with the
# original signature above, scale_grad_by_freq, mode, sparse,
# per_sample_weights, and include_last_offset parameters do not have default
# values. Once the original signature is removed, default values can be added.
- func: embedding_bag.padding_idx(Tensor weight, Tensor indices, Tensor offsets, bool scale_grad_by_freq, int mode, bool sparse, Tensor? per_sample_weights, bool include_last_offset, int? padding_idx) -> (Tensor, Tensor, Tensor, Tensor)

- func: _embedding_bag(Tensor weight, Tensor indices, Tensor offsets, bool scale_grad_by_freq=False, int mode=0, bool sparse=False, Tensor? per_sample_weights=None, bool include_last_offset=False, int padding_idx=-1) -> (Tensor, Tensor, Tensor, Tensor)
  dispatch:
    CPU: _embedding_bag_cpu
    CUDA: _embedding_bag_cuda

- func: _embedding_bag_backward(Tensor grad, Tensor indices, Tensor offsets, Tensor offset2bag, Tensor bag_size, Tensor maximum_indices, int num_weights, bool scale_grad_by_freq, int mode, bool sparse, Tensor? per_sample_weights, int padding_idx=-1) -> Tensor

- func: _embedding_bag_sparse_backward(Tensor grad, Tensor indices, Tensor offsets, Tensor offset2bag, Tensor bag_size, int num_weights, bool scale_grad_by_freq, int mode, Tensor? per_sample_weights, int padding_idx=-1) -> Tensor

- func: _embedding_bag_dense_backward(Tensor grad, Tensor indices, Tensor offset2bag, Tensor bag_size, Tensor maximum_indices, int num_weights, bool scale_grad_by_freq, int mode, Tensor? per_sample_weights, int padding_idx=-1) -> Tensor
  dispatch:
    CPU: _embedding_bag_dense_backward_cpu
    CUDA: _embedding_bag_dense_backward_cuda

- func: _embedding_bag_per_sample_weights_backward(Tensor grad, Tensor weight, Tensor indices, Tensor offsets, Tensor offset2bag, int mode, int padding_idx=-1) -> Tensor
  dispatch:
    CPU: _embedding_bag_per_sample_weights_backward_cpu
    CUDA: _embedding_bag_per_sample_weights_backward_cuda

- func: empty.names(int[] size, *, Dimname[]? names, ScalarType? dtype=None, Layout? layout=None, Device? device=None, bool? pin_memory=None, MemoryFormat? memory_format=None) -> Tensor
  device_check: NoCheck
  device_guard: False

- func: empty.memory_format(int[] size, *, ScalarType? dtype=None, Layout? layout=None, Device? device=None, bool? pin_memory=None, MemoryFormat? memory_format=None) -> Tensor
  dispatch:
    CPU: empty_cpu
    CUDA: empty_cuda
    Meta: empty_meta
    MkldnnCPU: empty_mkldnn
    SparseCPU, SparseCUDA: empty_sparse

- func: new_empty(Tensor self, int[] size, *, ScalarType? dtype=None, Layout? layout=None, Device? device=None, bool? pin_memory=None) -> Tensor
  variants: method

- func: new_empty_strided(Tensor self, int[] size, int[] stride, *, ScalarType? dtype=None, Layout? layout=None, Device? device=None, bool? pin_memory=None) -> Tensor
  variants: method

- func: new_full(Tensor self, int[] size, Scalar fill_value, *, ScalarType? dtype=None, Layout? layout=None, Device? device=None, bool? pin_memory=None) -> Tensor
  variants: method

- func: new_zeros(Tensor self, int[] size, *, ScalarType? dtype=None, Layout? layout=None, Device? device=None, bool? pin_memory=None) -> Tensor
  variants: method

- func: new_ones(Tensor self, int[] size, *, ScalarType? dtype=None, Layout? layout=None, Device? device=None, bool? pin_memory=None) -> Tensor
  variants: method

# other overrides are to provide a more helpful error message that dtype is required
- func: _empty_affine_quantized(int[] size, *, ScalarType? dtype=None, Layout? layout=None, Device? device=None, bool? pin_memory=None, float scale=1, int zero_point=0, MemoryFormat? memory_format=contiguous_format) -> Tensor
  dispatch:
    CPU: empty_affine_quantized_other_backends_stub
    QuantizedCPU, QuantizedCUDA: empty_affine_quantized

# it's a factory function receiving a tensor argument, thus overriding explicitly
# other overrides are to provide a more helpful error message that dtype is required
- func: _empty_per_channel_affine_quantized(int[] size, *, Tensor scales, Tensor zero_points, int axis, ScalarType? dtype=None, Layout? layout=None, Device? device=None, bool? pin_memory=None, MemoryFormat? memory_format=contiguous_format) -> Tensor
  category_override: factory
  dispatch:
    CPU: empty_per_channel_affine_quantized_other_backends_stub
    QuantizedCPU, QuantizedCUDA: empty_per_channel_affine_quantized

- func: resize_(Tensor(a!) self, int[] size, *, MemoryFormat? memory_format=None) -> Tensor(a!)
  use_const_ref_for_mutable_tensors: True
  variants: method
  device_check: NoCheck
  device_guard: False
  dispatch:
    CPU, Meta: resize_
    CUDA: resize_cuda_
    QuantizedCPU: quantized_resize_cpu_

- func: empty_quantized(int[] size, Tensor qtensor, *, ScalarType? dtype=None, Layout? layout=None, Device? device=None, bool? pin_memory=None, MemoryFormat? memory_format=None) -> Tensor
  category_override: factory
  variants: function
  dispatch:
    QuantizedCPU, QuantizedCUDA: empty_quantized

- func: empty.out(int[] size, *, MemoryFormat? memory_format=None, Tensor(a!) out) -> Tensor(a!)
  device_check: NoCheck
  device_guard: False

- func: empty_like(Tensor self, *, ScalarType? dtype=None, Layout? layout=None, Device? device=None, bool? pin_memory=None, MemoryFormat? memory_format=None) -> Tensor
  device_check: NoCheck
  device_guard: False

- func: empty_strided(int[] size, int[] stride, *, ScalarType? dtype=None, Layout? layout=None, Device? device=None, bool? pin_memory=None) -> Tensor
  dispatch:
    CPU: empty_strided_cpu
    CUDA: empty_strided_cuda
    Meta: empty_strided_meta

- func: erf(Tensor self) -> Tensor
  device_check: NoCheck   # TensorIterator
  structured_delegate: erf.out
  variants: function, method

- func: erf_(Tensor(a!) self) -> Tensor(a!)
  device_check: NoCheck   # TensorIterator
  structured_delegate: erf.out
  variants: function, method

- func: erf.out(Tensor self, *, Tensor(a!) out) -> Tensor(a!)
  device_check: NoCheck   # TensorIterator
  structured: True
  structured_inherits: TensorIteratorBase
  dispatch:
    CPU, CUDA: erf_out

- func: erfc(Tensor self) -> Tensor
  device_check: NoCheck   # TensorIterator
  structured_delegate: erfc.out
  variants: function, method

- func: erfc_(Tensor(a!) self) -> Tensor(a!)
  device_check: NoCheck   # TensorIterator
  structured_delegate: erfc.out
  variants: function, method

- func: erfc.out(Tensor self, *, Tensor(a!) out) -> Tensor(a!)
  device_check: NoCheck   # TensorIterator
  structured: True
  structured_inherits: TensorIteratorBase
  dispatch:
    CPU, CUDA: erfc_out

- func: exp(Tensor self) -> Tensor
  device_check: NoCheck   # TensorIterator
  structured_delegate: exp.out
  variants: function, method

- func: exp_(Tensor(a!) self) -> Tensor(a!)
  device_check: NoCheck   # TensorIterator
  structured_delegate: exp.out
  variants: function, method

- func: exp.out(Tensor self, *, Tensor(a!) out) -> Tensor(a!)
  device_check: NoCheck   # TensorIterator
  structured: True
  structured_inherits: TensorIteratorBase
  dispatch:
    CPU, CUDA: exp_out

- func: exp2(Tensor self) -> Tensor
  structured_delegate: exp2.out
  variants: function, method

- func: exp2_(Tensor(a!) self) -> Tensor(a!)
  structured_delegate: exp2.out
  variants: function, method

- func: exp2.out(Tensor self, *, Tensor(a!) out) -> Tensor(a!)
  structured: True
  structured_inherits: TensorIteratorBase
  dispatch:
    CPU, CUDA: exp2_out

- func: expm1(Tensor self) -> Tensor
  device_check: NoCheck   # TensorIterator
  structured_delegate: expm1.out
  variants: function, method

- func: expm1_(Tensor(a!) self) -> Tensor(a!)
  device_check: NoCheck   # TensorIterator
  structured_delegate: expm1.out
  variants: function, method

- func: expm1.out(Tensor self, *, Tensor(a!) out) -> Tensor(a!)
  device_check: NoCheck   # TensorIterator
  structured: True
  structured_inherits: TensorIteratorBase
  dispatch:
    CPU, CUDA: expm1_out

- func: expand(Tensor(a) self, int[] size, *, bool implicit=False) -> Tensor(a)
  variants: method  # This is method-only to match the previous tensor API. In the future we could make this a function too.
  device_check: NoCheck
  device_guard: False
  dispatch:
    CompositeExplicitAutograd: expand

- func: expand_as(Tensor(a) self, Tensor other) -> Tensor(a)
  variants: method  # This is method-only to match the previous tensor API. In the future we could make this a function too.
  device_check: NoCheck
  device_guard: False

- func: eye(int n, *, ScalarType? dtype=None, Layout? layout=None, Device? device=None, bool? pin_memory=None) -> Tensor

- func: eye.m(int n, int m, *, ScalarType? dtype=None, Layout? layout=None, Device? device=None, bool? pin_memory=None) -> Tensor

- func: eye.out(int n, *, Tensor(a!) out) -> Tensor(a!)
  dispatch:
    CPU: eye_out_cpu
    CUDA: eye_out_cuda

- func: eye.m_out(int n, int m, *, Tensor(a!) out) -> Tensor(a!)
  dispatch:
    CPU: eye_out_cpu
    CUDA: eye_out_cuda

- func: flatten.using_ints(Tensor(a) self, int start_dim=0, int end_dim=-1) -> Tensor(a)
  variants: function, method

- func: flatten.named_out_dim(Tensor(a) self, int start_dim, int end_dim, Dimname out_dim) -> Tensor(a)
  variants: function, method

- func: flatten.using_names(Tensor(a) self, Dimname start_dim, Dimname end_dim, Dimname out_dim) -> Tensor(a)
  variants: function, method

- func: flatten.DimnameList(Tensor(a) self, Dimname[] dims, Dimname out_dim) -> Tensor(a)
  variants: function, method

- func: unflatten.int(Tensor(a) self, int dim, int[] sizes, Dimname[]? names=None) -> Tensor(a)
  variants: method

- func: unflatten.Dimname(Tensor(a) self, Dimname dim, int[] sizes, Dimname[] names) -> Tensor(a)
  variants: method

- func: fill_.Scalar(Tensor(a!) self, Scalar value) -> Tensor(a!)
  device_check: NoCheck   # TensorIterator
  variants: function, method
  dispatch:
    CPU, CUDA, QuantizedCPU, QuantizedCUDA: fill_
    Meta: fill_meta_

- func: fill_.Tensor(Tensor(a!) self, Tensor value) -> Tensor(a!)
  device_check: NoCheck   # TensorIterator
  variants: function, method
  dispatch:
    CPU, CUDA, QuantizedCPU, QuantizedCUDA: fill_
    Meta: fill_meta_

- func: floor(Tensor self) -> Tensor
  device_check: NoCheck   # TensorIterator
  structured_delegate: floor.out
  variants: function, method
  dispatch:
    CompositeExplicitAutograd: floor

- func: floor_(Tensor(a!) self) -> Tensor(a!)
  device_check: NoCheck   # TensorIterator
  structured_delegate: floor.out
  variants: function, method
  dispatch:
    CompositeExplicitAutograd: floor_

- func: floor.out(Tensor self, *, Tensor(a!) out) -> Tensor(a!)
  device_check: NoCheck   # TensorIterator
  structured: True
  structured_inherits: TensorIteratorBase
  dispatch:
    CPU, CUDA: floor_out

- func: floor_divide(Tensor self, Tensor other) -> Tensor
  device_check: NoCheck   # TensorIterator
  variants: function, method
  dispatch:
    CPU, CUDA: floor_divide
    SparseCPU, SparseCUDA: floor_divide_sparse

- func: floor_divide_.Tensor(Tensor(a!) self, Tensor other) -> Tensor(a!)
  device_check: NoCheck   # TensorIterator
  variants: method
  dispatch:
    CPU, CUDA: floor_divide_
    SparseCPU, SparseCUDA: floor_divide_sparse_

- func: floor_divide.out(Tensor self, Tensor other, *, Tensor(a!) out) -> Tensor(a!)
  device_check: NoCheck   # TensorIterator
  dispatch:
    CPU, CUDA: floor_divide_out
    SparseCPU, SparseCUDA: floor_divide_out_sparse_zerodim

- func: floor_divide.Scalar(Tensor self, Scalar other) -> Tensor
  device_check: NoCheck   # TensorIterator
  variants: function, method

- func: floor_divide_.Scalar(Tensor(a!) self, Scalar other) -> Tensor(a!)
  device_check: NoCheck   # TensorIterator
  variants: method

- func: frac(Tensor self) -> Tensor
  device_check: NoCheck   # TensorIterator
  structured_delegate: frac.out
  variants: function, method

- func: frac_(Tensor(a!) self) -> Tensor(a!)
  device_check: NoCheck   # TensorIterator
  structured_delegate: frac.out
  variants: function, method

- func: frac.out(Tensor self, *, Tensor(a!) out) -> Tensor(a!)
  device_check: NoCheck   # TensorIterator
  structured: True
  structured_inherits: TensorIteratorBase
  dispatch:
    CPU, CUDA: frac_out

- func: full.names(int[] size, Scalar fill_value, *, Dimname[]? names, ScalarType? dtype=None, Layout? layout=None, Device? device=None, bool? pin_memory=None) -> Tensor
  device_check: NoCheck
  device_guard: False

- func: full(int[] size, Scalar fill_value, *, ScalarType? dtype=None, Layout? layout=None, Device? device=None, bool? pin_memory=None) -> Tensor

- func: full.out(int[] size, Scalar fill_value, *, Tensor(a!) out) -> Tensor(a!)

- func: full_like(Tensor self, Scalar fill_value, *, ScalarType? dtype=None, Layout? layout=None, Device? device=None, bool? pin_memory=None, MemoryFormat? memory_format=None) -> Tensor

- func: from_file(str filename, bool? shared=None, int? size=0, *, ScalarType? dtype=None, Layout? layout=None, Device? device=None, bool? pin_memory=None) -> Tensor
  dispatch:
    CPU: from_file

- func: gcd.out(Tensor self, Tensor other, *, Tensor(a!) out) -> Tensor(a!)
  structured: True
  structured_inherits: TensorIteratorBase
  dispatch:
    CPU, CUDA: gcd_out

- func: gcd(Tensor self, Tensor other) -> Tensor
  structured_delegate: gcd.out
  variants: function, method

- func: gcd_(Tensor(a!) self, Tensor other) -> Tensor(a!)
  structured_delegate: gcd.out
  variants: function, method

- func: lcm.out(Tensor self, Tensor other, *, Tensor(a!) out) -> Tensor(a!)
  structured: True
  structured_inherits: TensorIteratorBase
  dispatch:
    CPU, CUDA: lcm_out

- func: lcm(Tensor self, Tensor other) -> Tensor
  structured_delegate: lcm.out
  variants: function, method

- func: lcm_(Tensor(a!) self, Tensor other) -> Tensor(a!)
  structured_delegate: lcm.out
  variants: function, method

# NOTE [ grid_sampler Native Functions ]
# `grid_sampler` does all the shape checking and then dispatches to one of
# `cudnn_grid_sampler`, `grid_sampler_2d`, or `grid_sampler_3d`, each of which
# has the corresponding backward defined as native functions as well. Therefore,
# in these functions and their backwards, no more shape checking is done.
#
# There is also _grid_sampler_2d_backward_cpu_fallback which is an
# implementation detail of grid_sampler_2d and is only exposed here for testing
# purposes.
#
# Additionally, arguments `padding_mode` and `interpolation_mode` are cast to
# enums defined in `native/GridSampler.h`. `cudnn_grid_sampler` doesn't take in
# `interpolation_mode` because it only supports Bilinear interpolation mode.
# Nor does it take in `align_corners` because it only supports the mode
# `align_corners = True`.
- func: grid_sampler(Tensor input, Tensor grid, int interpolation_mode, int padding_mode, bool align_corners) -> Tensor

- func: grid_sampler_2d(Tensor input, Tensor grid, int interpolation_mode, int padding_mode, bool align_corners) -> Tensor
  dispatch:
    CPU: grid_sampler_2d_cpu
    CUDA: grid_sampler_2d_cuda

- func: grid_sampler_2d_backward(Tensor grad_output, Tensor input, Tensor grid, int interpolation_mode, int padding_mode, bool align_corners) -> (Tensor, Tensor)
  dispatch:
    CPU: grid_sampler_2d_backward_cpu
    CUDA: grid_sampler_2d_backward_cuda

# See NOTE [ grid_sample CPU fallback ]
- func: _grid_sampler_2d_cpu_fallback(Tensor input, Tensor grid, int interpolation_mode, int padding_mode, bool align_corners) -> Tensor
  dispatch:
    CompositeExplicitAutograd: _grid_sampler_2d_cpu_fallback

- func: _grid_sampler_2d_cpu_fallback_backward(Tensor grad_output, Tensor input, Tensor grid, int interpolation_mode, int padding_mode, bool align_corners) -> (Tensor, Tensor)

- func: grid_sampler_3d(Tensor input, Tensor grid, int interpolation_mode, int padding_mode, bool align_corners) -> Tensor
  dispatch:
    CPU: grid_sampler_3d_cpu
    CUDA: grid_sampler_3d_cuda

- func: grid_sampler_3d_backward(Tensor grad_output, Tensor input, Tensor grid, int interpolation_mode, int padding_mode, bool align_corners) -> (Tensor, Tensor)
  dispatch:
    CPU: grid_sampler_3d_backward_cpu
    CUDA: grid_sampler_3d_backward_cuda

- func: hann_window(int window_length, *, ScalarType? dtype=None, Layout? layout=None, Device? device=None, bool? pin_memory=None) -> Tensor

- func: hann_window.periodic(int window_length, bool periodic, *, ScalarType? dtype=None, Layout? layout=None, Device? device=None, bool? pin_memory=None) -> Tensor

- func: hamming_window(int window_length, *, ScalarType? dtype=None, Layout? layout=None, Device? device=None, bool? pin_memory=None) -> Tensor

- func: hamming_window.periodic(int window_length, bool periodic, *, ScalarType? dtype=None, Layout? layout=None, Device? device=None, bool? pin_memory=None) -> Tensor

- func: hamming_window.periodic_alpha(int window_length, bool periodic, float alpha, *, ScalarType? dtype=None, Layout? layout=None, Device? device=None, bool? pin_memory=None) -> Tensor

- func: hamming_window.periodic_alpha_beta(int window_length, bool periodic, float alpha, float beta, *, ScalarType? dtype=None, Layout? layout=None, Device? device=None, bool? pin_memory=None) -> Tensor

- func: kaiser_window(int window_length, *, ScalarType? dtype=None, Layout? layout=None, Device? device=None, bool? pin_memory=None) -> Tensor

- func: kaiser_window.periodic(int window_length, bool periodic, *, ScalarType? dtype=None, Layout? layout=None, Device? device=None, bool? pin_memory=None) -> Tensor

- func: kaiser_window.beta(int window_length, bool periodic, float beta, *, ScalarType? dtype=None, Layout? layout=None, Device? device=None, bool? pin_memory=None) -> Tensor

- func: hinge_embedding_loss(Tensor self, Tensor target, float margin=1.0, int reduction=Mean) -> Tensor

- func: group_norm(Tensor input, int num_groups, Tensor? weight=None, Tensor? bias=None, float eps=1e-05, bool cudnn_enabled=True) -> Tensor

- func: native_group_norm(Tensor input, Tensor? weight, Tensor? bias, int N, int C, int HxW, int group, float eps) -> (Tensor, Tensor, Tensor)
  dispatch:
    CPU, CUDA: native_group_norm
    CompositeImplicitAutograd: math_group_norm

- func: native_group_norm_backward(Tensor grad_out, Tensor input, Tensor mean, Tensor rstd, Tensor? weight, int N, int C, int HxW, int group, bool[3] output_mask) -> (Tensor, Tensor, Tensor)
  dispatch:
    CPU, CUDA: native_group_norm_backward

# Real to complex forward FFT
- func: _fft_r2c(Tensor self, int[] dim, int normalization, bool onesided) -> Tensor
  variants: function
  dispatch:
    CPU: _fft_r2c_mkl
    CUDA: _fft_r2c_cufft

- func: _fft_r2c.out(Tensor self, int[] dim, int normalization, bool onesided, *, Tensor(a!) out) -> Tensor(a!)
  variants: function
  dispatch:
    CPU: _fft_r2c_mkl_out
    CUDA: _fft_r2c_cufft_out

# Complex to real inverse FFT
- func: _fft_c2r(Tensor self, int[] dim, int normalization, int last_dim_size) -> Tensor
  variants: function
  dispatch:
    CPU: _fft_c2r_mkl
    CUDA: _fft_c2r_cufft

- func: _fft_c2r.out(Tensor self, int[] dim, int normalization, int last_dim_size, *, Tensor(a!) out) -> Tensor(a!)
  variants: function
  dispatch:
    CPU: _fft_c2r_mkl_out
    CUDA: _fft_c2r_cufft_out

# Standard complex to complex FFT (forward or backward)
- func: _fft_c2c(Tensor self, int[] dim, int normalization, bool forward) -> Tensor
  variants: function
  dispatch:
    CPU: _fft_c2c_mkl
    CUDA: _fft_c2c_cufft

- func: _fft_c2c.out(Tensor self, int[] dim, int normalization, bool forward, *, Tensor(a!) out) -> Tensor(a!)
  variants: function
  dispatch:
    CPU: _fft_c2c_mkl_out
    CUDA: _fft_c2c_cufft_out

- func: _cufft_get_plan_cache_size(int device_index) -> int

- func: _cufft_get_plan_cache_max_size(int device_index) -> int

- func: _cufft_set_plan_cache_max_size(int device_index, int max_size) -> ()

- func: _cufft_clear_plan_cache(int device_index) -> ()

- func: index.Tensor(Tensor self, Tensor?[] indices) -> Tensor
  device_check: NoCheck   # TensorIterator
  variants: function, method
  dispatch:
    CPU, CUDA: index
    QuantizedCPU: quantized_index
  # NB: This function is special-cased in tools/autograd/gen_variable_type.py
  # NB: The following functions are declared in aten/src/ATen/templates/TensorBody.h and defined in aten/src/ATen/TensorIndexing.cpp:
  # - Tensor Tensor::index(ArrayRef<TensorIndex> indices)
  # - Tensor Tensor::index(std::initializer_list<TensorIndex> indices)

- func: index_copy_(Tensor(a!) self, int dim, Tensor index, Tensor source) -> Tensor(a!)
  variants: method
  dispatch:
    CompositeExplicitAutograd: index_copy_

- func: index_copy(Tensor self, int dim, Tensor index, Tensor source) -> Tensor
  variants: function, method

- func: index_copy_.dimname(Tensor(a!) self, Dimname dim, Tensor index, Tensor source) -> Tensor(a!)
  variants: method

- func: index_copy.dimname(Tensor self, Dimname dim, Tensor index, Tensor source) -> Tensor
  variants: function, method

- func: index_put_(Tensor(a!) self, Tensor?[] indices, Tensor values, bool accumulate=False) -> Tensor(a!)
  device_check: NoCheck   # delegate to _index_put_impl_, which leverages TensorIterator
  variants: function, method
  dispatch:
    CompositeExplicitAutograd: index_put_
  # NB: The following functions are declared in aten/src/ATen/templates/TensorBody.h and defined in aten/src/ATen/TensorIndexing.cpp:
  # - Tensor & Tensor::index_put_(ArrayRef<TensorIndex> indices, Tensor const & rhs)
  # - Tensor & Tensor::index_put_(ArrayRef<TensorIndex> indices, Scalar v)
  # - Tensor & Tensor::index_put_(std::initializer_list<TensorIndex> indices, Tensor const & rhs)
  # - Tensor & Tensor::index_put_(std::initializer_list<TensorIndex> indices, Scalar v)

- func: index_put(Tensor self, Tensor?[] indices, Tensor values, bool accumulate=False) -> Tensor
  device_check: NoCheck   # delegate to _index_put_impl_ after clone, which leverages TensorIterator
  variants: function, method

- func: _index_put_impl_(Tensor(a!) self, Tensor?[] indices, Tensor values, bool accumulate=False, bool unsafe=False) -> Tensor(a!)
  device_check: NoCheck   # TensorIterator
  variants: function
  dispatch:
    CPU, CUDA: _index_put_impl_

- func: instance_norm(Tensor input, Tensor? weight, Tensor? bias, Tensor? running_mean, Tensor? running_var, bool use_input_stats, float momentum, float eps, bool cudnn_enabled) -> Tensor
  variants: function

- func: inverse(Tensor self) -> Tensor
  variants: function, method
  dispatch:
    CompositeExplicitAutograd: inverse

- func: inverse.out(Tensor self, *, Tensor(a!) out) -> Tensor(a!)
  dispatch:
    CompositeExplicitAutograd: inverse_out

- func: _inverse_helper(Tensor self) -> Tensor
  variants: function
  dispatch:
    CPU: _inverse_helper_cpu
    CUDA: _inverse_helper_cuda

- func: isclose(Tensor self, Tensor other, float rtol=1e-05, float atol=1e-08, bool equal_nan=False) -> Tensor
  variants: function, method

- func: isin.Tensor_Tensor_out(Tensor elements, Tensor test_elements, *, bool assume_unique=False, bool invert=False, Tensor(a!) out) -> Tensor(a!)
  variants: function
  structured: True
  dispatch:
    CPU, CUDA: isin_Tensor_Tensor_out

- func: isin.Tensor_Tensor(Tensor elements, Tensor test_elements, *, bool assume_unique=False, bool invert=False) -> Tensor
  variants: function
  structured_delegate: isin.Tensor_Tensor_out

- func: isin.Tensor_Scalar_out(Tensor elements, Scalar test_element, *, bool assume_unique=False, bool invert=False, Tensor(a!) out) -> Tensor(a!)
  variants: function
  structured: True
  dispatch:
    CPU, CUDA: isin_Tensor_Scalar_out

- func: isin.Tensor_Scalar(Tensor elements, Scalar test_element, *, bool assume_unique=False, bool invert=False) -> Tensor
  variants: function
  structured_delegate: isin.Tensor_Scalar_out

- func: isin.Scalar_Tensor_out(Scalar element, Tensor test_elements, *, bool assume_unique=False, bool invert=False, Tensor(a!) out) -> Tensor(a!)
  variants: function
  structured: True
  dispatch:
    CPU, CUDA: isin_Scalar_Tensor_out

- func: isin.Scalar_Tensor(Scalar element, Tensor test_elements, *, bool assume_unique=False, bool invert=False) -> Tensor
  variants: function
  structured_delegate: isin.Scalar_Tensor_out

- func: isnan(Tensor self) -> Tensor
  variants: function, method
  device_check: NoCheck
  device_guard: False
  dispatch:
    CPU, CUDA: isnan
    SparseCPU, SparseCUDA: isnan_sparse

- func: is_distributed(Tensor self) -> bool
  variants: function, method
  device_check: NoCheck
  device_guard: False

- func: is_floating_point(Tensor self) -> bool
  variants: function, method
  device_check: NoCheck
  device_guard: False
  manual_cpp_binding: True

- func: is_complex(Tensor self) -> bool
  variants: function, method
  device_check: NoCheck
  device_guard: False
  manual_cpp_binding: True

- func: is_conj(Tensor self) -> bool
  variants: function, method
  device_guard: False
  manual_cpp_binding: True

- func: is_neg(Tensor self) -> bool
  variants: function, method
  device_guard: False
  manual_cpp_binding: True

- func: isreal(Tensor self) -> Tensor
  variants: function, method

- func: is_nonzero(Tensor self) -> bool
  variants: function, method
  device_check: NoCheck
  device_guard: False

- func: is_same_size(Tensor self, Tensor other) -> bool
  variants: function, method
  device_check: NoCheck
  device_guard: False

- func: is_signed(Tensor self) -> bool
  variants: function, method
  device_check: NoCheck
  device_guard: False
  manual_cpp_binding: True

- func: is_inference(Tensor self) -> bool
  variants: function, method
  device_check: NoCheck
  device_guard: False
  manual_cpp_binding: True

- func: kl_div(Tensor self, Tensor target, int reduction=Mean, *, bool log_target=False) -> Tensor
  dispatch:
    CompositeExplicitAutograd: kl_div

- func: kl_div_backward(Tensor grad_output, Tensor self, Tensor target, int reduction=Mean, *, bool log_target=False) -> Tensor
  dispatch:
    CPU: kl_div_backward_cpu
    CUDA: kl_div_backward_cuda

- func: kron(Tensor self, Tensor other) -> Tensor
  variants: function, method

- func: kron.out(Tensor self, Tensor other, *, Tensor(a!) out) -> Tensor(a!)

- func: kthvalue(Tensor self, int k, int dim=-1, bool keepdim=False) -> (Tensor values, Tensor indices)
  variants: function, method
  dispatch:
    CompositeExplicitAutograd: kthvalue

- func: kthvalue.values(Tensor self, int k, int dim=-1, bool keepdim=False, *, Tensor(a!) values, Tensor(b!) indices) -> (Tensor(a!) values, Tensor(b!) indices)
  dispatch:
    CPU: kthvalue_out_cpu
    CUDA: kthvalue_out_cuda

- func: kthvalue.dimname(Tensor self, int k, Dimname dim, bool keepdim=False) -> (Tensor values, Tensor indices)
  variants: function, method

- func: kthvalue.dimname_out(Tensor self, int k, Dimname dim, bool keepdim=False, *, Tensor(a!) values, Tensor(b!) indices) -> (Tensor(a!) values, Tensor(b!) indices)

- func: layer_norm(Tensor input, int[] normalized_shape, Tensor? weight=None, Tensor? bias=None, float eps=1e-05, bool cudnn_enable=True) -> Tensor

- func: native_layer_norm(Tensor input, int[] normalized_shape, Tensor? weight, Tensor? bias, float eps) -> (Tensor, Tensor, Tensor)
  dispatch:
    CPU: layer_norm_cpu
    CUDA: layer_norm_cuda
    CompositeImplicitAutograd: math_native_layer_norm

- func: native_layer_norm_backward(Tensor grad_out, Tensor input, int[] normalized_shape, Tensor mean, Tensor rstd, Tensor? weight, Tensor? bias, bool[3] output_mask) -> (Tensor, Tensor, Tensor)
  dispatch:
    CPU: layer_norm_backward_cpu
    CUDA: layer_norm_backward_cuda

- func: nan_to_num(Tensor self, float? nan=None, float? posinf=None, float? neginf=None) -> Tensor
  variants: function, method
  dispatch:
    CompositeExplicitAutograd: nan_to_num

- func: nan_to_num_(Tensor(a!) self, float? nan=None, float? posinf=None, float? neginf=None) -> Tensor(a!)
  variants: function, method
  dispatch:
    CompositeExplicitAutograd: nan_to_num_

- func: nan_to_num.out(Tensor self, float? nan=None, float? posinf=None, float? neginf=None, *, Tensor(a!) out) -> Tensor(a!)
  dispatch:
    CPU, CUDA: nan_to_num_out

- func: linear(Tensor input, Tensor weight, Tensor? bias=None) -> Tensor
  python_module: nn

- func: mkldnn_linear(Tensor self, Tensor weight, Tensor? bias=None) -> Tensor
  python_module: nn
  dispatch:
    MkldnnCPU: mkldnn_linear

- func: mkldnn_linear_backward_input(int[] input_size, Tensor grad_output, Tensor weight) -> Tensor
  dispatch:
    MkldnnCPU: mkldnn_linear_backward_input

- func: mkldnn_linear_backward_weights(Tensor grad_output, Tensor input, Tensor weight, bool bias_defined) -> (Tensor, Tensor)
  dispatch:
    MkldnnCPU: mkldnn_linear_backward_weights

- func: mkldnn_linear_backward(Tensor self, Tensor grad_output, Tensor weight, bool[3] output_mask) -> (Tensor, Tensor, Tensor)
  dispatch:
    MkldnnCPU: mkldnn_linear_backward

- func: fbgemm_linear_int8_weight_fp32_activation(Tensor input, Tensor weight, Tensor packed, Tensor col_offsets, Scalar weight_scale, Scalar weight_zero_point, Tensor bias) -> Tensor

- func: fbgemm_linear_int8_weight(Tensor input, Tensor weight, Tensor packed, Tensor col_offsets, Scalar weight_scale, Scalar weight_zero_point, Tensor bias) -> Tensor

- func: fbgemm_linear_quantize_weight(Tensor input) -> (Tensor, Tensor, float, int)

- func: fbgemm_pack_gemm_matrix_fp16(Tensor input) -> Tensor

- func: fbgemm_linear_fp16_weight_fp32_activation(Tensor input, Tensor packed_weight, Tensor bias) -> Tensor

- func: fbgemm_linear_fp16_weight(Tensor input, Tensor packed_weight, Tensor bias) -> Tensor

- func: fbgemm_pack_quantized_matrix(Tensor input) -> Tensor

- func: fbgemm_pack_quantized_matrix.KN(Tensor input, int K, int N) -> Tensor

- func: ldexp.Tensor(Tensor self, Tensor other) -> Tensor
  variants: function, method

- func: ldexp_(Tensor(a!) self, Tensor other) -> Tensor(a!)
  variants: function, method

- func: ldexp.out(Tensor self, Tensor other, *, Tensor(a!) out) -> Tensor(a!)

- func: linspace(Scalar start, Scalar end, int? steps=None, *, ScalarType? dtype=None, Layout? layout=None, Device? device=None, bool? pin_memory=None) -> Tensor

- func: linspace.out(Scalar start, Scalar end, int? steps=None, *, Tensor(a!) out) -> Tensor(a!)
  dispatch:
    CPU: linspace_cpu_out
    CUDA: linspace_cuda_out

- func: log(Tensor self) -> Tensor
  device_check: NoCheck   # TensorIterator
  structured_delegate: log.out
  variants: function, method

- func: log_(Tensor(a!) self) -> Tensor(a!)
  device_check: NoCheck   # TensorIterator
  structured_delegate: log.out
  variants: function, method

- func: log.out(Tensor self, *, Tensor(a!) out) -> Tensor(a!)
  device_check: NoCheck   # TensorIterator
  structured: True
  structured_inherits: TensorIteratorBase
  dispatch:
    CPU, CUDA: log_out

- func: log10(Tensor self) -> Tensor
  device_check: NoCheck   # TensorIterator
  structured_delegate: log10.out
  variants: function, method

- func: log10_(Tensor(a!) self) -> Tensor(a!)
  device_check: NoCheck   # TensorIterator
  structured_delegate: log10.out
  variants: function, method

- func: log10.out(Tensor self, *, Tensor(a!) out) -> Tensor(a!)
  device_check: NoCheck   # TensorIterator
  structured: True
  structured_inherits: TensorIteratorBase
  dispatch:
    CPU, CUDA: log10_out

- func: log1p(Tensor self) -> Tensor
  device_check: NoCheck   # TensorIterator
  structured_delegate: log1p.out
  variants: function, method
  dispatch:
    SparseCPU, SparseCUDA: log1p_sparse

- func: log1p_(Tensor(a!) self) -> Tensor(a!)
  device_check: NoCheck   # TensorIterator
  structured_delegate: log1p.out
  variants: function, method
  dispatch:
    SparseCPU, SparseCUDA: log1p_sparse_

- func: log1p.out(Tensor self, *, Tensor(a!) out) -> Tensor(a!)
  device_check: NoCheck   # TensorIterator
  structured: True
  structured_inherits: TensorIteratorBase
  dispatch:
    CPU, CUDA: log1p_out
    SparseCPU, SparseCUDA: log1p_out_sparse

- func: log2(Tensor self) -> Tensor
  device_check: NoCheck   # TensorIterator
  structured_delegate: log2.out
  variants: function, method

- func: log2_(Tensor(a!) self) -> Tensor(a!)
  device_check: NoCheck   # TensorIterator
  structured_delegate: log2.out
  variants: function, method

- func: log2.out(Tensor self, *, Tensor(a!) out) -> Tensor(a!)
  device_check: NoCheck   # TensorIterator
  structured: True
  structured_inherits: TensorIteratorBase
  dispatch:
    CPU, CUDA: log2_out

- func: logaddexp.out(Tensor self, Tensor other, *, Tensor(a!) out) -> Tensor(a!)
  structured: True
  structured_inherits: TensorIteratorBase
  dispatch:
    CPU, CUDA: logaddexp_out

- func: logaddexp(Tensor self, Tensor other) -> Tensor
  variants: method, function
  structured_delegate: logaddexp.out
  dispatch:
    CompositeExplicitAutograd: logaddexp

- func: logaddexp2.out(Tensor self, Tensor other, *, Tensor(a!) out) -> Tensor(a!)
  structured: True
  structured_inherits: TensorIteratorBase
  dispatch:
    CPU, CUDA: logaddexp2_out

- func: logaddexp2(Tensor self, Tensor other) -> Tensor
  variants: method, function
  structured_delegate: logaddexp2.out
  dispatch:
    CompositeExplicitAutograd: logaddexp2

- func: xlogy.Tensor(Tensor self, Tensor other) -> Tensor
  device_check: NoCheck   # TensorIterator
  structured_delegate: xlogy.OutTensor
  variants: function, method

- func: xlogy.Scalar_Self(Scalar self, Tensor other) -> Tensor
  device_check: NoCheck   # TensorIterator
  variants: function
  dispatch:
    CompositeExplicitAutograd: xlogy

- func: xlogy.Scalar_Other(Tensor self, Scalar other) -> Tensor
  device_check: NoCheck   # TensorIterator
  variants: function, method
  dispatch:
    CompositeExplicitAutograd: xlogy

# xlogy: inplace variant
- func: xlogy_.Tensor(Tensor(a!) self, Tensor other) -> Tensor(a!)
  device_check: NoCheck   # TensorIterator
  variants: function, method
  structured_delegate: xlogy.OutTensor

- func: xlogy_.Scalar_Other(Tensor(a!) self, Scalar other) -> Tensor(a!)
  device_check: NoCheck   # TensorIterator
  variants: function, method
  dispatch:
    CompositeExplicitAutograd: xlogy_

# xlogy: out variant
- func: xlogy.OutTensor(Tensor self, Tensor other, *, Tensor(a!) out) -> Tensor(a!)
  device_check: NoCheck   # TensorIterator
  structured: True
  structured_inherits: TensorIteratorBase
  variants: function
  dispatch:
    CPU, CUDA: xlogy_out

- func: xlogy.OutScalar_Self(Scalar self, Tensor other, *, Tensor(a!) out) -> Tensor(a!)
  device_check: NoCheck   # TensorIterator
  variants: function
  dispatch:
    CompositeExplicitAutograd: xlogy_out

- func: xlogy.OutScalar_Other(Tensor self, Scalar other, *, Tensor(a!) out) -> Tensor(a!)
  device_check: NoCheck   # TensorIterator
  variants: function
  dispatch:
    CompositeExplicitAutograd: xlogy_out

- func: logdet(Tensor self) -> Tensor
  variants: function, method
  dispatch:
    CompositeExplicitAutograd: logdet

- func: logspace(Scalar start, Scalar end, int? steps=None, float base=10.0, *, ScalarType? dtype=None, Layout? layout=None, Device? device=None, bool? pin_memory=None) -> Tensor

- func: logspace.out(Scalar start, Scalar end, int? steps=None, float base=10.0, *, Tensor(a!) out) -> Tensor(a!)
  dispatch:
    CPU: logspace_cpu_out
    CUDA: logspace_cuda_out

# log_softmax allows positional dtype, unlike most operators, because kwonly is BC-breaking when loading jit models.
- func: log_softmax.int(Tensor self, int dim, ScalarType? dtype=None) -> Tensor
  variants: function, method

- func: log_softmax.Dimname(Tensor self, Dimname dim, *, ScalarType? dtype=None) -> Tensor
  variants: function, method

- func: _log_softmax(Tensor self, int dim, bool half_to_float) -> Tensor
  dispatch:
    CPU: log_softmax_cpu
    CUDA: log_softmax_cuda

- func: _log_softmax_backward_data(Tensor grad_output, Tensor output, int dim, Tensor self) -> Tensor
  dispatch:
    CPU: log_softmax_backward_cpu
    CUDA: log_softmax_backward_cuda

- func: _logcumsumexp(Tensor self, int dim) -> Tensor
  dispatch:
    CPU: _logcumsumexp_cpu
    CUDA: _logcumsumexp_cuda

- func: _logcumsumexp.out(Tensor self, int dim, *, Tensor(a!) out) -> Tensor(a!)
  dispatch:
    CPU: _logcumsumexp_out_cpu
    CUDA: _logcumsumexp_out_cuda

- func: logcumsumexp(Tensor self, int dim) -> Tensor
  variants: function, method
  dispatch:
    CompositeExplicitAutograd: logcumsumexp

- func: logcumsumexp.out(Tensor self, int dim, *, Tensor(a!) out) -> Tensor(a!)
  dispatch:
    CompositeExplicitAutograd: logcumsumexp_out

- func: logcumsumexp.dimname(Tensor self, Dimname dim) -> Tensor
  variants: function, method

- func: logcumsumexp.dimname_out(Tensor self, Dimname dim, *, Tensor(a!) out) -> Tensor(a!)

- func: logsumexp(Tensor self, int[1] dim, bool keepdim=False) -> Tensor
  device_check: NoCheck   # TensorIterator
  variants: function, method
  dispatch:
    CompositeExplicitAutograd: logsumexp

- func: logsumexp.out(Tensor self, int[1] dim, bool keepdim=False, *, Tensor(a!) out) -> Tensor(a!)
  device_check: NoCheck   # TensorIterator
  dispatch:
    CompositeExplicitAutograd: logsumexp_out

- func: logsumexp.names(Tensor self, Dimname[1] dim, bool keepdim=False) -> Tensor
  device_check: NoCheck   # TensorIterator
  variants: function, method

- func: logsumexp.names_out(Tensor self, Dimname[1] dim, bool keepdim=False, *, Tensor(a!) out) -> Tensor(a!)
  device_check: NoCheck   # TensorIterator

- func: margin_ranking_loss(Tensor input1, Tensor input2, Tensor target, float margin=0.0, int reduction=Mean) -> Tensor

- func: matmul(Tensor self, Tensor other) -> Tensor
  variants: function, method

- func: matmul.out(Tensor self, Tensor other, *, Tensor(a!) out) -> Tensor(a!)

- func: matrix_rank.tol(Tensor self, float tol, bool symmetric=False) -> Tensor

- func: matrix_rank(Tensor self, bool symmetric=False) -> Tensor

# Alias to linalg.matrix_power
- func: matrix_power(Tensor self, int n) -> Tensor
  variants: function, method

# Alias to linalg.matrix_power
- func: matrix_power.out(Tensor self, int n, *, Tensor(a!) out) -> Tensor(a!)

- func: matrix_exp(Tensor self) -> Tensor
  variants: function, method
  dispatch:
    CPU, CUDA: matrix_exp

- func: matrix_exp_backward(Tensor self, Tensor grad) -> Tensor

- func: _aminmax(Tensor self) -> (Tensor, Tensor)
  variants: function
  dispatch:
    CPU, CUDA: _aminmax_all

- func: _aminmax.dim(Tensor self, int dim, bool keepdim=False) -> (Tensor, Tensor)
  variants: function
  dispatch:
    CPU, CUDA: _aminmax

- func: _compute_linear_combination(Tensor input, Tensor coefficients) -> Tensor
  dispatch:
    CPU, CUDA: _compute_linear_combination

- func: _compute_linear_combination.out(Tensor input, Tensor coefficients, *, Tensor(a!) out) -> Tensor(a!)
  dispatch:
    CPU, CUDA: _compute_linear_combination_out

- func: max.dim(Tensor self, int dim, bool keepdim=False) -> (Tensor values, Tensor indices)
  device_check: NoCheck   # TensorIterator
  variants: function, method
  dispatch:
    CPU, CUDA, QuantizedCPU, QuantizedCUDA: max

- func: max.dim_max(Tensor self, int dim, bool keepdim=False, *, Tensor(a!) max, Tensor(b!) max_values) -> (Tensor(a!) values, Tensor(b!) indices)
  device_check: NoCheck   # TensorIterator
  dispatch:
    CPU, CUDA: max_out

- func: max.names_dim(Tensor self, Dimname dim, bool keepdim=False) -> (Tensor values, Tensor indices)
  device_check: NoCheck   # TensorIterator
  variants: function, method

- func: max.names_dim_max(Tensor self, Dimname dim, bool keepdim=False, *, Tensor(a!) max, Tensor(b!) max_values) -> (Tensor(a!) values, Tensor(b!) indices)
  device_check: NoCheck   # TensorIterator

- func: value_selecting_reduction_backward(Tensor grad, int dim, Tensor indices, int[] sizes, bool keepdim) -> Tensor
  variants: function
  device_check: NoCheck
  device_guard: False

- func: amax(Tensor self, int[1] dim=[], bool keepdim=False) -> Tensor
  variants: function, method
  dispatch:
    CompositeExplicitAutograd: amax

- func: amax.out(Tensor self, int[1] dim=[], bool keepdim=False, *, Tensor(a!) out) -> Tensor(a!)
  dispatch:
    CPU, CUDA: amax_out

# Return: (Tensor output, Tensor indices)
- func: max_pool1d_with_indices(Tensor self, int[1] kernel_size, int[1] stride=[], int[1] padding=0, int[1] dilation=1, bool ceil_mode=False) -> (Tensor, Tensor)

- func: max_pool1d(Tensor self, int[1] kernel_size, int[1] stride=[], int[1] padding=0, int[1] dilation=1, bool ceil_mode=False) -> Tensor

- func: max_pool2d(Tensor self, int[2] kernel_size, int[2] stride=[], int[2] padding=0, int[2] dilation=1, bool ceil_mode=False) -> Tensor

- func: mkldnn_max_pool2d(Tensor self, int[2] kernel_size, int[2] stride=[], int[2] padding=0, int[2] dilation=1, bool ceil_mode=False) -> Tensor
  dispatch:
    MkldnnCPU: mkldnn_max_pool2d

- func: mkldnn_max_pool2d_backward(Tensor grad_output, Tensor output, Tensor input, int[2] kernel_size, int[2] stride=[], int[2] padding=0, int[2] dilation=1, bool ceil_mode=False) -> Tensor
  dispatch:
    MkldnnCPU: mkldnn_max_pool2d_backward

- func: mkldnn_max_pool3d(Tensor self, int[3] kernel_size, int[3] stride=[], int[3] padding=0, int[3] dilation=1, bool ceil_mode=False) -> Tensor
  dispatch:
    MkldnnCPU: mkldnn_max_pool3d

- func: mkldnn_max_pool3d_backward(Tensor grad_output, Tensor output, Tensor input, int[3] kernel_size, int[3] stride=[], int[3] padding=0, int[3] dilation=1, bool ceil_mode=False) -> Tensor
  dispatch:
    MkldnnCPU: mkldnn_max_pool3d_backward

- func: quantized_max_pool1d(Tensor self, int[1] kernel_size, int[1] stride=[], int[1] padding=0, int[1] dilation=1, bool ceil_mode=False) -> Tensor
  dispatch:
    QuantizedCPU: quantized_max_pool1d

- func: quantized_max_pool2d(Tensor self, int[2] kernel_size, int[2] stride=[], int[2] padding=0, int[2] dilation=1, bool ceil_mode=False) -> Tensor
  dispatch:
    QuantizedCPU: quantized_max_pool2d

- func: max_pool3d(Tensor self, int[3] kernel_size, int[3] stride=[], int[3] padding=0, int[3] dilation=1, bool ceil_mode=False) -> Tensor

# The CPU and GPU dispatch variants are named weirdly here because otherwise there
# are namespacing issues in C++
- func: mean(Tensor self, *, ScalarType? dtype=None) -> Tensor
  device_check: NoCheck   # TensorIterator
  variants: function, method
  dispatch:
    CPU, CUDA: mean_cpu_gpu
    QuantizedCPU: mean_quantized_cpu

- func: mean.dim(Tensor self, int[1] dim, bool keepdim=False, *, ScalarType? dtype=None) -> Tensor
  device_check: NoCheck   # TensorIterator
  variants: function, method
  dispatch:
    CPU, CUDA: mean_cpu_gpu
    QuantizedCPU: mean_quantized_cpu

- func: mean.out(Tensor self, int[1] dim, bool keepdim=False, *, ScalarType? dtype=None, Tensor(a!) out) -> Tensor(a!)
  device_check: NoCheck   # TensorIterator
  dispatch:
    CPU, CUDA: mean_out_cpu_gpu
    QuantizedCPU: mean_out_quantized_cpu

- func: mean.names_dim(Tensor self, Dimname[1] dim, bool keepdim=False, *, ScalarType? dtype=None) -> Tensor
  device_check: NoCheck   # TensorIterator
  variants: function, method

- func: mean.names_out(Tensor self, Dimname[1] dim, bool keepdim=False, *, ScalarType? dtype=None, Tensor(a!) out) -> Tensor(a!)
  device_check: NoCheck   # TensorIterator

- func: median(Tensor self) -> Tensor
  variants: function, method
  dispatch:
    CPU: median_cpu
    CUDA: median_cuda

- func: median.dim(Tensor self, int dim, bool keepdim=False) -> (Tensor values, Tensor indices)
  variants: function, method
  dispatch:
    CompositeExplicitAutograd: median

- func: median.dim_values(Tensor self, int dim, bool keepdim=False, *, Tensor(a!) values, Tensor(b!) indices) -> (Tensor(a!) values, Tensor(b!) indices)
  dispatch:
    CPU: median_out_cpu
    CUDA: median_out_cuda

- func: median.names_dim(Tensor self, Dimname dim, bool keepdim=False) -> (Tensor values, Tensor indices)
  variants: function, method

- func: median.names_dim_values(Tensor self, Dimname dim, bool keepdim=False, *, Tensor(a!) values, Tensor(b!) indices) -> (Tensor(a!) values, Tensor(b!) indices)

- func: nanmedian(Tensor self) -> Tensor
  variants: function, method
  dispatch:
    CPU: nanmedian_cpu
    CUDA: nanmedian_cuda

- func: nanmedian.dim(Tensor self, int dim, bool keepdim=False) -> (Tensor values, Tensor indices)
  variants: function, method
  dispatch:
    CompositeExplicitAutograd: nanmedian

- func: nanmedian.dim_values(Tensor self, int dim, bool keepdim=False, *, Tensor(a!) values, Tensor(b!) indices) -> (Tensor(a!) values, Tensor(b!) indices)
  dispatch:
    CPU: nanmedian_out_cpu
    CUDA: nanmedian_out_cuda

- func: nanmedian.names_dim(Tensor self, Dimname dim, bool keepdim=False) -> (Tensor values, Tensor indices)
  variants: function, method

- func: nanmedian.names_dim_values(Tensor self, Dimname dim, bool keepdim=False, *, Tensor(a!) values, Tensor(b!) indices) -> (Tensor(a!) values, Tensor(b!) indices)

- func: min.dim(Tensor self, int dim, bool keepdim=False) -> (Tensor values, Tensor indices)
  device_check: NoCheck   # TensorIterator
  variants: function, method
  dispatch:
    CPU, CUDA, QuantizedCPU, QuantizedCUDA: min

- func: min.dim_min(Tensor self, int dim, bool keepdim=False, *, Tensor(a!) min, Tensor(b!) min_indices) -> (Tensor(a!) values, Tensor(b!) indices)
  device_check: NoCheck   # TensorIterator
  dispatch:
    CPU, CUDA: min_out

- func: min.names_dim(Tensor self, Dimname dim, bool keepdim=False) -> (Tensor values, Tensor indices)
  device_check: NoCheck   # TensorIterator
  variants: function, method

- func: min.names_dim_min(Tensor self, Dimname dim, bool keepdim=False, *, Tensor(a!) min, Tensor(b!) min_indices) -> (Tensor(a!) values, Tensor(b!) indices)
  device_check: NoCheck   # TensorIterator

- func: amin(Tensor self, int[1] dim=[], bool keepdim=False) -> Tensor
  variants: function, method
  dispatch:
    CompositeExplicitAutograd: amin

- func: amin.out(Tensor self, int[1] dim=[], bool keepdim=False, *, Tensor(a!) out) -> Tensor(a!)
  dispatch:
    CPU, CUDA: amin_out

- func: mkldnn_convolution(Tensor self, Tensor weight, Tensor? bias, int[] padding, int[] stride, int[] dilation, int groups) -> Tensor
  dispatch:
    CompositeExplicitAutograd: mkldnn_convolution

- func: mkldnn_convolution_backward_input(int[] self_size, Tensor grad_output, Tensor weight, int[] padding, int[] stride, int[] dilation, int groups, bool bias_defined) -> Tensor

- func: mkldnn_convolution_backward_weights(int[] weight_size, Tensor grad_output, Tensor self, int[] padding, int[] stride, int[] dilation, int groups, bool bias_defined) -> (Tensor, Tensor)

- func: mkldnn_convolution_backward(Tensor self, Tensor grad_output, Tensor weight, int[] padding, int[] stride, int[] dilation, int groups, bool[3] output_mask) -> (Tensor, Tensor, Tensor)
  dispatch:
    CompositeExplicitAutograd: mkldnn_convolution_backward

- func: miopen_batch_norm(Tensor input, Tensor weight, Tensor? bias, Tensor? running_mean, Tensor? running_var, bool training, float exponential_average_factor, float epsilon) -> (Tensor, Tensor, Tensor)
  dispatch:
    CUDA: miopen_batch_norm

- func: miopen_batch_norm_backward(Tensor input, Tensor grad_output, Tensor weight, Tensor? running_mean, Tensor? running_var, Tensor? save_mean, Tensor? save_var, float epsilon) -> (Tensor, Tensor, Tensor)
  dispatch:
    CUDA: miopen_batch_norm_backward

- func: miopen_convolution(Tensor self, Tensor weight, Tensor? bias, int[] padding, int[] stride, int[] dilation, int groups, bool benchmark, bool deterministic) -> Tensor
  dispatch:
    CUDA: miopen_convolution

- func: miopen_convolution_backward_input(int[] self_size, Tensor grad_output, Tensor weight, int[] padding, int[] stride, int[] dilation, int groups, bool benchmark, bool deterministic) -> Tensor
  dispatch:
    CUDA: miopen_convolution_backward_input

- func: miopen_convolution_backward(Tensor self, Tensor grad_output, Tensor weight, int[] padding, int[] stride, int[] dilation, int groups, bool benchmark, bool deterministic, bool[3] output_mask) -> (Tensor, Tensor, Tensor)
  dispatch:
    CUDA: miopen_convolution_backward

- func: miopen_convolution_backward_bias(Tensor grad_output) -> Tensor
  dispatch:
    CUDA: miopen_convolution_backward_bias

- func: miopen_convolution_backward_weight(int[] weight_size, Tensor grad_output, Tensor self, int[] padding, int[] stride, int[] dilation, int groups, bool benchmark, bool deterministic) -> Tensor
  dispatch:
    CUDA: miopen_convolution_backward_weight

- func: miopen_convolution_transpose(Tensor self, Tensor weight, Tensor? bias, int[] padding, int[] output_padding, int[] stride, int[] dilation, int groups, bool benchmark, bool deterministic) -> Tensor
  dispatch:
    CUDA: miopen_convolution_transpose

# NB: output_padding not strictly needed here, but it's helpful for the float
# backwards
- func: miopen_convolution_transpose_backward(Tensor self, Tensor grad_output, Tensor weight, int[] padding, int[] output_padding, int[] stride, int[] dilation, int groups, bool benchmark, bool deterministic, bool[3] output_mask) -> (Tensor, Tensor, Tensor)
  dispatch:
    CUDA: miopen_convolution_transpose_backward

- func: miopen_convolution_transpose_backward_input(Tensor grad_output, Tensor weight, int[] padding, int[] stride, int[] dilation, int groups, bool benchmark, bool deterministic) -> Tensor
  dispatch:
    CUDA: miopen_convolution_transpose_backward_input

- func: miopen_convolution_transpose_backward_weight(int[] weight_size, Tensor grad_output, Tensor self, int[] padding, int[] stride, int[] dilation, int groups, bool benchmark, bool deterministic) -> Tensor
  dispatch:
    CUDA: miopen_convolution_transpose_backward_weight

- func: miopen_depthwise_convolution(Tensor self, Tensor weight, Tensor? bias, int[] padding, int[] stride, int[] dilation, int groups, bool benchmark, bool deterministic) -> Tensor
  dispatch:
    CUDA: miopen_depthwise_convolution

- func: miopen_depthwise_convolution_backward_input(int[] self_size, Tensor grad_output, Tensor weight, int[] padding, int[] stride, int[] dilation, int groups, bool benchmark, bool deterministic) -> Tensor
  dispatch:
    CUDA: miopen_depthwise_convolution_backward_input

- func: miopen_depthwise_convolution_backward(Tensor self, Tensor grad_output, Tensor weight, int[] padding, int[] stride, int[] dilation, int groups, bool benchmark, bool deterministic, bool[3] output_mask) -> (Tensor, Tensor, Tensor)
  dispatch:
    CUDA: miopen_depthwise_convolution_backward

- func: miopen_depthwise_convolution_backward_weight(int[] weight_size, Tensor grad_output, Tensor self, int[] padding, int[] stride, int[] dilation, int groups, bool benchmark, bool deterministic) -> Tensor
  dispatch:
    CUDA: miopen_depthwise_convolution_backward_weight

- func: miopen_rnn(Tensor input, Tensor[] weight, int weight_stride0, Tensor hx, Tensor? cx, int mode, int hidden_size, int num_layers, bool batch_first, float dropout, bool train, bool bidirectional, int[] batch_sizes, Tensor? dropout_state) -> (Tensor, Tensor, Tensor, Tensor, Tensor)
  dispatch:
    CUDA: miopen_rnn

- func: miopen_rnn_backward(Tensor input, Tensor[] weight, int weight_stride0, Tensor weight_buf, Tensor hx, Tensor? cx, Tensor output, Tensor? grad_output, Tensor? grad_hy, Tensor? grad_cy, int mode, int hidden_size, int num_layers, bool batch_first, float dropout, bool train, bool bidirectional, int[] batch_sizes, Tensor? dropout_state, Tensor reserve, bool[4] output_mask) -> (Tensor, Tensor, Tensor, Tensor[])
  dispatch:
    CUDA: miopen_rnn_backward

- func: mm(Tensor self, Tensor mat2) -> Tensor
  structured_delegate: mm.out
  variants: function, method
  dispatch:
    SparseCPU, SparseCUDA, SparseCsrCPU, SparseCsrCUDA: _sparse_mm

- func: mm.out(Tensor self, Tensor mat2, *, Tensor(a!) out) -> Tensor(a!)
  structured: True
  dispatch:
    CPU: mm_out_cpu
    CUDA: mm_out_cuda
    SparseCPU, SparseCUDA: _sparse_mm_out
    SparseCsrCPU, SparseCsrCUDA: _sparse_csr_mm_out

- func: _sparse_mm(Tensor sparse, Tensor dense) -> Tensor

- func: _sparse_sparse_matmul(Tensor self, Tensor other) -> Tensor
  dispatch:
    SparseCPU: sparse_sparse_matmul_cpu
    SparseCUDA: sparse_sparse_matmul_cuda

- func: _sparse_mask_helper(Tensor t, Tensor mask_indices) -> Tensor
  dispatch:
    SparseCPU: sparse_mask_helper_cpu
    SparseCUDA: sparse_mask_helper_cuda

- func: mode(Tensor self, int dim=-1, bool keepdim=False) -> (Tensor values, Tensor indices)
  variants: function, method
  dispatch:
    CPU, CUDA: mode

- func: mode.values(Tensor self, int dim=-1, bool keepdim=False, *, Tensor(a!) values, Tensor(b!) indices) -> (Tensor(a!) values, Tensor(b!) indices)
  dispatch:
    CompositeExplicitAutograd: mode_out

- func: mode.dimname(Tensor self, Dimname dim, bool keepdim=False) -> (Tensor values, Tensor indices)
  variants: function, method

- func: mode.dimname_out(Tensor self, Dimname dim, bool keepdim=False, *, Tensor(a!) values, Tensor(b!) indices) -> (Tensor(a!) values, Tensor(b!) indices)

- func: mul.Tensor(Tensor self, Tensor other) -> Tensor
  device_check: NoCheck   # TensorIterator
  structured_delegate: mul.out
  variants: function, method
  dispatch:
    SparseCPU, SparseCUDA: mul_sparse
    MkldnnCPU: mkldnn_mul

- func: mul_.Tensor(Tensor(a!) self, Tensor other) -> Tensor(a!)
  device_check: NoCheck   # TensorIterator
  structured_delegate: mul.out
  variants: method
  dispatch:
    SparseCPU, SparseCUDA: mul_sparse_
    MkldnnCPU: mkldnn_mul_

- func: mul.out(Tensor self, Tensor other, *, Tensor(a!) out) -> Tensor(a!)
  device_check: NoCheck   # TensorIterator
  structured: True
  structured_inherits: TensorIteratorBase
  dispatch:
    CPU, CUDA: mul_out
    SparseCPU: mul_out_sparse_cpu
    SparseCUDA: mul_out_sparse_cuda
    MkldnnCPU: mkldnn_mul_out

  # For C++ only, until we have conversion from C++ numbers to Tensor
- func: mul.Scalar(Tensor self, Scalar other) -> Tensor
  device_check: NoCheck   # TensorIterator
  variants: function, method
  dispatch:
    CompositeExplicitAutograd: mul

- func: mul_.Scalar(Tensor(a!) self, Scalar other) -> Tensor(a!)
  device_check: NoCheck   # TensorIterator
  variants: method
  dispatch:
    CompositeExplicitAutograd: mul_

# multiply, alias for mul
- func: multiply.Tensor(Tensor self, Tensor other) -> Tensor
  variants: function, method

- func: multiply_.Tensor(Tensor(a!) self, Tensor other) -> Tensor(a!)
  variants: method

- func: multiply.out(Tensor self, Tensor other, *, Tensor(a!) out) -> Tensor(a!)

- func: multiply.Scalar(Tensor self, Scalar other) -> Tensor
  variants: function, method

- func: multiply_.Scalar(Tensor(a!) self, Scalar other) -> Tensor(a!)
  variants: method

- func: mv(Tensor self, Tensor vec) -> Tensor
  variants: function, method
  dispatch:
    CPU, CUDA: mv
    SparseCPU, SparseCUDA, SparseCsrCPU, SparseCsrCUDA: mv_sparse

- func: mv.out(Tensor self, Tensor vec, *, Tensor(a!) out) -> Tensor(a!)
  dispatch:
    CompositeExplicitAutograd: mv_out

- func: mvlgamma.out(Tensor self, int p, *, Tensor(a!) out) -> Tensor(a!)
  dispatch:
    CPU, CUDA: mvlgamma_out

- func: mvlgamma(Tensor self, int p) -> Tensor
  device_check: NoCheck   # TensorIterator
  variants: function, method
  dispatch:
    CompositeExplicitAutograd: mvlgamma

- func: mvlgamma_(Tensor(a!) self, int p) -> Tensor(a!)
  device_check: NoCheck   # TensorIterator
  variants: method
  dispatch:
    CompositeExplicitAutograd: mvlgamma_

- func: narrow_copy(Tensor self, int dim, int start, int length) -> Tensor
  variants: function, method
  dispatch:
    CPU: narrow_copy_dense_cpu
    SparseCPU, SparseCUDA: narrow_copy_sparse
    CompositeExplicitAutograd: narrow_copy_dense

- func: narrow_copy.out(Tensor self, int dim, int start, int length, *, Tensor(a!) out) -> Tensor(a!)
  dispatch:
    CPU: narrow_copy_dense_cpu_out

- func: narrow(Tensor(a) self, int dim, int start, int length) -> Tensor(a)
  variants: function, method
  device_check: NoCheck
  device_guard: False

- func: narrow.Tensor(Tensor(a) self, int dim, Tensor start, int length) -> Tensor(a)
  variants: function, method
  device_check: NoCheck
  device_guard: False

- func: native_batch_norm(Tensor input, Tensor? weight, Tensor? bias, Tensor? running_mean, Tensor? running_var, bool training, float momentum, float eps) -> (Tensor, Tensor, Tensor)
  dispatch:
    CPU: batch_norm_cpu
    CUDA: batch_norm_cuda
    MkldnnCPU: mkldnn_batch_norm

- func: native_batch_norm.out(Tensor input, Tensor? weight, Tensor? bias, Tensor? running_mean, Tensor? running_var, bool training, float momentum, float eps, *, Tensor(a!) out, Tensor(b!) save_mean, Tensor(c!) save_invstd) -> (Tensor(a!), Tensor(b!), Tensor(c!))
  dispatch:
    CUDA: batch_norm_cuda_out

- func: batch_norm_stats(Tensor input, float eps) -> (Tensor, Tensor)
  dispatch:
    CUDA: batch_norm_stats_cuda

- func: batch_norm_elemt(Tensor input, Tensor? weight, Tensor? bias, Tensor mean, Tensor invstd, float eps) -> Tensor
  dispatch:
    CUDA: batch_norm_elemt_cuda

- func: batch_norm_elemt.out(Tensor input, Tensor? weight, Tensor? bias, Tensor mean, Tensor invstd, float eps, *, Tensor(a!) out) -> Tensor(a!)
  dispatch:
    CUDA: batch_norm_elemt_cuda_out

# for backward compatibility
- func: batch_norm_gather_stats(Tensor input, Tensor mean, Tensor invstd, Tensor? running_mean, Tensor? running_var, float momentum, float eps, int count) -> (Tensor, Tensor)
  dispatch:
    CUDA: batch_norm_gather_stats_cuda

- func: batch_norm_gather_stats_with_counts(Tensor input, Tensor mean, Tensor invstd, Tensor? running_mean, Tensor? running_var, float momentum, float eps, Tensor counts) -> (Tensor, Tensor)
  dispatch:
    CUDA: batch_norm_gather_stats_with_counts_cuda

- func: native_batch_norm_backward(Tensor grad_out, Tensor input, Tensor? weight, Tensor? running_mean, Tensor? running_var, Tensor? save_mean, Tensor? save_invstd, bool train, float eps, bool[3] output_mask) -> (Tensor, Tensor, Tensor)
  dispatch:
    CPU: batch_norm_backward_cpu
    CUDA: batch_norm_backward_cuda
    MkldnnCPU: mkldnn_batch_norm_backward

- func: batch_norm_backward_reduce(Tensor grad_out, Tensor input, Tensor mean, Tensor invstd, Tensor? weight, bool input_g, bool weight_g, bool bias_g) -> (Tensor, Tensor, Tensor, Tensor)
  dispatch:
    CUDA: batch_norm_backward_reduce_cuda

- func: batch_norm_backward_elemt(Tensor grad_out, Tensor input, Tensor mean, Tensor invstd, Tensor? weight, Tensor mean_dy, Tensor mean_dy_xmu, Tensor count) -> Tensor
  dispatch:
    CUDA: batch_norm_backward_elemt_cuda

- func: batch_norm_update_stats(Tensor input, Tensor? running_mean, Tensor? running_var, float momentum) -> (Tensor, Tensor)
  dispatch:
    CPU: batch_norm_update_stats_cpu
    CUDA: batch_norm_update_stats_cuda

- func: is_vulkan_available() -> bool

- func: _nnpack_available() -> bool

- func: _nnpack_spatial_convolution(Tensor input, Tensor weight, Tensor? bias, int[2] padding, int[2] stride=1) -> Tensor
  variants: function
  dispatch:
    CompositeExplicitAutograd: _nnpack_spatial_convolution

- func: _nnpack_spatial_convolution_backward(Tensor input, Tensor grad_output, Tensor weight, int[2] padding, bool[3] output_mask) -> (Tensor, Tensor, Tensor)
  variants: function

- func: _nnpack_spatial_convolution_backward_input(Tensor input, Tensor grad_output, Tensor weight, int[2] padding) -> Tensor
  variants: function

- func: _nnpack_spatial_convolution_backward_weight(Tensor input, int[] weightsize, Tensor grad_output, int[2] padding) -> Tensor
  variants: function

- func: ones.names(int[] size, *, Dimname[]? names, ScalarType? dtype=None, Layout? layout=None, Device? device=None, bool? pin_memory=None) -> Tensor
  device_check: NoCheck
  device_guard: False

- func: ones(int[] size, *, ScalarType? dtype=None, Layout? layout=None, Device? device=None, bool? pin_memory=None) -> Tensor

- func: ones.out(int[] size, *, Tensor(a!) out) -> Tensor(a!)

- func: ones_like(Tensor self, *, ScalarType? dtype=None, Layout? layout=None, Device? device=None, bool? pin_memory=None, MemoryFormat? memory_format=None) -> Tensor

- func: pairwise_distance(Tensor x1, Tensor x2, float p=2, float eps=1e-06, bool keepdim=False) -> Tensor

- func: cdist(Tensor x1, Tensor x2, float p=2, int? compute_mode=None) -> Tensor

- func: _euclidean_dist(Tensor x1, Tensor x2) -> Tensor
  dispatch:
    CompositeExplicitAutograd: _euclidean_dist

- func: _cdist_forward(Tensor x1, Tensor x2, float p, int? compute_mode) -> Tensor
  dispatch:
    CPU, CUDA: _cdist_forward

- func: _cdist_backward(Tensor grad, Tensor x1, Tensor x2, float p, Tensor cdist) -> Tensor
  dispatch:
    CPU, CUDA: _cdist_backward

- func: pdist(Tensor self, float p=2) -> Tensor

- func: _pdist_forward(Tensor self, float p=2) -> Tensor
  dispatch:
    CPU, CUDA: _pdist_forward

- func: _pdist_backward(Tensor grad, Tensor self, float p, Tensor pdist) -> Tensor
  dispatch:
    CPU, CUDA: _pdist_backward

- func: cosine_similarity(Tensor x1, Tensor x2, int dim=1, float eps=1e-08) -> Tensor
  variants: function

- func: permute(Tensor(a) self, int[] dims) -> Tensor(a)
  variants: function, method
  dispatch:
    CompositeExplicitAutograd: permute

- func: movedim.intlist(Tensor(a) self, int[] source, int[] destination) -> Tensor(a)
  variants: function, method

- func: movedim.int(Tensor(a) self, int source, int destination) -> Tensor(a)
  variants: function, method

# moveaxis, alias for movedim
- func: moveaxis.intlist(Tensor(a) self, int[] source, int[] destination) -> Tensor(a)
  variants: function, method

- func: moveaxis.int(Tensor(a) self, int source, int destination) -> Tensor(a)
  variants: function, method

# Only exposed from C++ -- in Python,
# we expose it as an attribute `T`, not a function.
#
# I'd like to name this "T" in C++ too, but
# calling a native function "T" causes undefined
# behavior on Windows, for reasons I don't understand
# (maybe related to capital letter collation somehow...)
- func: numpy_T(Tensor(a) self) -> Tensor(a)
  variants: method

- func: pixel_shuffle(Tensor self, int upscale_factor) -> Tensor

- func: pixel_unshuffle(Tensor self, int downscale_factor) -> Tensor

- func: channel_shuffle(Tensor self, int groups) -> Tensor
  dispatch:
    CPU: channel_shuffle
    QuantizedCPU: channel_shuffle_quantized_cpu

- func: is_pinned(Tensor self, Device? device=None) -> bool
  variants: method
  dispatch:
    CUDA: is_pinned_cuda
    CompositeExplicitAutograd: is_pinned_default

# TODO: add a copy kwarg that guarantees that the tensor is put into fresh
# pinned memory
- func: pin_memory(Tensor(a) self, Device? device=None) -> Tensor(a)
  variants: method

# Unlike pin_memory, this is guaranteed to give a new non-aliasing tensor
- func: _pin_memory(Tensor self, Device? device=None) -> Tensor
  dispatch:
    CUDA: _pin_memory_cuda

- func: pinverse(Tensor self, float rcond=1e-15) -> Tensor
  variants: function, method

- func: poisson_nll_loss(Tensor input, Tensor target, bool log_input, bool full, float eps, int reduction) -> Tensor
  variants: function

- func: rad2deg(Tensor self) -> Tensor
  variants: function, method
  dispatch:
    CompositeExplicitAutograd: rad2deg

- func: rad2deg_(Tensor(a!) self) -> Tensor(a!)
  variants: function, method
  dispatch:
    CompositeExplicitAutograd: rad2deg_

- func: rad2deg.out(Tensor self, *, Tensor(a!) out) -> Tensor(a!)
  dispatch:
    CompositeExplicitAutograd: rad2deg_out

- func: deg2rad(Tensor self) -> Tensor
  variants: function, method
  dispatch:
    CompositeExplicitAutograd: deg2rad

- func: deg2rad_(Tensor(a!) self) -> Tensor(a!)
  variants: function, method
  dispatch:
    CompositeExplicitAutograd: deg2rad_

- func: deg2rad.out(Tensor self, *, Tensor(a!) out) -> Tensor(a!)
  dispatch:
    CompositeExplicitAutograd: deg2rad_out

- func: scalar_tensor(Scalar s, *, ScalarType? dtype=None, Layout? layout=None, Device? device=None, bool? pin_memory=None) -> Tensor

- func: rand.names(int[] size, *, Dimname[]? names, ScalarType? dtype=None, Layout? layout=None, Device? device=None, bool? pin_memory=None) -> Tensor
  device_check: NoCheck
  device_guard: False

- func: rand.generator_with_names(int[] size, *, Generator? generator, Dimname[]? names, ScalarType? dtype=None, Layout? layout=None, Device? device=None, bool? pin_memory=None) -> Tensor
  device_check: NoCheck
  device_guard: False

- func: rand(int[] size, *, ScalarType? dtype=None, Layout? layout=None, Device? device=None, bool? pin_memory=None) -> Tensor

- func: rand.generator(int[] size, *, Generator? generator, ScalarType? dtype=None, Layout? layout=None, Device? device=None, bool? pin_memory=None) -> Tensor

- func: rand.out(int[] size, *, Tensor(a!) out) -> Tensor(a!)

- func: rand.generator_out(int[] size, *, Generator? generator, Tensor(a!) out) -> Tensor(a!)

- func: rand_like(Tensor self, *, ScalarType? dtype=None, Layout? layout=None, Device? device=None, bool? pin_memory=None, MemoryFormat? memory_format=None) -> Tensor

- func: randint(int high, int[] size, *, ScalarType? dtype=None, Layout? layout=None, Device? device=None, bool? pin_memory=None) -> Tensor

- func: randint.generator(int high, int[] size, *, Generator? generator, ScalarType? dtype=None, Layout? layout=None, Device? device=None, bool? pin_memory=None) -> Tensor

- func: randint.low(int low, int high, int[] size, *, ScalarType? dtype=None, Layout? layout=None, Device? device=None, bool? pin_memory=None) -> Tensor

- func: randint.low_generator(int low, int high, int[] size, *, Generator? generator, ScalarType? dtype=None, Layout? layout=None, Device? device=None, bool? pin_memory=None) -> Tensor

- func: randint.out(int high, int[] size, *, Tensor(a!) out) -> Tensor(a!)

- func: randint.generator_out(int high, int[] size, *, Generator? generator, Tensor(a!) out) -> Tensor(a!)

- func: randint.low_out(int low, int high, int[] size, *, Tensor(a!) out) -> Tensor(a!)

- func: randint.low_generator_out(int low, int high, int[] size, *, Generator? generator, Tensor(a!) out) -> Tensor(a!)

- func: randint_like(Tensor self, int high, *, ScalarType? dtype=None, Layout? layout=None, Device? device=None, bool? pin_memory=None, MemoryFormat? memory_format=None) -> Tensor

- func: randint_like.low_dtype(Tensor self, int low, int high, *, ScalarType? dtype=None, Layout? layout=None, Device? device=None, bool? pin_memory=None, MemoryFormat? memory_format=None) -> Tensor

- func: randn(int[] size, *, ScalarType? dtype=None, Layout? layout=None, Device? device=None, bool? pin_memory=None) -> Tensor

- func: randn.generator(int[] size, *, Generator? generator, ScalarType? dtype=None, Layout? layout=None, Device? device=None, bool? pin_memory=None) -> Tensor

- func: randn.names(int[] size, *, Dimname[]? names, ScalarType? dtype=None, Layout? layout=None, Device? device=None, bool? pin_memory=None) -> Tensor
  device_check: NoCheck
  device_guard: False

- func: randn.generator_with_names(int[] size, *, Generator? generator, Dimname[]? names, ScalarType? dtype=None, Layout? layout=None, Device? device=None, bool? pin_memory=None) -> Tensor
  device_check: NoCheck
  device_guard: False

- func: randn.out(int[] size, *, Tensor(a!) out) -> Tensor(a!)

- func: randn.generator_out(int[] size, *, Generator? generator, Tensor(a!) out) -> Tensor(a!)

- func: randn_like(Tensor self, *, ScalarType? dtype=None, Layout? layout=None, Device? device=None, bool? pin_memory=None, MemoryFormat? memory_format=None) -> Tensor

- func: randperm(int n, *, ScalarType? dtype=long, Layout? layout=None, Device? device=None, bool? pin_memory=None) -> Tensor

- func: randperm.generator(int n, *, Generator? generator, ScalarType? dtype=long, Layout? layout=None, Device? device=None, bool? pin_memory=None) -> Tensor

- func: randperm.out(int n, *, Tensor(a!) out) -> Tensor(a!)

- func: randperm.generator_out(int n, *, Generator? generator, Tensor(a!) out) -> Tensor(a!)
  dispatch:
    CPU: randperm_out_cpu
    CUDA: randperm_out_cuda

- func: range.step(Scalar start, Scalar end, Scalar step=1, *, ScalarType? dtype=None, Layout? layout=None, Device? device=None, bool? pin_memory=None) -> Tensor

- func: range(Scalar start, Scalar end, *, ScalarType? dtype=None, Layout? layout=None, Device? device=None, bool? pin_memory=None) -> Tensor

- func: range.out(Scalar start, Scalar end, Scalar step=1, *, Tensor(a!) out) -> Tensor(a!)
  dispatch:
    CPU: range_cpu_out
    CUDA: range_cuda_out

- func: ravel(Tensor(a) self) -> Tensor(a)
  variants: function, method

- func: reciprocal(Tensor self) -> Tensor
  device_check: NoCheck   # TensorIterator
  structured_delegate: reciprocal.out
  variants: function, method

- func: reciprocal_(Tensor(a!) self) -> Tensor(a!)
  device_check: NoCheck   # TensorIterator
  structured_delegate: reciprocal.out
  variants: function, method

- func: reciprocal.out(Tensor self, *, Tensor(a!) out) -> Tensor(a!)
  device_check: NoCheck   # TensorIterator
  structured: True
  structured_inherits: TensorIteratorBase
  dispatch:
    CPU, CUDA: reciprocal_out

- func: neg(Tensor self) -> Tensor
  device_check: NoCheck   # TensorIterator
  structured_delegate: neg.out
  variants: function, method
  dispatch:
    SparseCPU, SparseCUDA: neg_sparse

- func: neg_(Tensor(a!) self) -> Tensor(a!)
  device_check: NoCheck   # TensorIterator
  structured_delegate: neg.out
  variants: function, method
  dispatch:
    SparseCPU, SparseCUDA: neg_sparse_

- func: neg.out(Tensor self, *, Tensor(a!) out) -> Tensor(a!)
  device_check: NoCheck   # TensorIterator
  structured: True
  structured_inherits: TensorIteratorBase
  dispatch:
    CPU, CUDA: neg_out
    SparseCPU, SparseCUDA: neg_out_sparse

# Alias for neg
- func: negative(Tensor self) -> Tensor
  variants: function, method

- func: negative_(Tensor(a!) self) -> Tensor(a!)
  variants: function, method

- func: negative.out(Tensor self, *, Tensor(a!) out) -> Tensor(a!)

- func: repeat(Tensor self, int[] repeats) -> Tensor
  variants: method  # This is method-only to match the previous tensor API. In the future we could make this a function too.
  dispatch:
    CompositeExplicitAutograd: repeat

- func: repeat_interleave.Tensor(Tensor repeats, *, int? output_size=None) -> Tensor
  variants: function
  dispatch:
    CPU: repeat_interleave_cpu
    CUDA: repeat_interleave_cuda

- func: repeat_interleave.self_Tensor(Tensor self, Tensor repeats, int? dim=None, *, int? output_size=None) -> Tensor
  variants: function, method

- func: repeat_interleave.self_int(Tensor self, int repeats, int? dim=None, *, int? output_size=None) -> Tensor
  variants: function, method

- func: reshape(Tensor(a) self, int[] shape) -> Tensor(a)
  variants: function, method
  device_check: NoCheck
  device_guard: False

# NOTE [ _reshape_alias ] is meant to be used in the implementation of reshape.
# They are not user-facing, hence the leading underscore. Please don't use it
# anywhere else.
- func: _reshape_alias(Tensor(a) self, int[] size, int[] stride) -> Tensor(a)
  variants: function, method
  device_check: NoCheck
  device_guard: False
  dispatch:
    CPU, CUDA, Meta, QuantizedCPU, QuantizedCUDA: _reshape_alias
    # We don't need to support mkldnn since this is handled explicitly by the reshape operator.

- func: _mkldnn_reshape(Tensor self, int[] shape) -> Tensor
  device_check: NoCheck
  device_guard: False
  dispatch:
    MkldnnCPU: mkldnn_reshape

- func: reshape_as(Tensor(a) self, Tensor other) -> Tensor(a)
  variants: method
  device_check: NoCheck
  device_guard: False

- func: round(Tensor self) -> Tensor
  device_check: NoCheck   # TensorIterator
  structured_delegate: round.out
  variants: function, method

- func: round_(Tensor(a!) self) -> Tensor(a!)
  device_check: NoCheck   # TensorIterator
  structured_delegate: round.out
  variants: function, method

- func: round.out(Tensor self, *, Tensor(a!) out) -> Tensor(a!)
  device_check: NoCheck   # TensorIterator
  structured: True
  structured_inherits: TensorIteratorBase
  dispatch:
    CPU: round_out
    CUDA: round_out

- func: rrelu(Tensor self, Scalar lower=0.125, Scalar upper=0.3333333333333333, bool training=False, Generator? generator=None) -> Tensor
  device_check: NoCheck   # TensorIterator

- func: rrelu_(Tensor(a!) self, Scalar lower=0.125, Scalar upper=0.3333333333333333, bool training=False, Generator? generator=None) -> Tensor(a!)
  device_check: NoCheck   # TensorIterator

- func: relu(Tensor self) -> Tensor
  device_check: NoCheck   # TensorIterator
  variants: function, method
  dispatch:
    CPU, CUDA: relu
    MkldnnCPU: mkldnn_relu
    QuantizedCPU: relu_quantized_cpu

- func: relu_(Tensor(a!) self) -> Tensor(a!)
  device_check: NoCheck   # TensorIterator
  variants: function, method
  dispatch:
    CPU, CUDA: relu_
    MkldnnCPU: mkldnn_relu_
    QuantizedCPU: relu_quantized_cpu_

- func: relu6(Tensor self) -> Tensor
  python_module: nn

- func: relu6_(Tensor(a!) self) -> Tensor(a!)
  python_module: nn

- func: prelu(Tensor self, Tensor weight) -> Tensor
  variants: function, method
  dispatch:
    CPU: prelu_cpu
    CUDA: prelu_cuda

- func: prelu_backward(Tensor grad_output, Tensor self, Tensor weight) -> (Tensor, Tensor)
  variants: function, method
  dispatch:
    CPU: prelu_backward_cpu
    CUDA: prelu_backward_cuda

- func: gelu.out(Tensor self, *, Tensor(a!) out) -> Tensor(a!)
  structured: True
  structured_inherits: TensorIteratorBase
  device_check: NoCheck   # TensorIterator
  python_module: nn
  dispatch:
    CPU: gelu_out_cpu
    CUDA: gelu_out_cuda

- func: gelu(Tensor self) -> Tensor
  structured_delegate: gelu.out
  device_check: NoCheck   # TensorIterator
  python_module: nn
  dispatch:
    MkldnnCPU: mkldnn_gelu

- func: gelu_backward.grad_input(Tensor grad, Tensor self, *, Tensor(a!) grad_input) -> Tensor(a!)
  structured: True
  structured_inherits: TensorIteratorBase
  python_module: nn
  dispatch:
    CPU: gelu_backward_out_cpu
    CUDA: gelu_backward_out_cuda

- func: gelu_backward(Tensor grad, Tensor self) -> Tensor
  structured_delegate: gelu_backward.grad_input
  python_module: nn

- func: infinitely_differentiable_gelu_backward(Tensor grad, Tensor self) -> Tensor
  variants: function
  python_module: nn
  device_check: NoCheck
  device_guard: False

- func: hardshrink.out(Tensor self, Scalar lambd=0.5, *, Tensor(a!) out) -> Tensor(a!)
  structured: True
  structured_inherits: TensorIteratorBase
  device_check: NoCheck   # TensorIterator
  dispatch:
    CPU, CUDA: hardshrink_out

- func: hardshrink(Tensor self, Scalar lambd=0.5) -> Tensor
  structured_delegate: hardshrink.out
  device_check: NoCheck   # TensorIterator
  variants: function, method

- func: hardshrink_backward.grad_input(Tensor grad_out, Tensor self, Scalar lambd, *, Tensor(a!) grad_input) -> Tensor(a!)
  structured: True
  structured_inherits: TensorIteratorBase
  dispatch:
    CPU, CUDA: hardshrink_backward_out

- func: hardshrink_backward(Tensor grad_out, Tensor self, Scalar lambd) -> Tensor
  structured_delegate: hardshrink_backward.grad_input
  variants: function, method

- func: rsqrt(Tensor self) -> Tensor
  device_check: NoCheck   # TensorIterator
  structured_delegate: rsqrt.out
  variants: function, method

- func: rsqrt_(Tensor(a!) self) -> Tensor(a!)
  device_check: NoCheck   # TensorIterator
  structured_delegate: rsqrt.out
  variants: function, method

- func: rsqrt.out(Tensor self, *, Tensor(a!) out) -> Tensor(a!)
  device_check: NoCheck   # TensorIterator
  structured: True
  structured_inherits: TensorIteratorBase
  dispatch:
    CPU, CUDA: rsqrt_out

- func: select.Dimname(Tensor(a) self, Dimname dim, int index) -> Tensor(a)
  variants: function, method
  device_check: NoCheck
  device_guard: False

- func: select.int(Tensor(a) self, int dim, int index) -> Tensor(a)
  variants: function, method
  device_check: NoCheck
  device_guard: False
  dispatch:
    CompositeExplicitAutograd: select

- func: select_backward(Tensor grad, int[] input_sizes, int dim, int index) -> Tensor
  variants: function
  device_check: NoCheck
  device_guard: False

- func: selu(Tensor self) -> Tensor
  device_check: NoCheck   # TensorIterator

- func: selu_(Tensor(a!) self) -> Tensor(a!)
  device_check: NoCheck   # TensorIterator

- func: celu(Tensor self, Scalar alpha=1.0) -> Tensor
  device_check: NoCheck   # TensorIterator
  dispatch:
    CompositeExplicitAutograd: celu

- func: celu_(Tensor(a!) self, Scalar alpha=1.0) -> Tensor(a!)
  device_check: NoCheck   # TensorIterator
  dispatch:
    CompositeExplicitAutograd: celu_

- func: silu(Tensor self) -> Tensor
  structured_delegate: silu.out
  python_module: nn
  dispatch:
    CompositeExplicitAutograd: silu

- func: silu_(Tensor(a!) self) -> Tensor(a!)
  structured_delegate: silu.out
  python_module: nn
  dispatch:
    CompositeExplicitAutograd: silu_

- func: silu.out(Tensor self, *, Tensor(a!) out) -> Tensor(a!)
  structured: True
  structured_inherits: TensorIteratorBase
  python_module: nn
  dispatch:
    CPU, CUDA: silu_out

- func: silu_backward.grad_input(Tensor grad_output, Tensor self, *, Tensor(a!) grad_input) -> Tensor(a!)
  structured: True
  structured_inherits: TensorIteratorBase
  python_module: nn
  dispatch:
    CPU, CUDA: silu_backward_out

- func: silu_backward(Tensor grad_output, Tensor self) -> Tensor
  structured_delegate: silu_backward.grad_input
  python_module: nn
  dispatch:
    CompositeImplicitAutograd: math_silu_backward

- func: mish(Tensor self) -> Tensor
  structured_delegate: mish.out
  python_module: nn
  dispatch:
    CompositeExplicitAutograd: mish

- func: mish_(Tensor(a!) self) -> Tensor(a!)
  structured_delegate: mish.out
  python_module: nn
  dispatch:
    CompositeExplicitAutograd: mish_

- func: mish.out(Tensor self, *, Tensor(a!) out) -> Tensor(a!)
  structured: True
  structured_inherits: TensorIteratorBase
  python_module: nn
  dispatch:
    CPU, CUDA: mish_out

- func: mish_backward(Tensor grad_output, Tensor self) -> Tensor
  python_module: nn
  dispatch:
    CPU, CUDA: mish_backward
    CompositeImplicitAutograd: math_mish_backward

- func: sigmoid(Tensor self) -> Tensor
  device_check: NoCheck   # TensorIterator
  structured_delegate: sigmoid.out
  variants: function, method
  dispatch:
    QuantizedCPU: sigmoid_quantized_cpu
    MkldnnCPU: mkldnn_sigmoid

- func: sigmoid_(Tensor(a!) self) -> Tensor(a!)
  device_check: NoCheck   # TensorIterator
  structured_delegate: sigmoid.out
  variants: function, method
  dispatch:
    MkldnnCPU: mkldnn_sigmoid_

- func: sigmoid.out(Tensor self, *, Tensor(a!) out) -> Tensor(a!)
  device_check: NoCheck   # TensorIterator
  structured: True
  structured_inherits: TensorIteratorBase
  dispatch:
    CPU, CUDA: sigmoid_out

- func: logit(Tensor self, float? eps=None) -> Tensor
  variants: function, method
  dispatch:
    CPU, CUDA: logit

- func: logit_(Tensor(a!) self, float? eps=None) -> Tensor(a!)
  variants: function, method
  dispatch:
    CPU, CUDA: logit_

- func: logit.out(Tensor self, float? eps=None, *, Tensor(a!) out) -> Tensor(a!)
  dispatch:
    CPU, CUDA: logit_out

- func: sin(Tensor self) -> Tensor
  device_check: NoCheck   # TensorIterator
  structured_delegate: sin.out
  variants: function, method

- func: sin_(Tensor(a!) self) -> Tensor(a!)
  device_check: NoCheck   # TensorIterator
  structured_delegate: sin.out
  variants: function, method

- func: sin.out(Tensor self, *, Tensor(a!) out) -> Tensor(a!)
  device_check: NoCheck   # TensorIterator
  structured: True
  structured_inherits: TensorIteratorBase
  dispatch:
    CPU, CUDA: sin_out

- func: sinc(Tensor self) -> Tensor
  structured_delegate: sinc.out
  variants: function, method

- func: sinc_(Tensor(a!) self) -> Tensor(a!)
  structured_delegate: sinc.out
  variants: function, method

- func: sinc.out(Tensor self, *, Tensor(a!) out) -> Tensor(a!)
  structured: True
  structured_inherits: TensorIteratorBase
  dispatch:
    CPU, CUDA: sinc_out

- func: sinh(Tensor self) -> Tensor
  device_check: NoCheck   # TensorIterator
  structured_delegate: sinh.out
  variants: function, method

- func: sinh_(Tensor(a!) self) -> Tensor(a!)
  device_check: NoCheck   # TensorIterator
  structured_delegate: sinh.out
  variants: function, method

- func: sinh.out(Tensor self, *, Tensor(a!) out) -> Tensor(a!)
  device_check: NoCheck   # TensorIterator
  structured: True
  structured_inherits: TensorIteratorBase
  dispatch:
    CPU, CUDA: sinh_out

# Returns a copy of this `Variable` that is detached from its autograd graph.
# This method is OK to call if the `Variable` is a view.
#
# NOTE: Previously, if we change the tensor metadata (e.g. sizes / strides /
# storage / storage_offset) of a tensor created from `detach()`, those metadata
# in the original tensor will also be updated. However, the new behavior is that
# those metadata changes to the detached tensor will not update the original tensor
# anymore, and in the `detach()` function we need to set `allow_tensor_metadata_change_`
# to false to make such changes explicitly illegal, in order to prevent users from
# changing metadata of the detached tensor and expecting the original tensor to also
# be updated.
- func: detach(Tensor(a) self) -> Tensor(a)
  variants: function, method
  dispatch:
    CompositeExplicitAutograd: detach

# Like `detach()`, but modifies this `Variable` in-place. This method may
# only be called on non-view `Variable`s. You can use `is_view()` to check
# this. If this `Variable` is a view, throws an `std::runtime_error()`.
- func: detach_(Tensor(a!) self) -> Tensor(a!)
  variants: function, method
  dispatch:
    CompositeExplicitAutograd: detach_

- func: size.int(Tensor self, int dim) -> int
  variants: function
  device_check: NoCheck
  device_guard: False
  manual_cpp_binding: True

- func: size.Dimname(Tensor self, Dimname dim) -> int
  variants: function, method
  device_check: NoCheck
  device_guard: False

- func: slice.Tensor(Tensor(a) self, int dim=0, int? start=None, int? end=None, int step=1) -> Tensor(a)
  variants: function, method
  device_check: NoCheck
  device_guard: False
  dispatch:
    CompositeExplicitAutograd: slice

- func: slice_backward(Tensor grad, int[] input_sizes, int dim, int start, int end, int step) -> Tensor
  variants: function
  device_check: NoCheck
  device_guard: False

- func: slogdet(Tensor self) -> (Tensor sign, Tensor logabsdet)
  variants: function, method
  dispatch:
    CompositeExplicitAutograd: slogdet

- func: smm(Tensor self, Tensor mat2) -> Tensor
  variants: function, method

# softmax allows positional dtype, unlike most operators, because kwonly is BC-breaking when loading jit models.
- func: softmax.int(Tensor self, int dim, ScalarType? dtype=None) -> Tensor
  variants: function, method

- func: softmax.Dimname(Tensor self, Dimname dim, *, ScalarType? dtype=None) -> Tensor
  variants: function, method

- func: _softmax(Tensor self, int dim, bool half_to_float) -> Tensor
  dispatch:
    CPU: softmax_cpu
    CUDA: softmax_cuda
    MkldnnCPU: mkldnn_softmax

- func: _softmax_backward_data(Tensor grad_output, Tensor output, int dim, Tensor self) -> Tensor
  dispatch:
    CPU: softmax_backward_cpu
    CUDA: softmax_backward_cuda

- func: unsafe_split.Tensor(Tensor self, int split_size, int dim=0) -> Tensor[]
  variants: function, method
  device_check: NoCheck
  device_guard: False
  dispatch:
    CompositeExplicitAutograd: unsafe_split

- func: split.Tensor(Tensor(a) self, int split_size, int dim=0) -> Tensor(a)[]
  variants: function, method
  device_check: NoCheck
  device_guard: False
  dispatch:
    CompositeExplicitAutograd: split

- func: unsafe_split_with_sizes(Tensor self, int[] split_sizes, int dim=0) -> Tensor[]
  variants: function, method
  device_check: NoCheck
  device_guard: False
  dispatch:
    CompositeExplicitAutograd: unsafe_split_with_sizes

- func: split_with_sizes(Tensor(a) self, int[] split_sizes, int dim=0) -> Tensor(a)[]
  variants: function, method
  device_check: NoCheck
  device_guard: False
  dispatch:
    CompositeExplicitAutograd: split_with_sizes

- func: hsplit.int(Tensor(a) self, int sections) -> Tensor(a)[]
  variants: function, method

- func: hsplit.array(Tensor(a) self, int[] indices) -> Tensor(a)[]
  variants: function, method

- func: vsplit.int(Tensor(a) self, int sections) -> Tensor(a)[]
  variants: function, method

- func: vsplit.array(Tensor(a) self, int[] indices) -> Tensor(a)[]
  variants: function, method

- func: dsplit.int(Tensor(a) self, int sections) -> Tensor(a)[]
  variants: function, method

- func: dsplit.array(Tensor(a) self, int[] indices) -> Tensor(a)[]
  variants: function, method

- func: squeeze(Tensor(a) self) -> Tensor(a)
  variants: function, method
  device_check: NoCheck
  device_guard: False
  dispatch:
    CompositeExplicitAutograd: squeeze

- func: squeeze.dim(Tensor(a) self, int dim) -> Tensor(a)
  variants: function, method
  device_check: NoCheck
  device_guard: False
  dispatch:
    CompositeExplicitAutograd: squeeze

- func: squeeze.dimname(Tensor(a) self, Dimname dim) -> Tensor(a)
  variants: function, method
  device_check: NoCheck
  device_guard: False

- func: squeeze_(Tensor(a!) self) -> Tensor(a!)
  variants: method
  device_check: NoCheck
  device_guard: False
  dispatch:
    CompositeExplicitAutograd: squeeze_

- func: squeeze_.dim(Tensor(a!) self, int dim) -> Tensor(a!)
  variants: method
  device_check: NoCheck
  device_guard: False
  dispatch:
    CompositeExplicitAutograd: squeeze_

- func: squeeze_.dimname(Tensor(a!) self, Dimname dim) -> Tensor(a!)
  variants: method
  device_check: NoCheck
  device_guard: False

- func: sspaddmm(Tensor self, Tensor mat1, Tensor mat2, *, Scalar beta=1, Scalar alpha=1) -> Tensor
  variants: function, method

- func: sspaddmm.out(Tensor self, Tensor mat1, Tensor mat2, *, Scalar beta=1, Scalar alpha=1, Tensor(a!) out) -> Tensor(a!)
  dispatch:
    CPU: _sspaddmm_out_only_sparse
    CUDA: _sspaddmm_out_only_sparse_cuda
    SparseCPU: _sspaddmm_out_cpu
    SparseCUDA: _sspaddmm_out_cuda

- func: stack(Tensor[] tensors, int dim=0) -> Tensor
  dispatch:
    CompositeExplicitAutograd: stack

- func: stack.out(Tensor[] tensors, int dim=0, *, Tensor(a!) out) -> Tensor(a!)
  dispatch:
    CompositeExplicitAutograd: stack_out

- func: _stack(Tensor[] tensors, int dim=0) -> Tensor
  dispatch: # match the backends supported by _cat
    CPU: _stack_cpu
    CompositeExplicitAutograd: _stack

- func: _stack.out(Tensor[] tensors, int dim=0, *, Tensor(a!) out) -> Tensor(a!)
  dispatch: # match the backends supported by _cat_out
    CPU: _stack_out_cpu
    CompositeExplicitAutograd: _stack_out

- func: hstack(Tensor[] tensors) -> Tensor

- func: hstack.out(Tensor[] tensors, *, Tensor(a!) out) -> Tensor(a!)

- func: vstack(Tensor[] tensors) -> Tensor

- func: vstack.out(Tensor[] tensors, *, Tensor(a!) out) -> Tensor(a!)

- func: dstack(Tensor[] tensors) -> Tensor

- func: dstack.out(Tensor[] tensors, *, Tensor(a!) out) -> Tensor(a!)

# The signature is designed to be consistent with librosa except that it is
# missing the `pad_mode` and `center` arguments, which are taken care of at
# `torch.functional.py`. They shall be moved here once we have mapping between
# Python strings and C++ Enum in codegen.
- func: stft(Tensor self, int n_fft, int? hop_length=None, int? win_length=None, Tensor? window=None, bool normalized=False, bool? onesided=None, bool? return_complex=None) -> Tensor
  variants: function, method

- func: istft(Tensor self, int n_fft, int? hop_length=None, int? win_length=None, Tensor? window=None, bool center=True, bool normalized=False, bool? onesided=None, int? length=None, bool return_complex=False) -> Tensor
  variants: function, method

- func: stride.int(Tensor self, int dim) -> int
  variants: function
  device_check: NoCheck
  device_guard: False
  manual_cpp_binding: True

- func: stride.Dimname(Tensor self, Dimname dim) -> int
  variants: function, method
  device_check: NoCheck
  device_guard: False

- func: sum(Tensor self, *, ScalarType? dtype=None) -> Tensor
  device_check: NoCheck   # TensorIterator
  variants: function, method
  dispatch:
    CPU, CUDA: sum

- func: sum.dim_IntList(Tensor self, int[1] dim, bool keepdim=False, *, ScalarType? dtype=None) -> Tensor
  device_check: NoCheck   # TensorIterator
  variants: function, method
  dispatch:
    CPU, CUDA: sum

- func: sum.dim_DimnameList(Tensor self, Dimname[1] dim, bool keepdim=False, *, ScalarType? dtype=None) -> Tensor
  device_check: NoCheck   # TensorIterator
  variants: function, method

- func: sum.IntList_out(Tensor self, int[1] dim, bool keepdim=False, *, ScalarType? dtype=None, Tensor(a!) out) -> Tensor(a!)
  device_check: NoCheck   # TensorIterator
  dispatch:
    CPU, CUDA: sum_out

- func: sum.DimnameList_out(Tensor self, Dimname[1] dim, bool keepdim=False, *, ScalarType? dtype=None, Tensor(a!) out) -> Tensor(a!)
  device_check: NoCheck   # TensorIterator

- func: nansum(Tensor self, *, ScalarType? dtype=None) -> Tensor
  variants: function, method
  dispatch:
    CPU, CUDA: nansum

- func: nansum.dim_IntList(Tensor self, int[1] dim, bool keepdim=False, *, ScalarType? dtype=None) -> Tensor
  variants: function, method
  dispatch:
    CPU, CUDA: nansum

- func: nansum.IntList_out(Tensor self, int[1] dim, bool keepdim=False, *, ScalarType? dtype=None, Tensor(a!) out) -> Tensor(a!)
  dispatch:
    CPU, CUDA: nansum_out

- func: sum_to_size(Tensor self, int[] size) -> Tensor
  variants: method
  device_check: NoCheck
  device_guard: False

- func: sqrt(Tensor self) -> Tensor
  device_check: NoCheck   # TensorIterator
  structured_delegate: sqrt.out
  variants: function, method
  dispatch:
    SparseCPU, SparseCUDA: sqrt_sparse

- func: sqrt_(Tensor(a!) self) -> Tensor(a!)
  device_check: NoCheck   # TensorIterator
  structured_delegate: sqrt.out
  variants: function, method

- func: sqrt.out(Tensor self, *, Tensor(a!) out) -> Tensor(a!)
  device_check: NoCheck   # TensorIterator
  structured: True
  structured_inherits: TensorIteratorBase
  dispatch:
    CPU, CUDA: sqrt_out
    SparseCPU, SparseCUDA: sqrt_out_sparse

- func: square(Tensor self) -> Tensor
  device_check: NoCheck   # TensorIterator
  variants: function, method

- func: square_(Tensor(a!) self) -> Tensor(a!)
  device_check: NoCheck   # TensorIterator
  variants: function, method

- func: square.out(Tensor self, *, Tensor(a!) out) -> Tensor(a!)
  dispatch:
    CPU, CUDA: square_out

- func: std(Tensor self, bool unbiased=True) -> Tensor
  device_check: NoCheck   # TensorIterator
  variants: function, method

- func: std.dim(Tensor self, int[1] dim, bool unbiased=True, bool keepdim=False) -> Tensor
  device_check: NoCheck   # TensorIterator
  variants: function, method

- func: std.correction(Tensor self, int[1]? dim, *, int? correction, bool keepdim=False) -> Tensor
  device_check: NoCheck   # TensorIterator
  variants: function, method
  dispatch:
    CPU, CUDA: std

- func: std_mean(Tensor self, bool unbiased=True) -> (Tensor, Tensor)
  device_check: NoCheck   # TensorIterator
  variants: function

- func: std_mean.dim(Tensor self, int[1] dim, bool unbiased=True, bool keepdim=False) -> (Tensor, Tensor)
  device_check: NoCheck   # TensorIterator
  variants: function

- func: std_mean.correction(Tensor self, int[1]? dim, *, int? correction, bool keepdim=False) -> (Tensor, Tensor)
  device_check: NoCheck   # TensorIterator
  variants: function
  dispatch:
    CPU, CUDA: std_mean

- func: std_mean.names_dim(Tensor self, Dimname[1] dim, bool unbiased=True, bool keepdim=False) -> (Tensor, Tensor)
  device_check: NoCheck   # TensorIterator
  variants: function

- func: std_mean.correction_names(Tensor self, Dimname[1] dim, *, int? correction, bool keepdim=False) -> (Tensor, Tensor)
  device_check: NoCheck   # TensorIterator
  variants: function

- func: std.out(Tensor self, int[1] dim, bool unbiased=True, bool keepdim=False, *, Tensor(a!) out) -> Tensor(a!)
  device_check: NoCheck   # TensorIterator

- func: std.correction_out(Tensor self, int[1]? dim, *, int? correction, bool keepdim=False, Tensor(a!) out) -> Tensor(a!)
  device_check: NoCheck   # TensorIterator
  dispatch:
    CPU, CUDA: std_out

- func: std.names_dim(Tensor self, Dimname[1] dim, bool unbiased=True, bool keepdim=False) -> Tensor
  device_check: NoCheck   # TensorIterator
  variants: function, method

- func: std.names_out(Tensor self, Dimname[1] dim, bool unbiased=True, bool keepdim=False, *, Tensor(a!) out) -> Tensor(a!)
  device_check: NoCheck   # TensorIterator

- func: std.correction_names(Tensor self, Dimname[1] dim, *, int? correction, bool keepdim=False) -> Tensor
  device_check: NoCheck   # TensorIterator
  variants: function, method

- func: std.correction_names_out(Tensor self, Dimname[1] dim, *, int? correction, bool keepdim=False, Tensor(a!) out) -> Tensor(a!)
  device_check: NoCheck   # TensorIterator
  variants: function

- func: prod(Tensor self, *, ScalarType? dtype=None) -> Tensor
  device_check: NoCheck   # TensorIterator
  variants: function, method
  dispatch:
    CPU, CUDA: prod

- func: prod.dim_int(Tensor self, int dim, bool keepdim=False, *, ScalarType? dtype=None) -> Tensor
  device_check: NoCheck   # TensorIterator
  variants: function, method
  dispatch:
    CPU, CUDA: prod

- func: prod.int_out(Tensor self, int dim, bool keepdim=False, *, ScalarType? dtype=None, Tensor(a!) out) -> Tensor(a!)
  device_check: NoCheck   # TensorIterator
  dispatch:
    CPU, CUDA: prod_out

- func: prod.dim_Dimname(Tensor self, Dimname dim, bool keepdim=False, *, ScalarType? dtype=None) -> Tensor
  device_check: NoCheck   # TensorIterator
  variants: function, method

- func: prod.Dimname_out(Tensor self, Dimname dim, bool keepdim=False, *, ScalarType? dtype=None, Tensor(a!) out) -> Tensor(a!)
  device_check: NoCheck   # TensorIterator

- func: t(Tensor(a) self) -> Tensor(a)
  device_check: NoCheck
  device_guard: False
  variants: function, method
  dispatch:
    CompositeExplicitAutograd: t

- func: t_(Tensor(a!) self) -> Tensor(a!)
  device_check: NoCheck
  device_guard: False
  variants: method
  dispatch:
    CompositeExplicitAutograd: t_

- func: tan(Tensor self) -> Tensor
  device_check: NoCheck   # TensorIterator
  structured_delegate: tan.out
  variants: function, method

- func: tan_(Tensor(a!) self) -> Tensor(a!)
  device_check: NoCheck   # TensorIterator
  structured_delegate: tan.out
  variants: function, method

- func: tan.out(Tensor self, *, Tensor(a!) out) -> Tensor(a!)
  device_check: NoCheck   # TensorIterator
  structured: True
  structured_inherits: TensorIteratorBase
  dispatch:
    CPU, CUDA: tan_out

- func: tanh(Tensor self) -> Tensor
  device_check: NoCheck   # TensorIterator
  structured_delegate: tanh.out
  variants: function, method
  dispatch:
    QuantizedCPU: tanh_quantized_cpu
    MkldnnCPU: mkldnn_tanh

- func: tanh_(Tensor(a!) self) -> Tensor(a!)
  device_check: NoCheck   # TensorIterator
  structured_delegate: tanh.out
  variants: function, method
  dispatch:
    MkldnnCPU: mkldnn_tanh_
- func: tanh.out(Tensor self, *, Tensor(a!) out) -> Tensor(a!)
  device_check: NoCheck   # TensorIterator
  structured: True
  structured_inherits: TensorIteratorBase
  dispatch:
    CPU, CUDA: tanh_out

- func: tensordot(Tensor self, Tensor other, int[] dims_self, int[] dims_other) -> Tensor
  variants: function

- func: tensordot.out(Tensor self, Tensor other, int[] dims_self, int[] dims_other, *, Tensor(a!) out) -> Tensor(a!)
  variants: function
  dispatch:
    CPU, CUDA: tensordot_out

# TODO: namespace threshold in 'nn'
- func: threshold(Tensor self, Scalar threshold, Scalar value) -> Tensor
  device_check: NoCheck   # TensorIterator
  variants: function
  structured_delegate: threshold.out
  dispatch:
    QuantizedCPU: threshold_quantized_cpu

- func: threshold_(Tensor(a!) self, Scalar threshold, Scalar value) -> Tensor(a!)
  device_check: NoCheck   # TensorIterator
  variants: function
  structured_delegate: threshold.out

- func: threshold.out(Tensor self, Scalar threshold, Scalar value, *, Tensor(a!) out) -> Tensor(a!)
  device_check: NoCheck   # TensorIterator
  structured: True
  structured_inherits: TensorIteratorBase
  dispatch:
    CPU, CUDA: threshold_out

- func: threshold_backward.grad_input(Tensor grad_output, Tensor self, Scalar threshold, *, Tensor(a!) grad_input) -> Tensor(a!)
  structured: True
  structured_inherits: TensorIteratorBase
  dispatch:
    CPU, CUDA: threshold_backward_out

- func: threshold_backward(Tensor grad_output, Tensor self, Scalar threshold) -> Tensor
  variants: function
  structured_delegate: threshold_backward.grad_input
  dispatch:
    MkldnnCPU: mkldnn_relu_backward

- func: tile(Tensor self, int[] dims) -> Tensor
  variants: function, method

- func: transpose.int(Tensor(a) self, int dim0, int dim1) -> Tensor(a)
  variants: function, method
  device_check: NoCheck
  device_guard: False
  dispatch:
    CompositeExplicitAutograd: transpose

- func: transpose.Dimname(Tensor(a) self, Dimname dim0, Dimname dim1) -> Tensor(a)
  variants: function, method
  device_check: NoCheck
  device_guard: False

- func: _mkldnn_transpose(Tensor self, int dim0, int dim1) -> Tensor
  device_check: NoCheck
  device_guard: False
  dispatch:
    MkldnnCPU: mkldnn_transpose

- func: transpose_(Tensor(a!) self, int dim0, int dim1) -> Tensor(a!)
  variants: method
  device_check: NoCheck
  device_guard: False
  dispatch:
    CompositeExplicitAutograd: transpose_

- func: _mkldnn_transpose_(Tensor(a!) self, int dim0, int dim1) -> Tensor(a!)
  device_check: NoCheck
  device_guard: False
  dispatch:
    MkldnnCPU: mkldnn_transpose_

- func: one_hot(Tensor self, int num_classes=-1) -> Tensor
  python_module: nn
  variants: function

- func: flip(Tensor self, int[] dims) -> Tensor
  variants: function, method
  dispatch:
    CPU, QuantizedCPU, CUDA, QuantizedCUDA: flip

- func: fliplr(Tensor self) -> Tensor
  variants: function, method

- func: flipud(Tensor self) -> Tensor
  variants: function, method

- func: roll(Tensor self, int[1] shifts, int[1] dims=[]) -> Tensor
  variants: function, method
  dispatch:
    CPU: roll_cpu
    CUDA: roll_cuda

# default int[] value [0,1] should not add space after comma, since codegen parser uses ', ' to split args

- func: rot90(Tensor self, int k=1, int[] dims=[0,1]) -> Tensor
  variants: function, method
  dispatch:
    CompositeExplicitAutograd: rot90

- func: trapezoid.x(Tensor y, Tensor x, *, int dim=-1) -> Tensor

- func: trapezoid.dx(Tensor y, *, Scalar dx=1, int dim=-1) -> Tensor

- func: trapz.x(Tensor y, Tensor x, *, int dim=-1) -> Tensor

- func: trapz.dx(Tensor y, *, float dx=1, int dim=-1) -> Tensor

- func: _trilinear(Tensor i1, Tensor i2, Tensor i3, int[] expand1, int[] expand2, int[] expand3, int[] sumdim, int unroll_dim=1) -> Tensor
  dispatch:
    CompositeExplicitAutograd: _trilinear

- func: triplet_margin_loss(Tensor anchor, Tensor positive, Tensor negative, float margin=1.0, float p=2, float eps=1e-06, bool swap=False, int reduction=Mean) -> Tensor

- func: trunc(Tensor self) -> Tensor
  structured_delegate: trunc.out
  device_check: NoCheck   # TensorIterator
  variants: function, method
  dispatch:
    CompositeExplicitAutograd: trunc

- func: trunc_(Tensor(a!) self) -> Tensor(a!)
  structured_delegate: trunc.out
  device_check: NoCheck   # TensorIterator
  variants: function, method
  dispatch:
    CompositeExplicitAutograd: trunc_

- func: trunc.out(Tensor self, *, Tensor(a!) out) -> Tensor(a!)
  structured: True
  structured_inherits: TensorIteratorBase
  device_check: NoCheck   # TensorIterator
  dispatch:
    CPU, CUDA: trunc_out

# Alias for trunc
- func: fix(Tensor self) -> Tensor
  variants: function, method

- func: fix_(Tensor(a!) self) -> Tensor(a!)
  variants: function, method

- func: fix.out(Tensor self, *, Tensor(a!) out) -> Tensor(a!)

- func: type_as(Tensor self, Tensor other) -> Tensor
  variants: method

- func: _has_compatible_shallow_copy_type(Tensor self, Tensor from) -> bool
  variants: function

- func: _unique(Tensor self, bool sorted=True, bool return_inverse=False) -> (Tensor, Tensor)
  variants: function
  dispatch:
    CPU: _unique_cpu
    CUDA: _unique_cuda

- func: unique_dim(Tensor self, int dim, bool sorted=True, bool return_inverse=False, bool return_counts=False) -> (Tensor, Tensor, Tensor)
  variants: function
  dispatch:
    CPU: unique_dim_cpu
    CUDA: unique_dim_cuda

- func: unique_consecutive(Tensor self, bool return_inverse=False, bool return_counts=False, int? dim=None) -> (Tensor, Tensor, Tensor)
  variants: function
  dispatch:
    CPU: unique_consecutive_cpu
    CUDA: unique_consecutive_cuda

- func: unique_dim_consecutive(Tensor self, int dim, bool return_inverse=False, bool return_counts=False) -> (Tensor, Tensor, Tensor)
  variants: function
  dispatch:
    CPU: unique_dim_consecutive_cpu
    CUDA: unique_dim_consecutive_cuda

# _unique and _unique_dim are fragile and modifying them easily cause internal break
# the below operator is a temporary hack for adding return_counts support
# Please don't rely on these two operators, they will be removed soon

- func: _unique2(Tensor self, bool sorted=True, bool return_inverse=False, bool return_counts=False) -> (Tensor, Tensor, Tensor)
  variants: function
  dispatch:
    CPU: _unique2_cpu
    CUDA: _unique2_cuda

- func: _unsafe_view(Tensor self, int[] size) -> Tensor
  dispatch:
    CompositeExplicitAutograd: _unsafe_view

- func: unsqueeze(Tensor(a) self, int dim) -> Tensor(a)
  variants: function, method
  device_check: NoCheck
  device_guard: False
  dispatch:
    CompositeExplicitAutograd: unsqueeze

- func: unsqueeze_(Tensor(a!) self, int dim) -> Tensor(a!)
  variants: method
  device_check: NoCheck
  device_guard: False
  dispatch:
    CompositeExplicitAutograd: unsqueeze_

- func: vander(Tensor x, int? N=None, bool increasing=False) -> Tensor

- func: var(Tensor self, bool unbiased=True) -> Tensor
  device_check: NoCheck   # TensorIterator
  variants: function, method

- func: var.dim(Tensor self, int[1] dim, bool unbiased=True, bool keepdim=False) -> Tensor
  device_check: NoCheck   # TensorIterator
  variants: function, method

- func: var.correction(Tensor self, int[1]? dim, *, int? correction, bool keepdim=False) -> Tensor
  device_check: NoCheck   # TensorIterator
  variants: function, method
  dispatch:
    CPU, CUDA: var

- func: var.out(Tensor self, int[1] dim, bool unbiased=True, bool keepdim=False, *, Tensor(a!) out) -> Tensor(a!)
  device_check: NoCheck   # TensorIterator

- func: var.correction_out(Tensor self, int[1]? dim, *, int? correction, bool keepdim=False, Tensor(a!) out) -> Tensor(a!)
  device_check: NoCheck   # TensorIterator
  dispatch:
    CPU, CUDA: var_out

- func: var.names_dim(Tensor self, Dimname[1] dim, bool unbiased=True, bool keepdim=False) -> Tensor
  device_check: NoCheck   # TensorIterator
  variants: function, method

- func: var.names_out(Tensor self, Dimname[1] dim, bool unbiased=True, bool keepdim=False, *, Tensor(a!) out) -> Tensor(a!)
  device_check: NoCheck   # TensorIterator

- func: var.correction_names(Tensor self, Dimname[1] dim, *, int? correction, bool keepdim=False) -> Tensor
  device_check: NoCheck   # TensorIterator
  variants: function, method

- func: var.correction_names_out(Tensor self, Dimname[1] dim, *, int? correction, bool keepdim=False, Tensor(a!) out) -> Tensor(a!)
  device_check: NoCheck   # TensorIterator
  variants: function

- func: var_mean(Tensor self, bool unbiased=True) -> (Tensor, Tensor)
  device_check: NoCheck   # TensorIterator
  variants: function

- func: var_mean.dim(Tensor self, int[1] dim, bool unbiased=True, bool keepdim=False) -> (Tensor, Tensor)
  device_check: NoCheck   # TensorIterator
  variants: function

- func: var_mean.correction(Tensor self, int[1]? dim, *, int? correction, bool keepdim=False) -> (Tensor, Tensor)
  device_check: NoCheck   # TensorIterator
  variants: function
  dispatch:
    CPU, CUDA: var_mean

- func: var_mean.names_dim(Tensor self, Dimname[1] dim, bool unbiased=True, bool keepdim=False) -> (Tensor, Tensor)
  device_check: NoCheck   # TensorIterator
  variants: function

- func: var_mean.correction_names(Tensor self, Dimname[1] dim, *, int? correction, bool keepdim=False) -> (Tensor, Tensor)
  device_check: NoCheck   # TensorIterator
  variants: function

- func: view_as(Tensor(a) self, Tensor other) -> Tensor(a)
  variants: method
  device_check: NoCheck
  device_guard: False

# we define both of these because 'where' does the broadcast and '_s_where' doesn't;
# this allows us to implicitly calculate the broadcast derivative, while only dealing with the
# _s_where derivative.
- func: where.self(Tensor condition, Tensor self, Tensor other) -> Tensor
  device_check: NoCheck   # TensorIterator
  variants: function, method

- func: where.ScalarSelf(Tensor condition, Scalar self, Tensor other) -> Tensor
  variants: function

- func: where.ScalarOther(Tensor condition, Tensor self, Scalar other) -> Tensor
  variants: function

- func: where.Scalar(Tensor condition, Scalar self, Scalar other) -> Tensor
  variants: function

- func: where(Tensor condition) -> Tensor[]
  device_check: NoCheck   # TensorIterator
  variants: function

- func: _s_where(Tensor condition, Tensor self, Tensor other) -> Tensor
  variants: function
  dispatch:
    CPU, CUDA: _s_where

- func: norm_except_dim(Tensor v, int pow=2, int dim=0) -> Tensor
  variants: function

# VariableType::_weight_norm does not want to be given a gap in the autograd graph,
# so we don't define "dispatch" variants for it.
- func: _weight_norm(Tensor v, Tensor g, int dim=0) -> Tensor
  variants: function

- func: _weight_norm_cuda_interface(Tensor v, Tensor g, int dim=0) -> (Tensor, Tensor)
  variants: function
  dispatch:
    CUDA: weight_norm_cuda

- func: _weight_norm_cuda_interface_backward(Tensor grad_w, Tensor saved_v, Tensor saved_g, Tensor saved_norms, int dim) -> (Tensor, Tensor)
  variants: function
  dispatch:
    CUDA: weight_norm_cuda_backward

- func: _weight_norm_differentiable_backward(Tensor grad_w, Tensor saved_v, Tensor saved_g, Tensor saved_norms, int dim) -> (Tensor, Tensor)
  variants: function

- func: zeros.names(int[] size, *, Dimname[]? names, ScalarType? dtype=None, Layout? layout=None, Device? device=None, bool? pin_memory=None) -> Tensor
  device_check: NoCheck
  device_guard: False

- func: zeros(int[] size, *, ScalarType? dtype=None, Layout? layout=None, Device? device=None, bool? pin_memory=None) -> Tensor

- func: zeros.out(int[] size, *, Tensor(a!) out) -> Tensor(a!)

- func: zeros_like(Tensor self, *, ScalarType? dtype=None, Layout? layout=None, Device? device=None, bool? pin_memory=None, MemoryFormat? memory_format=None) -> Tensor

- func: _standard_gamma_grad(Tensor self, Tensor output) -> Tensor
  variants: function
  dispatch:
    CPU: _standard_gamma_grad_cpu
    CUDA: _standard_gamma_grad_cuda

- func: _standard_gamma(Tensor self, Generator? generator=None) -> Tensor
  variants: function
  dispatch:
    CPU: _s_gamma_cpu
    CUDA: _s_gamma_cuda

- func: _dirichlet_grad(Tensor x, Tensor alpha, Tensor total) -> Tensor
  dispatch:
    CPU: _dirichlet_grad_cpu
    CUDA: _dirichlet_grad_cuda

- func: _sample_dirichlet(Tensor self, Generator? generator=None) -> Tensor
  variants: function
  dispatch:
    CPU: _s_dirichlet_cpu
    CUDA: _s_dirichlet_cuda

- func: poisson(Tensor self, Generator? generator=None) -> Tensor
  device_check: NoCheck   # TensorIterator
  dispatch:
    CPU: _s_poisson_cpu
    CUDA: _s_poisson_cuda

- func: binomial(Tensor count, Tensor prob, Generator? generator=None) -> Tensor
  device_check: NoCheck   # TensorIterator
  dispatch:
    CPU: _s_binomial_cpu
    CUDA: _s_binomial_cuda

# When more variants get ported to native, this dispatch will get more
# complicated

- func: native_norm(Tensor self, Scalar p=2) -> Tensor
  dispatch:
    SparseCPU, SparseCUDA: norm_sparse

- func: native_norm.ScalarOpt_dim_dtype(Tensor self, Scalar? p, int[1] dim, bool keepdim, ScalarType? dtype) -> Tensor
  dispatch:
    SparseCPU, SparseCUDA: norm_sparse

# TODO: reduce signatures down to one when optional args is available
- func: _sparse_sum(Tensor self) -> Tensor

- func: _sparse_sum.dtype(Tensor self, *, ScalarType dtype) -> Tensor

- func: _sparse_sum.dim(Tensor self, int[1] dim) -> Tensor
  dispatch:
    CompositeExplicitAutograd: _sparse_sum

- func: _sparse_sum.dim_dtype(Tensor self, int[1] dim, *, ScalarType dtype) -> Tensor

- func: _sparse_sum_backward(Tensor grad, Tensor self, int[] dim) -> Tensor
  dispatch:
    SparseCPU: _sparse_sum_backward_cpu
    SparseCUDA: _sparse_sum_backward_cuda

- func: _sparse_softmax.int(Tensor self, int dim, ScalarType? dtype=None) -> Tensor
  variants: function

- func: _sparse_softmax.Dimname(Tensor self, Dimname dim, *, ScalarType? dtype=None) -> Tensor
  variants: function

- func: _sparse_softmax(Tensor self, int dim, bool half_to_float) -> Tensor
  dispatch:
    SparseCPU: softmax_sparse_cpu
    SparseCUDA: softmax_sparse_cuda

- func: _sparse_softmax_backward_data(Tensor grad_output, Tensor output, int dim, Tensor self) -> Tensor
  dispatch:
    SparseCPU: softmax_backward_sparse_cpu
    SparseCUDA: softmax_backward_sparse_cuda

- func: _sparse_log_softmax.int(Tensor self, int dim, ScalarType? dtype=None) -> Tensor
  variants: function

- func: _sparse_log_softmax.Dimname(Tensor self, Dimname dim, *, ScalarType? dtype=None) -> Tensor
  variants: function

- func: _sparse_log_softmax(Tensor self, int dim, bool half_to_float) -> Tensor
  dispatch:
    SparseCPU: log_softmax_sparse_cpu
    SparseCUDA: log_softmax_sparse_cuda

- func: _sparse_log_softmax_backward_data(Tensor grad_output, Tensor output, int dim, Tensor self) -> Tensor
  dispatch:
    SparseCPU: log_softmax_backward_sparse_cpu
    SparseCUDA: log_softmax_backward_sparse_cuda

- func: norm.ScalarOpt_dtype(Tensor self, Scalar? p, *, ScalarType dtype) -> Tensor
  device_check: NoCheck   # TensorIterator
  variants: function, method
  dispatch:
    CPU, CUDA, SparseCPU, SparseCUDA: norm

- func: norm.Scalar(Tensor self, Scalar p=2) -> Tensor
  device_check: NoCheck   # TensorIterator
  variants: function, method
  dispatch:
    CPU, CUDA, SparseCPU, SparseCUDA: norm

- func: norm.ScalarOpt_dim_dtype(Tensor self, Scalar? p, int[1] dim, bool keepdim, *, ScalarType dtype) -> Tensor
  device_check: NoCheck   # TensorIterator
  variants: function, method
  dispatch:
    CPU, CUDA, SparseCPU, SparseCUDA: norm

- func: norm.ScalarOpt_dim(Tensor self, Scalar? p, int[1] dim, bool keepdim=False) -> Tensor
  device_check: NoCheck   # TensorIterator
  variants: function, method
  dispatch:
    CPU, CUDA, SparseCPU, SparseCUDA: norm

- func: norm.dtype_out(Tensor self, Scalar? p, int[1] dim, bool keepdim, *, ScalarType dtype, Tensor(a!) out) -> Tensor(a!)
  device_check: NoCheck   # TensorIterator
  dispatch:
    CPU, CUDA: norm_out

- func: norm.out(Tensor self, Scalar? p, int[1] dim, bool keepdim=False, *, Tensor(a!) out) -> Tensor(a!)
  device_check: NoCheck   # TensorIterator
  dispatch:
    CPU, CUDA: norm_out

# These four redispatch in their implementation, so OK to be CompositeImplicitAutograd
- func: norm.names_ScalarOpt_dim_dtype(Tensor self, Scalar? p, Dimname[1] dim, bool keepdim, *, ScalarType dtype) -> Tensor
  device_check: NoCheck   # TensorIterator
  variants: function, method

- func: norm.names_ScalarOpt_dim(Tensor self, Scalar? p, Dimname[1] dim, bool keepdim=False) -> Tensor
  device_check: NoCheck   # TensorIterator
  variants: function, method

- func: norm.names_dtype_out(Tensor self, Scalar? p, Dimname[1] dim, bool keepdim, *, ScalarType dtype, Tensor(a!) out) -> Tensor(a!)
  device_check: NoCheck   # TensorIterator

- func: norm.names_out(Tensor self, Scalar? p, Dimname[1] dim, bool keepdim=False, *, Tensor(a!) out) -> Tensor(a!)
  device_check: NoCheck   # TensorIterator

- func: frexp.Tensor(Tensor self) -> (Tensor mantissa, Tensor exponent)
  variants: method, function
  dispatch:
    CompositeExplicitAutograd: frexp

- func: frexp.Tensor_out(Tensor self, *, Tensor(a!) mantissa, Tensor(b!) exponent) -> (Tensor(a!) mantissa, Tensor(b!) exponent)
  dispatch:
    CPU, CUDA: frexp_out

- func: frobenius_norm(Tensor self) -> Tensor
  variants: function

- func: frobenius_norm.dim(Tensor self, int[1] dim, bool keepdim=False) -> Tensor
  variants: function

- func: frobenius_norm.out(Tensor self, int[1] dim, bool keepdim=False, *, Tensor(a!) out) -> Tensor(a!)
  variants: function

- func: nuclear_norm(Tensor self, bool keepdim=False) -> Tensor
  variants: function

- func: nuclear_norm.out(Tensor self, bool keepdim=False, *, Tensor(a!) out) -> Tensor(a!)
  variants: function

- func: nuclear_norm.dim(Tensor self, int[2] dim, bool keepdim=False) -> Tensor
  variants: function

- func: nuclear_norm.dim_out(Tensor self, int[2] dim, bool keepdim=False, *, Tensor(a!) out) -> Tensor(a!)
  variants: function

- func: clone(Tensor self, *, MemoryFormat? memory_format=None) -> Tensor
  variants: function, method
  dispatch:
    CompositeExplicitAutograd: clone
    SparseCPU, SparseCUDA: clone_sparse
    MkldnnCPU: mkldnn_clone
    QuantizedCPU, QuantizedCUDA: quantized_clone

- func: positive(Tensor(a) self) -> Tensor(a)
  variants: function, method

- func: resize_as_(Tensor(a!) self, Tensor the_template, *, MemoryFormat? memory_format=None) -> Tensor(a!)
  use_const_ref_for_mutable_tensors: True
  variants: function, method
  dispatch:
    CompositeExplicitAutograd: resize_as_

- func: resize_as_sparse_(Tensor(a!) self, Tensor the_template) -> Tensor(a!)
  use_const_ref_for_mutable_tensors: True
  variants: function
  dispatch:
    SparseCPU, SparseCUDA: resize_as_sparse_
    SparseCsrCPU, SparseCsrCUDA: resize_as_sparse_csr_

- func: zero_(Tensor(a!) self) -> Tensor(a!)
  device_check: NoCheck   # TensorIterator
  variants: method, function
  dispatch:
    CPU, CUDA: zero_
    Meta: zero_meta_
    SparseCPU, SparseCUDA: zero_sparse_
    MkldnnCPU: mkldnn_zero_

- func: sub.out(Tensor self, Tensor other, *, Scalar alpha=1, Tensor(a!) out) -> Tensor(a!)
  device_check: NoCheck   # TensorIterator
  structured: True
  structured_inherits: TensorIteratorBase
  dispatch:
    CPU, CUDA: sub_out
    SparseCPU, SparseCUDA: sub_out_sparse

- func: sub.Tensor(Tensor self, Tensor other, *, Scalar alpha=1) -> Tensor
  device_check: NoCheck   # TensorIterator
  variants: function, method
  structured_delegate: sub.out
  dispatch:
    SparseCPU, SparseCUDA: sub_sparse

- func: sub_.Tensor(Tensor(a!) self, Tensor other, *, Scalar alpha=1) -> Tensor(a!)
  device_check: NoCheck   # TensorIterator
  variants: method
  structured_delegate: sub.out
  dispatch:
    SparseCPU, SparseCUDA: sub_sparse_

# For C++ only, until we have conversion from C++ numbers to Tensor
- func: sub.Scalar(Tensor self, Scalar other, Scalar alpha=1) -> Tensor
  device_check: NoCheck   # TensorIterator
  variants: function, method
  dispatch:
    CompositeExplicitAutograd: sub

- func: sub_.Scalar(Tensor(a!) self, Scalar other, Scalar alpha=1) -> Tensor(a!)
  device_check: NoCheck   # TensorIterator
  variants: method
  dispatch:
    CompositeExplicitAutograd: sub_

# subtract, alias for sub
- func: subtract.out(Tensor self, Tensor other, *, Scalar alpha=1, Tensor(a!) out) -> Tensor(a!)

- func: subtract.Tensor(Tensor self, Tensor other, *, Scalar alpha=1) -> Tensor
  variants: function, method

- func: subtract_.Tensor(Tensor(a!) self, Tensor other, *, Scalar alpha=1) -> Tensor(a!)
  variants: method

# For C++ only, until we have conversion from C++ numbers to Tensor
- func: subtract.Scalar(Tensor self, Scalar other, Scalar alpha=1) -> Tensor
  variants: function, method

- func: subtract_.Scalar(Tensor(a!) self, Scalar other, Scalar alpha=1) -> Tensor(a!)
  variants: method

- func: rsub.Tensor(Tensor self, Tensor other, *, Scalar alpha=1) -> Tensor
  device_check: NoCheck   # TensorIterator
  variants: function
  dispatch:
    CPU, CUDA: rsub

- func: heaviside.out(Tensor self, Tensor values, *, Tensor(a!) out) -> Tensor(a!)
  structured: True
  structured_inherits: TensorIteratorBase
  device_check: NoCheck   # TensorIterator
  dispatch:
    CPU, CUDA: heaviside_out

- func: heaviside(Tensor self, Tensor values) -> Tensor
  device_check: NoCheck   # TensorIterator
  variants: function, method
  structured_delegate: heaviside.out

- func: heaviside_(Tensor(a!) self, Tensor values) -> Tensor(a!)
  device_check: NoCheck   # TensorIterator
  variants: method
  structured_delegate: heaviside.out

# For C++ only, until we have conversion from C++ numbers to Tensor
- func: rsub.Scalar(Tensor self, Scalar other, Scalar alpha=1) -> Tensor
  device_check: NoCheck   # TensorIterator
  variants: function
  dispatch:
    CompositeExplicitAutograd: rsub

# Functionally the same as addmm, but we give it a different derivative formula
# that doesn't propagate gradients to non-present entries on sparse.
- func: _sparse_addmm(Tensor self, Tensor sparse, Tensor dense, *, Scalar beta=1, Scalar alpha=1) -> Tensor
  dispatch:
    CompositeExplicitAutograd: _sparse_addmm

- func: addmm.out(Tensor self, Tensor mat1, Tensor mat2, *, Scalar beta=1, Scalar alpha=1, Tensor(a!) out) -> Tensor(a!)
  structured: True
  dispatch:
    CPU: addmm_out_cpu
    CUDA: addmm_out_cuda
    SparseCPU: addmm_out_sparse_dense_cpu
    SparseCUDA: addmm_out_sparse_dense_cuda
    SparseCsrCPU: addmm_out_sparse_csr_dense_cpu
    SparseCsrCUDA: addmm_out_sparse_csr_dense_cuda

- func: addmm(Tensor self, Tensor mat1, Tensor mat2, *, Scalar beta=1, Scalar alpha=1) -> Tensor
  structured_delegate: addmm.out
  variants: function, method
  dispatch:
    SparseCPU: addmm_sparse_dense_cpu
    SparseCUDA: addmm_sparse_dense_cuda
    SparseCsrCPU, SparseCsrCUDA: addmm_sparse_csr_dense

- func: addmm_(Tensor(a!) self, Tensor mat1, Tensor mat2, *, Scalar beta=1, Scalar alpha=1) -> Tensor(a!)
  structured_delegate: addmm.out
  variants: method
  dispatch:
    # Warning!  For whatever reason, the inplace sparse addmm is NON
    # broadcasting
    SparseCPU: s_addmm_sparse_dense_cpu_
    SparseCUDA: s_addmm_sparse_dense_cuda_

# NOTE [ Sparse: autograd and API ]
#
#
# Sparse Tensor Constructors
# ~~~~~~~~~~~~~~~~~~~~~~~~~~
#
# The API entry points to sparse tensor construction should be
# `sparse_coo tensor` and `_sparse_coo_tensor_unsafe`. Depending on whether the
# indices and values tensors are given, they eventually dispatch to either
# `sparse_coo_tensor_with_dims` or `sparse_coo_tensor_with_dims_and_tensors`.
#
# The autograd support for ctor is implement on `sparse_coo_tensor_with_dims_and_tensors`.
#
# The API methods `sparse_coo tensor` and `_sparse_coo_tensor_unsafe`
# **must not** have specific type dispatches because otherwise codegen will
# consider them as abstract methods (see Note [Abstract ATen methods]), dispatch
# using **Tensor** type, and thus lose autograd tracking on the actual method
# they dispatch to, e.g., `sparse_coo_tensor_with_dims_and_tensors`.
#
#
# Sparse Methods API Design
# ~~~~~~~~~~~~~~~~~~~~~~~~~
#
# Goals: 1. Flexible API for users to write custom sparse ops
#        2. ctor and member accessor with autograd support
#
# To achieve 1, we need to provide a set of *dangerous* APIs (dangerous in the
# sense that misusing them will break sparse tensor invariant and may out in
# unexpected behavior, e.g., crash). These methods are all prefixed with
# underscore "_" to indicate that they should be used with care. We provide:
#
#   + `_indices()`: returns the *raw* indices within the sparse tensor (not just
#                   sharing storage). Any inplace operation will change the
#                   actual indices, including t_, set_, as_strided_, resize_,
#                   etc.
#   + `_values()`: returns the *raw* values within the sparse tensor. Similar
#                  semantics as `_indices()`
#   + `_nnz()`: returns the number of non-zero entries. This will always be
#               determined by the shapes of indices and values.
#   + `_coalesced_(bool)`: inplace sets whether the tensor is coalesced, and
#                          returns itself.
#
# These methods are very useful in writing new operations, e.g., a custom
# autograd Function.
#
# We also provide other public *safe* APIs:
#   + `indices()`: returns a **view** of the indices tensor if the sparse tensor
#                  is **coalesced**.
#   + `values()`: returns a **view** of the values tensor if the containing
#                 sparse tensor is **coalesced**.
#   + `sparse_dim()`: number of sparse dimensions
#   + `dense_dim()`: number of dense dimensions
#   + `is_coalesced()`: whether the sparse tensor is coalesced
#
# `_indices()` and `_values()` should returns the raw indices and values dense
# tensors within a sparse tensor. They can be quite unsafe with inplace
# operations like `t_()`, and exposes uncoalesced indices and values. The public
# recommended API is `indices()` and `values()`, both of which first check that
# the tensor is coalesced and return views on those tensors.
#
#
# Autograd Support
# ~~~~~~~~~~~~~~~~
#
# Autograd is supported on `values()` and sparse tensor ctor with indices and
# values tensors. E.g., `torch.sparse_coo_tensor(i, v).values().sum()` is
# differentiable w.r.t. `v`.
#
# NB: The `values()` and `_values()` operators are special in that they are
# layout-aware, i.e., the output depends not just on the data it represents, but
# also on the input layout details (in this case, the `indices` tensor). See
# NOTE [ as_strided Backward and layout-aware/agnostic autograd ] in Functions.cpp
# for discussion on layout-aware vs layout-agnostic autograd. Since PyTorch ops
# operate in the layout-agnostic mode, similar to `as_strided`, backward of
# these two operators need to consider them in a layout-agnostic way:
#   + `values()`:
#     Input is coalesced.
#     We just pretend having `input.indices()` as an additional argument
#     `input_indices`, then forward is similar to
#     `input.to(kStrided).index_select(input_indices)` regardless of the layout.
#     Note that `values()` normally is layout-aware even if we constrain
#     ourselves on sparse inputs since it may include all zeros values entries
#     as "present" entries.
#   + `_values()`:
#     Input may be uncoalesced.
#     It is not straightforward to construct a layout-agnostic version because
#     duplicate indices entries may exist and additional parameterization is
#     needed to distribute the value into different values entries. Furthermore,
#     this op is intended to provide ways to write custom sparse ops, rather
#     than being used in autograd graph, so it is marked as *non-differentiable*
#     in derivatives.yaml.
#
# Before reading the following, see NOTE [ Autograd Variable Views ] in
# variable.h for details on views that are tracked by autograd, and views that
# are not.
#
# Moreover, these methods return tensors that share storage with inputs, so we
# mark these methods as view ops to support autograd history tracking.
# The sparse tensor ctor output should technically be view of both input indices
# and values tensors, but currently we only support setting as view of a single
# Variable, so it is only view of the values tensor.
# TODO: clone indices in sparse tensor ctor.
#
# For other methods that return outputs that share storage with inputs, i.e.,
# `indices()` and `_indices()`. We mark their outputs as non-differentiable, so
# the view relation is not tracked by autograd, but the version counter is still
# shared. In other words, their outputs are non-differentiable views of the
# sparse tensor.
# FIXME: would be nicer if TensorOptions was optional based; not adding default arguments for options given
# the default would never make sense.

- func: sparse_csr_tensor.crow_col_value_size(Tensor crow_indices, Tensor col_indices, Tensor values, int[] size, *, ScalarType? dtype=None, Layout? layout=None, Device? device=None, bool? pin_memory=False) -> Tensor

- func: sparse_csr_tensor.crow_col_value(Tensor crow_indices, Tensor col_indices, Tensor values, *, ScalarType? dtype=None, Layout? layout=None, Device? device=None, bool? pin_memory=False) -> Tensor

- func: _sparse_csr_tensor_unsafe(Tensor crow_indices, Tensor col_indices, Tensor values, int[] size, *, ScalarType? dtype=None, Layout? layout=None, Device? device=None, bool? pin_memory=None) -> Tensor

- func: sparse_coo_tensor.size(int[] size, *, ScalarType? dtype=None, Layout? layout=None, Device? device=None, bool? pin_memory=False) -> Tensor

- func: sparse_coo_tensor.indices(Tensor indices, Tensor values, *, ScalarType? dtype=None, Layout? layout=None, Device? device=None, bool? pin_memory=None) -> Tensor

- func: sparse_coo_tensor.indices_size(Tensor indices, Tensor values, int[] size, *, ScalarType? dtype=None, Layout? layout=None, Device? device=None, bool? pin_memory=None) -> Tensor

- func: _sparse_coo_tensor_unsafe(Tensor indices, Tensor values, int[] size, *, ScalarType? dtype=None, Layout? layout=None, Device? device=None, bool? pin_memory=None) -> Tensor

- func: _validate_sparse_coo_tensor_args(Tensor indices, Tensor values, int[] size) -> ()

- func: _validate_sparse_csr_tensor_args(Tensor crow_indices, Tensor col_indices, Tensor values, int[] size) -> ()

- func: _sparse_coo_tensor_with_dims(int sparse_dim, int dense_dim, int[] size, *, ScalarType? dtype=None, Layout? layout=None, Device? device=None, bool? pin_memory=False) -> Tensor
  dispatch:
    SparseCPU, SparseCUDA: new_with_dims_sparse

- func: _sparse_coo_tensor_with_dims_and_tensors(int sparse_dim, int dense_dim, int[] size, Tensor indices, Tensor values, *, ScalarType? dtype=None, Layout? layout=None, Device? device=None, bool? pin_memory=False) -> Tensor
  dispatch:
    SparseCPU, SparseCUDA: new_with_dims_and_tensor_sparse

- func: sparse_resize_(Tensor(a!) self, int[] size, int sparse_dim, int dense_dim) -> Tensor(a!)
  use_const_ref_for_mutable_tensors: True
  variants: method
  dispatch:
    SparseCPU, SparseCUDA: sparse_resize_

- func: sparse_resize_and_clear_(Tensor(a!) self, int[] size, int sparse_dim, int dense_dim) -> Tensor(a!)
  use_const_ref_for_mutable_tensors: True
  variants: method
  dispatch:
    SparseCPU, SparseCUDA: sparse_resize_and_clear_

- func: sparse_mask(Tensor self, Tensor mask) -> Tensor
  variants: method
  dispatch:
    SparseCPU: sparse_mask_cpu
    SparseCUDA: sparse_mask_cuda

- func: _to_cpu(Tensor[] tensors) -> Tensor[]
  variants: function

- func: to_dense(Tensor self, ScalarType? dtype=None) -> Tensor
  variants: method
  dispatch:
    SparseCPU, SparseCUDA, SparseCsrCPU, SparseCsrCUDA: sparse_to_dense
    MkldnnCPU: mkldnn_to_dense

- func: to_dense_backward(Tensor grad, Tensor input) -> Tensor

- func: sparse_dim(Tensor self) -> int
  variants: method
  dispatch:
    SparseCPU, SparseCUDA: sparse_dim_sparse
  device_check: NoCheck
  device_guard: False

# legacy method
- func: _dimI(Tensor self) -> int
  variants: method
  dispatch:
    SparseCPU, SparseCUDA: sparse_dim_sparse
  device_check: NoCheck
  device_guard: False

- func: dense_dim(Tensor self) -> int
  variants: method
  dispatch:
    SparseCPU, SparseCUDA: dense_dim_sparse
  device_check: NoCheck
  device_guard: False

# legacy method
- func: _dimV(Tensor self) -> int
  variants: method
  dispatch:
    SparseCPU, SparseCUDA: dense_dim_sparse
  device_check: NoCheck
  device_guard: False

- func: _nnz(Tensor self) -> int
  variants: method
  dispatch:
    SparseCPU, SparseCUDA: _nnz_sparse
    SparseCsrCPU, SparseCsrCUDA: _nnz_sparse_csr
  device_check: NoCheck
  device_guard: False

# NOTE: [ coalesce autograd ]
# coalesce returns self directly for already coalesced sparse tensors.
# This means coalesce cannot have a derivative registered, otherwise it creates
# circular references in the autograd graph (see gh-52874).
# Instead, the derivative is registered on the slow-path "_coalesce"
- func: coalesce(Tensor(a) self) -> Tensor(a)
  variants: method

- func: _coalesce(Tensor self) -> Tensor
  dispatch:
    SparseCPU: _coalesce_sparse_cpu
    SparseCUDA: _coalesce_sparse_cuda

- func: is_coalesced(Tensor self) -> bool
  variants: method
  dispatch:
    SparseCPU, SparseCUDA: is_coalesced_sparse
  device_check: NoCheck
  device_guard: False

- func: _indices(Tensor(a) self) -> Tensor(a)
  variants: method
  dispatch:
    SparseCPU, SparseCUDA: _indices_sparse
  device_check: NoCheck
  device_guard: False

- func: _values(Tensor(a) self) -> Tensor(a)
  variants: method
  dispatch:
    SparseCPU, SparseCUDA: _values_sparse
  device_check: NoCheck
  device_guard: False

# This method doesn't do any check but only directly sets the flag. So it can be
# a bit unsafe. Similar to _indices and _values, this is useful for implementing
# custom sparse operations in Python/C++ extension.
- func: _coalesced_(Tensor(a!) self, bool coalesced) -> Tensor(a!)
  variants: method
  dispatch:
    SparseCPU, SparseCUDA: _coalesced_sparse_
  device_check: NoCheck
  device_guard: False

- func: indices(Tensor(a) self) -> Tensor(a)
  variants: method
  dispatch:
    SparseCPU, SparseCUDA: indices_sparse
  device_check: NoCheck
  device_guard: False

- func: values(Tensor(a) self) -> Tensor(a)
  variants: method
  dispatch:
    SparseCPU, SparseCUDA: values_sparse
    SparseCsrCPU, SparseCsrCUDA: values_sparse_csr
  device_check: NoCheck
  device_guard: False

- func: crow_indices(Tensor(a) self) -> Tensor(a)
  variants: method
  dispatch:
    SparseCsrCPU, SparseCsrCUDA: crow_indices_sparse_csr
  device_check: NoCheck
  device_guard: False

- func: col_indices(Tensor(a) self) -> Tensor(a)
  variants: method
  dispatch:
    SparseCsrCPU, SparseCsrCUDA: col_indices_sparse_csr
  device_check: NoCheck
  device_guard: False

- func: hspmm.out(Tensor mat1, Tensor mat2, *, Tensor(a!) out) -> Tensor(a!)
  dispatch:
    SparseCPU: hspmm_out_sparse_cpu
    SparseCUDA: hspmm_out_sparse_cuda

- func: hspmm(Tensor mat1, Tensor mat2) -> Tensor
  dispatch:
    SparseCPU: hspmm_sparse_cpu
    SparseCUDA: hspmm_sparse_cuda

- func: copy_sparse_to_sparse_(Tensor(a!) self, Tensor src, bool non_blocking=False) -> Tensor(a!)
  device_check: NoCheck  # Allows copy into different device
  variants: function
  dispatch:
    SparseCPU, SparseCUDA: copy_sparse_

- func: unbind.int(Tensor(a) self, int dim=0) -> Tensor(a)[]
  variants: function, method
  dispatch:
    CompositeExplicitAutograd: unbind

- func: unbind.Dimname(Tensor(a) self, Dimname dim) -> Tensor(a)[]
  variants: function, method

- func: to_sparse.sparse_dim(Tensor self, int sparse_dim) -> Tensor
  variants: method
  dispatch:
    CPU, CUDA: dense_to_sparse

- func: to_sparse(Tensor self) -> Tensor
  variants: method
  dispatch:
    CPU, CUDA: dense_to_sparse

- func: to_mkldnn(Tensor self, ScalarType? dtype=None) -> Tensor
  variants: method
  dispatch:
    CPU: dense_to_mkldnn

- func: mkldnn_reorder_conv2d_weight(Tensor self, int[2] padding=0, int[2] stride=1, int[2] dilation=1, int groups=1) -> Tensor
  variants: function
  python_module: nn
  dispatch:
    MkldnnCPU: mkldnn_reorder_conv2d_weight

- func: mkldnn_reorder_conv3d_weight(Tensor self, int[3] padding=0, int[3] stride=1, int[3] dilation=1, int groups=1) -> Tensor
  variants: function
  python_module: nn
  dispatch:
    MkldnnCPU: mkldnn_reorder_conv3d_weight

- func: to_mkldnn_backward(Tensor grad, Tensor input) -> Tensor

- func: quantize_per_tensor(Tensor self, float scale, int zero_point, ScalarType dtype) -> Tensor
  variants: function
  dispatch:
    CPU, CUDA: quantize_per_tensor

- func: quantize_per_tensor.tensor_qparams(Tensor self, Tensor scale, Tensor zero_point, ScalarType dtype) -> Tensor
  variants: function
  dispatch:
    CPU, CUDA: quantize_per_tensor_tensor_qparams

- func: quantize_per_tensor.tensors(Tensor[] tensors, Tensor scales, Tensor zero_points, ScalarType dtype) -> Tensor[]
  variants: function
  dispatch:
    CPU: quantize_per_tensor_list_cpu

- func: quantize_per_channel(Tensor self, Tensor scales, Tensor zero_points, int axis, ScalarType dtype) -> Tensor
  variants: function
  dispatch:
    CPU, CUDA: quantize_per_channel

- func: dequantize.self(Tensor self) -> Tensor
  variants: function, method
  dispatch:
    CPU: dequantize_cpu
    QuantizedCPU, QuantizedCUDA: dequantize_quantized

- func: dequantize.tensors(Tensor[] tensors) -> Tensor[]
  variants: function
  dispatch:
    QuantizedCPU: dequantize_tensors_quantized_cpu

- func: q_scale(Tensor self) -> float
  variants: function, method
  dispatch:
    QuantizedCPU, QuantizedCUDA: q_scale_quant

- func: q_zero_point(Tensor self) -> int
  variants: function, method
  dispatch:
    QuantizedCPU, QuantizedCUDA: q_zero_point_quant

- func: q_per_channel_scales(Tensor self) -> Tensor
  variants: function, method
  dispatch:
    QuantizedCPU, QuantizedCUDA: q_per_channel_scales

- func: q_per_channel_zero_points(Tensor self) -> Tensor
  variants: function, method
  dispatch:
    QuantizedCPU, QuantizedCUDA: q_per_channel_zero_points

- func: q_per_channel_axis(Tensor self) -> int
  variants: function, method
  dispatch:
    QuantizedCPU, QuantizedCUDA: q_per_channel_axis

- func: int_repr(Tensor self) -> Tensor
  device_check: NoCheck   # TensorIterator
  variants: function, method
  dispatch:
    QuantizedCPU: int_repr_quantized_cpu
    QuantizedCUDA: int_repr_quantized_cuda

- func: _make_per_tensor_quantized_tensor(Tensor self, float scale, int zero_point) -> Tensor
  dispatch:
    CPU: make_per_tensor_quantized_tensor_cpu
    CUDA: make_per_tensor_quantized_tensor_cuda

- func: _make_per_channel_quantized_tensor(Tensor self, Tensor scale, Tensor zero_point, int axis) -> Tensor
  dispatch:
    CPU: make_per_channel_quantized_tensor_cpu
    CUDA: make_per_channel_quantized_tensor_cuda

- func: qscheme(Tensor self) -> QScheme
  variants: method
  dispatch:
    QuantizedCPU, QuantizedCUDA: qscheme_quant

- func: fake_quantize_per_tensor_affine(Tensor self, float scale, int zero_point, int quant_min, int quant_max) -> Tensor
  device_check: NoCheck   # TensorIterator
  variants: function

- func: fake_quantize_per_tensor_affine.tensor_qparams(Tensor self, Tensor scale, Tensor zero_point, int quant_min, int quant_max) -> Tensor
  device_check: NoCheck   # TensorIterator
  variants: function

- func: fake_quantize_per_tensor_affine_cachemask(Tensor self, float scale, int zero_point, int quant_min, int quant_max) -> (Tensor output, Tensor mask)
  variants: function
  dispatch:
    CPU, CUDA: fake_quantize_per_tensor_affine_cachemask

- func: _fake_quantize_per_tensor_affine_cachemask_tensor_qparams(Tensor self, Tensor scale, Tensor zero_point, Tensor fake_quant_enabled, int quant_min, int quant_max) -> (Tensor output, Tensor mask)
  variants: function
  dispatch:
    CPU, CUDA: _fake_quantize_per_tensor_affine_cachemask_tensor_qparams

- func: fake_quantize_per_tensor_affine_cachemask_backward(Tensor grad, Tensor mask) -> Tensor
  variants: function

- func: _fake_quantize_learnable_per_tensor_affine(Tensor self, Tensor scale, Tensor zero_point, int quant_min, int quant_max, float grad_factor=1.0) -> Tensor
  variants: function
  dispatch:
    CPU, CUDA: _fake_quantize_learnable_per_tensor_affine

- func: _fake_quantize_learnable_per_tensor_affine_backward(Tensor grad, Tensor self, Tensor scale, Tensor zero_point, int quant_min, int quant_max, float grad_factor=1.0) -> (Tensor, Tensor, Tensor)
  variants: function

- func: fake_quantize_per_channel_affine(Tensor self, Tensor scale, Tensor zero_point, int axis, int quant_min, int quant_max) -> Tensor
  device_check: NoCheck   # TensorIterator
  variants: function

- func: fake_quantize_per_channel_affine_cachemask(Tensor self, Tensor scale, Tensor zero_point, int axis, int quant_min, int quant_max) -> (Tensor output, Tensor mask)
  variants: function
  dispatch:
    CPU, CUDA: fake_quantize_per_channel_affine_cachemask

- func: fake_quantize_per_channel_affine_cachemask_backward(Tensor grad, Tensor mask) -> Tensor
  variants: function

- func: _fake_quantize_learnable_per_channel_affine(Tensor self, Tensor scale, Tensor zero_point, int axis, int quant_min, int quant_max, float grad_factor=1.0) -> Tensor
  variants: function
  dispatch:
    CPU, CUDA: _fake_quantize_learnable_per_channel_affine

- func: _fake_quantize_learnable_per_channel_affine_backward(Tensor grad, Tensor self, Tensor scale, Tensor zero_point, int axis, int quant_min, int quant_max, float grad_factor=1.0) -> (Tensor, Tensor, Tensor)
  variants: function

- func: fused_moving_avg_obs_fake_quant(Tensor self, Tensor observer_on, Tensor fake_quant_on, Tensor(a!) running_min, Tensor(b!) running_max, Tensor(c!) scale, Tensor(d!) zero_point, float averaging_const, int quant_min, int quant_max, int ch_axis, bool per_row_fake_quant=False, bool symmetric_quant=False) -> Tensor
  variants: function

- func: _fused_moving_avg_obs_fq_helper(Tensor self, Tensor observer_on, Tensor fake_quant_on, Tensor(a!) running_min, Tensor(b!) running_max, Tensor(c!) scale, Tensor(d!) zero_point, float averaging_const, int quant_min, int quant_max, int ch_axis, bool per_row_fake_quant=False, bool symmetric_quant=False) -> (Tensor output, Tensor mask)
  dispatch:
    CPU: fused_moving_avg_obs_fake_quant_cpu
    CUDA: fused_moving_avg_obs_fake_quant_cuda


- func: _choose_qparams_per_tensor(Tensor self, bool reduce_range=False) -> (float, int)
  variants: function

- func: _saturate_weight_to_fp16(Tensor weight) -> Tensor
  variants: function

- func: choose_qparams_optimized(Tensor input, int numel, int n_bins, float ratio, int bit_width) -> (Tensor, Tensor)
  variants: function

# to(Device) must not exist because all constructors of Device also works for
# TensorOptions. Otherwise, an ambiguity error is thrown.
# See NOTE [ TensorOptions Constructors ].
- func: to.dtype_layout(Tensor(a) self, *, ScalarType? dtype=None, Layout? layout=None, Device? device=None, bool? pin_memory=None, bool non_blocking=False, bool copy=False, MemoryFormat? memory_format=None) -> Tensor(a)
  variants: method
  device_check: NoCheck
  device_guard: False

- func: to.device(Tensor(a) self, Device device, ScalarType dtype, bool non_blocking=False, bool copy=False, MemoryFormat? memory_format=None) -> Tensor(a)
  variants: method
  device_check: NoCheck
  device_guard: False

- func: to.dtype(Tensor(a) self, ScalarType dtype, bool non_blocking=False, bool copy=False, MemoryFormat? memory_format=None) -> Tensor(a)
  variants: method
  device_check: NoCheck
  device_guard: False

- func: to.other(Tensor(a) self, Tensor other, bool non_blocking=False, bool copy=False, MemoryFormat? memory_format=None) -> Tensor(a)
  variants: method
  device_check: NoCheck
  device_guard: False

- func: meshgrid(Tensor[] tensors) -> Tensor[]

- func: cartesian_prod(Tensor[] tensors) -> Tensor
  variants: function

- func: combinations(Tensor self, int r=2, bool with_replacement=False) -> Tensor
  variants: function

- func: item(Tensor self) -> Scalar
  variants: method

- func: result_type.Tensor(Tensor tensor, Tensor other) -> ScalarType
  variants: function

- func: result_type.Scalar(Tensor tensor, Scalar other) -> ScalarType
  variants: function

- func: result_type.Scalar_Tensor(Scalar scalar, Tensor tensor) -> ScalarType
  variants: function

- func: result_type.Scalar_Scalar(Scalar scalar1, Scalar scalar2) -> ScalarType

- func: can_cast(ScalarType from, ScalarType to) -> bool
  variants: function

- func: promote_types(ScalarType type1, ScalarType type2) -> ScalarType
  variants: function

# NB: Does NOT check precondition that numel == 1
- func: _local_scalar_dense(Tensor self) -> Scalar
  dispatch:
    CPU: _local_scalar_dense_cpu
    CUDA: _local_scalar_dense_cuda
  variants: function

# Fused RNN kernels
- func: _thnn_fused_lstm_cell(Tensor input_gates, Tensor hidden_gates, Tensor cx, Tensor? input_bias=None, Tensor? hidden_bias=None) -> (Tensor, Tensor, Tensor)
  dispatch:
    CUDA: _thnn_fused_lstm_cell_cuda

- func: _thnn_fused_lstm_cell_backward(Tensor? grad_hy, Tensor? grad_cy, Tensor cx, Tensor cy, Tensor workspace, bool has_bias) -> (Tensor, Tensor, Tensor, Tensor, Tensor)
  dispatch:
    CUDA: _thnn_fused_lstm_cell_backward_cuda

- func: _thnn_differentiable_lstm_cell_backward(Tensor? grad_hy, Tensor? grad_cy, Tensor input_gates, Tensor hidden_gates, Tensor? input_bias, Tensor? hidden_bias, Tensor cx, Tensor cy) -> (Tensor, Tensor, Tensor, Tensor, Tensor)

- func: _thnn_fused_gru_cell(Tensor input_gates, Tensor hidden_gates, Tensor hx, Tensor? input_bias=None, Tensor? hidden_bias=None) -> (Tensor, Tensor)
  dispatch:
    CUDA: _thnn_fused_gru_cell_cuda

- func: _thnn_fused_gru_cell_backward(Tensor grad_hy, Tensor workspace, bool has_bias) -> (Tensor, Tensor, Tensor, Tensor, Tensor)
  dispatch:
    CUDA: _thnn_fused_gru_cell_backward_cuda

- func: _thnn_differentiable_gru_cell_backward(Tensor grad_hy, Tensor input_gates, Tensor hidden_gates, Tensor hx, Tensor? input_bias, Tensor? hidden_bias) -> (Tensor, Tensor, Tensor, Tensor, Tensor)

# RNN cells and layers
- func: lstm.input(Tensor input, Tensor[] hx, Tensor[] params, bool has_biases, int num_layers, float dropout, bool train, bool bidirectional, bool batch_first) -> (Tensor, Tensor, Tensor)

- func: lstm.data(Tensor data, Tensor batch_sizes, Tensor[] hx, Tensor[] params, bool has_biases, int num_layers, float dropout, bool train, bool bidirectional) -> (Tensor, Tensor, Tensor)

- func: gru.input(Tensor input, Tensor hx, Tensor[] params, bool has_biases, int num_layers, float dropout, bool train, bool bidirectional, bool batch_first) -> (Tensor, Tensor)

- func: gru.data(Tensor data, Tensor batch_sizes, Tensor hx, Tensor[] params, bool has_biases, int num_layers, float dropout, bool train, bool bidirectional) -> (Tensor, Tensor)

- func: rnn_tanh.input(Tensor input, Tensor hx, Tensor[] params, bool has_biases, int num_layers, float dropout, bool train, bool bidirectional, bool batch_first) -> (Tensor, Tensor)

- func: rnn_tanh.data(Tensor data, Tensor batch_sizes, Tensor hx, Tensor[] params, bool has_biases, int num_layers, float dropout, bool train, bool bidirectional) -> (Tensor, Tensor)

- func: rnn_relu.input(Tensor input, Tensor hx, Tensor[] params, bool has_biases, int num_layers, float dropout, bool train, bool bidirectional, bool batch_first) -> (Tensor, Tensor)

- func: rnn_relu.data(Tensor data, Tensor batch_sizes, Tensor hx, Tensor[] params, bool has_biases, int num_layers, float dropout, bool train, bool bidirectional) -> (Tensor, Tensor)

- func: lstm_cell(Tensor input, Tensor[] hx, Tensor w_ih, Tensor w_hh, Tensor? b_ih=None, Tensor? b_hh=None) -> (Tensor, Tensor)

- func: gru_cell(Tensor input, Tensor hx, Tensor w_ih, Tensor w_hh, Tensor? b_ih=None, Tensor? b_hh=None) -> Tensor

- func: rnn_tanh_cell(Tensor input, Tensor hx, Tensor w_ih, Tensor w_hh, Tensor? b_ih=None, Tensor? b_hh=None) -> Tensor

- func: rnn_relu_cell(Tensor input, Tensor hx, Tensor w_ih, Tensor w_hh, Tensor? b_ih=None, Tensor? b_hh=None) -> Tensor

# Quantized RNN layer registration has been moved to C10 dispatch in `RNN.cpp`

# Quantized RNN layers
# - func: quantized_lstm(Tensor input, Tensor[] hx, Tensor[] params, bool has_biases, int num_layers, float dropout, bool train, bool bidirectional, bool batch_first, *, ScalarType? dtype=None, bool use_dynamic=False) -> (Tensor, Tensor, Tensor)


# - func: quantized_lstm.data(Tensor data, Tensor batch_sizes, Tensor[] hx, Tensor[] params, bool has_biases, int num_layers, float dropout, bool train, bool bidirectional, *, ScalarType? dtype=None, bool use_dynamic=False) -> (Tensor, Tensor, Tensor)


# Quantized GRU layers

# - func: quantized_gru.input(Tensor input, Tensor hx, Tensor[] params, bool has_biases, int num_layers, float dropout, bool train, bool bidirectional, bool batch_first) -> (Tensor, Tensor)
#

# - func: quantized_gru.data(Tensor data, Tensor batch_sizes, Tensor hx, Tensor[] params, bool has_biases, int num_layers, float dropout, bool train, bool bidirectional) -> (Tensor, Tensor)
#

# Quantized RNN cells
- func: quantized_lstm_cell(Tensor input, Tensor[] hx, Tensor w_ih, Tensor w_hh, Tensor b_ih, Tensor b_hh, Tensor packed_ih, Tensor packed_hh, Tensor col_offsets_ih, Tensor col_offsets_hh, Scalar scale_ih, Scalar scale_hh, Scalar zero_point_ih, Scalar zero_point_hh) -> (Tensor, Tensor)

- func: quantized_gru_cell(Tensor input, Tensor hx, Tensor w_ih, Tensor w_hh, Tensor b_ih, Tensor b_hh, Tensor packed_ih, Tensor packed_hh, Tensor col_offsets_ih, Tensor col_offsets_hh, Scalar scale_ih, Scalar scale_hh, Scalar zero_point_ih, Scalar zero_point_hh) -> Tensor

- func: quantized_rnn_relu_cell(Tensor input, Tensor hx, Tensor w_ih, Tensor w_hh, Tensor b_ih, Tensor b_hh, Tensor packed_ih, Tensor packed_hh, Tensor col_offsets_ih, Tensor col_offsets_hh, Scalar scale_ih, Scalar scale_hh, Scalar zero_point_ih, Scalar zero_point_hh) -> Tensor

- func: quantized_rnn_tanh_cell(Tensor input, Tensor hx, Tensor w_ih, Tensor w_hh, Tensor b_ih, Tensor b_hh, Tensor packed_ih, Tensor packed_hh, Tensor col_offsets_ih, Tensor col_offsets_hh, Scalar scale_ih, Scalar scale_hh, Scalar zero_point_ih, Scalar zero_point_hh) -> Tensor

# PackedSequence utilities
- func: _pack_padded_sequence(Tensor input, Tensor lengths, bool batch_first) -> (Tensor, Tensor)
  dispatch:
    CompositeExplicitAutograd: _pack_padded_sequence

- func: _pack_padded_sequence_backward(Tensor grad, int[] input_size, Tensor batch_sizes, bool batch_first) -> Tensor

- func: _pad_packed_sequence(Tensor data, Tensor batch_sizes, bool batch_first, Scalar padding_value, int total_length) -> (Tensor, Tensor)

# wrappers for legacy TH methods

- func: set_.source_Storage(Tensor(a!) self, Storage source) -> Tensor(a!)
  variants: method
  device_check: NoCheck
  device_guard: False
  dispatch:
    CPU, CUDA: set_

- func: set_.source_Storage_storage_offset(Tensor(a!) self, Storage source, int storage_offset, int[] size, int[] stride=[]) -> Tensor(a!)
  variants: method
  device_check: NoCheck
  device_guard: False
  dispatch:
    CPU: set_storage_cpu_
    CUDA: set_storage_cuda_
    QuantizedCPU, QuantizedCUDA: set_storage_quantized_

- func: set_.source_Tensor(Tensor(a!) self, Tensor source) -> Tensor(a!)
  variants: method
  device_check: NoCheck
  device_guard: False
  dispatch:
    CPU, CUDA: set_tensor_

- func: set_(Tensor(a!) self) -> Tensor(a!)
  variants: method
  dispatch:
    CPU: set_cpu_
    CUDA: set_cuda_

- func: is_set_to(Tensor self, Tensor tensor) -> bool
  variants: method
  device_check: NoCheck
  device_guard: False
  dispatch:
    CPU, CUDA: is_set_to

- func: masked_fill_.Scalar(Tensor(a!) self, Tensor mask, Scalar value) -> Tensor(a!)
  device_check: NoCheck   # TensorIterator
  variants: method
  dispatch:
    CPU: masked_fill__cpu
    CUDA: masked_fill__cuda

- func: masked_fill.Scalar(Tensor self, Tensor mask, Scalar value) -> Tensor
  device_check: NoCheck   # TensorIterator
  variants: function, method

- func: masked_fill_.Tensor(Tensor(a!) self, Tensor mask, Tensor value) -> Tensor(a!)
  device_check: NoCheck   # TensorIterator
  variants: method
  dispatch:
    CPU: masked_fill__cpu
    CUDA: masked_fill__cuda

- func: masked_fill.Tensor(Tensor self, Tensor mask, Tensor value) -> Tensor
  device_check: NoCheck   # TensorIterator
  variants: function, method

- func: masked_scatter_(Tensor(a!) self, Tensor mask, Tensor source) -> Tensor(a!)
  variants: method
  dispatch:
    CPU: masked_scatter__cpu
    CUDA: masked_scatter__cuda

- func: masked_scatter(Tensor self, Tensor mask, Tensor source) -> Tensor
  variants: function, method

- func: view(Tensor(a) self, int[] size) -> Tensor(a)
  variants: method
  device_check: NoCheck
  device_guard: False
  dispatch:
    CPU, CUDA, Meta, QuantizedCPU, QuantizedCUDA: view
    MkldnnCPU: mkldnn_view

# Warning: If you want to change the name or overload name of this
# operator, you might also want to change the `isBlockListedSchema`
# function in `torch/csrc/jit/frontend/schema_catching.cpp`.
# The name and overload name of this operator is hardcoded in that
# function in order to workaround a bug:
# https://github.com/pytorch/pytorch/issues/47964
- func: view.dtype(Tensor(a) self, ScalarType dtype) -> Tensor(a)
  variants: method
  device_check: NoCheck
  device_guard: False
  dispatch:
    CompositeExplicitAutograd: view_dtype

- func: put_(Tensor(a!) self, Tensor index, Tensor source, bool accumulate=False) -> Tensor(a!)
  variants: method
  dispatch:
    CPU, CUDA: put_

- func: put(Tensor self, Tensor index, Tensor source, bool accumulate=False) -> Tensor
  variants: function, method

- func: index_add_(Tensor(a!) self, int dim, Tensor index, Tensor source) -> Tensor(a!)
  variants: method

- func: index_add_.alpha(Tensor(a!) self, int dim, Tensor index, Tensor source, *, Scalar alpha) -> Tensor(a!)
  variants: method
  dispatch:
    CPU: index_add_cpu_
    CUDA: index_add_cuda_

- func: index_add(Tensor self, int dim, Tensor index, Tensor source) -> Tensor
  variants: function, method

- func: index_add.alpha(Tensor self, int dim, Tensor index, Tensor source, *, Scalar alpha) -> Tensor
  variants: function, method

- func: index_add.dimname(Tensor self, Dimname dim, Tensor index, Tensor source, *, Scalar alpha=1) -> Tensor
  variants: function, method

- func: index_fill_.int_Scalar(Tensor(a!) self, int dim, Tensor index, Scalar value) -> Tensor(a!)
  device_check: NoCheck   # TensorIterator
  variants: method
  dispatch:
    CPU: index_fill_
    CUDA: index_fill_

- func: index_fill.int_Scalar(Tensor self, int dim, Tensor index, Scalar value) -> Tensor
  device_check: NoCheck   # TensorIterator
  variants: function, method

- func: index_fill_.int_Tensor(Tensor(a!) self, int dim, Tensor index, Tensor value) -> Tensor(a!)
  device_check: NoCheck   # TensorIterator
  variants: method
  dispatch:
    CPU, CUDA: index_fill_

- func: index_fill.int_Tensor(Tensor self, int dim, Tensor index, Tensor value) -> Tensor
  device_check: NoCheck   # TensorIterator
  variants: function, method

- func: index_fill_.Dimname_Scalar(Tensor(a!) self, Dimname dim, Tensor index, Scalar value) -> Tensor(a!)
  device_check: NoCheck   # TensorIterator
  variants: method

- func: index_fill_.Dimname_Tensor(Tensor(a!) self, Dimname dim, Tensor index, Tensor value) -> Tensor(a!)
  device_check: NoCheck   # TensorIterator
  variants: method

- func: index_fill.Dimname_Scalar(Tensor self, Dimname dim, Tensor index, Scalar value) -> Tensor
  device_check: NoCheck   # TensorIterator
  variants: function, method

- func: index_fill.Dimname_Tensor(Tensor self, Dimname dim, Tensor index, Tensor value) -> Tensor
  device_check: NoCheck   # TensorIterator
  variants: function, method

- func: scatter.src(Tensor self, int dim, Tensor index, Tensor src) -> Tensor
  structured_delegate: scatter.src_out
  variants: function, method

- func: scatter_.src(Tensor(a!) self, int dim, Tensor index, Tensor src) -> Tensor(a!)
  structured_delegate: scatter.src_out
  variants: method

- func: scatter.src_out(Tensor self, int dim, Tensor index, Tensor src, *, Tensor(a!) out) -> Tensor(a!)
  structured: True
  variants: function
  dispatch:
    CPU, CUDA: scatter_src_out

- func: scatter.value(Tensor self, int dim, Tensor index, Scalar value) -> Tensor
  structured_delegate: scatter.value_out
  variants: function, method

- func: scatter_.value(Tensor(a!) self, int dim, Tensor index, Scalar value) -> Tensor(a!)
  structured_delegate: scatter.value_out
  variants: method

- func: scatter.value_out(Tensor self, int dim, Tensor index, Scalar value, *, Tensor(a!) out) -> Tensor(a!)
  structured: True
  variants: function
  dispatch:
    CPU, CUDA: scatter_value_out

- func: scatter.reduce(Tensor self, int dim, Tensor index, Tensor src, *, str reduce) -> Tensor
  structured_delegate: scatter.reduce_out
  variants: function, method

- func: scatter_.reduce(Tensor(a!) self, int dim, Tensor index, Tensor src, *, str reduce) -> Tensor(a!)
  structured_delegate: scatter.reduce_out
  variants: method

- func: scatter.reduce_out(Tensor self, int dim, Tensor index, Tensor src, *, str reduce, Tensor(a!) out) -> Tensor(a!)
  structured: True
  variants: function
  dispatch:
    CPU, CUDA: scatter_reduce_out

- func: scatter.value_reduce(Tensor self, int dim, Tensor index, Scalar value, *, str reduce) -> Tensor
  structured_delegate: scatter.value_reduce_out
  variants: function, method

- func: scatter_.value_reduce(Tensor(a!) self, int dim, Tensor index, Scalar value, *, str reduce) -> Tensor(a!)
  structured_delegate: scatter.value_reduce_out
  variants: method

- func: scatter.value_reduce_out(Tensor self, int dim, Tensor index, Scalar value, *, str reduce, Tensor(a!) out) -> Tensor(a!)
  structured: True
  variants: function
  dispatch:
    CPU, CUDA: scatter_value_reduce_out

- func: scatter.dimname_src(Tensor self, Dimname dim, Tensor index, Tensor src) -> Tensor
  variants: function, method

- func: scatter.dimname_value(Tensor self, Dimname dim, Tensor index, Scalar value) -> Tensor
  variants: function, method

- func: scatter_add(Tensor self, int dim, Tensor index, Tensor src) -> Tensor
  structured_delegate: scatter_add.out
  variants: function, method

- func: scatter_add_(Tensor(a!) self, int dim, Tensor index, Tensor src) -> Tensor(a!)
  structured_delegate: scatter_add.out
  variants: method

- func: scatter_add.out(Tensor self, int dim, Tensor index, Tensor src, *, Tensor(a!) out) -> Tensor(a!)
  structured: True
  variants: function
  dispatch:
    CPU, CUDA: scatter_add

- func: scatter_add.dimname(Tensor self, Dimname dim, Tensor index, Tensor src) -> Tensor
  variants: function, method

- func: eq_.Scalar(Tensor(a!) self, Scalar other) -> Tensor(a!)
  structured_delegate: eq.Scalar_out
  device_check: NoCheck   # TensorIterator
  variants: method
  dispatch:
    CompositeExplicitAutograd: eq_

- func: eq_.Tensor(Tensor(a!) self, Tensor other) -> Tensor(a!)
  structured_delegate: eq.Tensor_out
  device_check: NoCheck   # TensorIterator
  variants: method
  dispatch:
    CompositeExplicitAutograd: eq_

- func: bitwise_and.Tensor_out(Tensor self, Tensor other, *, Tensor(a!) out) -> Tensor(a!)
  device_check: NoCheck   # TensorIterator
  structured: True
  structured_inherits: TensorIteratorBase
  variants: function
  dispatch:
    CPU, CUDA: bitwise_and_out

- func: bitwise_and.Scalar_out(Tensor self, Scalar other, *, Tensor(a!) out) -> Tensor(a!)
  device_check: NoCheck   # TensorIterator
  variants: function
  dispatch:
    CompositeExplicitAutograd: bitwise_and_out

- func: bitwise_and.Scalar(Tensor self, Scalar other) -> Tensor
  device_check: NoCheck   # TensorIterator
  variants: method, function
  dispatch:
    CompositeExplicitAutograd: bitwise_and

- func: bitwise_and.Tensor(Tensor self, Tensor other) -> Tensor
  device_check: NoCheck   # TensorIterator
  variants: method, function
  structured_delegate: bitwise_and.Tensor_out

- func: bitwise_and_.Scalar(Tensor(a!) self, Scalar other) -> Tensor(a!)
  device_check: NoCheck   # TensorIterator
  variants: method

- func: bitwise_and_.Tensor(Tensor(a!) self, Tensor other) -> Tensor(a!)
  device_check: NoCheck   # TensorIterator
  variants: method
  structured_delegate: bitwise_and.Tensor_out

- func: __and__.Scalar(Tensor self, Scalar other) -> Tensor
  device_check: NoCheck   # TensorIterator
  variants: method, function

- func: __and__.Tensor(Tensor self, Tensor other) -> Tensor
  device_check: NoCheck   # TensorIterator
  variants: method, function

- func: __iand__.Scalar(Tensor(a!) self, Scalar other) -> Tensor(a!)
  device_check: NoCheck   # TensorIterator
  variants: method

- func: __iand__.Tensor(Tensor(a!) self, Tensor other) -> Tensor(a!)
  device_check: NoCheck   # TensorIterator
  variants: method

- func: bitwise_or.Tensor_out(Tensor self, Tensor other, *, Tensor(a!) out) -> Tensor(a!)
  device_check: NoCheck   # TensorIterator
  structured: True
  structured_inherits: TensorIteratorBase
  variants: function
  dispatch:
    CPU, CUDA: bitwise_or_out

- func: bitwise_or.Scalar_out(Tensor self, Scalar other, *, Tensor(a!) out) -> Tensor(a!)
  device_check: NoCheck   # TensorIterator
  variants: function
  dispatch:
    CompositeExplicitAutograd: bitwise_or_out

- func: bitwise_or.Scalar(Tensor self, Scalar other) -> Tensor
  device_check: NoCheck   # TensorIterator
  variants: method, function

- func: bitwise_or.Tensor(Tensor self, Tensor other) -> Tensor
  device_check: NoCheck   # TensorIterator
  variants: method, function
  structured_delegate: bitwise_or.Tensor_out

- func: bitwise_or_.Scalar(Tensor(a!) self, Scalar other) -> Tensor(a!)
  device_check: NoCheck   # TensorIterator
  variants: method

- func: bitwise_or_.Tensor(Tensor(a!) self, Tensor other) -> Tensor(a!)
  device_check: NoCheck   # TensorIterator
  variants: method
  structured_delegate: bitwise_or.Tensor_out

- func: __or__.Scalar(Tensor self, Scalar other) -> Tensor
  device_check: NoCheck   # TensorIterator
  variants: method, function

- func: __or__.Tensor(Tensor self, Tensor other) -> Tensor
  device_check: NoCheck   # TensorIterator
  variants: method, function

- func: __ior__.Scalar(Tensor(a!) self, Scalar other) -> Tensor(a!)
  device_check: NoCheck   # TensorIterator
  variants: method

- func: __ior__.Tensor(Tensor(a!) self, Tensor other) -> Tensor(a!)
  device_check: NoCheck   # TensorIterator
  variants: method

- func: bitwise_xor.Tensor_out(Tensor self, Tensor other, *, Tensor(a!) out) -> Tensor(a!)
  device_check: NoCheck   # TensorIterator
  structured: True
  structured_inherits: TensorIteratorBase
  variants: function
  dispatch:
    CPU, CUDA: bitwise_xor_out

- func: bitwise_xor.Scalar_out(Tensor self, Scalar other, *, Tensor(a!) out) -> Tensor(a!)
  device_check: NoCheck   # TensorIterator
  variants: function
  dispatch:
    CompositeExplicitAutograd: bitwise_xor_out

- func: bitwise_xor.Scalar(Tensor self, Scalar other) -> Tensor
  device_check: NoCheck   # TensorIterator
  variants: method, function

- func: bitwise_xor.Tensor(Tensor self, Tensor other) -> Tensor
  device_check: NoCheck   # TensorIterator
  variants: method, function
  structured_delegate: bitwise_xor.Tensor_out

- func: bitwise_xor_.Scalar(Tensor(a!) self, Scalar other) -> Tensor(a!)
  device_check: NoCheck   # TensorIterator
  variants: method

- func: bitwise_xor_.Tensor(Tensor(a!) self, Tensor other) -> Tensor(a!)
  device_check: NoCheck   # TensorIterator
  variants: method
  structured_delegate: bitwise_xor.Tensor_out

- func: __xor__.Scalar(Tensor self, Scalar other) -> Tensor
  device_check: NoCheck   # TensorIterator
  variants: method, function

- func: __xor__.Tensor(Tensor self, Tensor other) -> Tensor
  device_check: NoCheck   # TensorIterator
  variants: method, function

- func: __ixor__.Scalar(Tensor(a!) self, Scalar other) -> Tensor(a!)
  device_check: NoCheck   # TensorIterator
  variants: method

- func: __ixor__.Tensor(Tensor(a!) self, Tensor other) -> Tensor(a!)
  device_check: NoCheck   # TensorIterator
  variants: method

- func: __lshift__.Scalar(Tensor self, Scalar other) -> Tensor
  device_check: NoCheck   # TensorIterator
  variants: method, function
  dispatch:
    CPU, CUDA: __lshift__

- func: __lshift__.Tensor(Tensor self, Tensor other) -> Tensor
  device_check: NoCheck   # TensorIterator
  variants: method, function
  dispatch:
    CPU, CUDA: __lshift__

- func: __ilshift__.Scalar(Tensor(a!) self, Scalar other) -> Tensor(a!)
  device_check: NoCheck   # TensorIterator
  variants: method
  dispatch:
    CPU, CUDA: __ilshift__

- func: __ilshift__.Tensor(Tensor(a!) self, Tensor other) -> Tensor(a!)
  device_check: NoCheck   # TensorIterator
  variants: method
  dispatch:
    CPU, CUDA: __ilshift__

- func: bitwise_left_shift.Tensor(Tensor self, Tensor other) -> Tensor
  device_check: NoCheck   # TensorIterator
  variants: function, method
  structured_delegate: bitwise_left_shift.Tensor_out

- func: bitwise_left_shift_.Tensor(Tensor(a!) self, Tensor other) -> Tensor(a!)
  device_check: NoCheck   # TensorIterator
  variants: method
  structured_delegate: bitwise_left_shift.Tensor_out

- func: bitwise_left_shift.Tensor_out(Tensor self, Tensor other, *, Tensor(a!) out) -> Tensor(a!)
  device_check: NoCheck   # TensorIterator
  structured: True
  structured_inherits: TensorIteratorBase
  dispatch:
    CPU, CUDA: bitwise_left_shift_out

- func: bitwise_left_shift.Tensor_Scalar(Tensor self, Scalar other) -> Tensor
  device_check: NoCheck   # TensorIterator
  variants: method, function
  dispatch:
    CPU, CUDA: bitwise_left_shift

- func: bitwise_left_shift_.Tensor_Scalar(Tensor(a!) self, Scalar other) -> Tensor(a!)
  device_check: NoCheck   # TensorIterator
  variants: method
  dispatch:
    CPU, CUDA: bitwise_left_shift_

- func: bitwise_left_shift.Tensor_Scalar_out(Tensor self, Scalar other, *, Tensor(a!) out) -> Tensor(a!)
  device_check: NoCheck   # TensorIterator
  variants: function
  dispatch:
    CPU, CUDA: bitwise_left_shift_out

- func: bitwise_left_shift.Scalar_Tensor(Scalar self, Tensor other) -> Tensor
  device_check: NoCheck   # TensorIterator
  variants: function
  dispatch:
    CPU, CUDA: bitwise_left_shift

- func: __rshift__.Scalar(Tensor self, Scalar other) -> Tensor
  device_check: NoCheck   # TensorIterator
  variants: method, function
  dispatch:
    CPU, CUDA: __rshift__

- func: __rshift__.Tensor(Tensor self, Tensor other) -> Tensor
  device_check: NoCheck   # TensorIterator
  variants: method, function
  dispatch:
    CPU, CUDA: __rshift__

- func: __irshift__.Scalar(Tensor(a!) self, Scalar other) -> Tensor(a!)
  device_check: NoCheck   # TensorIterator
  variants: method
  dispatch:
    CPU, CUDA: __irshift__

- func: __irshift__.Tensor(Tensor(a!) self, Tensor other) -> Tensor(a!)
  device_check: NoCheck   # TensorIterator
  variants: method
  dispatch:
    CPU, CUDA: __irshift__

- func: bitwise_right_shift.Tensor(Tensor self, Tensor other) -> Tensor
  device_check: NoCheck   # TensorIterator
  variants: function, method
  structured_delegate: bitwise_right_shift.Tensor_out

- func: bitwise_right_shift_.Tensor(Tensor(a!) self, Tensor other) -> Tensor(a!)
  device_check: NoCheck   # TensorIterator
  variants: method
  structured_delegate: bitwise_right_shift.Tensor_out

- func: bitwise_right_shift.Tensor_out(Tensor self, Tensor other, *, Tensor(a!) out) -> Tensor(a!)
  device_check: NoCheck   # TensorIterator
  structured: True
  structured_inherits: TensorIteratorBase
  dispatch:
    CPU, CUDA: bitwise_right_shift_out

- func: bitwise_right_shift.Tensor_Scalar(Tensor self, Scalar other) -> Tensor
  device_check: NoCheck   # TensorIterator
  variants: method, function
  dispatch:
    CPU, CUDA: bitwise_right_shift

- func: bitwise_right_shift_.Tensor_Scalar(Tensor(a!) self, Scalar other) -> Tensor(a!)
  device_check: NoCheck   # TensorIterator
  variants: method
  dispatch:
    CPU, CUDA: bitwise_right_shift_

- func: bitwise_right_shift.Tensor_Scalar_out(Tensor self, Scalar other, *, Tensor(a!) out) -> Tensor(a!)
  device_check: NoCheck   # TensorIterator
  variants: function
  dispatch:
    CPU, CUDA: bitwise_right_shift_out

- func: bitwise_right_shift.Scalar_Tensor(Scalar self, Tensor other) -> Tensor
  device_check: NoCheck   # TensorIterator
  variants: function
  dispatch:
    CPU, CUDA: bitwise_right_shift

- func: tril_(Tensor(a!) self, int diagonal=0) -> Tensor(a!)
  variants: method
  dispatch:
    CPU: tril_cpu_
    CUDA: tril_cuda_

- func: triu_(Tensor(a!) self, int diagonal=0) -> Tensor(a!)
  variants: method
  dispatch:
    CPU: triu_cpu_
    CUDA: triu_cuda_

- func: digamma_(Tensor(a!) self) -> Tensor(a!)
  device_check: NoCheck   # TensorIterator
  structured_delegate: digamma.out
  variants: method

- func: lerp_.Scalar(Tensor(a!) self, Tensor end, Scalar weight) -> Tensor(a!)
  device_check: NoCheck   # TensorIterator
  variants: method
  dispatch:
    CPU: lerp_cpu_scalar_
    CUDA: lerp_cuda_scalar_

- func: lerp_.Tensor(Tensor(a!) self, Tensor end, Tensor weight) -> Tensor(a!)
  device_check: NoCheck   # TensorIterator
  variants: method
  dispatch:
    CPU: lerp_cpu_tensor_
    CUDA: lerp_cuda_tensor_

- func: addbmm_(Tensor(a!) self, Tensor batch1, Tensor batch2, *, Scalar beta=1, Scalar alpha=1) -> Tensor(a!)
  variants: method
  dispatch:
    CPU, CUDA: addbmm_

- func: addbmm.out(Tensor self, Tensor batch1, Tensor batch2, *, Scalar beta=1, Scalar alpha=1, Tensor(a!) out) -> Tensor(a!)
  dispatch:
    CPU, CUDA: addbmm_out

- func: addbmm(Tensor self, Tensor batch1, Tensor batch2, *, Scalar beta=1, Scalar alpha=1) -> Tensor
  variants: method, function
  dispatch:
    CPU, CUDA: addbmm

- func: addcdiv_(Tensor(a!) self, Tensor tensor1, Tensor tensor2, *, Scalar value=1) -> Tensor(a!)
  device_check: NoCheck   # TensorIterator
  variants: method
  dispatch:
    CompositeExplicitAutograd: addcdiv_

- func: random_.from(Tensor(a!) self, int from, int? to, *, Generator? generator=None) -> Tensor(a!)
  device_check: NoCheck   # TensorIterator
  variants: method
  dispatch:
    CPU, CUDA: random_
    Meta: random_meta_

- func: random_.to(Tensor(a!) self, int to, *, Generator? generator=None) -> Tensor(a!)
  device_check: NoCheck   # TensorIterator
  variants: method
  dispatch:
    CPU, CUDA: random_
    Meta: random_meta_

- func: random_(Tensor(a!) self, *, Generator? generator=None) -> Tensor(a!)
  device_check: NoCheck   # TensorIterator
  variants: method
  dispatch:
    CPU, CUDA: random_
    Meta: random_meta_

- func: uniform_(Tensor(a!) self, float from=0, float to=1, *, Generator? generator=None) -> Tensor(a!)
  device_check: NoCheck   # TensorIterator
  variants: method
  dispatch:
    CPU, CUDA: uniform_
    Meta: uniform_meta_

- func: cauchy_(Tensor(a!) self, float median=0, float sigma=1, *, Generator? generator=None) -> Tensor(a!)
  device_check: NoCheck   # TensorIterator
  variants: method
  dispatch:
    CPU, CUDA: cauchy_

- func: log_normal_(Tensor(a!) self, float mean=1, float std=2, *, Generator? generator=None) -> Tensor(a!)
  device_check: NoCheck   # TensorIterator
  variants: method
  dispatch:
    CPU, CUDA: log_normal_

- func: exponential_(Tensor(a!) self, float lambd=1, *, Generator? generator=None) -> Tensor(a!)
  device_check: NoCheck   # TensorIterator
  variants: method
  dispatch:
    CPU, CUDA: exponential_

- func: geometric_(Tensor(a!) self, float p, *, Generator? generator=None) -> Tensor(a!)
  device_check: NoCheck   # TensorIterator
  variants: method
  dispatch:
    CPU, CUDA: geometric_

# wrappers for TH functions

- func: diag.out(Tensor self, int diagonal=0, *, Tensor(a!) out) -> Tensor(a!)
  dispatch:
    CPU: diag_cpu_out
    CUDA: diag_cuda_out

- func: diag(Tensor self, int diagonal=0) -> Tensor
  variants: method, function
  dispatch:
    CompositeExplicitAutograd: diag

- func: diag_backward(Tensor grad, int[] input_sizes, int diagonal) -> Tensor
  variants: function
  device_check: NoCheck
  device_guard: False

- func: cross.out(Tensor self, Tensor other, int? dim=None, *, Tensor(a!) out) -> Tensor(a!)
  dispatch:
    CPU, CUDA: cross_out

- func: cross(Tensor self, Tensor other, int? dim=None) -> Tensor
  variants: method, function
  dispatch:
    CPU, CUDA: cross

- func: triu.out(Tensor self, int diagonal=0, *, Tensor(a!) out) -> Tensor(a!)
  dispatch:
    CPU: triu_cpu_out
    CUDA: triu_cuda_out

- func: triu(Tensor self, int diagonal=0) -> Tensor
  variants: method, function
  dispatch:
    CompositeExplicitAutograd: triu

- func: tril.out(Tensor self, int diagonal=0, *, Tensor(a!) out) -> Tensor(a!)
  dispatch:
    CPU: tril_cpu_out
    CUDA: tril_cuda_out

- func: tril(Tensor self, int diagonal=0) -> Tensor
  variants: method, function
  dispatch:
    CompositeExplicitAutograd: tril

- func: tril_indices(int row, int col, int offset=0, *, ScalarType? dtype=long, Layout? layout=None, Device? device=None, bool? pin_memory=None) -> Tensor
  dispatch:
    CPU: tril_indices_cpu
    CUDA: tril_indices_cuda

- func: triu_indices(int row, int col, int offset=0, *, ScalarType? dtype=long, Layout? layout=None, Device? device=None, bool? pin_memory=None) -> Tensor
  dispatch:
    CPU: triu_indices_cpu
    CUDA: triu_indices_cuda

- func: trace(Tensor self) -> Tensor
  variants: method, function
  dispatch:
    CPU: trace_cpu
    CUDA: trace_cuda

- func: trace_backward(Tensor grad, int[] sizes) -> Tensor
  variants: function
  device_check: NoCheck
  device_guard: False

- func: ne.Scalar_out(Tensor self, Scalar other, *, Tensor(a!) out) -> Tensor(a!)
  structured: True
  structured_inherits: TensorIteratorBase
  device_check: NoCheck   # TensorIterator
  dispatch:
    CPU, CUDA: ne_Scalar_out
    QuantizedCPU: ne_out_quantized_cpu

- func: ne.Scalar(Tensor self, Scalar other) -> Tensor
  structured_delegate: ne.Scalar_out
  device_check: NoCheck   # TensorIterator
  variants: method, function
  dispatch:
    QuantizedCPU: ne_quantized_cpu

- func: ne.Tensor_out(Tensor self, Tensor other, *, Tensor(a!) out) -> Tensor(a!)
  structured: True
  structured_inherits: TensorIteratorBase
  device_check: NoCheck   # TensorIterator
  dispatch:
    CPU, CUDA: ne_Tensor_out
    QuantizedCPU: ne_out_quantized_cpu

- func: ne.Tensor(Tensor self, Tensor other) -> Tensor
  structured_delegate: ne.Tensor_out
  device_check: NoCheck   # TensorIterator
  variants: method, function
  dispatch:
    QuantizedCPU: ne_quantized_cpu

- func: ne_.Scalar(Tensor(a!) self, Scalar other) -> Tensor(a!)
  structured_delegate: ne.Scalar_out
  device_check: NoCheck   # TensorIterator
  variants: method
  dispatch:
    CompositeExplicitAutograd: ne_

- func: ne_.Tensor(Tensor(a!) self, Tensor other) -> Tensor(a!)
  structured_delegate: ne.Tensor_out
  device_check: NoCheck   # TensorIterator
  variants: method
  dispatch:
    CompositeExplicitAutograd: ne_

# not_equal, alias for torch.ne
- func: not_equal.Scalar_out(Tensor self, Scalar other, *, Tensor(a!) out) -> Tensor(a!)

- func: not_equal.Scalar(Tensor self, Scalar other) -> Tensor
  variants: method, function

- func: not_equal.Tensor_out(Tensor self, Tensor other, *, Tensor(a!) out) -> Tensor(a!)

- func: not_equal.Tensor(Tensor self, Tensor other) -> Tensor
  variants: method, function

- func: not_equal_.Scalar(Tensor(a!) self, Scalar other) -> Tensor(a!)
  variants: method

- func: not_equal_.Tensor(Tensor(a!) self, Tensor other) -> Tensor(a!)
  variants: method

- func: eq.Scalar_out(Tensor self, Scalar other, *, Tensor(a!) out) -> Tensor(a!)
  structured: True
  structured_inherits: TensorIteratorBase
  device_check: NoCheck   # TensorIterator
  dispatch:
    CPU, CUDA: eq_Scalar_out
    QuantizedCPU: eq_out_quantized_cpu

- func: eq.Scalar(Tensor self, Scalar other) -> Tensor
  structured_delegate: eq.Scalar_out
  device_check: NoCheck   # TensorIterator
  variants: method, function
  dispatch:
    QuantizedCPU: eq_quantized_cpu

- func: eq.Tensor_out(Tensor self, Tensor other, *, Tensor(a!) out) -> Tensor(a!)
  structured: True
  structured_inherits: TensorIteratorBase
  device_check: NoCheck   # TensorIterator
  dispatch:
    CPU, CUDA: eq_Tensor_out
    QuantizedCPU: eq_out_quantized_cpu

- func: eq.Tensor(Tensor self, Tensor other) -> Tensor
  structured_delegate: eq.Tensor_out
  device_check: NoCheck   # TensorIterator
  variants: method, function
  dispatch:
    QuantizedCPU: eq_quantized_cpu

- func: ge.Scalar_out(Tensor self, Scalar other, *, Tensor(a!) out) -> Tensor(a!)
  structured: True
  structured_inherits: TensorIteratorBase
  device_check: NoCheck   # TensorIterator
  dispatch:
    CPU, CUDA: ge_Scalar_out
    QuantizedCPU: ge_out_quantized_cpu

- func: ge.Scalar(Tensor self, Scalar other) -> Tensor
  structured_delegate: ge.Scalar_out
  device_check: NoCheck   # TensorIterator
  variants: method, function
  dispatch:
    QuantizedCPU: ge_quantized_cpu

- func: ge.Tensor_out(Tensor self, Tensor other, *, Tensor(a!) out) -> Tensor(a!)
  structured: True
  structured_inherits: TensorIteratorBase
  device_check: NoCheck   # TensorIterator
  dispatch:
    CPU, CUDA: ge_Tensor_out
    QuantizedCPU: ge_out_quantized_cpu

- func: ge.Tensor(Tensor self, Tensor other) -> Tensor
  structured_delegate: ge.Tensor_out
  device_check: NoCheck   # TensorIterator
  variants: method, function
  dispatch:
    QuantizedCPU: ge_quantized_cpu

- func: ge_.Scalar(Tensor(a!) self, Scalar other) -> Tensor(a!)
  structured_delegate: ge.Scalar_out
  device_check: NoCheck   # TensorIterator
  variants: method
  dispatch:
    CompositeExplicitAutograd: ge_

- func: ge_.Tensor(Tensor(a!) self, Tensor other) -> Tensor(a!)
  structured_delegate: ge.Tensor_out
  device_check: NoCheck   # TensorIterator
  variants: method
  dispatch:
    CompositeExplicitAutograd: ge_

# greater_equal, alias for torch.ge
- func: greater_equal.Scalar_out(Tensor self, Scalar other, *, Tensor(a!) out) -> Tensor(a!)

- func: greater_equal.Scalar(Tensor self, Scalar other) -> Tensor
  variants: method, function

- func: greater_equal.Tensor_out(Tensor self, Tensor other, *, Tensor(a!) out) -> Tensor(a!)

- func: greater_equal.Tensor(Tensor self, Tensor other) -> Tensor
  variants: method, function

- func: greater_equal_.Scalar(Tensor(a!) self, Scalar other) -> Tensor(a!)
  variants: method

- func: greater_equal_.Tensor(Tensor(a!) self, Tensor other) -> Tensor(a!)
  variants: method

- func: le.Scalar_out(Tensor self, Scalar other, *, Tensor(a!) out) -> Tensor(a!)
  structured: True
  structured_inherits: TensorIteratorBase
  device_check: NoCheck   # TensorIterator
  dispatch:
    CPU, CUDA: le_Scalar_out
    QuantizedCPU: le_out_quantized_cpu

- func: le.Scalar(Tensor self, Scalar other) -> Tensor
  structured_delegate: le.Scalar_out
  device_check: NoCheck   # TensorIterator
  variants: method, function
  dispatch:
    QuantizedCPU: le_quantized_cpu

- func: le.Tensor_out(Tensor self, Tensor other, *, Tensor(a!) out) -> Tensor(a!)
  structured: True
  structured_inherits: TensorIteratorBase
  device_check: NoCheck   # TensorIterator
  dispatch:
    CPU, CUDA: le_Tensor_out
    QuantizedCPU: le_out_quantized_cpu

- func: le.Tensor(Tensor self, Tensor other) -> Tensor
  structured_delegate: le.Tensor_out
  device_check: NoCheck   # TensorIterator
  variants: method, function
  dispatch:
    QuantizedCPU: le_quantized_cpu

- func: le_.Scalar(Tensor(a!) self, Scalar other) -> Tensor(a!)
  structured_delegate: le.Scalar_out
  device_check: NoCheck   # TensorIterator
  variants: method
  dispatch:
    CompositeExplicitAutograd: le_

- func: le_.Tensor(Tensor(a!) self, Tensor other) -> Tensor(a!)
  structured_delegate: le.Tensor_out
  device_check: NoCheck   # TensorIterator
  variants: method
  dispatch:
    CompositeExplicitAutograd: le_

# less_equal, alias for torch.le
- func: less_equal.Scalar_out(Tensor self, Scalar other, *, Tensor(a!) out) -> Tensor(a!)

- func: less_equal.Scalar(Tensor self, Scalar other) -> Tensor
  variants: method, function

- func: less_equal.Tensor_out(Tensor self, Tensor other, *, Tensor(a!) out) -> Tensor(a!)

- func: less_equal.Tensor(Tensor self, Tensor other) -> Tensor
  variants: method, function

- func: less_equal_.Scalar(Tensor(a!) self, Scalar other) -> Tensor(a!)
  variants: method

- func: less_equal_.Tensor(Tensor(a!) self, Tensor other) -> Tensor(a!)
  variants: method

- func: gt.Scalar_out(Tensor self, Scalar other, *, Tensor(a!) out) -> Tensor(a!)
  structured: True
  structured_inherits: TensorIteratorBase
  device_check: NoCheck   # TensorIterator
  dispatch:
    CPU, CUDA: gt_Scalar_out
    QuantizedCPU: gt_out_quantized_cpu

- func: gt.Scalar(Tensor self, Scalar other) -> Tensor
  structured_delegate: gt.Scalar_out
  device_check: NoCheck   # TensorIterator
  variants: method, function
  dispatch:
    QuantizedCPU: gt_quantized_cpu

- func: gt.Tensor_out(Tensor self, Tensor other, *, Tensor(a!) out) -> Tensor(a!)
  structured: True
  structured_inherits: TensorIteratorBase
  device_check: NoCheck   # TensorIterator
  dispatch:
    CPU, CUDA: gt_Tensor_out
    QuantizedCPU: gt_out_quantized_cpu

- func: gt.Tensor(Tensor self, Tensor other) -> Tensor
  structured_delegate: gt.Tensor_out
  device_check: NoCheck   # TensorIterator
  variants: method, function
  dispatch:
    QuantizedCPU: gt_quantized_cpu

- func: gt_.Scalar(Tensor(a!) self, Scalar other) -> Tensor(a!)
  structured_delegate: gt.Scalar_out
  device_check: NoCheck   # TensorIterator
  variants: method
  dispatch:
    CompositeExplicitAutograd: gt_

- func: gt_.Tensor(Tensor(a!) self, Tensor other) -> Tensor(a!)
  structured_delegate: gt.Tensor_out
  device_check: NoCheck   # TensorIterator
  variants: method
  dispatch:
    CompositeExplicitAutograd: gt_

#  greater, alias for torch.gt
- func: greater.Scalar_out(Tensor self, Scalar other, *, Tensor(a!) out) -> Tensor(a!)

- func: greater.Scalar(Tensor self, Scalar other) -> Tensor
  variants: method, function

- func: greater.Tensor_out(Tensor self, Tensor other, *, Tensor(a!) out) -> Tensor(a!)

- func: greater.Tensor(Tensor self, Tensor other) -> Tensor
  variants: method, function

- func: greater_.Scalar(Tensor(a!) self, Scalar other) -> Tensor(a!)
  variants: method

- func: greater_.Tensor(Tensor(a!) self, Tensor other) -> Tensor(a!)
  variants: method

- func: lt.Scalar_out(Tensor self, Scalar other, *, Tensor(a!) out) -> Tensor(a!)
  structured: True
  structured_inherits: TensorIteratorBase
  device_check: NoCheck   # TensorIterator
  dispatch:
    CPU, CUDA: lt_Scalar_out
    QuantizedCPU: lt_out_quantized_cpu

- func: lt.Scalar(Tensor self, Scalar other) -> Tensor
  structured_delegate: lt.Scalar_out
  device_check: NoCheck   # TensorIterator
  variants: method, function
  dispatch:
    QuantizedCPU: lt_quantized_cpu

- func: lt.Tensor_out(Tensor self, Tensor other, *, Tensor(a!) out) -> Tensor(a!)
  structured: True
  structured_inherits: TensorIteratorBase
  device_check: NoCheck   # TensorIterator
  dispatch:
    CPU, CUDA: lt_Tensor_out
    QuantizedCPU: lt_out_quantized_cpu

- func: lt.Tensor(Tensor self, Tensor other) -> Tensor
  structured_delegate: lt.Tensor_out
  device_check: NoCheck   # TensorIterator
  variants: method, function
  dispatch:
    QuantizedCPU: lt_quantized_cpu

- func: lt_.Scalar(Tensor(a!) self, Scalar other) -> Tensor(a!)
  structured_delegate: lt.Scalar_out
  device_check: NoCheck   # TensorIterator
  variants: method
  dispatch:
    CompositeExplicitAutograd: lt_

- func: lt_.Tensor(Tensor(a!) self, Tensor other) -> Tensor(a!)
  structured_delegate: lt.Tensor_out
  device_check: NoCheck   # TensorIterator
  variants: method
  dispatch:
    CompositeExplicitAutograd: lt_

#  less, alias for torch.lt
- func: less.Scalar_out(Tensor self, Scalar other, *, Tensor(a!) out) -> Tensor(a!)

- func: less.Scalar(Tensor self, Scalar other) -> Tensor
  variants: method, function

- func: less.Tensor_out(Tensor self, Tensor other, *, Tensor(a!) out) -> Tensor(a!)

- func: less.Tensor(Tensor self, Tensor other) -> Tensor
  variants: method, function

- func: less_.Scalar(Tensor(a!) self, Scalar other) -> Tensor(a!)
  variants: method

- func: less_.Tensor(Tensor(a!) self, Tensor other) -> Tensor(a!)
  variants: method

- func: take.out(Tensor self, Tensor index, *, Tensor(a!) out) -> Tensor(a!)
  dispatch:
    CPU, CUDA: take_out

- func: take(Tensor self, Tensor index) -> Tensor
  variants: method, function
  dispatch:
    CPU, CUDA: take

- func: take_along_dim.out(Tensor self, Tensor indices, int? dim=None, *, Tensor(a!) out) -> Tensor(a!)

- func: take_along_dim(Tensor self, Tensor indices, int? dim=None) -> Tensor
  variants: method, function

- func: index_select.out(Tensor self, int dim, Tensor index, *, Tensor(a!) out) -> Tensor(a!)
  dispatch:
    CPU, QuantizedCPU: index_select_out_cpu_
    CUDA, QuantizedCUDA: index_select_out_cuda

- func: index_select(Tensor self, int dim, Tensor index) -> Tensor
  variants: method, function
  dispatch:
    CPU, QuantizedCPU: index_select_cpu_
    CUDA, QuantizedCUDA: index_select_cuda
    SparseCPU: index_select_sparse
    SparseCUDA: index_select_sparse

- func: index_select.dimname_out(Tensor self, Dimname dim, Tensor index, *, Tensor(a!) out) -> Tensor(a!)

- func: index_select.dimname(Tensor self, Dimname dim, Tensor index) -> Tensor
  variants: method, function

- func: index_select_backward(Tensor grad, int[] self_sizes, int dim, Tensor index) -> Tensor
  variants: function
  device_check: NoCheck
  device_guard: False

- func: masked_select.out(Tensor self, Tensor mask, *, Tensor(a!) out) -> Tensor(a!)
  dispatch:
    CPU: masked_select_out_cpu
    CUDA: masked_select_out_cuda

- func: masked_select(Tensor self, Tensor mask) -> Tensor
  variants: method, function
  dispatch:
    CPU: masked_select_cpu
    CUDA: masked_select_cuda

- func: masked_select_backward(Tensor grad, Tensor input, Tensor mask) -> Tensor
  variants: function
  device_check: NoCheck
  device_guard: False

- func: nonzero.out(Tensor self, *, Tensor(a!) out) -> Tensor(a!)
  dispatch:
    CPU: nonzero_out_cpu
    CUDA: nonzero_out_cuda

- func: nonzero(Tensor self) -> Tensor
  variants: method, function
  dispatch:
    CPU: nonzero_cpu
    CUDA: nonzero_cuda

- func: nonzero_numpy(Tensor self) -> Tensor[]
  variants: method, function

- func: gather.out(Tensor self, int dim, Tensor index, *, bool sparse_grad=False, Tensor(a!) out) -> Tensor(a!)
  dispatch:
    CPU: gather_out_cpu_cuda
    CUDA: gather_out_cpu_cuda

- func: gather(Tensor self, int dim, Tensor index, *, bool sparse_grad=False) -> Tensor
  variants: method, function
  dispatch:
    CPU, CUDA: gather

- func: gather_backward(Tensor grad, Tensor self, int dim, Tensor index, bool sparse_grad) -> Tensor
  variants: function
  device_check: NoCheck
  device_guard: False

- func: gather.dimname_out(Tensor self, Dimname dim, Tensor index, *, bool sparse_grad=False, Tensor(a!) out) -> Tensor(a!)

- func: gather.dimname(Tensor self, Dimname dim, Tensor index, *, bool sparse_grad=False) -> Tensor
  variants: method, function

- func: _gather_sparse_backward(Tensor self, int dim, Tensor index, Tensor grad) -> Tensor

- func: addcmul.out(Tensor self, Tensor tensor1, Tensor tensor2, *, Scalar value=1, Tensor(a!) out) -> Tensor(a!)
  device_check: NoCheck   # TensorIterator
  dispatch:
    CPU, CUDA: addcmul_out

- func: addcmul(Tensor self, Tensor tensor1, Tensor tensor2, *, Scalar value=1) -> Tensor
  device_check: NoCheck   # TensorIterator
  variants: method, function
  dispatch:
    CompositeExplicitAutograd: addcmul

- func: addcmul_(Tensor(a!) self, Tensor tensor1, Tensor tensor2, *, Scalar value=1) -> Tensor(a!)
  device_check: NoCheck   # TensorIterator
  variants: method
  dispatch:
    CompositeExplicitAutograd: addcmul_

- func: addcdiv.out(Tensor self, Tensor tensor1, Tensor tensor2, *, Scalar value=1, Tensor(a!) out) -> Tensor(a!)
  device_check: NoCheck   # TensorIterator
  dispatch:
    CPU, CUDA: addcdiv_out

- func: addcdiv(Tensor self, Tensor tensor1, Tensor tensor2, *, Scalar value=1) -> Tensor
  device_check: NoCheck   # TensorIterator
  variants: method, function
  dispatch:
    CompositeExplicitAutograd: addcdiv

- func: cross_entropy_loss(Tensor self, Tensor target, Tensor? weight=None, int reduction=Mean, int ignore_index=-100) -> Tensor
  python_module: nn

- func: lstsq.X(Tensor self, Tensor A, *, Tensor(a!) X, Tensor(b!) qr) -> (Tensor(a!) solution, Tensor(b!) QR)
  dispatch:
    CPU: legacy_lstsq_out
    CUDA: legacy::cuda::_th_gels_out

- func: lstsq(Tensor self, Tensor A) -> (Tensor solution, Tensor QR)
  variants: method, function
  dispatch:
    CPU: legacy_lstsq
    CUDA: legacy::cuda::_th_gels

- func: triangular_solve.X(Tensor self, Tensor A, bool upper=True, bool transpose=False, bool unitriangular=False, *, Tensor(a!) X, Tensor(b!) M) -> (Tensor(a!) solution, Tensor(b!) cloned_coefficient)
  dispatch:
    CPU, CUDA: triangular_solve_out

- func: triangular_solve(Tensor self, Tensor A, bool upper=True, bool transpose=False, bool unitriangular=False) -> (Tensor solution, Tensor cloned_coefficient)
  variants: method, function
  dispatch:
    CPU, CUDA: triangular_solve

- func: symeig.e(Tensor self, bool eigenvectors=False, bool upper=True, *, Tensor(a!) e, Tensor(b!) V) -> (Tensor(a!) eigenvalues, Tensor(b!) eigenvectors)
  dispatch:
    CompositeExplicitAutograd: symeig_out

- func: symeig(Tensor self, bool eigenvectors=False, bool upper=True) -> (Tensor eigenvalues, Tensor eigenvectors)
  variants: method, function
  dispatch:
    CompositeExplicitAutograd: symeig

- func: _symeig_helper(Tensor self, bool eigenvectors, bool upper) -> (Tensor, Tensor)
  variants: function
  dispatch:
    CPU: _symeig_helper_cpu
    CUDA: _symeig_helper_cuda

- func: eig.e(Tensor self, bool eigenvectors=False, *, Tensor(a!) e, Tensor(b!) v) -> (Tensor(a!) eigenvalues, Tensor(b!) eigenvectors)
  dispatch:
    CompositeExplicitAutograd: eig_out

- func: eig(Tensor self, bool eigenvectors=False) -> (Tensor eigenvalues, Tensor eigenvectors)
  variants: method, function
  dispatch:
    CompositeExplicitAutograd: eig

- func: svd.U(Tensor self, bool some=True, bool compute_uv=True, *, Tensor(a!) U, Tensor(b!) S, Tensor(c!) V) -> (Tensor(a!) U, Tensor(b!) S, Tensor(c!) V)

- func: svd(Tensor self, bool some=True, bool compute_uv=True) -> (Tensor U, Tensor S, Tensor V)
  variants: method, function

- func: _svd_helper(Tensor self, bool some, bool compute_uv) -> (Tensor U, Tensor S, Tensor V)
  variants: function
  dispatch:
    CPU: _svd_helper_cpu
    CUDA: _svd_helper_cuda

# swapaxes, alias for transpose
- func: swapaxes(Tensor(a) self, int axis0, int axis1) -> Tensor(a)
  variants: function, method
  device_check: NoCheck
  device_guard: False

- func: swapaxes_(Tensor(a!) self, int axis0, int axis1) -> Tensor(a!)
  variants: method
  device_check: NoCheck
  device_guard: False

# swapdims, alias for transpose
- func: swapdims(Tensor(a) self, int dim0, int dim1) -> Tensor(a)
  variants: function, method
  device_check: NoCheck
  device_guard: False

- func: swapdims_(Tensor(a!) self, int dim0, int dim1) -> Tensor(a!)
  variants: method
  device_check: NoCheck
  device_guard: False

- func: cholesky.out(Tensor self, bool upper=False, *, Tensor(a!) out) -> Tensor(a!)
  dispatch:
    CPU, CUDA: cholesky_out

- func: cholesky(Tensor self, bool upper=False) -> Tensor
  variants: method, function
  dispatch:
    CPU, CUDA: cholesky

- func: cholesky_solve.out(Tensor self, Tensor input2, bool upper=False, *, Tensor(a!) out) -> Tensor(a!)
  dispatch:
    CompositeExplicitAutograd: cholesky_solve_out

- func: cholesky_solve(Tensor self, Tensor input2, bool upper=False) -> Tensor
  variants: method, function
  dispatch:
    CompositeExplicitAutograd: cholesky_solve

- func: _cholesky_solve_helper(Tensor self, Tensor A, bool upper) -> Tensor
  variants: function
  dispatch:
    CPU: _cholesky_solve_helper_cpu
    CUDA: _cholesky_solve_helper_cuda

- func: solve(Tensor self, Tensor A) -> (Tensor solution, Tensor LU)
  variants: function, method
  dispatch:
    CompositeExplicitAutograd: solve

- func: solve.solution(Tensor self, Tensor A, *, Tensor(a!) solution, Tensor(b!) lu) -> (Tensor(a!) solution, Tensor(b!) LU)
  dispatch:
    CompositeExplicitAutograd: solve_out

- func: _solve_helper(Tensor self, Tensor A) -> (Tensor, Tensor)
  variants: function
  dispatch:
    CPU: _solve_helper_cpu
    CUDA: _solve_helper_cuda

- func: cholesky_inverse(Tensor self, bool upper=False) -> Tensor
  variants: method, function
  dispatch:
    CPU, CUDA: cholesky_inverse

- func: cholesky_inverse.out(Tensor self, bool upper=False, *, Tensor(a!) out) -> Tensor(a!)
  dispatch:
    CPU, CUDA: cholesky_inverse_out

- func: qr.Q(Tensor self, bool some=True, *, Tensor(a!) Q, Tensor(b!) R) -> (Tensor(a!) Q, Tensor(b!) R)

- func: qr(Tensor self, bool some=True) -> (Tensor Q, Tensor R)
  variants: method, function

- func: geqrf.a(Tensor self, *, Tensor(a!) a, Tensor(b!) tau) -> (Tensor(a!) a, Tensor(b!) tau)
  dispatch:
    CPU, CUDA: geqrf_out

- func: geqrf(Tensor self) -> (Tensor a, Tensor tau)
  variants: method, function
  dispatch:
    CPU, CUDA: geqrf

# orgqr, alias for linalg_householder_product
- func: orgqr(Tensor self, Tensor input2) -> Tensor
  variants: method, function

- func: orgqr.out(Tensor self, Tensor input2, *, Tensor(a!) out) -> Tensor(a!)

- func: ormqr.out(Tensor self, Tensor input2, Tensor input3, bool left=True, bool transpose=False, *, Tensor(a!) out) -> Tensor(a!)
  dispatch:
    CPU, CUDA: ormqr_out

- func: ormqr(Tensor self, Tensor input2, Tensor input3, bool left=True, bool transpose=False) -> Tensor
  variants: method, function
  dispatch:
    CPU, CUDA: ormqr

- func: _lu_with_info(Tensor self, bool pivot=True, bool check_errors=True) -> (Tensor, Tensor, Tensor)
  variants: function
  dispatch:
    CPU, CUDA: _lu_with_info

- func: lu_solve.out(Tensor self, Tensor LU_data, Tensor LU_pivots, *, Tensor(a!) out) -> Tensor(a!)
  dispatch:
    CPU, CUDA: lu_solve_out

- func: lu_solve(Tensor self, Tensor LU_data, Tensor LU_pivots) -> Tensor
  variants: method, function
  dispatch:
    CPU, CUDA: lu_solve

- func: lu_unpack(Tensor LU_data, Tensor LU_pivots, bool unpack_data=True, bool unpack_pivots=True) -> (Tensor P, Tensor L, Tensor U)
  variants: function
  dispatch:
    CPU, CUDA: lu_unpack

- func: lu_unpack.out(Tensor LU_data, Tensor LU_pivots, bool unpack_data=True, bool unpack_pivots=True, *, Tensor(a!) P, Tensor(b!) L, Tensor(c!) U) -> (Tensor(a!) P, Tensor(b!) L, Tensor(c!) U)
  variants: function
  dispatch:
    CPU, CUDA: lu_unpack_out

# TODO: remove dispatch section when porting TH CUDA to ATen
- func: multinomial.out(Tensor self, int num_samples, bool replacement=False, *, Generator? generator=None, Tensor(a!) out) -> Tensor(a!)
  dispatch:
    CPU, CUDA: multinomial_out

- func: multinomial(Tensor self, int num_samples, bool replacement=False, *, Generator? generator=None) -> Tensor
  variants: method, function
  dispatch:
    CPU, CUDA: multinomial

- func: lgamma.out(Tensor self, *, Tensor(a!) out) -> Tensor(a!)
  device_check: NoCheck   # TensorIterator
  structured: True
  structured_inherits: TensorIteratorBase
  dispatch:
    CPU, CUDA: lgamma_out

- func: lgamma_(Tensor(a!) self) -> Tensor(a!)
  device_check: NoCheck   # TensorIterator
  structured_delegate: lgamma.out
  variants: method

- func: lgamma(Tensor self) -> Tensor
  device_check: NoCheck   # TensorIterator
  structured_delegate: lgamma.out
  variants: method, function

- func: digamma.out(Tensor self, *, Tensor(a!) out) -> Tensor(a!)
  device_check: NoCheck   # TensorIterator
  structured: True
  structured_inherits: TensorIteratorBase
  dispatch:
    CPU, CUDA: digamma_out

- func: digamma(Tensor self) -> Tensor
  device_check: NoCheck   # TensorIterator
  structured_delegate: digamma.out
  variants: method, function

- func: polygamma.out(int n, Tensor self, *, Tensor(a!) out) -> Tensor(a!)
  device_check: NoCheck   # TensorIterator
  structured: True
  structured_inherits: TensorIteratorBase
  dispatch:
    CPU, CUDA: polygamma_out

- func: polygamma(int n, Tensor self) -> Tensor
  device_check: NoCheck   # TensorIterator
  structured_delegate: polygamma.out
  variants: method, function

- func: polygamma_(Tensor(a!) self, int n) -> Tensor(a!)
  device_check: NoCheck   # TensorIterator
  variants: method
  dispatch:
    CompositeExplicitAutograd: polygamma_

- func: erfinv(Tensor self) -> Tensor
  device_check: NoCheck   # TensorIterator
  structured_delegate: erfinv.out
  variants: method, function

- func: erfinv_(Tensor(a!) self) -> Tensor(a!)
  device_check: NoCheck   # TensorIterator
  structured_delegate: erfinv.out
  variants: method

- func: erfinv.out(Tensor self, *, Tensor(a!) out) -> Tensor(a!)
  device_check: NoCheck   # TensorIterator
  structured: True
  structured_inherits: TensorIteratorBase
  dispatch:
    CPU, CUDA: erfinv_out

- func: i0(Tensor self) -> Tensor
  structured_delegate: i0.out
  variants: function, method

- func: i0_(Tensor(a!) self) -> Tensor(a!)
  structured_delegate: i0.out
  variants: function, method

- func: i0.out(Tensor self, *, Tensor(a!) out) -> Tensor(a!)
  structured: True
  structured_inherits: TensorIteratorBase
  dispatch:
    CPU, CUDA: i0_out

- func: sign(Tensor self) -> Tensor
  device_check: NoCheck   # TensorIterator
  structured_delegate: sign.out
  variants: function, method
  dispatch:
    CompositeExplicitAutograd: sign

- func: sign_(Tensor(a!) self) -> Tensor(a!)
  device_check: NoCheck   # TensorIterator
  structured_delegate: sign.out
  variants: method
  dispatch:
    CompositeExplicitAutograd: sign_

- func: sign.out(Tensor self, *, Tensor(a!) out) -> Tensor(a!)
  device_check: NoCheck   # TensorIterator
  structured: True
  structured_inherits: TensorIteratorBase
  dispatch:
    CPU, CUDA: sign_out

- func: signbit(Tensor self) -> Tensor
  variants: function, method
  structured_delegate: signbit.out

- func: signbit.out(Tensor self, *, Tensor(a!) out) -> Tensor(a!)
  structured: True
  structured_inherits: TensorIteratorBase
  dispatch:
    CPU: signbit_out
    CUDA: signbit_out

- func: dist(Tensor self, Tensor other, Scalar p=2) -> Tensor
  device_check: NoCheck   # TensorIterator
  variants: method, function
  dispatch:
    CompositeExplicitAutograd: dist

- func: atan2.out(Tensor self, Tensor other, *, Tensor(a!) out) -> Tensor(a!)
  device_check: NoCheck   # TensorIterator
  structured: True
  structured_inherits: TensorIteratorBase
  dispatch:
    CPU, CUDA: atan2_out

- func: atan2_(Tensor(a!) self, Tensor other) -> Tensor(a!)
  device_check: NoCheck   # TensorIterator
  structured_delegate: atan2.out
  variants: method

- func: atan2(Tensor self, Tensor other) -> Tensor
  device_check: NoCheck   # TensorIterator
  structured_delegate: atan2.out
  variants: method, function

- func: lerp.Scalar_out(Tensor self, Tensor end, Scalar weight, *, Tensor(a!) out) -> Tensor(a!)
  device_check: NoCheck   # TensorIterator
  dispatch:
    CPU: lerp_cpu_scalar_out
    CUDA: lerp_cuda_scalar_out

- func: lerp.Tensor_out(Tensor self, Tensor end, Tensor weight, *, Tensor(a!) out) -> Tensor(a!)
  device_check: NoCheck   # TensorIterator
  dispatch:
    CPU: lerp_cpu_tensor_out
    CUDA: lerp_cuda_tensor_out

- func: lerp.Scalar(Tensor self, Tensor end, Scalar weight) -> Tensor
  device_check: NoCheck   # TensorIterator
  variants: method, function
  dispatch:
    CPU: lerp_cpu_scalar
    CUDA: lerp_cuda_scalar

- func: lerp.Tensor(Tensor self, Tensor end, Tensor weight) -> Tensor
  device_check: NoCheck   # TensorIterator
  variants: method, function
  dispatch:
    CPU: lerp_cpu_tensor
    CUDA: lerp_cuda_tensor

- func: histc.out(Tensor self, int bins=100, Scalar min=0, Scalar max=0, *, Tensor(a!) out) -> Tensor(a!)
  dispatch:
    CPU: histogram_histc_cpu_out
    CUDA: _histc_out_cuda

- func: histc(Tensor self, int bins=100, Scalar min=0, Scalar max=0) -> Tensor
  variants: method, function
  dispatch:
    CPU: histogram_histc_cpu
    CUDA: _histc_cuda

- func: histogram.bins_tensor_out(Tensor self, Tensor bins, *, Tensor? weight=None, bool density=False, Tensor(a!) hist, Tensor(b!) bin_edges) -> (Tensor(a!) hist, Tensor(b!) bin_edges)
  dispatch:
    CPU: histogram_out_cpu

- func: histogram.bins_tensor(Tensor self, Tensor bins, *, Tensor? weight=None, bool density=False) -> (Tensor hist, Tensor bin_edges)
  variants: method, function
  dispatch:
    CPU: histogram_cpu

- func: histogram.bin_ct_out(Tensor self, int bins=100, *, float[]? range=None, Tensor? weight=None, bool density=False, Tensor(a!) hist, Tensor(b!) bin_edges) -> (Tensor(a!) hist, Tensor(b!) bin_edges)
  dispatch:
    CPU: histogram_out_cpu

- func: histogram.bin_ct(Tensor self, int bins=100, *, float[]? range=None, Tensor? weight=None, bool density=False) -> (Tensor hist, Tensor bin_edges)
  variants: method, function
  dispatch:
    CPU: histogram_cpu

- func: fmod.Scalar_out(Tensor self, Scalar other, *, Tensor(a!) out) -> Tensor(a!)
  device_check: NoCheck   # TensorIterator
  dispatch:
    CompositeExplicitAutograd: fmod_out

- func: fmod.Scalar(Tensor self, Scalar other) -> Tensor
  device_check: NoCheck   # TensorIterator
  variants: method, function
  dispatch:
    CompositeExplicitAutograd: fmod

- func: fmod_.Scalar(Tensor(a!) self, Scalar other) -> Tensor(a!)
  device_check: NoCheck   # TensorIterator
  variants: method
  dispatch:
    CompositeExplicitAutograd: fmod_

- func: fmod.Tensor_out(Tensor self, Tensor other, *, Tensor(a!) out) -> Tensor(a!)
  device_check: NoCheck   # TensorIterator
  structured: True
  structured_inherits: TensorIteratorBase
  dispatch:
    CPU, CUDA: fmod_out

- func: fmod.Tensor(Tensor self, Tensor other) -> Tensor
  device_check: NoCheck   # TensorIterator
  structured_delegate: fmod.Tensor_out
  variants: method, function


- func: fmod_.Tensor(Tensor(a!) self, Tensor other) -> Tensor(a!)
  device_check: NoCheck   # TensorIterator
  variants: method
  structured_delegate: fmod.Tensor_out

- func: hypot.out(Tensor self, Tensor other, *, Tensor(a!) out) -> Tensor(a!)
  structured: True
  structured_inherits: TensorIteratorBase
  dispatch:
    CPU, CUDA: hypot_out

- func: hypot(Tensor self, Tensor other) -> Tensor
  structured_delegate: hypot.out
  variants: method, function

- func: hypot_(Tensor(a!) self, Tensor other) -> Tensor(a!)
  structured_delegate: hypot.out
  variants: method
  dispatch:
    CompositeExplicitAutograd: hypot_

- func: igamma.out(Tensor self, Tensor other, *, Tensor(a!) out) -> Tensor(a!)
  structured: True
  structured_inherits: TensorIteratorBase
  dispatch:
    CPU, CUDA: igamma_out

- func: igamma(Tensor self, Tensor other) -> Tensor
  structured_delegate: igamma.out
  variants: method, function

- func: igamma_(Tensor(a!) self, Tensor other) -> Tensor(a!)
  structured_delegate: igamma.out
  variants: method

- func: igammac.out(Tensor self, Tensor other, *, Tensor(a!) out) -> Tensor(a!)
  structured: True
  structured_inherits: TensorIteratorBase
  dispatch:
    CPU, CUDA: igammac_out

- func: igammac(Tensor self, Tensor other) -> Tensor
  structured_delegate: igammac.out
  variants: method, function

- func: igammac_(Tensor(a!) self, Tensor other) -> Tensor(a!)
  structured_delegate: igammac.out
  variants: method

- func: nextafter.out(Tensor self, Tensor other, *, Tensor(a!) out) -> Tensor(a!)
  structured: True
  structured_inherits: TensorIteratorBase
  dispatch:
    CPU, CUDA: nextafter_out

- func: nextafter(Tensor self, Tensor other) -> Tensor
  structured_delegate: nextafter.out
  variants: method, function

- func: nextafter_(Tensor(a!) self, Tensor other) -> Tensor(a!)
  structured_delegate: nextafter.out
  variants: method
  dispatch:
    CompositeExplicitAutograd: nextafter_

- func: remainder.Scalar_out(Tensor self, Scalar other, *, Tensor(a!) out) -> Tensor(a!)
  dispatch:
    CompositeExplicitAutograd: remainder_out

- func: remainder.Scalar(Tensor self, Scalar other) -> Tensor
  variants: method, function
  dispatch:
    CompositeExplicitAutograd: remainder

- func: remainder_.Scalar(Tensor(a!) self, Scalar other) -> Tensor(a!)
  variants: method
  dispatch:
    CompositeExplicitAutograd: remainder_

- func: remainder.Tensor_out(Tensor self, Tensor other, *, Tensor(a!) out) -> Tensor(a!)
  device_check: NoCheck   # TensorIterator
  structured: True
  structured_inherits: TensorIteratorBase
  dispatch:
    CPU, CUDA: remainder_out

- func: remainder.Tensor(Tensor self, Tensor other) -> Tensor
  device_check: NoCheck   # TensorIterator
  structured_delegate: remainder.Tensor_out
  variants: method, function

- func: remainder_.Tensor(Tensor(a!) self, Tensor other) -> Tensor(a!)
  device_check: NoCheck   # TensorIterator
  structured_delegate: remainder.Tensor_out
  variants: method

- func: remainder.Scalar_Tensor(Scalar self, Tensor other) -> Tensor
  device_check: NoCheck   # TensorIterator
  variants: function
  dispatch:
    CPU, CUDA: remainder

- func: min(Tensor self) -> Tensor
  device_check: NoCheck   # TensorIterator
  variants: method, function
  dispatch:
    CPU, CUDA: min
    QuantizedCPU: min_quantized_cpu

- func: fmin(Tensor self, Tensor other) -> Tensor
  structured_delegate: fmin.out
  device_check: NoCheck   # TensorIterator
  variants: method, function

- func: fmin.out(Tensor self, Tensor other, *, Tensor(a!) out) -> Tensor(a!)
  structured: True
  structured_inherits: TensorIteratorBase
  device_check: NoCheck   # TensorIterator
  dispatch:
    CPU, CUDA: fmin_out

- func: max(Tensor self) -> Tensor
  device_check: NoCheck   # TensorIterator
  variants: method, function
  dispatch:
    CPU, CUDA: max
    QuantizedCPU: max_quantized_cpu

- func: fmax(Tensor self, Tensor other) -> Tensor
  structured_delegate: fmax.out
  device_check: NoCheck   # TensorIterator
  variants: method, function

- func: fmax.out(Tensor self, Tensor other, *, Tensor(a!) out) -> Tensor(a!)
  structured: True
  structured_inherits: TensorIteratorBase
  device_check: NoCheck   # TensorIterator
  dispatch:
    CPU, CUDA: fmax_out

- func: maximum(Tensor self, Tensor other) -> Tensor
  structured_delegate: maximum.out
  device_check: NoCheck   # TensorIterator
  variants: method, function

- func: maximum.out(Tensor self, Tensor other, *, Tensor(a!) out) -> Tensor(a!)
  structured: True
  structured_inherits: TensorIteratorBase
  device_check: NoCheck   # TensorIterator
  dispatch:
    CPU, CUDA: maximum_out

# binary max, alias of maximum
# NOTE: max is not an alias for maximum, since there is also unary max
- func: max.other(Tensor self, Tensor other) -> Tensor
  device_check: NoCheck   # TensorIterator
  variants: method, function

- func: max.out(Tensor self, Tensor other, *, Tensor(a!) out) -> Tensor(a!)
  device_check: NoCheck   # TensorIterator

- func: minimum(Tensor self, Tensor other) -> Tensor
  structured_delegate: minimum.out
  device_check: NoCheck   # TensorIterator
  variants: method, function

- func: minimum.out(Tensor self, Tensor other, *, Tensor(a!) out) -> Tensor(a!)
  structured: True
  structured_inherits: TensorIteratorBase
  device_check: NoCheck   # TensorIterator
  dispatch:
    CPU, CUDA: minimum_out

# binary min, alias for minimum
# NOTE: min is not an alias for minimum, since there is also unary min
- func: min.out(Tensor self, Tensor other, *, Tensor(a!) out) -> Tensor(a!)
  device_check: NoCheck   # TensorIterator

- func: min.other(Tensor self, Tensor other) -> Tensor
  device_check: NoCheck   # TensorIterator
  variants: method, function

# The following quantile signatures are DEPRECATED in favor of the new ones with the interpolation kwarg.
- func: quantile.scalar_out(Tensor self, float q, int? dim=None, bool keepdim=False, *, Tensor(a!) out) -> Tensor(a!)

- func: quantile.scalar(Tensor self, float q, int? dim=None, bool keepdim=False) -> Tensor
  variants: method, function

- func: quantile.out(Tensor self, Tensor q, int? dim=None, bool keepdim=False, *, Tensor(a!) out) -> Tensor(a!)

- func: quantile(Tensor self, Tensor q, int? dim=None, bool keepdim=False) -> Tensor
  variants: method, function

- func: nanquantile.scalar_out(Tensor self, float q, int? dim=None, bool keepdim=False, *, Tensor(a!) out) -> Tensor(a!)

- func: nanquantile.scalar(Tensor self, float q, int? dim=None, bool keepdim=False) -> Tensor
  variants: method, function

- func: nanquantile.out(Tensor self, Tensor q, int? dim=None, bool keepdim=False, *, Tensor(a!) out) -> Tensor(a!)

- func: nanquantile(Tensor self, Tensor q, int? dim=None, bool keepdim=False) -> Tensor
  variants: method, function

# To keep backward and forward compatibility, and to avoid ambiguity with the original signatures, dim, keepdim and interpolation
# parameters are required for now. Once the deprecated signatures are removed they will be made optional.
- func: quantile.new_scalar_out(Tensor self, float q, int? dim, bool keepdim, *, str interpolation, Tensor(a!) out) -> Tensor(a!)

- func: quantile.new_scalar(Tensor self, float q, int? dim, bool keepdim, *, str interpolation) -> Tensor
  variants: method, function

- func: quantile.new_out(Tensor self, Tensor q, int? dim, bool keepdim, *, str interpolation, Tensor(a!) out) -> Tensor(a!)

- func: quantile.new(Tensor self, Tensor q, int? dim, bool keepdim, *, str interpolation) -> Tensor
  variants: method, function

- func: nanquantile.new_scalar_out(Tensor self, float q, int? dim, bool keepdim, *, str interpolation, Tensor(a!) out) -> Tensor(a!)

- func: nanquantile.new_scalar(Tensor self, float q, int? dim, bool keepdim, *, str interpolation) -> Tensor
  variants: method, function

- func: nanquantile.new_out(Tensor self, Tensor q, int? dim, bool keepdim, *, str interpolation, Tensor(a!) out) -> Tensor(a!)

- func: nanquantile.new(Tensor self, Tensor q, int? dim, bool keepdim, *, str interpolation) -> Tensor
  variants: method, function

- func: sort.values(Tensor self, int dim=-1, bool descending=False, *, Tensor(a!) values, Tensor(b!) indices) -> (Tensor(a!) values, Tensor(b!) indices)
  device_check: NoCheck   # TensorIterator
  dispatch:
    CPU: sort_out_cpu
    CUDA: sort_out_cuda

- func: sort.values_stable(Tensor self, *, bool? stable, int dim=-1, bool descending=False, Tensor(a!) values, Tensor(b!) indices) -> (Tensor(a!) values, Tensor(b!) indices)
  dispatch:
    CPU: sort_out_cpu_stable
    CUDA: sort_out_stable_cuda

- func: sort(Tensor self, int dim=-1, bool descending=False) -> (Tensor values, Tensor indices)
  device_check: NoCheck   # TensorIterator
  variants: method, function
  dispatch:
    CPU: sort_cpu
    CUDA: sort_cuda
    QuantizedCPU: sort_quantized_cpu

- func: sort.stable(Tensor self, *, bool? stable, int dim=-1, bool descending=False) -> (Tensor values, Tensor indices)
  variants: method, function
  dispatch:
    CPU: sort_cpu_stable
    CUDA: sort_stable_cuda
    QuantizedCPU: sort_quantized_cpu_stable

- func: sort.dimname_values(Tensor self, Dimname dim, bool descending=False, *, Tensor(a!) values, Tensor(b!) indices) -> (Tensor(a!) values, Tensor(b!) indices)

- func: sort.dimname_values_stable(Tensor self, *, bool? stable, Dimname dim, bool descending=False, Tensor(a!) values, Tensor(b!) indices) -> (Tensor(a!) values, Tensor(b!) indices)

- func: sort.dimname(Tensor self, Dimname dim, bool descending=False) -> (Tensor values, Tensor indices)
  variants: method, function

- func: sort.dimname_stable(Tensor self, *, bool? stable, Dimname dim, bool descending=False) -> (Tensor values, Tensor indices)
  variants: method, function

- func: msort.out(Tensor self, *, Tensor(a!) out) -> Tensor(a!)

- func: msort(Tensor self) -> Tensor
  variants: method, function

- func: argsort(Tensor self, int dim=-1, bool descending=False) -> Tensor
  device_check: NoCheck   # TensorIterator
  variants: method, function

- func: argsort.dimname(Tensor self, Dimname dim, bool descending=False) -> Tensor
  variants: method, function

- func: topk.values(Tensor self, int k, int dim=-1, bool largest=True, bool sorted=True, *, Tensor(a!) values, Tensor(b!) indices) -> (Tensor(a!) values, Tensor(b!) indices)
  structured: True
  dispatch:
    CPU: topk_out_cpu
    CUDA: topk_out_cuda

- func: topk(Tensor self, int k, int dim=-1, bool largest=True, bool sorted=True) -> (Tensor values, Tensor indices)
  variants: method, function
  structured_delegate: topk.values
  dispatch:
    QuantizedCPU: topk_quantized_cpu

- func: all(Tensor self) -> Tensor
  device_check: NoCheck   # TensorIterator
  variants: method, function
  dispatch:
    CPU, CUDA: all

- func: any(Tensor self) -> Tensor
  device_check: NoCheck   # TensorIterator
  variants: method, function
  dispatch:
    CPU, CUDA: any
    SparseCPU, SparseCUDA: any_sparse

- func: renorm.out(Tensor self, Scalar p, int dim, Scalar maxnorm, *, Tensor(a!) out) -> Tensor(a!)
  device_check: NoCheck   # TensorIterator
  structured: True
  dispatch:
    CPU, CUDA: renorm_out

- func: renorm(Tensor self, Scalar p, int dim, Scalar maxnorm) -> Tensor
  device_check: NoCheck   # TensorIterator
  variants: method, function
  structured_delegate: renorm.out

- func: renorm_(Tensor(a!) self, Scalar p, int dim, Scalar maxnorm) -> Tensor(a!)
  device_check: NoCheck   # TensorIterator
  variants: method
  structured_delegate: renorm.out

- func: unfold(Tensor(a) self, int dimension, int size, int step) -> Tensor(a)
  variants: method
  device_check: NoCheck
  device_guard: False
  dispatch:
    CPU, CUDA: unfold
    QuantizedCPU, QuantizedCUDA: unfold

- func: unfold_backward(Tensor grad_in, int[] input_sizes, int dim, int size, int step) -> Tensor
  variants: function
  dispatch:
    CPU, CUDA: unfold_backward

- func: equal(Tensor self, Tensor other) -> bool
  variants: method, function
  dispatch:
    CPU: cpu_equal
    CUDA: cuda_equal
    QuantizedCPU: equal_quantized_cpu

- func: pow.Tensor_Tensor_out(Tensor self, Tensor exponent, *, Tensor(a!) out) -> Tensor(a!)
  device_check: NoCheck   # TensorIterator
  structured: True
  structured_inherits: TensorIteratorBase
  dispatch:
    CPU, CUDA: pow_Tensor_Tensor_out

- func: pow.Tensor_Tensor(Tensor self, Tensor exponent) -> Tensor
  device_check: NoCheck   # TensorIterator
  structured_delegate: pow.Tensor_Tensor_out
  variants: method, function

- func: pow.Scalar_out(Scalar self, Tensor exponent, *, Tensor(a!) out) -> Tensor(a!)
  device_check: NoCheck   # TensorIterator
  structured: True
  dispatch:
    CPU, CUDA: pow_Scalar_out

- func: pow.Scalar(Scalar self, Tensor exponent) -> Tensor
  device_check: NoCheck   # TensorIterator
  structured_delegate: pow.Scalar_out

- func: pow.Tensor_Scalar_out(Tensor self, Scalar exponent, *, Tensor(a!) out) -> Tensor(a!)
  device_check: NoCheck   # TensorIterator
  structured: True
  structured_inherits: TensorIteratorBase
  dispatch:
    CPU, CUDA: pow_Tensor_Scalar_out
    SparseCPU, SparseCUDA: pow_out_sparse_scalar

- func: pow.Tensor_Scalar(Tensor self, Scalar exponent) -> Tensor
  device_check: NoCheck   # TensorIterator
  structured_delegate: pow.Tensor_Scalar_out
  variants: function, method
  dispatch:
    SparseCPU, SparseCUDA: pow_sparse_scalar

- func: pow_.Scalar(Tensor(a!) self, Scalar exponent) -> Tensor(a!)
  device_check: NoCheck   # TensorIterator
  structured_delegate: pow.Tensor_Scalar_out
  variants: method

- func: pow_.Tensor(Tensor(a!) self, Tensor exponent) -> Tensor(a!)
  device_check: NoCheck   # TensorIterator
  structured_delegate: pow.Tensor_Tensor_out
  variants: method

- func: float_power.Tensor_Tensor_out(Tensor self, Tensor exponent, *, Tensor(a!) out) -> Tensor(a!)

- func: float_power.Tensor_Tensor(Tensor self, Tensor exponent) -> Tensor
  variants: function, method

- func: float_power.Scalar_out(Scalar self, Tensor exponent, *, Tensor(a!) out) -> Tensor(a!)

- func: float_power.Scalar(Scalar self, Tensor exponent) -> Tensor

- func: float_power.Tensor_Scalar_out(Tensor self, Scalar exponent, *, Tensor(a!) out) -> Tensor(a!)

- func: float_power.Tensor_Scalar(Tensor self, Scalar exponent) -> Tensor
  variants: function, method

- func: float_power_.Scalar(Tensor(a!) self, Scalar exponent) -> Tensor(a!)
  variants: method

- func: float_power_.Tensor(Tensor(a!) self, Tensor exponent) -> Tensor(a!)
  variants: method

- func: normal_(Tensor(a!) self, float mean=0, float std=1, *, Generator? generator=None) -> Tensor(a!)
  device_check: NoCheck   # TensorIterator
  variants: method
  dispatch:
    CPU, CUDA: normal_
    Meta: normal_meta_

- func: normal.Tensor_float_out(Tensor mean, float std=1, *, Generator? generator=None, Tensor(a!) out) -> Tensor(a!)
  dispatch:
    CPU, CUDA: normal_out

- func: normal.Tensor_float(Tensor mean, float std=1, *, Generator? generator=None) -> Tensor
  dispatch:
    CPU, CUDA: normal

- func: normal.float_Tensor_out(float mean, Tensor std, *, Generator? generator=None, Tensor(a!) out) -> Tensor(a!)
  dispatch:
    CPU, CUDA: normal_out

- func: normal.float_Tensor(float mean, Tensor std, *, Generator? generator=None) -> Tensor
  dispatch:
    CPU, CUDA: normal

- func: normal.Tensor_Tensor_out(Tensor mean, Tensor std, *, Generator? generator=None, Tensor(a!) out) -> Tensor(a!)
  dispatch:
    CPU, CUDA: normal_out

- func: normal.Tensor_Tensor(Tensor mean, Tensor std, *, Generator? generator=None) -> Tensor
  dispatch:
    CPU, CUDA: normal

- func: normal.float_float(float mean, float std, int[] size, *, Generator? generator=None, ScalarType? dtype=None, Layout? layout=None, Device? device=None, bool? pin_memory=None) -> Tensor

- func: normal.float_float_out(float mean, float std, int[] size, *, Generator? generator=None, Tensor(a!) out) -> Tensor(a!)

- func: alias(Tensor(a) self) -> Tensor(a)
  variants: method, function
  dispatch:
    CompositeExplicitAutograd: alias

- func: _index_copy_(Tensor(a!) self, int dim, Tensor index, Tensor source) -> Tensor(a!)
  dispatch:
    CPU: _index_copy_impl_
    CUDA: _index_copy_impl_

- func: _cumsum(Tensor self, int dim) -> Tensor
  dispatch:
    CPU: _cumsum_cpu
    CUDA: _cumsum_cuda

- func: _cumsum.out(Tensor self, int dim, *, Tensor(a!) out) -> Tensor(a!)
  dispatch:
    CPU: _cumsum_out_cpu
    CUDA: _cumsum_out_cuda

- func: _cumprod(Tensor self, int dim) -> Tensor
  dispatch:
    CPU: _cumprod_cpu
    CUDA: _cumprod_cuda

- func: _cumprod.out(Tensor self, int dim, *, Tensor(a!) out) -> Tensor(a!)
  dispatch:
    CPU: _cumprod_out_cpu
    CUDA: _cumprod_out_cuda

- func: _amp_foreach_non_finite_check_and_unscale_(Tensor(a!)[] self, Tensor(b!) found_inf, Tensor inv_scale) -> ()
  variants: function
  dispatch:
    CUDA: _amp_foreach_non_finite_check_and_unscale_cuda_

- func: _amp_update_scale_(Tensor(a!) self, Tensor(b!) growth_tracker, Tensor found_inf, float scale_growth_factor, float scale_backoff_factor, int growth_interval) -> Tensor(a!)
  variants: function
  dispatch:
    CUDA: _amp_update_scale_cuda_

- func: _cat(Tensor[] tensors, int dim=0) -> Tensor
  dispatch:
    CPU: _cat_cpu
    CUDA: cat_cuda
    QuantizedCPU: cat_quantized_cpu

- func: _cat.out(Tensor[] tensors, int dim=0, *, Tensor(a!) out) -> Tensor(a!)
  dispatch:
    CPU: _cat_out_cpu
    CUDA: cat_out_cuda
    QuantizedCPU: cat_out_quantized_cpu

- func: _foreach_add.Scalar(Tensor[] tensors, Scalar scalar) -> Tensor[]
  device_check: NoCheck   # foreach kernels fall back to slow path when tensor are on different devices
  variants: function
  dispatch:
    CPU: foreach_tensor_add_scalar_kernel_slow
    CUDA: foreach_tensor_add_scalar_kernel_cuda

- func: _foreach_add_.Scalar(Tensor(a!)[] self, Scalar scalar) -> ()
  device_check: NoCheck   # foreach kernels fall back to slow path when tensor are on different devices
  variants: function
  dispatch:
    CPU: foreach_tensor_add_scalar_kernel_slow_
    CUDA: foreach_tensor_add_scalar_kernel_cuda_

- func: _foreach_sub.Scalar(Tensor[] tensors, Scalar scalar) -> Tensor[]
  device_check: NoCheck   # foreach kernels fall back to slow path when tensor are on different devices
  variants: function
  dispatch:
    CPU: foreach_tensor_sub_scalar_kernel_slow
    CUDA: foreach_tensor_sub_scalar_kernel_cuda

- func: _foreach_sub_.Scalar(Tensor(a!)[] self, Scalar scalar) -> ()
  device_check: NoCheck   # foreach kernels fall back to slow path when tensor are on different devices
  variants: function
  dispatch:
    CPU: foreach_tensor_sub_scalar_kernel_slow_
    CUDA: foreach_tensor_sub_scalar_kernel_cuda_

- func: _foreach_mul.Scalar(Tensor[] tensors, Scalar scalar) -> Tensor[]
  device_check: NoCheck   # foreach kernels fall back to slow path when tensor are on different devices
  variants: function
  dispatch:
    CPU: foreach_tensor_mul_scalar_kernel_slow
    CUDA: foreach_tensor_mul_scalar_kernel_cuda

- func: _foreach_mul_.Scalar(Tensor(a!)[] self, Scalar scalar) -> ()
  device_check: NoCheck   # foreach kernels fall back to slow path when tensor are on different devices
  variants: function
  dispatch:
    CPU: foreach_tensor_mul_scalar_kernel_slow_
    CUDA: foreach_tensor_mul_scalar_kernel_cuda_

- func: _foreach_div.Scalar(Tensor[] tensors, Scalar scalar) -> Tensor[]
  device_check: NoCheck   # foreach kernels fall back to slow path when tensor are on different devices
  variants: function
  dispatch:
    CPU: foreach_tensor_div_scalar_kernel_slow
    CUDA: foreach_tensor_div_scalar_kernel_cuda

- func: _foreach_div_.Scalar(Tensor(a!)[] self, Scalar scalar) -> ()
  device_check: NoCheck   # foreach kernels fall back to slow path when tensor are on different devices
  variants: function
  dispatch:
    CPU: foreach_tensor_div_scalar_kernel_slow_
    CUDA: foreach_tensor_div_scalar_kernel_cuda_

- func: _foreach_add.List(Tensor[] tensors1, Tensor[] tensors2, *, Scalar alpha=1) -> Tensor[]
  device_check: NoCheck   # foreach kernels fall back to slow path when tensor are on different devices
  variants: function
  dispatch:
    CPU: foreach_tensor_add_list_kernel_slow
    CUDA: foreach_tensor_add_list_kernel_cuda

- func: _foreach_add_.List(Tensor(a!)[] self, Tensor[] other, *, Scalar alpha=1) -> ()
  device_check: NoCheck   # foreach kernels fall back to slow path when tensor are on different devices
  variants: function
  dispatch:
    CPU: foreach_tensor_add_list_kernel_slow_
    CUDA: foreach_tensor_add_list_kernel_cuda_

- func: _foreach_sub.List(Tensor[] tensors1, Tensor[] tensors2, *, Scalar alpha=1) -> Tensor[]
  device_check: NoCheck   # foreach kernels fall back to slow path when tensor are on different devices
  variants: function
  dispatch:
    CPU: foreach_tensor_sub_list_kernel_slow
    CUDA: foreach_tensor_sub_list_kernel_cuda

- func: _foreach_sub_.List(Tensor(a!)[] self, Tensor[] other, *, Scalar alpha=1) -> ()
  device_check: NoCheck   # foreach kernels fall back to slow path when tensor are on different devices
  variants: function
  dispatch:
    CPU: foreach_tensor_sub_list_kernel_slow_
    CUDA: foreach_tensor_sub_list_kernel_cuda_

- func: _foreach_mul.List(Tensor[] tensors1, Tensor[] tensors2) -> Tensor[]
  device_check: NoCheck   # foreach kernels fall back to slow path when tensor are on different devices
  variants: function
  dispatch:
    CPU: foreach_tensor_mul_list_kernel_slow
    CUDA: foreach_tensor_mul_list_kernel_cuda

- func: _foreach_mul_.List(Tensor(a!)[] self, Tensor[] other) -> ()
  device_check: NoCheck   # foreach kernels fall back to slow path when tensor are on different devices
  variants: function
  dispatch:
    CPU: foreach_tensor_mul_list_kernel_slow_
    CUDA: foreach_tensor_mul_list_kernel_cuda_

- func: _foreach_div.List(Tensor[] tensors1, Tensor[] tensors2) -> Tensor[]
  device_check: NoCheck   # foreach kernels fall back to slow path when tensor are on different devices
  variants: function
  dispatch:
    CPU: foreach_tensor_div_list_kernel_slow
    CUDA: foreach_tensor_div_list_kernel_cuda

- func: _foreach_div_.List(Tensor(a!)[] self, Tensor[] other) -> ()
  device_check: NoCheck   # foreach kernels fall back to slow path when tensor are on different devices
  variants: function
  dispatch:
    CPU: foreach_tensor_div_list_kernel_slow_
    CUDA: foreach_tensor_div_list_kernel_cuda_

- func: _foreach_add.ScalarList(Tensor[] tensors, Scalar[] scalars) -> Tensor[]
  device_check: NoCheck   # foreach kernels fall back to slow path when tensor are on different devices
  variants: function
  dispatch:
    CPU: foreach_tensor_add_scalarlist_kernel_slow
    CUDA: foreach_tensor_add_scalarlist_kernel_cuda

- func: _foreach_add_.ScalarList(Tensor(a!)[] self, Scalar[] scalars) -> ()
  device_check: NoCheck   # foreach kernels fall back to slow path when tensor are on different devices
  variants: function
  dispatch:
    CPU: foreach_tensor_add_scalarlist_kernel_slow_
    CUDA: foreach_tensor_add_scalarlist_kernel_cuda_

- func: _foreach_sub.ScalarList(Tensor[] tensors, Scalar[] scalars) -> Tensor[]
  device_check: NoCheck   # foreach kernels fall back to slow path when tensor are on different devices
  variants: function
  dispatch:
    CPU: foreach_tensor_sub_scalarlist_kernel_slow
    CUDA: foreach_tensor_sub_scalarlist_kernel_cuda

- func: _foreach_sub_.ScalarList(Tensor(a!)[] self, Scalar[] scalars) -> ()
  device_check: NoCheck   # foreach kernels fall back to slow path when tensor are on different devices
  variants: function
  dispatch:
    CPU: foreach_tensor_sub_scalarlist_kernel_slow_
    CUDA: foreach_tensor_sub_scalarlist_kernel_cuda_

- func: _foreach_div.ScalarList(Tensor[] tensors, Scalar[] scalars) -> Tensor[]
  device_check: NoCheck   # foreach kernels fall back to slow path when tensor are on different devices
  variants: function
  dispatch:
    CPU: foreach_tensor_div_scalarlist_kernel_slow
    CUDA: foreach_tensor_div_scalarlist_kernel_cuda

- func: _foreach_div_.ScalarList(Tensor(a!)[] self, Scalar[] scalars) -> ()
  device_check: NoCheck   # foreach kernels fall back to slow path when tensor are on different devices
  variants: function
  dispatch:
    CPU: foreach_tensor_div_scalarlist_kernel_slow_
    CUDA: foreach_tensor_div_scalarlist_kernel_cuda_

- func: _foreach_mul.ScalarList(Tensor[] tensors, Scalar[] scalars) -> Tensor[]
  device_check: NoCheck   # foreach kernels fall back to slow path when tensor are on different devices
  variants: function
  dispatch:
    CPU: foreach_tensor_mul_scalarlist_kernel_slow
    CUDA: foreach_tensor_mul_scalarlist_kernel_cuda

- func: _foreach_mul_.ScalarList(Tensor(a!)[] self, Scalar[] scalars) -> ()
  device_check: NoCheck   # foreach kernels fall back to slow path when tensor are on different devices
  variants: function
  dispatch:
    CPU: foreach_tensor_mul_scalarlist_kernel_slow_
    CUDA: foreach_tensor_mul_scalarlist_kernel_cuda_

- func: _foreach_exp(Tensor[] tensors) -> Tensor[]
  device_check: NoCheck   # foreach kernels fall back to slow path when tensor are on different devices
  variants: function
  dispatch:
    CPU: foreach_tensor_exp_slow
    CUDA: foreach_tensor_exp_cuda

- func: _foreach_zero_(Tensor(a!)[] self) -> ()
  device_check: NoCheck   # foreach kernels fall back to slow path when tensor are on different devices
  variants: function
  dispatch:
    CPU: foreach_tensor_zero_slow_
    CUDA: foreach_tensor_zero_cuda_

- func: _foreach_exp_(Tensor(a!)[] self) -> ()
  device_check: NoCheck   # foreach kernels fall back to slow path when tensor are on different devices
  variants: function
  dispatch:
    CPU: foreach_tensor_exp_slow_
    CUDA: foreach_tensor_exp_cuda_

- func: _foreach_sqrt(Tensor[] tensors) -> Tensor[]
  device_check: NoCheck   # foreach kernels fall back to slow path when tensor are on different devices
  variants: function
  dispatch:
    CPU: foreach_tensor_sqrt_slow
    CUDA: foreach_tensor_sqrt_cuda

- func: _foreach_sqrt_(Tensor(a!)[] self) -> ()
  device_check: NoCheck   # foreach kernels fall back to slow path when tensor are on different devices
  variants: function
  dispatch:
    CPU: foreach_tensor_sqrt_slow_
    CUDA: foreach_tensor_sqrt_cuda_

- func: _foreach_abs(Tensor[] tensors) -> Tensor[]
  device_check: NoCheck   # foreach kernels fall back to slow path when tensor are on different devices
  variants: function
  dispatch:
    CPU: foreach_tensor_abs_slow
    CUDA: foreach_tensor_abs_cuda

- func: _foreach_abs_(Tensor(a!)[] self) -> ()
  device_check: NoCheck   # foreach kernels fall back to slow path when tensor are on different devices
  variants: function
  dispatch:
    CPU: foreach_tensor_abs_slow_
    CUDA: foreach_tensor_abs_cuda_

- func: _foreach_acos(Tensor[] tensors) -> Tensor[]
  device_check: NoCheck   # foreach kernels fall back to slow path when tensor are on different devices
  variants: function
  dispatch:
    CPU: foreach_tensor_acos_slow
    CUDA: foreach_tensor_acos_cuda

- func: _foreach_acos_(Tensor(a!)[] self) -> ()
  device_check: NoCheck   # foreach kernels fall back to slow path when tensor are on different devices
  variants: function
  dispatch:
    CPU: foreach_tensor_acos_slow_
    CUDA: foreach_tensor_acos_cuda_

- func: _foreach_asin(Tensor[] tensors) -> Tensor[]
  device_check: NoCheck   # foreach kernels fall back to slow path when tensor are on different devices
  variants: function
  dispatch:
    CPU: foreach_tensor_asin_slow
    CUDA: foreach_tensor_asin_cuda

- func: _foreach_asin_(Tensor(a!)[] self) -> ()
  device_check: NoCheck   # foreach kernels fall back to slow path when tensor are on different devices
  variants: function
  dispatch:
    CPU: foreach_tensor_asin_slow_
    CUDA: foreach_tensor_asin_cuda_

- func: _foreach_atan(Tensor[] tensors) -> Tensor[]
  device_check: NoCheck   # foreach kernels fall back to slow path when tensor are on different devices
  variants: function
  dispatch:
    CPU: foreach_tensor_atan_slow
    CUDA: foreach_tensor_atan_cuda

- func: _foreach_atan_(Tensor(a!)[] self) -> ()
  device_check: NoCheck   # foreach kernels fall back to slow path when tensor are on different devices
  variants: function
  dispatch:
    CPU: foreach_tensor_atan_slow_
    CUDA: foreach_tensor_atan_cuda_

- func: _foreach_ceil(Tensor[] tensors) -> Tensor[]
  device_check: NoCheck   # foreach kernels fall back to slow path when tensor are on different devices
  variants: function
  dispatch:
    CPU: foreach_tensor_ceil_slow
    CUDA: foreach_tensor_ceil_cuda

- func: _foreach_ceil_(Tensor(a!)[] self) -> ()
  device_check: NoCheck   # foreach kernels fall back to slow path when tensor are on different devices
  variants: function
  dispatch:
    CPU: foreach_tensor_ceil_slow_
    CUDA: foreach_tensor_ceil_cuda_

- func: _foreach_cos(Tensor[] tensors) -> Tensor[]
  device_check: NoCheck   # foreach kernels fall back to slow path when tensor are on different devices
  variants: function
  dispatch:
    CPU: foreach_tensor_cos_slow
    CUDA: foreach_tensor_cos_cuda

- func: _foreach_cos_(Tensor(a!)[] self) -> ()
  device_check: NoCheck   # foreach kernels fall back to slow path when tensor are on different devices
  variants: function
  dispatch:
    CPU: foreach_tensor_cos_slow_
    CUDA: foreach_tensor_cos_cuda_

- func: _foreach_cosh(Tensor[] tensors) -> Tensor[]
  device_check: NoCheck   # foreach kernels fall back to slow path when tensor are on different devices
  variants: function
  dispatch:
    CPU: foreach_tensor_cosh_slow
    CUDA: foreach_tensor_cosh_cuda

- func: _foreach_cosh_(Tensor(a!)[] self) -> ()
  device_check: NoCheck   # foreach kernels fall back to slow path when tensor are on different devices
  variants: function
  dispatch:
    CPU: foreach_tensor_cosh_slow_
    CUDA: foreach_tensor_cosh_cuda_

- func: _foreach_erf(Tensor[] tensors) -> Tensor[]
  device_check: NoCheck   # foreach kernels fall back to slow path when tensor are on different devices
  variants: function
  dispatch:
    CPU: foreach_tensor_erf_slow
    CUDA: foreach_tensor_erf_cuda

- func: _foreach_erf_(Tensor(a!)[] self) -> ()
  device_check: NoCheck   # foreach kernels fall back to slow path when tensor are on different devices
  variants: function
  dispatch:
    CPU: foreach_tensor_erf_slow_
    CUDA: foreach_tensor_erf_cuda_

- func: _foreach_erfc(Tensor[] tensors) -> Tensor[]
  device_check: NoCheck   # foreach kernels fall back to slow path when tensor are on different devices
  variants: function
  dispatch:
    CPU: foreach_tensor_erfc_slow
    CUDA: foreach_tensor_erfc_cuda

- func: _foreach_erfc_(Tensor(a!)[] self) -> ()
  device_check: NoCheck   # foreach kernels fall back to slow path when tensor are on different devices
  variants: function
  dispatch:
    CPU: foreach_tensor_erfc_slow_
    CUDA: foreach_tensor_erfc_cuda_

- func: _foreach_expm1(Tensor[] tensors) -> Tensor[]
  device_check: NoCheck   # foreach kernels fall back to slow path when tensor are on different devices
  variants: function
  dispatch:
    CPU: foreach_tensor_expm1_slow
    CUDA: foreach_tensor_expm1_cuda

- func: _foreach_expm1_(Tensor(a!)[] self) -> ()
  device_check: NoCheck   # foreach kernels fall back to slow path when tensor are on different devices
  variants: function
  dispatch:
    CPU: foreach_tensor_expm1_slow_
    CUDA: foreach_tensor_expm1_cuda_

- func: _foreach_floor(Tensor[] tensors) -> Tensor[]
  device_check: NoCheck   # foreach kernels fall back to slow path when tensor are on different devices
  variants: function
  dispatch:
    CPU: foreach_tensor_floor_slow
    CUDA: foreach_tensor_floor_cuda

- func: _foreach_floor_(Tensor(a!)[] self) -> ()
  device_check: NoCheck   # foreach kernels fall back to slow path when tensor are on different devices
  variants: function
  dispatch:
    CPU: foreach_tensor_floor_slow_
    CUDA: foreach_tensor_floor_cuda_

- func: _foreach_log(Tensor[] tensors) -> Tensor[]
  device_check: NoCheck   # foreach kernels fall back to slow path when tensor are on different devices
  variants: function
  dispatch:
    CPU: foreach_tensor_log_slow
    CUDA: foreach_tensor_log_cuda

- func: _foreach_log_(Tensor(a!)[] self) -> ()
  device_check: NoCheck   # foreach kernels fall back to slow path when tensor are on different devices
  variants: function
  dispatch:
    CPU: foreach_tensor_log_slow_
    CUDA: foreach_tensor_log_cuda_

- func: _foreach_log10(Tensor[] tensors) -> Tensor[]
  device_check: NoCheck   # foreach kernels fall back to slow path when tensor are on different devices
  variants: function
  dispatch:
    CPU: foreach_tensor_log10_slow
    CUDA: foreach_tensor_log10_cuda

- func: _foreach_log10_(Tensor(a!)[] self) -> ()
  device_check: NoCheck   # foreach kernels fall back to slow path when tensor are on different devices
  variants: function
  dispatch:
    CPU: foreach_tensor_log10_slow_
    CUDA: foreach_tensor_log10_cuda_

- func: _foreach_log1p(Tensor[] tensors) -> Tensor[]
  device_check: NoCheck   # foreach kernels fall back to slow path when tensor are on different devices
  variants: function
  dispatch:
    CPU: foreach_tensor_log1p_slow
    CUDA: foreach_tensor_log1p_cuda

- func: _foreach_log1p_(Tensor(a!)[] self) -> ()
  device_check: NoCheck   # foreach kernels fall back to slow path when tensor are on different devices
  variants: function
  dispatch:
    CPU: foreach_tensor_log1p_slow_
    CUDA: foreach_tensor_log1p_cuda_

- func: _foreach_log2(Tensor[] tensors) -> Tensor[]
  device_check: NoCheck   # foreach kernels fall back to slow path when tensor are on different devices
  variants: function
  dispatch:
    CPU: foreach_tensor_log2_slow
    CUDA: foreach_tensor_log2_cuda

- func: _foreach_log2_(Tensor(a!)[] self) -> ()
  device_check: NoCheck   # foreach kernels fall back to slow path when tensor are on different devices
  variants: function
  dispatch:
    CPU: foreach_tensor_log2_slow_
    CUDA: foreach_tensor_log2_cuda_

- func: _foreach_neg(Tensor[] tensors) -> Tensor[]
  device_check: NoCheck   # foreach kernels fall back to slow path when tensor are on different devices
  variants: function
  dispatch:
    CPU: foreach_tensor_neg_slow
    CUDA: foreach_tensor_neg_cuda

- func: _foreach_neg_(Tensor(a!)[] self) -> ()
  device_check: NoCheck   # foreach kernels fall back to slow path when tensor are on different devices
  variants: function
  dispatch:
    CPU: foreach_tensor_neg_slow_
    CUDA: foreach_tensor_neg_cuda_

- func: _foreach_tan(Tensor[] tensors) -> Tensor[]
  device_check: NoCheck   # foreach kernels fall back to slow path when tensor are on different devices
  variants: function
  dispatch:
    CPU: foreach_tensor_tan_slow
    CUDA: foreach_tensor_tan_cuda

- func: _foreach_tan_(Tensor(a!)[] self) -> ()
  device_check: NoCheck   # foreach kernels fall back to slow path when tensor are on different devices
  variants: function
  dispatch:
    CPU: foreach_tensor_tan_slow_
    CUDA: foreach_tensor_tan_cuda_

- func: _foreach_tanh(Tensor[] tensors) -> Tensor[]
  device_check: NoCheck   # foreach kernels fall back to slow path when tensor are on different devices
  variants: function
  dispatch:
    CPU: foreach_tensor_tanh_slow
    CUDA: foreach_tensor_tanh_cuda

- func: _foreach_tanh_(Tensor(a!)[] self) -> ()
  device_check: NoCheck   # foreach kernels fall back to slow path when tensor are on different devices
  variants: function
  dispatch:
    CPU: foreach_tensor_tanh_slow_
    CUDA: foreach_tensor_tanh_cuda_

- func: _foreach_sin(Tensor[] tensors) -> Tensor[]
  device_check: NoCheck   # foreach kernels fall back to slow path when tensor are on different devices
  variants: function
  dispatch:
    CPU: foreach_tensor_sin_slow
    CUDA: foreach_tensor_sin_cuda

- func: _foreach_sin_(Tensor(a!)[] self) -> ()
  device_check: NoCheck   # foreach kernels fall back to slow path when tensor are on different devices
  variants: function
  dispatch:
    CPU: foreach_tensor_sin_slow_
    CUDA: foreach_tensor_sin_cuda_

- func: _foreach_sinh(Tensor[] tensors) -> Tensor[]
  device_check: NoCheck   # foreach kernels fall back to slow path when tensor are on different devices
  variants: function
  dispatch:
    CPU: foreach_tensor_sinh_slow
    CUDA: foreach_tensor_sinh_cuda

- func: _foreach_sinh_(Tensor(a!)[] self) -> ()
  device_check: NoCheck   # foreach kernels fall back to slow path when tensor are on different devices
  variants: function
  dispatch:
    CPU: foreach_tensor_sinh_slow_
    CUDA: foreach_tensor_sinh_cuda_

- func: _foreach_round(Tensor[] tensors) -> Tensor[]
  device_check: NoCheck   # foreach kernels fall back to slow path when tensor are on different devices
  variants: function
  dispatch:
    CPU: foreach_tensor_round_slow
    CUDA: foreach_tensor_round_cuda

- func: _foreach_round_(Tensor(a!)[] self) -> ()
  device_check: NoCheck   # foreach kernels fall back to slow path when tensor are on different devices
  variants: function
  dispatch:
    CPU: foreach_tensor_round_slow_
    CUDA: foreach_tensor_round_cuda_

- func: _foreach_lgamma(Tensor[] tensors) -> Tensor[]
  device_check: NoCheck   # foreach kernels fall back to slow path when tensor are on different devices
  variants: function
  dispatch:
    CPU: foreach_tensor_lgamma_slow
    CUDA: foreach_tensor_lgamma_cuda

- func: _foreach_lgamma_(Tensor(a!)[] self) -> ()
  device_check: NoCheck   # foreach kernels fall back to slow path when tensor are on different devices
  variants: function
  dispatch:
    CPU: foreach_tensor_lgamma_slow_
    CUDA: foreach_tensor_lgamma_cuda_

- func: _foreach_frac(Tensor[] tensors) -> Tensor[]
  device_check: NoCheck   # foreach kernels fall back to slow path when tensor are on different devices
  variants: function
  dispatch:
    CPU: foreach_tensor_frac_slow
    CUDA: foreach_tensor_frac_cuda

- func: _foreach_frac_(Tensor(a!)[] self) -> ()
  device_check: NoCheck   # foreach kernels fall back to slow path when tensor are on different devices
  variants: function
  dispatch:
    CPU: foreach_tensor_frac_slow_
    CUDA: foreach_tensor_frac_cuda_

- func: _foreach_reciprocal(Tensor[] tensors) -> Tensor[]
  device_check: NoCheck   # foreach kernels fall back to slow path when tensor are on different devices
  variants: function
  dispatch:
    CPU: foreach_tensor_reciprocal_slow
    CUDA: foreach_tensor_reciprocal_cuda

- func: _foreach_reciprocal_(Tensor(a!)[] self) -> ()
  device_check: NoCheck   # foreach kernels fall back to slow path when tensor are on different devices
  variants: function
  dispatch:
    CPU: foreach_tensor_reciprocal_slow_
    CUDA: foreach_tensor_reciprocal_cuda_

- func: _foreach_sigmoid(Tensor[] tensors) -> Tensor[]
  device_check: NoCheck   # foreach kernels fall back to slow path when tensor are on different devices
  variants: function
  dispatch:
    CPU: foreach_tensor_sigmoid_slow
    CUDA: foreach_tensor_sigmoid_cuda

- func: _foreach_sigmoid_(Tensor(a!)[] self) -> ()
  device_check: NoCheck   # foreach kernels fall back to slow path when tensor are on different devices
  variants: function
  dispatch:
    CPU: foreach_tensor_sigmoid_slow_
    CUDA: foreach_tensor_sigmoid_cuda_

- func: _foreach_trunc(Tensor[] tensors) -> Tensor[]
  device_check: NoCheck   # foreach kernels fall back to slow path when tensor are on different devices
  variants: function
  dispatch:
    CPU: foreach_tensor_trunc_slow
    CUDA: foreach_tensor_trunc_cuda

- func: _foreach_trunc_(Tensor(a!)[] self) -> ()
  device_check: NoCheck   # foreach kernels fall back to slow path when tensor are on different devices
  variants: function
  dispatch:
    CPU: foreach_tensor_trunc_slow_
    CUDA: foreach_tensor_trunc_cuda_

- func: _foreach_addcdiv_.Scalar(Tensor(a!)[] self, Tensor[] tensor1, Tensor[] tensor2, Scalar value=1) -> ()
  device_check: NoCheck   # foreach kernels fall back to slow path when tensor are on different devices
  variants: function
  dispatch:
    CPU: foreach_tensor_addcdiv_scalar_slow_
    CUDA: foreach_tensor_addcdiv_scalar_cuda_

- func: _foreach_addcmul_.Scalar(Tensor(a!)[] self, Tensor[] tensor1, Tensor[] tensor2, Scalar value=1) -> ()
  device_check: NoCheck   # foreach kernels fall back to slow path when tensor are on different devices
  variants: function
  dispatch:
    CPU: foreach_tensor_addcmul_scalar_slow_
    CUDA: foreach_tensor_addcmul_scalar_cuda_

- func: _foreach_addcdiv_.ScalarList(Tensor(a!)[] self, Tensor[] tensor1, Tensor[] tensor2, Scalar[] scalars) -> ()
  device_check: NoCheck   # foreach kernels fall back to slow path when tensor are on different devices
  variants: function
  dispatch:
    CPU: foreach_tensor_addcdiv_scalarlist_slow_
    CUDA: foreach_tensor_addcdiv_scalarlist_cuda_

- func: _foreach_addcmul_.ScalarList(Tensor(a!)[] self, Tensor[] tensor1, Tensor[] tensor2, Scalar[] scalars) -> ()
  device_check: NoCheck   # foreach kernels fall back to slow path when tensor are on different devices
  variants: function
  dispatch:
    CPU: foreach_tensor_addcmul_scalarlist_slow_
    CUDA: foreach_tensor_addcmul_scalarlist_cuda_

- func: _foreach_addcdiv.Scalar(Tensor[] input, Tensor[] tensor1, Tensor[] tensor2, Scalar value=1) -> Tensor[]
  device_check: NoCheck   # foreach kernels fall back to slow path when tensor are on different devices
  variants: function
  dispatch:
    CPU: foreach_tensor_addcdiv_scalar_slow
    CUDA: foreach_tensor_addcdiv_scalar_cuda

- func: _foreach_addcmul.Scalar(Tensor[] input, Tensor[] tensor1, Tensor[] tensor2, Scalar value=1) -> Tensor[]
  device_check: NoCheck   # foreach kernels fall back to slow path when tensor are on different devices
  variants: function
  dispatch:
    CPU: foreach_tensor_addcmul_scalar_slow
    CUDA: foreach_tensor_addcmul_scalar_cuda

- func: _foreach_addcdiv.ScalarList(Tensor[] input, Tensor[] tensor1, Tensor[] tensor2, Scalar[] scalars) -> Tensor[]
  device_check: NoCheck   # foreach kernels fall back to slow path when tensor are on different devices
  variants: function
  dispatch:
    CPU: foreach_tensor_addcdiv_scalarlist_slow
    CUDA: foreach_tensor_addcdiv_scalarlist_cuda

- func: _foreach_addcmul.ScalarList(Tensor[] input, Tensor[] tensor1, Tensor[] tensor2, Scalar[] scalars) -> Tensor[]
  device_check: NoCheck   # foreach kernels fall back to slow path when tensor are on different devices
  variants: function
  dispatch:
    CPU: foreach_tensor_addcmul_scalarlist_slow
    CUDA: foreach_tensor_addcmul_scalarlist_cuda

- func: _foreach_maximum.List(Tensor[] tensors1, Tensor[] tensors2) -> Tensor[]
  device_check: NoCheck   # foreach kernels fall back to slow path when tensor are on different devices
  variants: function
  dispatch:
    CPU: foreach_tensor_maximum_slow
    CUDA: foreach_tensor_maximum_cuda

- func: _foreach_minimum.List(Tensor[] tensors1, Tensor[] tensors2) -> Tensor[]
  device_check: NoCheck   # foreach kernels fall back to slow path when tensor are on different devices
  variants: function
  dispatch:
    CPU: foreach_tensor_minimum_slow
    CUDA: foreach_tensor_minimum_cuda

- func: bucketize.Tensor(Tensor self, Tensor boundaries, *, bool out_int32=False, bool right=False) -> Tensor
  dispatch:
    CPU: bucketize_cpu
    CUDA: bucketize_cuda

- func: bucketize.Tensor_out(Tensor self, Tensor boundaries, *, bool out_int32=False, bool right=False, Tensor(a!) out) -> Tensor(a!)
  dispatch:
    CPU: bucketize_out_cpu
    CUDA: bucketize_out_cuda

- func: bucketize.Scalar(Scalar self, Tensor boundaries, *, bool out_int32=False, bool right=False) -> Tensor
  dispatch:
    CPU: bucketize_cpu
    CUDA: bucketize_cuda

- func: searchsorted.Tensor(Tensor sorted_sequence, Tensor self, *, bool out_int32=False, bool right=False) -> Tensor
  dispatch:
    CPU: searchsorted_cpu
    CUDA: searchsorted_cuda

- func: searchsorted.Tensor_out(Tensor sorted_sequence, Tensor self, *, bool out_int32=False, bool right=False, Tensor(a!) out) -> Tensor(a!)
  dispatch:
    CPU: searchsorted_out_cpu
    CUDA: searchsorted_out_cuda

- func: searchsorted.Scalar(Tensor sorted_sequence, Scalar self, *, bool out_int32=False, bool right=False) -> Tensor
  dispatch:
    CPU: searchsorted_cpu
    CUDA: searchsorted_cuda

## NN wrappers

- func: mse_loss.out(Tensor self, Tensor target, int reduction=Mean, *, Tensor(a!) out) -> Tensor(a!)
  device_check: NoCheck   # TensorIterator
  python_module: nn
  dispatch:
    CPU, CUDA: mse_loss_out

- func: mse_loss(Tensor self, Tensor target, int reduction=Mean) -> Tensor
  device_check: NoCheck   # TensorIterator
  python_module: nn
  dispatch:
    CPU, CUDA: mse_loss

- func: mse_loss_backward.grad_input(Tensor grad_output, Tensor self, Tensor target, int reduction, *, Tensor(a!) grad_input) -> Tensor(a!)
  python_module: nn
  dispatch:
    CPU, CUDA: mse_loss_backward_out

- func: mse_loss_backward(Tensor grad_output, Tensor self, Tensor target, int reduction) -> Tensor
  python_module: nn
  dispatch:
    CPU, CUDA: mse_loss_backward

- func: l1_loss.out(Tensor self, Tensor target, int reduction=Mean, *, Tensor(a!) out) -> Tensor(a!)
  python_module: nn
  dispatch:
    CompositeExplicitAutograd: l1_loss_out

- func: l1_loss(Tensor self, Tensor target, int reduction=Mean) -> Tensor
  python_module: nn
  dispatch:
    CompositeExplicitAutograd: l1_loss

- func: l1_loss_backward.grad_input(Tensor grad_output, Tensor self, Tensor target, int reduction, *, Tensor(a!) grad_input) -> Tensor(a!)
  python_module: nn
  dispatch:
    CPU, CUDA: l1_loss_backward_out

- func: l1_loss_backward(Tensor grad_output, Tensor self, Tensor target, int reduction) -> Tensor
  python_module: nn
  dispatch:
    CompositeExplicitAutograd: l1_loss_backward

- func: multi_margin_loss.out(Tensor self, Tensor target, Scalar p=1, Scalar margin=1, Tensor? weight=None, int reduction=Mean, *, Tensor(a!) out) -> Tensor(a!)
  python_module: nn
  dispatch:
    CPU: multi_margin_loss_cpu_out
    CUDA: multi_margin_loss_cuda_out

- func: multi_margin_loss(Tensor self, Tensor target, Scalar p=1, Scalar margin=1, Tensor? weight=None, int reduction=Mean) -> Tensor
  python_module: nn
  dispatch:
    CPU: multi_margin_loss_cpu
    CUDA: multi_margin_loss_cuda

- func: multi_margin_loss_backward.grad_input(Tensor grad_output, Tensor self, Tensor target, Scalar p, Scalar margin, Tensor? weight=None, int reduction=Mean, *, Tensor(a!) grad_input) -> Tensor(a!)
  python_module: nn
  dispatch:
    CPU: multi_margin_loss_cpu_backward_out
    CUDA: multi_margin_loss_cuda_backward_out

- func: multi_margin_loss_backward(Tensor grad_output, Tensor self, Tensor target, Scalar p, Scalar margin, Tensor? weight=None, int reduction=Mean) -> Tensor
  python_module: nn
  dispatch:
    CPU: multi_margin_loss_cpu_backward
    CUDA: multi_margin_loss_cuda_backward

- func: multilabel_margin_loss.out(Tensor self, Tensor target, int reduction=Mean, *, Tensor(a!) out) -> Tensor(a!)
  python_module: nn

- func: multilabel_margin_loss(Tensor self, Tensor target, int reduction=Mean) -> Tensor
  python_module: nn

- func: multilabel_margin_loss_forward.output(Tensor self, Tensor target, int reduction, *, Tensor(a!) output, Tensor(b!) is_target) -> (Tensor(a!), Tensor(b!))
  python_module: nn
  dispatch:
    CPU: multilabel_margin_loss_forward_out_cpu
    CUDA: multilabel_margin_loss_forward_out_cuda

- func: multilabel_margin_loss_forward(Tensor self, Tensor target, int reduction) -> (Tensor output, Tensor is_target)
  python_module: nn
  dispatch:
    CPU: multilabel_margin_loss_forward_cpu
    CUDA: multilabel_margin_loss_forward_cuda

- func: multilabel_margin_loss_backward.grad_input(Tensor grad_output, Tensor self, Tensor target, int reduction, Tensor is_target, *, Tensor(a!) grad_input) -> Tensor(a!)
  python_module: nn
  dispatch:
    CPU: multilabel_margin_loss_backward_cpu_out
    CUDA: multilabel_margin_loss_backward_cuda_out

- func: multilabel_margin_loss_backward(Tensor grad_output, Tensor self, Tensor target, int reduction, Tensor is_target) -> Tensor
  python_module: nn
  dispatch:
    CPU: multilabel_margin_loss_backward_cpu
    CUDA: multilabel_margin_loss_backward_cuda

- func: nll_loss.out(Tensor self, Tensor target, Tensor? weight=None, int reduction=Mean, int ignore_index=-100, *, Tensor(a!) out) -> Tensor(a!)
  python_module: nn

- func: nll_loss_nd(Tensor self, Tensor target, Tensor? weight=None, int reduction=Mean, int ignore_index=-100) -> Tensor
  python_module: nn

- func: nll_loss(Tensor self, Tensor target, Tensor? weight=None, int reduction=Mean, int ignore_index=-100) -> Tensor
  python_module: nn

- func: nll_loss_forward.output(Tensor self, Tensor target, Tensor? weight, int reduction, int ignore_index, *, Tensor(a!) output, Tensor(b!) total_weight) -> (Tensor(a!), Tensor(b!))
  python_module: nn
  structured: True
  dispatch:
    CPU: nll_loss_forward_out_cpu
    CUDA: nll_loss_forward_out_cuda

- func: nll_loss_forward(Tensor self, Tensor target, Tensor? weight, int reduction, int ignore_index) -> (Tensor output, Tensor total_weight)
  python_module: nn
  structured_delegate: nll_loss_forward.output

- func: nll_loss_backward.grad_input(Tensor grad_output, Tensor self, Tensor target, Tensor? weight, int reduction, int ignore_index, Tensor total_weight, *, Tensor(a!) grad_input) -> Tensor(a!)
  python_module: nn
  dispatch:
    CPU: nll_loss_backward_out_cpu
    CUDA: nll_loss_backward_out_cuda

- func: nll_loss_backward(Tensor grad_output, Tensor self, Tensor target, Tensor? weight, int reduction, int ignore_index, Tensor total_weight) -> Tensor
  python_module: nn
  dispatch:
    CPU: nll_loss_backward_cpu
    CUDA: nll_loss_backward_cuda

- func: nll_loss2d.out(Tensor self, Tensor target, Tensor? weight=None, int reduction=Mean, int ignore_index=-100, *, Tensor(a!) out) -> Tensor(a!)
  python_module: nn

- func: nll_loss2d(Tensor self, Tensor target, Tensor? weight=None, int reduction=Mean, int ignore_index=-100) -> Tensor
  python_module: nn

- func: nll_loss2d_forward.output(Tensor self, Tensor target, Tensor? weight, int reduction, int ignore_index, *, Tensor(a!) output, Tensor(b!) total_weight) -> (Tensor(a!), Tensor(b!))
  python_module: nn
  dispatch:
    CPU: nll_loss2d_forward_out_cpu
    CUDA: legacy::cuda::_thnn_nll_loss2d_forward_out

- func: nll_loss2d_forward(Tensor self, Tensor target, Tensor? weight, int reduction, int ignore_index) -> (Tensor output, Tensor total_weight)
  python_module: nn
  dispatch:
    CPU: nll_loss2d_forward_cpu
    CUDA: legacy::cuda::_thnn_nll_loss2d_forward

- func: nll_loss2d_backward.grad_input(Tensor grad_output, Tensor self, Tensor target, Tensor? weight, int reduction, int ignore_index, Tensor total_weight, *, Tensor(a!) grad_input) -> Tensor(a!)
  python_module: nn
  dispatch:
    CPU: nll_loss2d_backward_out_cpu
    CUDA: legacy::cuda::_thnn_nll_loss2d_backward_out

- func: nll_loss2d_backward(Tensor grad_output, Tensor self, Tensor target, Tensor? weight, int reduction, int ignore_index, Tensor total_weight) -> Tensor
  python_module: nn
  dispatch:
    CPU: nll_loss2d_backward_cpu
    CUDA: legacy::cuda::_thnn_nll_loss2d_backward

- func: smooth_l1_loss.out(Tensor self, Tensor target, int reduction=Mean, float beta=1.0, *, Tensor(a!) out) -> Tensor(a!)
  device_check: NoCheck   # TensorIterator
  python_module: nn
  dispatch:
    CPU: smooth_l1_loss_out
    CUDA: smooth_l1_loss_out

- func: smooth_l1_loss(Tensor self, Tensor target, int reduction=Mean, float beta=1.0) -> Tensor
  device_check: NoCheck   # TensorIterator
  python_module: nn
  dispatch:
    CPU, CUDA: smooth_l1_loss

- func: smooth_l1_loss_backward.grad_input(Tensor grad_output, Tensor self, Tensor target, int reduction, float beta, *, Tensor(a!) grad_input) -> Tensor(a!)
  python_module: nn
  dispatch:
    CPU: smooth_l1_loss_backward_out
    CUDA: smooth_l1_loss_backward_out

- func: smooth_l1_loss_backward(Tensor grad_output, Tensor self, Tensor target, int reduction, float beta) -> Tensor
  python_module: nn
  dispatch:
    CompositeExplicitAutograd: smooth_l1_loss_backward

- func: huber_loss.out(Tensor self, Tensor target, int reduction=Mean, float delta=1.0, *, Tensor(a!) out) -> Tensor(a!)
  python_module: nn
  dispatch:
    CPU, CUDA: huber_loss_out

- func: huber_loss(Tensor self, Tensor target, int reduction=Mean, float delta=1.0) -> Tensor
  python_module: nn
  dispatch:
    CPU, CUDA: huber_loss

- func: huber_loss_backward.out(Tensor grad_output, Tensor self, Tensor target, int reduction, float delta, *, Tensor(a!) grad_input) -> Tensor(a!)
  python_module: nn
  dispatch:
    CPU, CUDA: huber_loss_backward_out

- func: huber_loss_backward(Tensor grad_output, Tensor self, Tensor target, int reduction, float delta) -> Tensor
  python_module: nn
  dispatch:
    CompositeExplicitAutograd: huber_loss_backward

- func: soft_margin_loss.out(Tensor self, Tensor target, int reduction=Mean, *, Tensor(a!) out) -> Tensor(a!)
  python_module: nn
  dispatch:
    CompositeExplicitAutograd: soft_margin_loss_out

- func: soft_margin_loss(Tensor self, Tensor target, int reduction=Mean) -> Tensor
  python_module: nn
  dispatch:
    CompositeExplicitAutograd: soft_margin_loss

- func: soft_margin_loss_backward.grad_input(Tensor grad_output, Tensor self, Tensor target, int reduction, *, Tensor(a!) grad_input) -> Tensor(a!)
  python_module: nn
  dispatch:
    CompositeExplicitAutograd: soft_margin_loss_backward_out

- func: soft_margin_loss_backward(Tensor grad_output, Tensor self, Tensor target, int reduction) -> Tensor
  python_module: nn
  dispatch:
    CompositeExplicitAutograd: soft_margin_loss_backward

- func: elu.out(Tensor self, Scalar alpha=1, Scalar scale=1, Scalar input_scale=1, *, Tensor(a!) out) -> Tensor(a!)
  structured: True
  structured_inherits: TensorIteratorBase
  device_check: NoCheck   # TensorIterator
  python_module: nn
  dispatch:
    CPU, CUDA: elu_out

- func: elu(Tensor self, Scalar alpha=1, Scalar scale=1, Scalar input_scale=1) -> Tensor
  structured_delegate: elu.out
  device_check: NoCheck   # TensorIterator
  python_module: nn

- func: elu_backward.grad_input(Tensor grad_output, Scalar alpha, Scalar scale, Scalar input_scale, bool is_result, Tensor self_or_result, *, Tensor(a!) grad_input) -> Tensor(a!)
  structured: True
  structured_inherits: TensorIteratorBase
  python_module: nn
  dispatch:
    CPU, CUDA: elu_backward_out

- func: elu_backward(Tensor grad_output, Scalar alpha, Scalar scale, Scalar input_scale, bool is_result, Tensor self_or_result) -> Tensor
  structured_delegate: elu_backward.grad_input
  python_module: nn

- func: elu_(Tensor(a!) self, Scalar alpha=1, Scalar scale=1, Scalar input_scale=1) -> Tensor(a!)
  structured_delegate: elu.out
  device_check: NoCheck   # TensorIterator
  python_module: nn
  dispatch:
    CompositeExplicitAutograd: elu_

- func: glu.out(Tensor self, int dim=-1, *, Tensor(a!) out) -> Tensor(a!)
  python_module: nn
  dispatch:
    CPU, CUDA: glu_out

- func: glu(Tensor self, int dim=-1) -> Tensor
  python_module: nn
  dispatch:
    CPU, CUDA: glu

- func: glu_backward.grad_input(Tensor grad_output, Tensor self, int dim, *, Tensor(a!) grad_input) -> Tensor(a!)
  python_module: nn
  dispatch:
    CPU: glu_backward_cpu_out
    CUDA: glu_backward_cuda_out

- func: glu_backward(Tensor grad_output, Tensor self, int dim) -> Tensor
  python_module: nn
  dispatch:
    CPU: glu_backward_cpu
    CUDA: glu_backward_cuda

- func: hardsigmoid.out(Tensor self, *, Tensor(a!) out) -> Tensor(a!)
  structured: True
  structured_inherits: TensorIteratorBase
  device_check: NoCheck   # TensorIterator
  python_module: nn
  dispatch:
    CPU, CUDA: hardsigmoid_out

- func: hardsigmoid(Tensor self) -> Tensor
  structured_delegate: hardsigmoid.out
  device_check: NoCheck   # TensorIterator
  python_module: nn
  dispatch:
    QuantizedCPU: hardsigmoid_quantized_cpu

- func: hardsigmoid_(Tensor(a!) self) -> Tensor(a!)
  structured_delegate: hardsigmoid.out
  device_check: NoCheck   # TensorIterator
  python_module: nn

- func: hardsigmoid_backward.grad_input(Tensor grad_output, Tensor self, *, Tensor(a!) grad_input) -> Tensor(a!)
  structured: True
  structured_inherits: TensorIteratorBase
  python_module: nn
  dispatch:
    CPU, CUDA: hardsigmoid_backward_out

- func: hardsigmoid_backward(Tensor grad_output, Tensor self) -> Tensor
  structured_delegate: hardsigmoid_backward.grad_input
  python_module: nn

- func: hardtanh.out(Tensor self, Scalar min_val=-1, Scalar max_val=1, *, Tensor(a!) out) -> Tensor(a!)
  device_check: NoCheck   # TensorIterator
  python_module: nn
  dispatch:
    CPU, CUDA: hardtanh_out
    QuantizedCPU: hardtanh_out_quantized_cpu

- func: hardtanh(Tensor self, Scalar min_val=-1, Scalar max_val=1) -> Tensor
  device_check: NoCheck   # TensorIterator
  python_module: nn
  dispatch:
    CPU, CUDA: hardtanh
    QuantizedCPU: hardtanh_quantized_cpu

- func: hardtanh_backward.grad_input(Tensor grad_output, Tensor self, Scalar min_val, Scalar max_val, *, Tensor(a!) grad_input) -> Tensor(a!)
  python_module: nn
  dispatch:
    CPU, CUDA: hardtanh_backward_out

- func: hardtanh_backward(Tensor grad_output, Tensor self, Scalar min_val, Scalar max_val) -> Tensor
  python_module: nn
  dispatch:
    CPU, CUDA: hardtanh_backward

- func: hardtanh_(Tensor(a!) self, Scalar min_val=-1, Scalar max_val=1) -> Tensor(a!)
  device_check: NoCheck   # TensorIterator
  python_module: nn
  dispatch:
    CPU, CUDA: hardtanh_
    QuantizedCPU: hardtanh_quantized_cpu_

- func: hardswish.out(Tensor self, *, Tensor(a!) out) -> Tensor(a!)
  device_check: NoCheck   # TensorIterator
  python_module: nn
  dispatch:
    CPU, CUDA: hardswish_out

- func: hardswish(Tensor self) -> Tensor
  device_check: NoCheck   # TensorIterator
  python_module: nn
  dispatch:
    CPU, CUDA: hardswish

- func: hardswish_(Tensor(a!) self) -> Tensor(a!)
  device_check: NoCheck   # TensorIterator
  python_module: nn
  dispatch:
    CPU, CUDA: hardswish_

- func: hardswish_backward(Tensor grad_output, Tensor self) -> Tensor
  python_module: nn
  dispatch:
    CPU, CUDA: hardswish_backward

- func: leaky_relu.out(Tensor self, Scalar negative_slope=0.01, *, Tensor(a!) out) -> Tensor(a!)
  structured: True
  structured_inherits: TensorIteratorBase
  device_check: NoCheck   # TensorIterator
  python_module: nn
  dispatch:
    CPU, CUDA: leaky_relu_out
    QuantizedCPU: leaky_relu_out_quantized_cpu

- func: leaky_relu(Tensor self, Scalar negative_slope=0.01) -> Tensor
  structured_delegate: leaky_relu.out
  device_check: NoCheck   # TensorIterator
  python_module: nn
  dispatch:
    QuantizedCPU: leaky_relu_quantized_cpu

- func: leaky_relu_backward.grad_input(Tensor grad_output, Tensor self, Scalar negative_slope, bool self_is_result, *, Tensor(a!) grad_input) -> Tensor(a!)
  structured: True
  structured_inherits: TensorIteratorBase
  python_module: nn
  dispatch:
    CPU, CUDA: leaky_relu_backward_out

- func: leaky_relu_backward(Tensor grad_output, Tensor self, Scalar negative_slope, bool self_is_result) -> Tensor
  structured_delegate: leaky_relu_backward.grad_input
  python_module: nn

- func: leaky_relu_(Tensor(a!) self, Scalar negative_slope=0.01) -> Tensor(a!)
  structured_delegate: leaky_relu.out
  device_check: NoCheck   # TensorIterator
  python_module: nn
  dispatch:
    QuantizedCPU: leaky_relu_quantized_cpu_

- func: log_sigmoid.out(Tensor self, *, Tensor(a!) out) -> Tensor(a!)
  device_check: NoCheck   # TensorIterator
  python_module: nn

- func: log_sigmoid(Tensor self) -> Tensor
  device_check: NoCheck   # TensorIterator
  python_module: nn

- func: log_sigmoid_forward.output(Tensor self, *, Tensor(a!) output, Tensor(b!) buffer) -> (Tensor(a!), Tensor(b!))
  device_check: NoCheck   # TensorIterator
  python_module: nn
  dispatch:
    CPU: log_sigmoid_forward_out_cpu
    CUDA: log_sigmoid_forward_out_cuda

- func: log_sigmoid_forward(Tensor self) -> (Tensor output, Tensor buffer)
  device_check: NoCheck   # TensorIterator
  python_module: nn
  dispatch:
    CPU: log_sigmoid_forward_cpu
    CUDA: log_sigmoid_forward_cuda

- func: log_sigmoid_backward.grad_input(Tensor grad_output, Tensor self, Tensor buffer, *, Tensor(a!) grad_input) -> Tensor(a!)
  python_module: nn
  dispatch:
    CPU: log_sigmoid_backward_cpu_out
    CUDA: log_sigmoid_backward_cuda_out

- func: log_sigmoid_backward(Tensor grad_output, Tensor self, Tensor buffer) -> Tensor
  python_module: nn
  dispatch:
    CPU: log_sigmoid_backward_cpu
    CUDA: log_sigmoid_backward_cuda

- func: rrelu_with_noise.out(Tensor self, Tensor noise, Scalar lower=0.125, Scalar upper=0.3333333333333333, bool training=False, Generator? generator=None, *, Tensor(a!) out) -> Tensor(a!)
  python_module: nn
  dispatch:
    CPU: rrelu_with_noise_out_cpu
    CUDA: rrelu_with_noise_out_cuda

- func: rrelu_with_noise(Tensor self, Tensor noise, Scalar lower=0.125, Scalar upper=0.3333333333333333, bool training=False, Generator? generator=None) -> Tensor
  python_module: nn
  dispatch:
    CPU: rrelu_with_noise_cpu
    CUDA: rrelu_with_noise_cuda

- func: rrelu_with_noise_backward(Tensor grad_output, Tensor self, Tensor noise, Scalar lower, Scalar upper, bool training, bool self_is_result) -> Tensor
  python_module: nn
  dispatch:
    CompositeExplicitAutograd: rrelu_with_noise_backward

- func: rrelu_with_noise_(Tensor(a!) self, Tensor noise, Scalar lower=0.125, Scalar upper=0.3333333333333333, bool training=False, Generator? generator=None) -> Tensor(a!)
  python_module: nn
  dispatch:
    CPU: rrelu_with_noise_cpu_
    CUDA: rrelu_with_noise_cuda_

- func: softplus.out(Tensor self, Scalar beta=1, Scalar threshold=20, *, Tensor(a!) out) -> Tensor(a!)
  structured: True
  structured_inherits: TensorIteratorBase
  device_check: NoCheck   # TensorIterator
  python_module: nn
  dispatch:
    CPU, CUDA: softplus_out

- func: softplus(Tensor self, Scalar beta=1, Scalar threshold=20) -> Tensor
  structured_delegate: softplus.out
  device_check: NoCheck   # TensorIterator
  python_module: nn

- func: softplus_backward.grad_input(Tensor grad_output, Tensor self, Scalar beta, Scalar threshold, Tensor output, *, Tensor(a!) grad_input) -> Tensor(a!)
  structured: True
  structured_inherits: TensorIteratorBase
  python_module: nn
  dispatch:
    CPU, CUDA: softplus_backward_out

- func: softplus_backward(Tensor grad_output, Tensor self, Scalar beta, Scalar threshold, Tensor output) -> Tensor
  structured_delegate: softplus_backward.grad_input
  python_module: nn

- func: softshrink.out(Tensor self, Scalar lambd=0.5, *, Tensor(a!) out) -> Tensor(a!)
  structured: True
  structured_inherits: TensorIteratorBase
  device_check: NoCheck   # TensorIterator
  python_module: nn
  dispatch:
    CPU, CUDA: softshrink_out

- func: softshrink(Tensor self, Scalar lambd=0.5) -> Tensor
  structured_delegate: softshrink.out
  device_check: NoCheck   # TensorIterator
  python_module: nn

- func: softshrink_backward.grad_input(Tensor grad_output, Tensor self, Scalar lambd, *, Tensor(a!) grad_input) -> Tensor(a!)
  structured: True
  structured_inherits: TensorIteratorBase
  python_module: nn
  dispatch:
    CPU, CUDA: softshrink_backward_out

- func: softshrink_backward(Tensor grad_output, Tensor self, Scalar lambd) -> Tensor
  structured_delegate: softshrink_backward.grad_input
  python_module: nn

- func: adaptive_avg_pool2d.out(Tensor self, int[2] output_size, *, Tensor(a!) out) -> Tensor(a!)
  python_module: nn
  dispatch:
    CPU: adaptive_avg_pool2d_out_cpu
    CUDA: adaptive_avg_pool2d_out_cuda
    MkldnnCPU: mkldnn_adaptive_avg_pool2d_out

- func: adaptive_avg_pool2d(Tensor self, int[2] output_size) -> Tensor
  python_module: nn

- func: mkldnn_adaptive_avg_pool2d(Tensor self, int[2] output_size) -> Tensor
  dispatch:
    MkldnnCPU: mkldnn_adaptive_avg_pool2d

- func: mkldnn_adaptive_avg_pool2d_backward(Tensor grad_output, Tensor self) -> Tensor
  dispatch:
    MkldnnCPU: mkldnn_adaptive_avg_pool2d_backward

- func: _adaptive_avg_pool2d(Tensor self, int[2] output_size) -> Tensor
  dispatch:
    CPU: adaptive_avg_pool2d_cpu
    CUDA: adaptive_avg_pool2d_cuda
    QuantizedCPU: adaptive_avg_pool2d_quantized_cpu

- func: _adaptive_avg_pool2d_backward(Tensor grad_output, Tensor self) -> Tensor
  python_module: nn
  dispatch:
    CPU: adaptive_avg_pool2d_backward_cpu
    CUDA: adaptive_avg_pool2d_backward_cuda

- func: adaptive_avg_pool3d.out(Tensor self, int[3] output_size, *, Tensor(a!) out) -> Tensor(a!)
  python_module: nn
  dispatch:
    CPU: adaptive_avg_pool3d_out_cpu
    CUDA: adaptive_avg_pool3d_out_cuda
    QuantizedCPU: adaptive_avg_pool3d_out_quantized_cpu

- func: adaptive_avg_pool3d(Tensor self, int[3] output_size) -> Tensor
  python_module: nn

- func: _adaptive_avg_pool3d(Tensor self, int[3] output_size) -> Tensor
  dispatch:
    CPU: adaptive_avg_pool3d_cpu
    CUDA: adaptive_avg_pool3d_cuda
    QuantizedCPU: adaptive_avg_pool3d_quantized_cpu

- func: adaptive_avg_pool3d_backward.grad_input(Tensor grad_output, Tensor self, *, Tensor(a!) grad_input) -> Tensor(a!)
  python_module: nn
  dispatch:
    CPU: adaptive_avg_pool3d_backward_out_cpu
    CUDA: adaptive_avg_pool3d_backward_out_cuda

- func: _adaptive_avg_pool3d_backward(Tensor grad_output, Tensor self) -> Tensor
  python_module: nn
  dispatch:
    CPU: adaptive_avg_pool3d_backward_cpu
    CUDA: adaptive_avg_pool3d_backward_cuda

# Return: (Tensor output, Tensor indices)
- func: adaptive_max_pool2d.out(Tensor self, int[2] output_size, *, Tensor(a!) out, Tensor(b!) indices) -> (Tensor(a!), Tensor(b!))
  python_module: nn
  structured: True
  dispatch:
    CPU: adaptive_max_pool2d_out_cpu
    CUDA: adaptive_max_pool2d_out_cuda

# Return: (Tensor output, Tensor indices)
- func: adaptive_max_pool2d(Tensor self, int[2] output_size) -> (Tensor, Tensor)
  python_module: nn
  structured_delegate: adaptive_max_pool2d.out

- func: adaptive_max_pool2d_backward.grad_input(Tensor grad_output, Tensor self, Tensor indices, *, Tensor(a!) grad_input) -> Tensor(a!)
  python_module: nn
  structured: True
  dispatch:
    CPU: adaptive_max_pool2d_backward_out_cpu
    CUDA: adaptive_max_pool2d_backward_out_cuda

- func: adaptive_max_pool2d_backward(Tensor grad_output, Tensor self, Tensor indices) -> Tensor
  python_module: nn
  structured_delegate: adaptive_max_pool2d_backward.grad_input

# Return: (Tensor output, Tensor indices)
- func: adaptive_max_pool3d.out(Tensor self, int[3] output_size, *, Tensor(a!) out, Tensor(b!) indices) -> (Tensor(a!), Tensor(b!))
  python_module: nn
  structured: True
  dispatch:
    CPU: adaptive_max_pool3d_out_cpu
    CUDA: adaptive_max_pool3d_out_cuda

# Return: (Tensor output, Tensor indices)
- func: adaptive_max_pool3d(Tensor self, int[3] output_size) -> (Tensor, Tensor)
  python_module: nn
  structured_delegate: adaptive_max_pool3d.out

- func: adaptive_max_pool3d_backward.grad_input(Tensor grad_output, Tensor self, Tensor indices, *, Tensor(a!) grad_input) -> Tensor(a!)
  python_module: nn
  structured: True
  dispatch:
    CPU: adaptive_max_pool3d_backward_out_cpu
    CUDA: adaptive_max_pool3d_backward_out_cuda

- func: adaptive_max_pool3d_backward(Tensor grad_output, Tensor self, Tensor indices) -> Tensor
  python_module: nn
  structured_delegate: adaptive_max_pool3d_backward.grad_input

- func: avg_pool2d.out(Tensor self, int[2] kernel_size, int[2] stride=[], int[2] padding=0, bool ceil_mode=False, bool count_include_pad=True, int? divisor_override=None, *, Tensor(a!) out) -> Tensor(a!)
  python_module: nn
  structured: True
  dispatch:
    CPU: avg_pool2d_out_cpu
    CUDA: avg_pool2d_out_cuda
    MkldnnCPU: mkldnn_avg_pool2d_out

- func: avg_pool2d(Tensor self, int[2] kernel_size, int[2] stride=[], int[2] padding=0, bool ceil_mode=False, bool count_include_pad=True, int? divisor_override=None) -> Tensor
  python_module: nn
  structured_delegate: avg_pool2d.out
  dispatch:
    MkldnnCPU: mkldnn_avg_pool2d
    QuantizedCPU: avg_pool2d_quantized_cpu

- func: avg_pool2d_backward.grad_input(Tensor grad_output, Tensor self, int[2] kernel_size, int[2] stride, int[2] padding, bool ceil_mode, bool count_include_pad, int? divisor_override, *, Tensor(a!) grad_input) -> Tensor(a!)
  python_module: nn
  structured: True
  dispatch:
    CPU: avg_pool2d_backward_out_cpu
    CUDA: avg_pool2d_backward_out_cuda
    MkldnnCPU: mkldnn_avg_pool2d_backward_out

- func: avg_pool2d_backward(Tensor grad_output, Tensor self, int[2] kernel_size, int[2] stride, int[2] padding, bool ceil_mode, bool count_include_pad, int? divisor_override) -> Tensor
  python_module: nn
  structured_delegate: avg_pool2d_backward.grad_input
  dispatch:
    MkldnnCPU: mkldnn_avg_pool2d_backward

- func: avg_pool3d.out(Tensor self, int[3] kernel_size, int[3] stride=[], int[3] padding=0, bool ceil_mode=False, bool count_include_pad=True, int? divisor_override=None, *, Tensor(a!) out) -> Tensor(a!)
  python_module: nn
  structured: True
  dispatch:
    CPU: avg_pool3d_out_cpu
    CUDA: avg_pool3d_out_cuda
    MkldnnCPU: mkldnn_avg_pool3d_out

- func: avg_pool3d(Tensor self, int[3] kernel_size, int[3] stride=[], int[3] padding=0, bool ceil_mode=False, bool count_include_pad=True, int? divisor_override=None) -> Tensor
  python_module: nn
  structured_delegate: avg_pool3d.out
  dispatch:
    MkldnnCPU: mkldnn_avg_pool3d
    QuantizedCPU: avg_pool3d_quantized_cpu

- func: avg_pool3d_backward.grad_input(Tensor grad_output, Tensor self, int[3] kernel_size, int[3] stride, int[3] padding, bool ceil_mode, bool count_include_pad, int? divisor_override, *, Tensor(a!) grad_input) -> Tensor(a!)
  python_module: nn
  structured: True
  dispatch:
    CPU: avg_pool3d_backward_out_cpu
    CUDA: avg_pool3d_backward_out_cuda
    MkldnnCPU: mkldnn_avg_pool3d_backward_out

- func: avg_pool3d_backward(Tensor grad_output, Tensor self, int[3] kernel_size, int[3] stride, int[3] padding, bool ceil_mode, bool count_include_pad, int? divisor_override) -> Tensor
  python_module: nn
  structured_delegate: avg_pool3d_backward.grad_input
  dispatch:
    MkldnnCPU: mkldnn_avg_pool3d_backward

# Return: (Tensor output, Tensor indices)
- func: fractional_max_pool2d.output(Tensor self, int[2] kernel_size, int[2] output_size, Tensor random_samples, *, Tensor(a!) output, Tensor(b!) indices) -> (Tensor(a!), Tensor(b!))
  python_module: nn
  structured: True
  dispatch:
    CPU: fractional_max_pool2d_out_cpu
    CUDA: fractional_max_pool2d_out_cuda

# Return: (Tensor output, Tensor indices)
- func: fractional_max_pool2d(Tensor self, int[2] kernel_size, int[2] output_size, Tensor random_samples) -> (Tensor, Tensor)
  python_module: nn
  structured_delegate: fractional_max_pool2d.output

- func: fractional_max_pool2d_backward.grad_input(Tensor grad_output, Tensor self, int[2] kernel_size, int[2] output_size, Tensor indices, *, Tensor(a!) grad_input) -> Tensor(a!)
  python_module: nn
  dispatch:
    CPU: fractional_max_pool2d_backward_out_cpu
    CUDA: fractional_max_pool2d_backward_out_cuda

- func: fractional_max_pool2d_backward(Tensor grad_output, Tensor self, int[2] kernel_size, int[2] output_size, Tensor indices) -> Tensor
  python_module: nn
  dispatch:
    CPU: fractional_max_pool2d_backward_cpu
    CUDA: fractional_max_pool2d_backward_cuda

# Return: (Tensor output, Tensor indices)
- func: fractional_max_pool3d.output(Tensor self, int[3] kernel_size, int[3] output_size, Tensor random_samples, *, Tensor(a!) output, Tensor(b!) indices) -> (Tensor(a!), Tensor(b!))
  python_module: nn
  dispatch:
    CPU: fractional_max_pool3d_out_cpu
    CUDA: fractional_max_pool3d_out_cuda

# Return: (Tensor output, Tensor indices)
- func: fractional_max_pool3d(Tensor self, int[3] kernel_size, int[3] output_size, Tensor random_samples) -> (Tensor, Tensor)
  python_module: nn
  dispatch:
    CPU: fractional_max_pool3d_cpu
    CUDA: fractional_max_pool3d_cuda

- func: fractional_max_pool3d_backward.grad_input(Tensor grad_output, Tensor self, int[3] kernel_size, int[3] output_size, Tensor indices, *, Tensor(a!) grad_input) -> Tensor(a!)
  python_module: nn
  dispatch:
    CPU: fractional_max_pool3d_backward_out_cpu
    CUDA: fractional_max_pool3d_backward_out_cuda

- func: fractional_max_pool3d_backward(Tensor grad_output, Tensor self, int[3] kernel_size, int[3] output_size, Tensor indices) -> Tensor
  python_module: nn
  dispatch:
    CPU: fractional_max_pool3d_backward_cpu
    CUDA: fractional_max_pool3d_backward_cuda

# Return: (Tensor output, Tensor indices)
- func: max_pool2d_with_indices.out(Tensor self, int[2] kernel_size, int[2] stride=[], int[2] padding=0, int[2] dilation=1, bool ceil_mode=False, *, Tensor(a!) out, Tensor(b!) indices) -> (Tensor(a!), Tensor(b!))
  python_module: nn
  structured: True
  dispatch:
    CPU: max_pool2d_with_indices_out_cpu
    CUDA: max_pool2d_with_indices_out_cuda

# Return: (Tensor output, Tensor indices)
- func: max_pool2d_with_indices(Tensor self, int[2] kernel_size, int[2] stride=[], int[2] padding=0, int[2] dilation=1, bool ceil_mode=False) -> (Tensor, Tensor)
  python_module: nn
  structured_delegate: max_pool2d_with_indices.out

- func: max_pool2d_with_indices_backward.grad_input(Tensor grad_output, Tensor self, int[2] kernel_size, int[2] stride, int[2] padding, int[2] dilation, bool ceil_mode, Tensor indices, *, Tensor(a!) grad_input) -> Tensor(a!)
  python_module: nn
  structured: True
  dispatch:
    CPU: max_pool2d_with_indices_backward_out_cpu
    CUDA: max_pool2d_with_indices_backward_out_cuda

- func: max_pool2d_with_indices_backward(Tensor grad_output, Tensor self, int[2] kernel_size, int[2] stride, int[2] padding, int[2] dilation, bool ceil_mode, Tensor indices) -> Tensor
  python_module: nn
  structured_delegate: max_pool2d_with_indices_backward.grad_input

# Return: (Tensor output, Tensor indices)
- func: max_pool3d_with_indices.out(Tensor self, int[3] kernel_size, int[3] stride=[], int[3] padding=0, int[3] dilation=1, bool ceil_mode=False, *, Tensor(a!) out, Tensor(b!) indices) -> (Tensor(a!), Tensor(b!))
  python_module: nn
  dispatch:
    CPU: max_pool3d_with_indices_out_cpu
    CUDA: max_pool3d_with_indices_out_cuda

# Return: (Tensor output, Tensor indices)
- func: max_pool3d_with_indices(Tensor self, int[3] kernel_size, int[3] stride=[], int[3] padding=0, int[3] dilation=1, bool ceil_mode=False) -> (Tensor, Tensor)
  python_module: nn
  dispatch:
    CPU: max_pool3d_with_indices_cpu
    CUDA: max_pool3d_with_indices_cuda

- func: max_pool3d_with_indices_backward.grad_input(Tensor grad_output, Tensor self, int[3] kernel_size, int[3] stride, int[3] padding, int[3] dilation, bool ceil_mode, Tensor indices, *, Tensor(a!) grad_input) -> Tensor(a!)
  python_module: nn
  dispatch:
    CPU: max_pool3d_with_indices_backward_out_cpu
    CUDA: max_pool3d_with_indices_backward_out_cuda

- func: max_pool3d_with_indices_backward(Tensor grad_output, Tensor self, int[3] kernel_size, int[3] stride, int[3] padding, int[3] dilation, bool ceil_mode, Tensor indices) -> Tensor
  python_module: nn
  dispatch:
    CPU: max_pool3d_with_indices_backward_cpu
    CUDA: max_pool3d_with_indices_backward_cuda

- func: max_unpool2d.out(Tensor self, Tensor indices, int[2] output_size, *, Tensor(a!) out) -> Tensor(a!)
  python_module: nn
  dispatch:
    CPU: max_unpooling2d_forward_out_cpu
    CUDA: max_unpooling2d_forward_out_cuda

- func: max_unpool2d(Tensor self, Tensor indices, int[2] output_size) -> Tensor
  python_module: nn
  dispatch:
    CPU: max_unpooling2d_forward_cpu
    CUDA: max_unpooling2d_forward_cuda

- func: max_unpool2d_backward.grad_input(Tensor grad_output, Tensor self, Tensor indices, int[2] output_size, *, Tensor(a!) grad_input) -> Tensor(a!)
  python_module: nn
  dispatch:
    CPU: max_unpooling2d_backward_out_cpu
    CUDA: max_unpooling2d_backward_out_cuda

- func: max_unpool2d_backward(Tensor grad_output, Tensor self, Tensor indices, int[2] output_size) -> Tensor
  python_module: nn
  dispatch:
    CPU: max_unpooling2d_backward_cpu
    CUDA: max_unpooling2d_backward_cuda

- func: max_unpool3d.out(Tensor self, Tensor indices, int[3] output_size, int[3] stride, int[3] padding, *, Tensor(a!) out) -> Tensor(a!)
  python_module: nn
  dispatch:
    CPU: max_unpooling3d_forward_out_cpu
    CUDA: max_unpooling3d_forward_out_cuda

- func: max_unpool3d(Tensor self, Tensor indices, int[3] output_size, int[3] stride, int[3] padding) -> Tensor
  python_module: nn
  dispatch:
    CPU: max_unpooling3d_forward_cpu
    CUDA: max_unpooling3d_forward_cuda

- func: max_unpool3d_backward.grad_input(Tensor grad_output, Tensor self, Tensor indices, int[3] output_size, int[3] stride, int[3] padding, *, Tensor(a!) grad_input) -> Tensor(a!)
  python_module: nn
  dispatch:
    CPU: max_unpooling3d_backward_out_cpu
    CUDA: max_unpooling3d_backward_out_cuda

- func: max_unpool3d_backward(Tensor grad_output, Tensor self, Tensor indices, int[3] output_size, int[3] stride, int[3] padding) -> Tensor
  python_module: nn
  dispatch:
    CPU: max_unpooling3d_backward_cpu
    CUDA: max_unpooling3d_backward_cuda

- func: reflection_pad1d.out(Tensor self, int[2] padding, *, Tensor(a!) out) -> Tensor(a!)
  python_module: nn
  structured: True
  dispatch:
    CPU, QuantizedCPU: reflection_pad1d_out_cpu
    CUDA: reflection_pad1d_out_cuda

- func: reflection_pad1d(Tensor self, int[2] padding) -> Tensor
  python_module: nn
  structured_delegate: reflection_pad1d.out
  dispatch:
    QuantizedCPU: reflection_pad1d_cpu

- func: reflection_pad1d_backward.grad_input(Tensor grad_output, Tensor self, int[2] padding, *, Tensor(a!) grad_input) -> Tensor(a!)
  python_module: nn
  structured: True
  dispatch:
    CPU: reflection_pad1d_backward_out_cpu
    CUDA: reflection_pad1d_backward_out_cuda

- func: reflection_pad1d_backward(Tensor grad_output, Tensor self, int[2] padding) -> Tensor
  python_module: nn
  structured_delegate: reflection_pad1d_backward.grad_input

- func: reflection_pad2d.out(Tensor self, int[4] padding, *, Tensor(a!) out) -> Tensor(a!)
  python_module: nn
  dispatch:
    CPU, QuantizedCPU: reflection_pad2d_out_cpu
    CUDA: reflection_pad2d_out_cuda

- func: reflection_pad2d(Tensor self, int[4] padding) -> Tensor
  python_module: nn
  dispatch:
    CPU, QuantizedCPU: reflection_pad2d_cpu
    CUDA: reflection_pad2d_cuda

- func: reflection_pad2d_backward.grad_input(Tensor grad_output, Tensor self, int[4] padding, *, Tensor(a!) grad_input) -> Tensor(a!)
  python_module: nn
  dispatch:
    CPU: reflection_pad2d_backward_out_cpu
    CUDA: reflection_pad2d_backward_out_cuda

- func: reflection_pad2d_backward(Tensor grad_output, Tensor self, int[4] padding) -> Tensor
  python_module: nn
  dispatch:
    CPU: reflection_pad2d_backward_cpu
    CUDA: reflection_pad2d_backward_cuda

- func: reflection_pad3d.out(Tensor self, int[6] padding, *, Tensor(a!) out) -> Tensor(a!)
  python_module: nn
  structured: True
  dispatch:
    CPU: reflection_pad3d_out_cpu
    CUDA: reflection_pad3d_out_cuda

- func: reflection_pad3d(Tensor self, int[6] padding) -> Tensor
  python_module: nn
  structured_delegate: reflection_pad3d.out

- func: reflection_pad3d_backward.grad_input(Tensor grad_output, Tensor self, int[6] padding, *, Tensor(a!) grad_input) -> Tensor(a!)
  python_module: nn
  structured: True
  dispatch:
    CPU: reflection_pad3d_backward_out_cpu
    CUDA: reflection_pad3d_backward_out_cuda

- func: reflection_pad3d_backward(Tensor grad_output, Tensor self, int[6] padding) -> Tensor
  python_module: nn
  structured_delegate: reflection_pad3d_backward.grad_input

- func: replication_pad1d.out(Tensor self, int[2] padding, *, Tensor(a!) out) -> Tensor(a!)
  python_module: nn
  structured: True
  dispatch:
    CPU: replication_pad1d_out_cpu
    CUDA: replication_pad1d_out_cuda

- func: replication_pad1d(Tensor self, int[2] padding) -> Tensor
  python_module: nn
  structured_delegate: replication_pad1d.out

- func: replication_pad1d_backward.grad_input(Tensor grad_output, Tensor self, int[2] padding, *, Tensor(a!) grad_input) -> Tensor(a!)
  python_module: nn
  structured: True
  dispatch:
    CPU: replication_pad1d_backward_out_cpu
    CUDA: replication_pad1d_backward_out_cuda

- func: replication_pad1d_backward(Tensor grad_output, Tensor self, int[2] padding) -> Tensor
  python_module: nn
  structured_delegate: replication_pad1d_backward.grad_input

- func: replication_pad2d.out(Tensor self, int[4] padding, *, Tensor(a!) out) -> Tensor(a!)
  python_module: nn
  structured: True
  dispatch:
    CPU: replication_pad2d_out_cpu
    CUDA: replication_pad2d_out_cuda

- func: replication_pad2d(Tensor self, int[4] padding) -> Tensor
  python_module: nn
  structured_delegate: replication_pad2d.out

- func: replication_pad2d_backward.grad_input(Tensor grad_output, Tensor self, int[4] padding, *, Tensor(a!) grad_input) -> Tensor(a!)
  python_module: nn
  dispatch:
    CPU: replication_pad2d_backward_out_cpu
    CUDA: replication_pad2d_backward_out_cuda

- func: replication_pad2d_backward(Tensor grad_output, Tensor self, int[4] padding) -> Tensor
  python_module: nn
  dispatch:
    CPU: replication_pad2d_backward_cpu
    CUDA: replication_pad2d_backward_cuda

- func: replication_pad3d.out(Tensor self, int[6] padding, *, Tensor(a!) out) -> Tensor(a!)
  python_module: nn
  structured: True
  dispatch:
    CPU: replication_pad3d_out_cpu
    CUDA: replication_pad3d_out_cuda

- func: replication_pad3d(Tensor self, int[6] padding) -> Tensor
  python_module: nn
  structured_delegate: replication_pad3d.out

- func: replication_pad3d_backward.grad_input(Tensor grad_output, Tensor self, int[6] padding, *, Tensor(a!) grad_input) -> Tensor(a!)
  python_module: nn
  dispatch:
    CPU: replication_pad3d_backward_out_cpu
    CUDA: replication_pad3d_backward_out_cuda

- func: replication_pad3d_backward(Tensor grad_output, Tensor self, int[6] padding) -> Tensor
  python_module: nn
  dispatch:
    CPU: replication_pad3d_backward_cpu
    CUDA: replication_pad3d_backward_cuda

- func: upsample_linear1d.vec(Tensor input, int[]? output_size, bool align_corners, float[]? scale_factors) -> Tensor
  python_module: nn
  dispatch:
    CompositeExplicitAutograd: upsample_linear1d

- func: upsample_linear1d_backward.vec(Tensor grad_output, int[]? output_size, int[] input_size, bool align_corners, float[]? scale_factors) -> Tensor
  python_module: nn
  dispatch:
    CompositeExplicitAutograd: upsample_linear1d_backward

- func: upsample_bilinear2d.vec(Tensor input, int[]? output_size, bool align_corners, float[]? scale_factors) -> Tensor
  python_module: nn
  dispatch:
    CompositeExplicitAutograd: upsample_bilinear2d

- func: upsample_bilinear2d_backward.vec(Tensor grad_output, int[]? output_size, int[] input_size, bool align_corners, float[]? scale_factors) -> Tensor
  python_module: nn
  dispatch:
    CompositeExplicitAutograd: upsample_bilinear2d_backward

- func: upsample_trilinear3d.vec(Tensor input, int[]? output_size, bool align_corners, float[]? scale_factors) -> Tensor
  python_module: nn
  dispatch:
    CompositeExplicitAutograd: upsample_trilinear3d

- func: upsample_trilinear3d_backward.vec(Tensor grad_output, int[]? output_size, int[] input_size, bool align_corners, float[]? scale_factors) -> Tensor
  python_module: nn
  dispatch:
    CompositeExplicitAutograd: upsample_trilinear3d_backward

- func: upsample_bicubic2d.vec(Tensor input, int[]? output_size, bool align_corners, float[]? scale_factors) -> Tensor
  python_module: nn
  dispatch:
    CompositeExplicitAutograd: upsample_bicubic2d

- func: upsample_bicubic2d_backward.vec(Tensor grad_output, int[]? output_size, int[] input_size, bool align_corners, float[]? scale_factors) -> Tensor
  python_module: nn
  dispatch:
    CompositeExplicitAutograd: upsample_bicubic2d_backward

- func: upsample_nearest1d.vec(Tensor input, int[]? output_size, float[]? scale_factors) -> Tensor
  python_module: nn
  dispatch:
    CompositeExplicitAutograd: upsample_nearest1d

- func: upsample_nearest1d_backward.vec(Tensor grad_output, int[]? output_size, int[] input_size, float[]? scale_factors) -> Tensor
  python_module: nn
  dispatch:
    CompositeExplicitAutograd: upsample_nearest1d_backward

- func: upsample_nearest2d.vec(Tensor input, int[]? output_size, float[]? scale_factors) -> Tensor
  python_module: nn
  dispatch:
    CompositeExplicitAutograd: upsample_nearest2d

- func: upsample_nearest2d_backward.vec(Tensor grad_output, int[]? output_size, int[] input_size, float[]? scale_factors) -> Tensor
  python_module: nn
  dispatch:
    CompositeExplicitAutograd: upsample_nearest2d_backward

- func: upsample_nearest3d.vec(Tensor input, int[]? output_size, float[]? scale_factors) -> Tensor
  python_module: nn
  dispatch:
    CPU: upsample_nearest3d_cpu
    CUDA: upsample_nearest3d_cuda
    QuantizedCPU: upsample_nearest3d_quantized_cpu

- func: upsample_nearest3d_backward.vec(Tensor grad_output, int[]? output_size, int[] input_size, float[]? scale_factors) -> Tensor
  python_module: nn
  dispatch:
    CPU: upsample_nearest3d_backward_cpu
    CUDA: upsample_nearest3d_backward_cuda

# NOTE: all of the non-"vec" upsample overloads are only kept for backward compatibility.
- func: upsample_linear1d.out(Tensor self, int[1] output_size, bool align_corners, float? scales=None, *, Tensor(a!) out) -> Tensor(a!)
  python_module: nn
  structured: True
  dispatch:
    CPU: upsample_linear1d_out_cpu
    CUDA: upsample_linear1d_out_cuda

- func: upsample_linear1d(Tensor self, int[1] output_size, bool align_corners, float? scales=None) -> Tensor
  python_module: nn
  structured_delegate: upsample_linear1d.out

- func: upsample_linear1d_backward.grad_input(Tensor grad_output, int[1] output_size, int[3] input_size, bool align_corners, float? scales=None, *, Tensor(a!) grad_input) -> Tensor(a!)
  python_module: nn
  structured: True
  dispatch:
    CPU: upsample_linear1d_backward_out_cpu
    CUDA: upsample_linear1d_backward_out_cuda

- func: upsample_linear1d_backward(Tensor grad_output, int[1] output_size, int[3] input_size, bool align_corners, float? scales=None) -> Tensor
  python_module: nn
  structured_delegate: upsample_linear1d_backward.grad_input

- func: upsample_bilinear2d.out(Tensor self, int[2] output_size, bool align_corners, float? scales_h=None, float? scales_w=None, *, Tensor(a!) out) -> Tensor(a!)
  python_module: nn
  structured: True
  dispatch:
    CPU: upsample_bilinear2d_out_cpu
    CUDA: upsample_bilinear2d_out_cuda

- func: upsample_bilinear2d(Tensor self, int[2] output_size, bool align_corners, float? scales_h=None, float? scales_w=None) -> Tensor
  python_module: nn
  structured_delegate: upsample_bilinear2d.out
  dispatch:
    QuantizedCPU: upsample_bilinear2d_quantized_cpu

- func: upsample_bilinear2d_backward.grad_input(Tensor grad_output, int[2] output_size, int[4] input_size, bool align_corners, float? scales_h=None, float? scales_w=None, *, Tensor(a!) grad_input) -> Tensor(a!)
  python_module: nn
  structured: True
  dispatch:
    CPU: upsample_bilinear2d_backward_out_cpu
    CUDA: upsample_bilinear2d_backward_out_cuda

- func: upsample_bilinear2d_backward(Tensor grad_output, int[2] output_size, int[4] input_size, bool align_corners, float? scales_h=None, float? scales_w=None) -> Tensor
  python_module: nn
  structured_delegate: upsample_bilinear2d_backward.grad_input

- func: upsample_bicubic2d.out(Tensor self, int[2] output_size, bool align_corners, float? scales_h=None, float? scales_w=None, *, Tensor(a!) out) -> Tensor(a!)
  python_module: nn
  structured: True
  dispatch:
    CPU: upsample_bicubic2d_out_cpu
    CUDA: upsample_bicubic2d_out_cuda

- func: upsample_bicubic2d(Tensor self, int[2] output_size, bool align_corners, float? scales_h=None, float? scales_w=None) -> Tensor
  python_module: nn
  structured_delegate: upsample_bicubic2d.out

- func: upsample_bicubic2d_backward.grad_input(Tensor grad_output, int[2] output_size, int[4] input_size, bool align_corners, float? scales_h=None, float? scales_w=None, *, Tensor(a!) grad_input) -> Tensor(a!)
  python_module: nn
  structured: True
  dispatch:
    CPU: upsample_bicubic2d_backward_out_cpu
    CUDA: upsample_bicubic2d_backward_out_cuda

- func: upsample_bicubic2d_backward(Tensor grad_output, int[2] output_size, int[4] input_size, bool align_corners, float? scales_h=None, float? scales_w=None) -> Tensor
  python_module: nn
  structured_delegate: upsample_bicubic2d_backward.grad_input

- func: upsample_trilinear3d.out(Tensor self, int[3] output_size, bool align_corners, float? scales_d=None, float? scales_h=None, float? scales_w=None, *, Tensor(a!) out) -> Tensor(a!)
  python_module: nn
  structured: True
  dispatch:
    CPU: upsample_trilinear3d_out_cpu
    CUDA: upsample_trilinear3d_out_cuda

- func: upsample_trilinear3d(Tensor self, int[3] output_size, bool align_corners, float? scales_d=None, float? scales_h=None, float? scales_w=None) -> Tensor
  python_module: nn
  structured_delegate: upsample_trilinear3d.out

- func: upsample_trilinear3d_backward.grad_input(Tensor grad_output, int[3] output_size, int[5] input_size, bool align_corners, float? scales_d=None, float? scales_h=None, float? scales_w=None, *, Tensor(a!) grad_input) -> Tensor(a!)
  python_module: nn
  structured: True
  dispatch:
    CPU: upsample_trilinear3d_backward_out_cpu
    CUDA: upsample_trilinear3d_backward_out_cuda

- func: upsample_trilinear3d_backward(Tensor grad_output, int[3] output_size, int[5] input_size, bool align_corners, float? scales_d=None, float? scales_h=None, float? scales_w=None) -> Tensor
  python_module: nn
  structured_delegate: upsample_trilinear3d_backward.grad_input

- func: upsample_nearest1d.out(Tensor self, int[1] output_size, float? scales=None, *, Tensor(a!) out) -> Tensor(a!)
  python_module: nn
  structured: True
  dispatch:
    CPU: upsample_nearest1d_out_cpu
    CUDA: upsample_nearest1d_out_cuda

- func: upsample_nearest1d(Tensor self, int[1] output_size, float? scales=None) -> Tensor
  python_module: nn
  structured_delegate: upsample_nearest1d.out

- func: upsample_nearest1d_backward.grad_input(Tensor grad_output, int[1] output_size, int[3] input_size, float? scales=None, *, Tensor(a!) grad_input) -> Tensor(a!)
  python_module: nn
  structured: True
  dispatch:
    CPU: upsample_nearest1d_backward_out_cpu
    CUDA: upsample_nearest1d_backward_out_cuda

- func: upsample_nearest1d_backward(Tensor grad_output, int[1] output_size, int[3] input_size, float? scales=None) -> Tensor
  python_module: nn
  structured_delegate: upsample_nearest1d_backward.grad_input

- func: upsample_nearest2d.out(Tensor self, int[2] output_size, float? scales_h=None, float? scales_w=None, *, Tensor(a!) out) -> Tensor(a!)
  python_module: nn
  structured: True
  dispatch:
    CPU: upsample_nearest2d_out_cpu
    CUDA: upsample_nearest2d_out_cuda

- func: upsample_nearest2d(Tensor self, int[2] output_size, float? scales_h=None, float? scales_w=None) -> Tensor
  python_module: nn
  structured_delegate: upsample_nearest2d.out
  dispatch:
    QuantizedCPU: upsample_nearest2d_quantized_cpu

- func: upsample_nearest2d_backward.grad_input(Tensor grad_output, int[2] output_size, int[4] input_size, float? scales_h=None, float? scales_w=None, *, Tensor(a!) grad_input) -> Tensor(a!)
  python_module: nn
  structured: True
  dispatch:
    CPU: upsample_nearest2d_backward_out_cpu
    CUDA: upsample_nearest2d_backward_out_cuda

- func: upsample_nearest2d_backward(Tensor grad_output, int[2] output_size, int[4] input_size, float? scales_h=None, float? scales_w=None) -> Tensor
  python_module: nn
  structured_delegate: upsample_nearest2d_backward.grad_input

- func: upsample_nearest3d.out(Tensor self, int[3] output_size, float? scales_d=None, float? scales_h=None, float? scales_w=None, *, Tensor(a!) out) -> Tensor(a!)
  python_module: nn
  structured: True
  dispatch:
    CPU: upsample_nearest3d_out_cpu
    CUDA: upsample_nearest3d_out_cuda

- func: upsample_nearest3d(Tensor self, int[3] output_size, float? scales_d=None, float? scales_h=None, float? scales_w=None) -> Tensor
  python_module: nn
  structured_delegate: upsample_nearest3d.out
  dispatch:
    QuantizedCPU: upsample_nearest3d_quantized_cpu

- func: upsample_nearest3d_backward.grad_input(Tensor grad_output, int[3] output_size, int[5] input_size, float? scales_d=None, float? scales_h=None, float? scales_w=None, *, Tensor(a!) grad_input) -> Tensor(a!)
  python_module: nn
  structured: True
  dispatch:
    CPU: upsample_nearest3d_backward_out_cpu
    CUDA: upsample_nearest3d_backward_out_cuda

- func: upsample_nearest3d_backward(Tensor grad_output, int[3] output_size, int[5] input_size, float? scales_d=None, float? scales_h=None, float? scales_w=None) -> Tensor
  python_module: nn
  structured_delegate: upsample_nearest3d_backward.grad_input

- func: sigmoid_backward.grad_input(Tensor grad_output, Tensor output, *, Tensor(a!) grad_input) -> Tensor(a!)
  python_module: nn
  structured: True
  structured_inherits: TensorIteratorBase
  dispatch:
    CPU, CUDA: sigmoid_backward_out

- func: sigmoid_backward(Tensor grad_output, Tensor output) -> Tensor
  python_module: nn
  structured_delegate: sigmoid_backward.grad_input

- func: logit_backward.grad_input(Tensor grad_output, Tensor self, float? eps=None, *, Tensor(a!) grad_input) -> Tensor(a!)
  python_module: nn
  structured: True
  structured_inherits: TensorIteratorBase
  dispatch:
    CPU, CUDA: logit_backward_out

- func: logit_backward(Tensor grad_output, Tensor self, float? eps=None) -> Tensor
  python_module: nn
  structured_delegate: logit_backward.grad_input

- func: tanh_backward.grad_input(Tensor grad_output, Tensor output, *, Tensor(a!) grad_input) -> Tensor(a!)
  python_module: nn
  structured: True
  structured_inherits: TensorIteratorBase
  dispatch:
    CPU, CUDA: tanh_backward_out

- func: tanh_backward(Tensor grad_output, Tensor output) -> Tensor
  python_module: nn
  structured_delegate: tanh_backward.grad_input

# What's a thnn_conv_ versus a slow_conv_?
#
# Historically, we have inefficient implementations of convolutions
# coming from the THNN/THCUNN library.  These convolutions typically
# operated by computing the Toeplitz matrix and then doing a matrix
# multiply with the input; this is very memory inefficient!  However,
# occasionally, we really don't have anything better, so it's helpful
# to have these fallbacks when there is no more optimized implementation
# in cudnn or mkldnn, etc.  Both thnn_ and slow_ convolutions fall
# into this bucket.
#
# The difference between these two designations, is that thnn_ refers
# to a convolution that is still written in the "legacy" style; that is,
# C code in the THNN/ or THCUNN/ directory.  A slow_ convolution is
# one that is written in the native style: modern C++.  Algorithmically,
# these are the same thing, but we give them different prefixes to
# make the operational distinction clear.

- func: slow_conv_transpose2d.out(Tensor self, Tensor weight, int[2] kernel_size, Tensor? bias=None, int[2] stride=1, int[2] padding=0, int[2] output_padding=0, int[2] dilation=1, *, Tensor(a!) out) -> Tensor(a!)
  python_module: nn
  dispatch:
    CPU: slow_conv_transpose2d_out_cpu
    CUDA: slow_conv_transpose2d_out_cuda

- func: slow_conv_transpose2d(Tensor self, Tensor weight, int[2] kernel_size, Tensor? bias=None, int[2] stride=1, int[2] padding=0, int[2] output_padding=0, int[2] dilation=1) -> Tensor
  python_module: nn
  dispatch:
    CPU: slow_conv_transpose2d_cpu
    CUDA: slow_conv_transpose2d_cuda

- func: slow_conv_transpose2d_backward.grad_output(Tensor grad_output, Tensor self, Tensor weight, int[2] kernel_size, int[2] stride, int[2] padding, int[2] output_padding, int[2] dilation, Tensor columns, Tensor ones, *, Tensor(a!) grad_input, Tensor(b!) grad_weight, Tensor(c!) grad_bias) -> (Tensor(a!), Tensor(b!), Tensor(c!))
  python_module: nn
  dispatch:
    CPU: slow_conv_transpose2d_backward_out_cpu
    CUDA: slow_conv_transpose2d_backward_out_cuda

- func: slow_conv_transpose2d_backward.output_mask(Tensor grad_output, Tensor self, Tensor weight, int[2] kernel_size, int[2] stride, int[2] padding, int[2] output_padding, int[2] dilation, Tensor columns, Tensor ones, bool[3] output_mask) -> (Tensor grad_input, Tensor grad_weight, Tensor grad_bias)
  python_module: nn
  dispatch:
    CPU: slow_conv_transpose2d_backward_cpu
    CUDA: slow_conv_transpose2d_backward_cuda

- func: slow_conv_transpose3d.out(Tensor self, Tensor weight, int[3] kernel_size, Tensor? bias=None, int[3] stride=1, int[3] padding=0, int[3] output_padding=0, int[3] dilation=1, *, Tensor(a!) out) -> Tensor(a!)
  python_module: nn
  dispatch:
    CPU: slow_conv_transpose3d_out_cpu
    CUDA: slow_conv_transpose3d_out_cuda

- func: slow_conv_transpose3d(Tensor self, Tensor weight, int[3] kernel_size, Tensor? bias=None, int[3] stride=1, int[3] padding=0, int[3] output_padding=0, int[3] dilation=1) -> Tensor
  python_module: nn
  dispatch:
    CPU: slow_conv_transpose3d_cpu
    CUDA: slow_conv_transpose3d_cuda

- func: slow_conv_transpose3d_backward.grad_output(Tensor grad_output, Tensor self, Tensor weight, int[3] kernel_size, int[3] stride, int[3] padding, int[3] output_padding, int[3] dilation, Tensor finput, Tensor fgrad_input, *, Tensor(a!) grad_input, Tensor(b!) grad_weight, Tensor(c!) grad_bias) -> (Tensor(a!), Tensor(b!), Tensor(c!))
  python_module: nn
  dispatch:
    CPU: slow_conv_transpose3d_backward_out_cpu
    CUDA: slow_conv_transpose3d_backward_out_cuda

- func: slow_conv_transpose3d_backward.output_mask(Tensor grad_output, Tensor self, Tensor weight, int[3] kernel_size, int[3] stride, int[3] padding, int[3] output_padding, int[3] dilation, Tensor finput, Tensor fgrad_input, bool[3] output_mask) -> (Tensor grad_input, Tensor grad_weight, Tensor grad_bias)
  python_module: nn
  dispatch:
    CPU: slow_conv_transpose3d_backward_cpu
    CUDA: slow_conv_transpose3d_backward_cuda

- func: thnn_conv2d.out(Tensor self, Tensor weight, int[2] kernel_size, Tensor? bias=None, int[2] stride=1, int[2] padding=0, *, Tensor(a!) out) -> Tensor(a!)
  python_module: nn

- func: thnn_conv2d(Tensor self, Tensor weight, int[2] kernel_size, Tensor? bias=None, int[2] stride=1, int[2] padding=0) -> Tensor
  python_module: nn

- func: thnn_conv2d_forward.output(Tensor self, Tensor weight, int[2] kernel_size, Tensor? bias, int[2] stride, int[2] padding, *, Tensor(a!) output, Tensor(b!) finput, Tensor(c!) fgrad_input) -> (Tensor(a!), Tensor(b!), Tensor(c!))
  python_module: nn
  dispatch:
    CPU: slow_conv2d_forward_out_cpu
    CUDA: legacy::cuda::_thnn_conv2d_forward_out

- func: thnn_conv2d_forward(Tensor self, Tensor weight, int[2] kernel_size, Tensor? bias, int[2] stride, int[2] padding) -> (Tensor output, Tensor finput, Tensor fgrad_input)
  python_module: nn
  dispatch:
    CPU: slow_conv2d_forward_cpu
    CUDA: legacy::cuda::_thnn_conv2d_forward

- func: thnn_conv2d_backward.grad_input(Tensor grad_output, Tensor self, Tensor weight, int[2] kernel_size, int[2] stride, int[2] padding, Tensor finput, Tensor fgrad_input, *, Tensor(a!) grad_input, Tensor(b!) grad_weight, Tensor(c!) grad_bias) -> (Tensor(a!), Tensor(b!), Tensor(c!))
  python_module: nn
  dispatch:
    CPU: slow_conv2d_backward_out_cpu
    CUDA: slow_conv2d_backward_out_cuda

- func: thnn_conv2d_backward.output_mask(Tensor grad_output, Tensor self, Tensor weight, int[2] kernel_size, int[2] stride, int[2] padding, Tensor finput, Tensor fgrad_input, bool[3] output_mask) -> (Tensor grad_input, Tensor grad_weight, Tensor grad_bias)
  python_module: nn
  dispatch:
    CPU: slow_conv2d_backward_cpu
    CUDA: slow_conv2d_backward_cuda

- func: thnn_conv_depthwise2d.out(Tensor self, Tensor weight, int[2] kernel_size, Tensor? bias=None, int[2] stride=1, int[2] padding=0, int[2] dilation=1, *, Tensor(a!) out) -> Tensor(a!)
  python_module: nn

- func: thnn_conv_depthwise2d(Tensor self, Tensor weight, int[2] kernel_size, Tensor? bias=None, int[2] stride=1, int[2] padding=0, int[2] dilation=1) -> Tensor
  python_module: nn

- func: thnn_conv_depthwise2d_forward.out(Tensor self, Tensor weight, int[2] kernel_size, Tensor? bias, int[2] stride, int[2] padding, int[2] dilation, *, Tensor(a!) out) -> Tensor(a!)
  python_module: nn
  dispatch:
    CUDA: legacy::cuda::_thnn_conv_depthwise2d_forward_out

- func: thnn_conv_depthwise2d_forward(Tensor self, Tensor weight, int[2] kernel_size, Tensor? bias, int[2] stride, int[2] padding, int[2] dilation) -> Tensor
  python_module: nn
  dispatch:
    CUDA: legacy::cuda::_thnn_conv_depthwise2d_forward

- func: thnn_conv_depthwise2d_backward.grad_input(Tensor grad_output, Tensor self, Tensor weight, int[2] kernel_size, int[2] stride, int[2] padding, int[2] dilation, *, Tensor(a!) grad_input, Tensor(b!) grad_weight) -> (Tensor(a!), Tensor(b!))
  python_module: nn
  dispatch:
    CUDA: thnn_conv_depthwise2d_backward_out

- func: thnn_conv_depthwise2d_backward.output_mask(Tensor grad_output, Tensor self, Tensor weight, int[2] kernel_size, int[2] stride, int[2] padding, int[2] dilation, bool[2] output_mask) -> (Tensor grad_input, Tensor grad_weight)
  python_module: nn
  dispatch:
    CUDA: thnn_conv_depthwise2d_backward

- func: conv_depthwise3d(Tensor self, Tensor weight, int[3] kernel_size, Tensor? bias, int[3] stride, int[3] padding, int[3] dilation) -> Tensor
  python_module: nn
  dispatch:
    CUDA: conv_depthwise3d_cuda

- func: conv_depthwise3d_backward.grad_input(Tensor grad_output, Tensor self, Tensor weight, int[3] kernel_size, int[3] stride, int[3] padding, int[3] dilation, *, Tensor(a!) grad_input, Tensor(b!) grad_weight, Tensor(c!) grad_bias) -> (Tensor(a!), Tensor(b!), Tensor(c!))
  python_module: nn
  dispatch:
    CUDA: conv_depthwise3d_backward_cuda_out

- func: conv_depthwise3d_backward.output_mask(Tensor grad_output, Tensor self, Tensor weight, int[3] kernel_size, int[3] stride, int[3] padding, int[3] dilation, bool[3] output_mask) -> (Tensor grad_input, Tensor grad_weight, Tensor grad_bias)
  python_module: nn
  dispatch:
    CUDA: conv_depthwise3d_backward_cuda

- func: slow_conv3d.out(Tensor self, Tensor weight, int[3] kernel_size, Tensor? bias=None, int[3] stride=1, int[3] padding=0, *, Tensor(a!) out) -> Tensor(a!)
  python_module: nn

- func: slow_conv3d(Tensor self, Tensor weight, int[3] kernel_size, Tensor? bias=None, int[3] stride=1, int[3] padding=0) -> Tensor
  python_module: nn

- func: slow_conv3d_forward.output(Tensor self, Tensor weight, int[3] kernel_size, Tensor? bias, int[3] stride, int[3] padding, *, Tensor(a!) output, Tensor(b!) finput, Tensor(c!) fgrad_input) -> (Tensor(a!), Tensor(b!), Tensor(c!))
  python_module: nn
  dispatch:
    CPU: slow_conv3d_forward_out_cpu

- func: slow_conv3d_forward(Tensor self, Tensor weight, int[3] kernel_size, Tensor? bias, int[3] stride, int[3] padding) -> (Tensor output, Tensor finput, Tensor fgrad_input)
  python_module: nn
  dispatch:
    CPU: slow_conv3d_forward_cpu

- func: slow_conv3d_backward.grad_input(Tensor grad_output, Tensor self, Tensor weight, int[3] kernel_size, int[3] stride, int[3] padding, Tensor finput, Tensor fgrad_input, *, Tensor(a!) grad_input, Tensor(b!) grad_weight, Tensor(c!) grad_bias) -> (Tensor(a!), Tensor(b!), Tensor(c!))
  python_module: nn
  dispatch:
    CPU: slow_conv3d_backward_out_cpu

- func: slow_conv3d_backward.output_mask(Tensor grad_output, Tensor self, Tensor weight, int[3] kernel_size, int[3] stride, int[3] padding, Tensor finput, Tensor fgrad_input, bool[3] output_mask) -> (Tensor grad_input, Tensor grad_weight, Tensor grad_bias)
  python_module: nn
  dispatch:
    CPU: slow_conv3d_backward_cpu

- func: slow_conv_dilated2d(Tensor self, Tensor weight, int[2] kernel_size, Tensor? bias=None, int[2] stride=1, int[2] padding=0, int[2] dilation=1) -> Tensor
  python_module: nn
  dispatch:
    CPU: slow_conv_dilated2d_cpu
    CUDA: slow_conv_dilated2d_cuda

- func: slow_conv_dilated2d_backward(Tensor grad_output, Tensor self, Tensor weight, int[2] kernel_size, int[2] stride, int[2] padding, int[2] dilation, bool[3] output_mask) -> (Tensor grad_input, Tensor grad_weight, Tensor grad_bias)
  python_module: nn
  dispatch:
    CPU: slow_conv_dilated2d_backward_cpu
    CUDA: slow_conv_dilated2d_backward_cuda

- func: slow_conv_dilated3d(Tensor self, Tensor weight, int[3] kernel_size, Tensor? bias=None, int[3] stride=1, int[3] padding=0, int[3] dilation=1) -> Tensor
  python_module: nn
  dispatch:
    CPU: slow_conv_dilated3d_cpu
    CUDA: slow_conv_dilated3d_cuda

- func: slow_conv_dilated3d_backward(Tensor grad_output, Tensor self, Tensor weight, int[3] kernel_size, int[3] stride, int[3] padding, int[3] dilation, bool[3] output_mask) -> (Tensor grad_input, Tensor grad_weight, Tensor grad_bias)
  python_module: nn
  dispatch:
    CPU: slow_conv_dilated3d_backward_cpu
    CUDA: slow_conv_dilated3d_backward_cuda

- func: col2im.out(Tensor self, int[2] output_size, int[2] kernel_size, int[2] dilation, int[2] padding, int[2] stride, *, Tensor(a!) out) -> Tensor(a!)
  python_module: nn
  dispatch:
    CPU: col2im_out_cpu
    CUDA: col2im_out_cuda

- func: col2im(Tensor self, int[2] output_size, int[2] kernel_size, int[2] dilation, int[2] padding, int[2] stride) -> Tensor
  python_module: nn
  dispatch:
    CPU: col2im_cpu
    CUDA: col2im_cuda

- func: col2im_backward.grad_input(Tensor grad_output, int[2] kernel_size, int[2] dilation, int[2] padding, int[2] stride, *, Tensor(a!) grad_input) -> Tensor(a!)
  python_module: nn
  dispatch:
    CPU: col2im_backward_out_cpu
    CUDA: col2im_backward_out_cuda

- func: col2im_backward(Tensor grad_output, int[2] kernel_size, int[2] dilation, int[2] padding, int[2] stride) -> Tensor
  python_module: nn
  dispatch:
    CPU: col2im_backward_cpu
    CUDA: col2im_backward_cuda

- func: column_stack(Tensor[] tensors) -> Tensor

- func: column_stack.out(Tensor[] tensors, *, Tensor(a!) out) -> Tensor(a!)

- func: im2col.out(Tensor self, int[2] kernel_size, int[2] dilation, int[2] padding, int[2] stride, *, Tensor(a!) out) -> Tensor(a!)
  python_module: nn
  dispatch:
    CPU: im2col_out_cpu
    CUDA: im2col_out_cuda

- func: im2col(Tensor self, int[2] kernel_size, int[2] dilation, int[2] padding, int[2] stride) -> Tensor
  python_module: nn
  dispatch:
    CPU: im2col_cpu
    CUDA: im2col_cuda

- func: im2col_backward.grad_input(Tensor grad_output, int[2] input_size, int[2] kernel_size, int[2] dilation, int[2] padding, int[2] stride, *, Tensor(a!) grad_input) -> Tensor(a!)
  python_module: nn
  dispatch:
    CPU: im2col_backward_out_cpu
    CUDA: im2col_backward_out_cuda

- func: im2col_backward(Tensor grad_output, int[2] input_size, int[2] kernel_size, int[2] dilation, int[2] padding, int[2] stride) -> Tensor
  python_module: nn
  dispatch:
    CPU: im2col_backward_cpu
    CUDA: im2col_backward_cuda

- func: isfinite(Tensor self) -> Tensor
  variants: function, method
  device_check: NoCheck
  device_guard: False

- func: isinf(Tensor self) -> Tensor
  variants: function, method
  device_check: NoCheck
  device_guard: False

- func: record_stream(Tensor(a!) self, Stream s) -> ()
  variants: method
  dispatch:
    CUDA: record_stream_cuda

- func: isposinf(Tensor self) -> Tensor
  variants: function, method
  structured_delegate: isposinf.out

- func: isposinf.out(Tensor self, *, Tensor(a!) out) -> Tensor(a!)
  structured: True
  structured_inherits: TensorIteratorBase
  dispatch:
    CPU, CUDA: isposinf_out

- func: isneginf(Tensor self) -> Tensor
  variants: function, method
  structured_delegate: isneginf.out

- func: isneginf.out(Tensor self, *, Tensor(a!) out) -> Tensor(a!)
  structured: True
  structured_inherits: TensorIteratorBase
  dispatch:
    CPU, CUDA: isneginf_out

# NOTE [_add_batch_dim and _remove_batch_dim]
# _add_batch_dim and _remove_batch_dim are meant to be used in the implementation
# of the vmap frontend API (see torch/_vmap_internals.py). They are not
# user-facing, hence the leading underscore. Please don't use them them anywhere else.
- func: _add_batch_dim(Tensor self, int batch_dim, int level) -> Tensor
  variants: function

# See NOTE [_add_batch_dim and _remove_batch_dim]
- func: _remove_batch_dim(Tensor self, int level, int batch_size, int out_dim) -> Tensor
  variants: function

## Functions related to the `torch.special` namespace
# Note [special namespace binding]
# Functions in the special python module should have their names start with
#   "special_" underscore and be bound to the desired Python name in
#   torch/special/__init__.py, and the desired C++ name in torch/csrc/api/include/torch/special.h.
#   The "special_" names should be hidden from the user and not documented.

- func: special_entr(Tensor self) -> Tensor
  structured_delegate: special_entr.out
  python_module: special
  variants: function

- func: special_entr.out(Tensor self, *, Tensor(a!) out) -> Tensor(a!)
  structured: True
  structured_inherits: TensorIteratorBase
  python_module: special
  variants: function
  dispatch:
    CPU, CUDA: special_entr_out

- func: special_ndtri(Tensor self) -> Tensor
  structured_delegate: special_ndtri.out
  python_module: special
  variants: function

- func: special_ndtri.out(Tensor self, *, Tensor(a!) out) -> Tensor(a!)
  structured: True
  structured_inherits: TensorIteratorBase
  python_module: special
  variants: function
  dispatch:
    CPU, CUDA: special_ndtri_out

- func: special_expm1(Tensor self) -> Tensor
  python_module: special
  variants: function

- func: special_expm1.out(Tensor self, *, Tensor(a!) out) -> Tensor(a!)
  python_module: special
  variants: function

- func: special_exp2(Tensor self) -> Tensor
  python_module: special
  variants: function

- func: special_exp2.out(Tensor self, *, Tensor(a!) out) -> Tensor(a!)
  python_module: special
  variants: function

- func: special_psi(Tensor self) -> Tensor
  python_module: special
  variants: function

- func: special_psi.out(Tensor self, *, Tensor(a!) out) -> Tensor(a!)
  python_module: special
  variants: function

- func: special_digamma(Tensor self) -> Tensor
  python_module: special
  variants: function

- func: special_digamma.out(Tensor self, *, Tensor(a!) out) -> Tensor(a!)
  python_module: special
  variants: function

- func: special_gammaln(Tensor self) -> Tensor
  python_module: special
  variants: function

- func: special_gammaln.out(Tensor self, *, Tensor(a!) out) -> Tensor(a!)
  python_module: special
  variants: function

- func: special_erf(Tensor self) -> Tensor
  python_module: special
  variants: function

- func: special_erf.out(Tensor self, *, Tensor(a!) out) -> Tensor(a!)
  python_module: special
  variants: function

- func: special_erfc(Tensor self) -> Tensor
  python_module: special
  variants: function

- func: special_erfc.out(Tensor self, *, Tensor(a!) out) -> Tensor(a!)
  python_module: special

- func: special_erfcx(Tensor self) -> Tensor
  python_module: special
  variants: function
  structured_delegate: special_erfcx.out

- func: special_erfcx.out(Tensor self, *, Tensor(a!) out) -> Tensor(a!)
  python_module: special
  structured: True
  structured_inherits: TensorIteratorBase
  dispatch:
    CPU, CUDA: special_erfcx_out

- func: special_erfinv(Tensor self) -> Tensor
  python_module: special
  variants: function

- func: special_erfinv.out(Tensor self, *, Tensor(a!) out) -> Tensor(a!)
  python_module: special

- func: special_ndtr(Tensor self) -> Tensor
  python_module: special
  variants: function

- func: special_ndtr.out(Tensor self, *, Tensor(a!) out) -> Tensor(a!)
  python_module: special
  variants: function

- func: special_xlog1py(Tensor self, Tensor other) -> Tensor
  device_check: NoCheck   # TensorIterator
  python_module: special
  variants: function
  structured_delegate: special_xlog1py.out

- func: special_xlog1py.self_scalar(Scalar self, Tensor other) -> Tensor
  device_check: NoCheck   # TensorIterator
  python_module: special
  variants: function
  dispatch:
    CompositeExplicitAutograd: special_xlog1py

- func: special_xlog1py.other_scalar(Tensor self, Scalar other) -> Tensor
  device_check: NoCheck   # TensorIterator
  python_module: special
  variants: function
  dispatch:
    CompositeExplicitAutograd: special_xlog1py

- func: special_xlog1py.out(Tensor self, Tensor other, *, Tensor(a!) out) -> Tensor(a!)
  device_check: NoCheck   # TensorIterator
  structured: True
  structured_inherits: TensorIteratorBase
  python_module: special
  variants: function
  dispatch:
    CPU, CUDA: special_xlog1py_out

- func: special_xlog1py.self_scalar_out(Scalar self, Tensor other, *, Tensor(a!) out) -> Tensor(a!)
  device_check: NoCheck   # TensorIterator
  python_module: special
  variants: function
  dispatch:
    CompositeExplicitAutograd: special_xlog1py_out

- func: special_xlog1py.other_scalar_out(Tensor self, Scalar other, *, Tensor(a!) out) -> Tensor(a!)
  device_check: NoCheck   # TensorIterator
  python_module: special
  variants: function
  dispatch:
    CompositeExplicitAutograd: special_xlog1py_out

- func: special_xlogy(Tensor self, Tensor other) -> Tensor
  device_check: NoCheck   # TensorIterator
  python_module: special
  variants: function

- func: special_xlogy.self_scalar(Scalar self, Tensor other) -> Tensor
  device_check: NoCheck   # TensorIterator
  python_module: special
  variants: function

- func: special_xlogy.other_scalar(Tensor self, Scalar other) -> Tensor
  device_check: NoCheck   # TensorIterator
  python_module: special
  variants: function

- func: special_xlogy.out(Tensor self, Tensor other, *, Tensor(a!) out) -> Tensor(a!)
  device_check: NoCheck   # TensorIterator
  python_module: special
  variants: function

- func: special_xlogy.self_scalar_out(Scalar self, Tensor other, *, Tensor(a!) out) -> Tensor(a!)
  device_check: NoCheck   # TensorIterator
  python_module: special
  variants: function

- func: special_xlogy.other_scalar_out(Tensor self, Scalar other, *, Tensor(a!) out) -> Tensor(a!)
  device_check: NoCheck   # TensorIterator
  python_module: special
  variants: function

- func: special_zeta(Tensor self, Tensor other) -> Tensor
  device_check: NoCheck   # TensorIterator
  python_module: special
  variants: function
  structured_delegate: special_zeta.out
  dispatch:
    CompositeExplicitAutograd: special_zeta

- func: special_zeta.self_scalar(Scalar self, Tensor other) -> Tensor
  device_check: NoCheck   # TensorIterator
  python_module: special
  variants: function
  dispatch:
    CompositeExplicitAutograd: special_zeta

- func: special_zeta.other_scalar(Tensor self, Scalar other) -> Tensor
  device_check: NoCheck   # TensorIterator
  python_module: special
  variants: function
  dispatch:
    CompositeExplicitAutograd: special_zeta

- func: special_zeta.out(Tensor self, Tensor other, *, Tensor(a!) out) -> Tensor(a!)
  device_check: NoCheck   # TensorIterator
  structured: True
  structured_inherits: TensorIteratorBase
  python_module: special
  variants: function
  dispatch:
    CPU, CUDA: special_zeta_out

- func: special_zeta.self_scalar_out(Scalar self, Tensor other, *, Tensor(a!) out) -> Tensor(a!)
  device_check: NoCheck   # TensorIterator
  python_module: special
  variants: function
  dispatch:
    CompositeExplicitAutograd: special_zeta_out

- func: special_zeta.other_scalar_out(Tensor self, Scalar other, *, Tensor(a!) out) -> Tensor(a!)
  device_check: NoCheck   # TensorIterator
  python_module: special
  variants: function
  dispatch:
    CompositeExplicitAutograd: special_zeta_out

- func: special_i0(Tensor self) -> Tensor
  python_module: special
  variants: function

- func: special_i0.out(Tensor self, *, Tensor(a!) out) -> Tensor(a!)
  python_module: special
  variants: function

- func: special_i0e(Tensor self) -> Tensor
  python_module: special
  variants: function
  structured_delegate: special_i0e.out

- func: special_i0e.out(Tensor self, *, Tensor(a!) out) -> Tensor(a!)
  python_module: special
  structured: True
  structured_inherits: TensorIteratorBase
  dispatch:
    CPU, CUDA: special_i0e_out

- func: special_i1(Tensor self) -> Tensor
  python_module: special
  variants: function
  structured_delegate: special_i1.out

- func: special_i1.out(Tensor self, *, Tensor(a!) out) -> Tensor(a!)
  python_module: special
  structured: True
  structured_inherits: TensorIteratorBase
  dispatch:
    CPU, CUDA: special_i1_out

- func: special_i1e(Tensor self) -> Tensor
  python_module: special
  variants: function
  structured_delegate: special_i1e.out

- func: special_i1e.out(Tensor self, *, Tensor(a!) out) -> Tensor(a!)
  python_module: special
  structured: True
  structured_inherits: TensorIteratorBase
  dispatch:
    CPU, CUDA: special_i1e_out

- func: special_logit(Tensor self, float? eps=None) -> Tensor
  python_module: special
  variants: function

- func: special_logit.out(Tensor self, float? eps=None, *, Tensor(a!) out) -> Tensor(a!)
  python_module: special

- func: special_polygamma(int n, Tensor self) -> Tensor
  python_module: special
  variants: function, method

- func: special_polygamma.out(int n, Tensor self, *, Tensor(a!) out) -> Tensor(a!)
  python_module: special

- func: special_logsumexp(Tensor self, int[1] dim, bool keepdim=False) -> Tensor
  python_module: special
  variants: function

- func: special_logsumexp.out(Tensor self, int[1] dim, bool keepdim=False, *, Tensor(a!) out) -> Tensor(a!)
  python_module: special

- func: special_expit(Tensor self) -> Tensor
  python_module: special
  variants: function

- func: special_expit.out(Tensor self, *, Tensor(a!) out) -> Tensor(a!)
  python_module: special
  variants: function

- func: special_sinc(Tensor self) -> Tensor
  python_module: special
  variants: function

- func: special_sinc.out(Tensor self, *, Tensor(a!) out) -> Tensor(a!)
  python_module: special
  variants: function

- func: special_round(Tensor self) -> Tensor
  python_module: special
  variants: function

- func: special_round.out(Tensor self, *, Tensor(a!) out) -> Tensor(a!)
  python_module: special
  variants: function

- func: special_log1p(Tensor self) -> Tensor
  python_module: special
  variants: function

- func: special_log1p.out(Tensor self, *, Tensor(a!) out) -> Tensor(a!)
  python_module: special
  variants: function

- func: special_log_softmax(Tensor self, int dim, *, ScalarType? dtype=None) -> Tensor
  python_module: special
  variants: function

<<<<<<< HEAD
- func: special_gammainc.out(Tensor self, Tensor other, *, Tensor(a!) out) -> Tensor(a!)
  python_module: special
  variants: function

- func: special_gammainc(Tensor self, Tensor other) -> Tensor
  python_module: special
  variants: function

- func: special_gammaincc.out(Tensor self, Tensor other, *, Tensor(a!) out) -> Tensor(a!)
  python_module: special
  variants: function

- func: special_gammaincc(Tensor self, Tensor other) -> Tensor
=======
- func: special_multigammaln(Tensor self, int p) -> Tensor
  python_module: special
  variants: function

- func: special_multigammaln.out(Tensor self, int p, *, Tensor(a!) out) -> Tensor(a!)
>>>>>>> 956f1c98
  python_module: special
  variants: function

## Functions related to the fast Fourier transform and the torch.fft namespace
# Note [FFT namespace binding]
# Functions in the fft python module should have their names start with
#   "fft_" underscore and be bound to the desired Python name in
#   torch/fft/__init__.py, and the desired C++ name in torch/csrc/api/include/torch/fft.h.
#   The "fft_" names should be hidden from the user and not documented.
#
# See fft_fft as an example.

# torch.fft.fft
# NOTE: NOT an alias for torch.fft, which has different semantics
- func: fft_fft(Tensor self, int? n=None, int dim=-1, str? norm=None) -> Tensor
  python_module: fft
  variants: function

- func: fft_fft.out(Tensor self, int? n=None, int dim=-1, str? norm=None, *, Tensor(a!) out) -> Tensor(a!)
  python_module: fft
  variants: function

- func: fft_ifft(Tensor self, int? n=None, int dim=-1, str? norm=None) -> Tensor
  python_module: fft
  variants: function

- func: fft_ifft.out(Tensor self, int? n=None, int dim=-1, str? norm=None, *, Tensor(a!) out) -> Tensor(a!)
  python_module: fft
  variants: function

- func: fft_rfft(Tensor self, int? n=None, int dim=-1, str? norm=None) -> Tensor
  python_module: fft
  variants: function

- func: fft_rfft.out(Tensor self, int? n=None, int dim=-1, str? norm=None, *, Tensor(a!) out) -> Tensor(a!)
  python_module: fft
  variants: function

- func: fft_irfft(Tensor self, int? n=None, int dim=-1, str? norm=None) -> Tensor
  python_module: fft
  variants: function

- func: fft_irfft.out(Tensor self, int? n=None, int dim=-1, str? norm=None, *, Tensor(a!) out) -> Tensor(a!)
  python_module: fft
  variants: function

- func: fft_hfft(Tensor self, int? n=None, int dim=-1, str? norm=None) -> Tensor
  python_module: fft
  variants: function

- func: fft_hfft.out(Tensor self, int? n=None, int dim=-1, str? norm=None, *, Tensor(a!) out) -> Tensor(a!)
  python_module: fft
  variants: function

- func: fft_ihfft(Tensor self, int? n=None, int dim=-1, str? norm=None) -> Tensor
  python_module: fft
  variants: function

- func: fft_ihfft.out(Tensor self, int? n=None, int dim=-1, str? norm=None, *, Tensor(a!) out) -> Tensor(a!)
  python_module: fft
  variants: function

- func: fft_fft2(Tensor self, int[1]? s=None, int[1] dim=[-2,-1], str? norm=None) -> Tensor
  python_module: fft
  variants: function

- func: fft_fft2.out(Tensor self, int[1]? s=None, int[1] dim=[-2,-1], str? norm=None, *, Tensor(a!) out) -> Tensor(a!)
  python_module: fft
  variants: function

- func: fft_ifft2(Tensor self, int[1]? s=None, int[1] dim=[-2,-1], str? norm=None) -> Tensor
  python_module: fft
  variants: function

- func: fft_ifft2.out(Tensor self, int[1]? s=None, int[1] dim=[-2,-1], str? norm=None, *, Tensor(a!) out) -> Tensor(a!)
  python_module: fft
  variants: function

- func: fft_rfft2(Tensor self, int[1]? s=None, int[1] dim=[-2,-1], str? norm=None) -> Tensor
  python_module: fft
  variants: function

- func: fft_rfft2.out(Tensor self, int[1]? s=None, int[1] dim=[-2,-1], str? norm=None, *, Tensor(a!) out) -> Tensor(a!)
  python_module: fft
  variants: function

- func: fft_irfft2(Tensor self, int[1]? s=None, int[1] dim=[-2,-1], str? norm=None) -> Tensor
  python_module: fft
  variants: function

- func: fft_irfft2.out(Tensor self, int[1]? s=None, int[1] dim=[-2,-1], str? norm=None, *, Tensor(a!) out) -> Tensor(a!)
  python_module: fft
  variants: function

- func: fft_fftn(Tensor self, int[1]? s=None, int[1]? dim=None, str? norm=None) -> Tensor
  python_module: fft
  variants: function

- func: fft_fftn.out(Tensor self, int[1]? s=None, int[1]? dim=None, str? norm=None, *, Tensor(a!) out) -> Tensor(a!)
  python_module: fft
  variants: function

- func: fft_ifftn(Tensor self, int[1]? s=None, int[1]? dim=None, str? norm=None) -> Tensor
  python_module: fft
  variants: function

- func: fft_ifftn.out(Tensor self, int[1]? s=None, int[1]? dim=None, str? norm=None, *, Tensor(a!) out) -> Tensor(a!)
  python_module: fft
  variants: function

- func: fft_rfftn(Tensor self, int[1]? s=None, int[1]? dim=None, str? norm=None) -> Tensor
  python_module: fft
  variants: function

- func: fft_rfftn.out(Tensor self, int[1]? s=None, int[1]? dim=None, str? norm=None, *, Tensor(a!) out) -> Tensor(a!)
  python_module: fft
  variants: function

- func: fft_irfftn(Tensor self, int[1]? s=None, int[1]? dim=None, str? norm=None) -> Tensor
  python_module: fft
  variants: function

- func: fft_irfftn.out(Tensor self, int[1]? s=None, int[1]? dim=None, str? norm=None, *, Tensor(a!) out) -> Tensor(a!)
  python_module: fft
  variants: function

- func: fft_fftfreq(int n, float d=1.0, *, ScalarType? dtype=None, Layout? layout=None, Device? device=None, bool? pin_memory=None) -> Tensor
  python_module: fft
  variants: function

- func: fft_fftfreq.out(int n, float d=1.0, *, Tensor(a!) out) -> Tensor(a!)
  python_module: fft
  variants: function

- func: fft_rfftfreq(int n, float d=1.0, *, ScalarType? dtype=None, Layout? layout=None, Device? device=None, bool? pin_memory=None) -> Tensor
  python_module: fft
  variants: function

- func: fft_rfftfreq.out(int n, float d=1.0, *, Tensor(a!) out) -> Tensor(a!)
  python_module: fft
  variants: function

- func: fft_fftshift(Tensor self, int[1]? dim=None) -> Tensor
  python_module: fft
  variants: function

- func: fft_ifftshift(Tensor self, int[1]? dim=None) -> Tensor
  python_module: fft
  variants: function

## Functions for linear algebra and the torch.linalg namespace
# Note [linalg namespace binding]
# Functions in the linalg python module should have their names start with
#   "linalg_" and be bound to the desired Python name in
#   torch/linalg/__init__.py, and the desired C++ name in torch/csrc/api/include/torch/linalg.h.
#   The "linalg_" names should be hidden from the user and not documented.
#
# See linalg_det as an example.

# "_ex" stands for experimental
- func: linalg_cholesky_ex(Tensor self, *, bool check_errors=False) -> (Tensor L, Tensor info)
  python_module: linalg
  variants: function
  dispatch:
    CPU, CUDA: linalg_cholesky_ex

- func: linalg_cholesky_ex.L(Tensor self, *, bool check_errors=False, Tensor(a!) L, Tensor(b!) info) -> (Tensor(a!) L, Tensor(b!) info)
  python_module: linalg
  variants: function
  dispatch:
    CPU, CUDA: linalg_cholesky_ex_out

- func: linalg_cholesky(Tensor self) -> Tensor
  python_module: linalg
  variants: function

- func: linalg_cholesky.out(Tensor self, *, Tensor(a!) out) -> Tensor(a!)
  python_module: linalg
  variants: function

- func: linalg_det(Tensor self) -> Tensor
  python_module: linalg
  variants: function
  dispatch:
    CompositeExplicitAutograd: linalg_det

- func: linalg_det.out(Tensor self, *, Tensor(a!) out) -> Tensor(a!)
  python_module: linalg
  dispatch:
    CompositeExplicitAutograd: linalg_det_out

# torch.det, alias for torch.linalg.det
- func: det(Tensor self) -> Tensor
  variants: function, method

- func: linalg_lstsq(Tensor self, Tensor b, float? rcond=None, *, str? driver=None) -> (Tensor solution, Tensor residuals, Tensor rank, Tensor singular_values)
  python_module: linalg
  variants: function
  dispatch:
    CompositeExplicitAutograd: linalg_lstsq

- func: linalg_lstsq.out(Tensor self, Tensor b, float? rcond=None, *, str? driver=None, Tensor(a!) solution, Tensor(b!) residuals, Tensor(c!) rank, Tensor(d!) singular_values) -> (Tensor(a!) solution, Tensor(b!) residuals, Tensor(c!) rank, Tensor(d!) singular_values)
  python_module: linalg
  variants: function
  dispatch:
    CPU, CUDA: linalg_lstsq_out

- func: linalg_slogdet(Tensor self) -> (Tensor sign, Tensor logabsdet)
  python_module: linalg
  variants: function
  dispatch:
    CPU, CUDA: linalg_slogdet

- func: linalg_slogdet.out(Tensor self, *, Tensor(a!) sign, Tensor(b!) logabsdet) -> (Tensor(a!) sign, Tensor(b!) logabsdet)
  python_module: linalg
  dispatch:
    CPU, CUDA: linalg_slogdet_out

- func: linalg_eig(Tensor self) -> (Tensor eigenvalues, Tensor eigenvectors)
  python_module: linalg
  variants: function
  dispatch:
    CPU, CUDA: linalg_eig

- func: linalg_eig.out(Tensor self, *, Tensor(a!) eigenvalues, Tensor(b!) eigenvectors) -> (Tensor(a!) eigenvalues, Tensor(b!) eigenvectors)
  python_module: linalg
  dispatch:
    CPU, CUDA: linalg_eig_out

- func: linalg_eigvals(Tensor self) -> Tensor
  python_module: linalg

- func: linalg_eigvals.out(Tensor self, *, Tensor(a!) out) -> Tensor(a!)
  python_module: linalg

- func: linalg_eigh(Tensor self, str UPLO="L") -> (Tensor eigenvalues, Tensor eigenvectors)
  python_module: linalg
  variants: function
  dispatch:
    CPU, CUDA: linalg_eigh

- func: linalg_eigh.eigvals(Tensor self, str UPLO="L", *, Tensor(a!) eigvals, Tensor(b!) eigvecs) -> (Tensor(a!) eigenvalues, Tensor(b!) eigenvectors)
  python_module: linalg
  dispatch:
    CPU, CUDA: linalg_eigh_out

- func: linalg_eigvalsh(Tensor self, str UPLO="L") -> Tensor
  python_module: linalg
  variants: function

- func: linalg_eigvalsh.out(Tensor self, str UPLO='L', *, Tensor(a!) out) -> Tensor(a!)
  python_module: linalg
  dispatch:
    CPU, CUDA: linalg_eigvalsh_out

- func: linalg_householder_product(Tensor input, Tensor tau) -> Tensor
  python_module: linalg
  variants: function
  dispatch:
    CPU, CUDA: linalg_householder_product

- func: linalg_householder_product.out(Tensor input, Tensor tau, *, Tensor(a!) out) -> Tensor(a!)
  python_module: linalg
  dispatch:
    CPU, CUDA: linalg_householder_product_out

- func: _linalg_inv_out_helper_(Tensor(a!) self, Tensor(b!) infos_lu, Tensor(c!) infos_getri) -> Tensor(a!)
  variants: function
  dispatch:
    CPU: _linalg_inv_out_helper_cpu
    CUDA: _linalg_inv_out_helper_cuda

- func: linalg_inv_ex(Tensor self, *, bool check_errors=False) -> (Tensor inverse, Tensor info)
  python_module: linalg
  variants: function
  dispatch:
    CompositeExplicitAutograd: linalg_inv_ex

- func: linalg_inv_ex.inverse(Tensor self, *, bool check_errors=False, Tensor(a!) inverse, Tensor(b!) info) -> (Tensor(a!) inverse, Tensor(b!) info)
  python_module: linalg
  variants: function
  dispatch:
    CompositeExplicitAutograd: linalg_inv_ex_out

- func: linalg_inv(Tensor self) -> Tensor
  python_module: linalg
  variants: function

- func: linalg_inv.out(Tensor self, *, Tensor(a!) out) -> Tensor(a!)
  python_module: linalg
  variants: function

- func: inner(Tensor self, Tensor other) -> Tensor
  variants: function, method

- func: inner.out(Tensor self, Tensor other, *, Tensor(a!) out) -> Tensor(a!)

- func: outer(Tensor self, Tensor vec2) -> Tensor
  variants: function, method

- func: outer.out(Tensor self, Tensor vec2, *, Tensor(a!) out) -> Tensor(a!)

# torch.ger, alias for torch.outer
- func: ger(Tensor self, Tensor vec2) -> Tensor
  variants: function, method

- func: ger.out(Tensor self, Tensor vec2, *, Tensor(a!) out) -> Tensor(a!)

- func: linalg_norm(Tensor self, Scalar? ord=None, int[1]? dim=None, bool keepdim=False, *, ScalarType? dtype=None) -> Tensor
  python_module: linalg
  variants: function

- func: linalg_norm.ord_str(Tensor self, str ord, int[1]? dim=None, bool keepdim=False, *, ScalarType? dtype=None) -> Tensor
  python_module: linalg
  variants: function

- func: linalg_norm.out(Tensor self, Scalar? ord=None, int[1]? dim=None, bool keepdim=False, *, ScalarType? dtype=None, Tensor(a!) out) -> Tensor(a!)
  python_module: linalg
  variants: function

- func: linalg_norm.ord_str_out(Tensor self, str ord, int[1]? dim=None, bool keepdim=False, *, ScalarType? dtype=None, Tensor(a!) out) -> Tensor(a!)
  python_module: linalg
  variants: function

- func: linalg_vector_norm(Tensor self, Scalar ord=2, int[1]? dim=None, bool keepdim=False, *, ScalarType? dtype=None) -> Tensor
  python_module: linalg
  variants: function
  dispatch:
    CPU, CUDA: linalg_vector_norm

- func: linalg_vector_norm.out(Tensor self, Scalar ord=2, int[1]? dim=None, bool keepdim=False, *, ScalarType? dtype=None, Tensor(a!) out) -> Tensor(a!)
  python_module: linalg
  dispatch:
    CPU, CUDA: linalg_vector_norm_out

- func: linalg_matrix_norm(Tensor self, Scalar ord, int[] dim=[-2,-1], bool keepdim=False, *, ScalarType? dtype=None) -> Tensor
  python_module: linalg

- func: linalg_matrix_norm.out(Tensor self, Scalar ord, int[] dim=[-2,-1], bool keepdim=False, *, ScalarType? dtype=None, Tensor(a!) out) -> Tensor(a!)
  python_module: linalg

- func: linalg_matrix_norm.str_ord(Tensor self, str ord='fro', int[] dim=[-2,-1], bool keepdim=False, *, ScalarType? dtype=None) -> Tensor
  python_module: linalg

- func: linalg_matrix_norm.str_ord_out(Tensor self, str ord='fro', int[] dim=[-2,-1], bool keepdim=False, *, ScalarType? dtype=None, Tensor(a!) out) -> Tensor(a!)
  python_module: linalg

- func: linalg_svd.U(Tensor self, bool full_matrices=True, *, Tensor(a!) U, Tensor(b!) S, Tensor(c!) Vh) -> (Tensor(a!) U, Tensor(b!) S, Tensor(c!) Vh)
  python_module: linalg

- func: linalg_svd(Tensor self, bool full_matrices=True) -> (Tensor U, Tensor S, Tensor Vh)
  python_module: linalg
  variants: function

- func: linalg_svdvals(Tensor input) -> Tensor
  python_module: linalg
  variants: function

- func: linalg_svdvals.out(Tensor input, *, Tensor(a!) out) -> Tensor(a!)
  python_module: linalg
  variants: function

- func: linalg_cond(Tensor self, Scalar? p=None) -> Tensor
  python_module: linalg
  variants: function

- func: linalg_cond.out(Tensor self, Scalar? p=None, *, Tensor(a!) out) -> Tensor(a!)
  python_module: linalg
  variants: function

- func: linalg_cond.p_str(Tensor self, str p) -> Tensor
  python_module: linalg
  variants: function

- func: linalg_cond.p_str_out(Tensor self, str p, *, Tensor(a!) out) -> Tensor(a!)
  python_module: linalg
  variants: function

- func: linalg_pinv(Tensor self, float rcond=1e-15, bool hermitian=False) -> Tensor
  python_module: linalg
  variants: function

- func: linalg_pinv.rcond_tensor(Tensor self, Tensor rcond, bool hermitian=False) -> Tensor
  python_module: linalg
  variants: function

- func: linalg_pinv.out(Tensor self, float rcond=1e-15, bool hermitian=False, *, Tensor(a!) out) -> Tensor(a!)
  python_module: linalg
  variants: function

- func: linalg_pinv.out_rcond_tensor(Tensor self, Tensor rcond, bool hermitian=False, *, Tensor(a!) out) -> Tensor(a!)
  python_module: linalg
  variants: function

- func: linalg_solve(Tensor input, Tensor other) -> Tensor
  python_module: linalg
  variants: function
  dispatch:
    CPU, CUDA: linalg_solve

- func: linalg_solve.out(Tensor input, Tensor other, *, Tensor(a!) out) -> Tensor(a!)
  python_module: linalg
  dispatch:
    CPU, CUDA: linalg_solve_out

- func: linalg_tensorinv(Tensor self, int ind=2) -> Tensor
  python_module: linalg
  variants: function

- func: linalg_tensorinv.out(Tensor self, int ind=2, *, Tensor(a!) out) -> Tensor(a!)
  python_module: linalg
  variants: function

- func: linalg_tensorsolve(Tensor self, Tensor other, int[]? dims=None) -> Tensor
  python_module: linalg
  variants: function

- func: linalg_tensorsolve.out(Tensor self, Tensor other, int[]? dims=None, *, Tensor(a!) out) -> Tensor(a!)
  python_module: linalg
  variants: function

- func: linalg_qr(Tensor self, str mode='reduced') -> (Tensor Q, Tensor R)
  python_module: linalg
  variants: function
  dispatch:
    CompositeExplicitAutograd: linalg_qr

- func: linalg_qr.out(Tensor self, str mode='reduced', *, Tensor(a!) Q, Tensor(b!) R) -> (Tensor(a!) Q, Tensor(b!) R)
  python_module: linalg
  variants: function
  dispatch:
    CompositeExplicitAutograd: linalg_qr_out

- func: _linalg_qr_helper(Tensor self, str mode) -> (Tensor, Tensor)
  variants: function
  dispatch:
    CPU: _linalg_qr_helper_default
    CUDA: _linalg_qr_helper_cuda

- func: linalg_matrix_power(Tensor self, int n) -> Tensor
  python_module: linalg

- func: linalg_matrix_power.out(Tensor self, int n, *, Tensor(a!) out) -> Tensor(a!)
  python_module: linalg

- func: linalg_matrix_rank(Tensor self, float? tol=None, bool hermitian=False) -> Tensor
  python_module: linalg
  variants: function

- func: linalg_matrix_rank.out(Tensor self, float? tol=None, bool hermitian=False, *, Tensor(a!) out) -> Tensor(a!)
  python_module: linalg
  variants: function

- func: linalg_matrix_rank.tol_tensor(Tensor input, Tensor tol, bool hermitian=False) -> Tensor
  python_module: linalg
  variants: function

- func: linalg_matrix_rank.out_tol_tensor(Tensor input, Tensor tol, bool hermitian=False, *, Tensor(a!) out) -> Tensor(a!)
  python_module: linalg
  variants: function

- func: linalg_multi_dot(Tensor[] tensors) -> Tensor
  python_module: linalg

- func: linalg_multi_dot.out(Tensor[] tensors, *, Tensor(a!) out) -> Tensor(a!)
  python_module: linalg

## Functions that are only for testing
# It is undocumented and should not be used outside of tests.
- func: _test_serialization_subcmul(Tensor self, Tensor other, Scalar alpha=1) -> Tensor

# Note: this function is only for testing.
- func: _test_optional_intlist(Tensor values, int[]? addends) -> Tensor
  python_module: nn
  dispatch:
    CPU: _test_optional_intlist

# Note: this function is only for testing.
- func: _test_optional_filled_intlist(Tensor values, int[2]? addends) -> Tensor
  python_module: nn
  dispatch:
    CPU: _test_optional_intlist

# Note: this function is only for testing.
- func: _test_optional_floatlist(Tensor values, float[]? addends) -> Tensor
  python_module: nn
  dispatch:
    CPU: _test_optional_floatlist

# Note: this function is only for testing.
- func: _test_string_default(Tensor dummy, str a="\"'\\", str b='"\'\\') -> Tensor
  python_module: nn

# Note: this function is only for testing.
- func: _test_ambiguous_defaults.a(Tensor dummy, int a=1, int b=1) -> Tensor
  python_module: nn

# Note: this function is only for testing.
- func: _test_ambiguous_defaults.b(Tensor dummy, int a=2, str b="2") -> Tensor
  cpp_no_default_args: ['a', 'b']
  python_module: nn

- func: segment_reduce(Tensor data, str reduce, *, Tensor? lengths=None, Tensor? indices=None, int axis=0, bool unsafe=False, Scalar? initial=None) -> Tensor
  variants: function
  dispatch:
    CPU, CUDA: segment_reduce_kernel

- func: _segment_reduce_backward(Tensor grad, Tensor output, Tensor data, str reduce, *, Tensor? lengths=None, int axis=0) -> Tensor
  variants: function
  dispatch:
    CPU, CUDA: _segment_reduce_backward_kernel

- func: pad_sequence(Tensor[] sequences, bool batch_first=False, float padding_value=0.0) -> Tensor
  python_module: nn
  variants: function

- func: flatten_dense_tensors(Tensor[] tensors) -> Tensor
  variants: function
  python_module: nn

- func: unflatten_dense_tensors(Tensor flat, Tensor[] tensors) -> Tensor[]
  variants: function
  python_module: nn<|MERGE_RESOLUTION|>--- conflicted
+++ resolved
@@ -10011,7 +10011,6 @@
   python_module: special
   variants: function
 
-<<<<<<< HEAD
 - func: special_gammainc.out(Tensor self, Tensor other, *, Tensor(a!) out) -> Tensor(a!)
   python_module: special
   variants: function
@@ -10025,13 +10024,14 @@
   variants: function
 
 - func: special_gammaincc(Tensor self, Tensor other) -> Tensor
-=======
+  python_module: special
+  variants: function
+
 - func: special_multigammaln(Tensor self, int p) -> Tensor
   python_module: special
   variants: function
 
 - func: special_multigammaln.out(Tensor self, int p, *, Tensor(a!) out) -> Tensor(a!)
->>>>>>> 956f1c98
   python_module: special
   variants: function
 
