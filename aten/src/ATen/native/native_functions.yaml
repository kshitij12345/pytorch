# See README.md in this directory for more guidance

# *********NB: _cast_* operators are DEPRECATED and will be removed
# eventually. These were previously used before TorchScript IR supported
# representing ScalarType's. They are now superseded by usage of
# `aten::to()`. The ops remain here for backward compatibility purposes.

# DEPRECATED. DO NOT USE
- func: _cast_Byte(Tensor self, bool non_blocking=False) -> Tensor
  variants: function

# DEPRECATED. DO NOT USE
- func: _cast_Char(Tensor self, bool non_blocking=False) -> Tensor
  variants: function

# DEPRECATED. DO NOT USE
- func: _cast_Double(Tensor self, bool non_blocking=False) -> Tensor
  variants: function

# DEPRECATED. DO NOT USE
- func: _cast_Float(Tensor self, bool non_blocking=False) -> Tensor
  variants: function

# DEPRECATED. DO NOT USE
- func: _cast_Int(Tensor self, bool non_blocking=False) -> Tensor
  variants: function

# DEPRECATED. DO NOT USE
- func: _cast_Long(Tensor self, bool non_blocking=False) -> Tensor
  variants: function

# DEPRECATED. DO NOT USE
- func: _cast_Short(Tensor self, bool non_blocking=False) -> Tensor
  variants: function

# DEPRECATED. DO NOT USE
- func: _cast_Half(Tensor self, bool non_blocking=False) -> Tensor
  variants: function

# Computes the gradient of current tensor w.r.t. graph leaves.
- func: _backward(Tensor self, Tensor[] inputs, Tensor? gradient=None, bool? retain_graph=None, bool create_graph=False) -> ()
  use_c10_dispatcher: hacky_wrapper_for_legacy_signatures
  manual_kernel_registration: True
  variants: method

# DEPRECATED. Sets the tensor data held by this `Variable` to be the same as
# `new_data`.  It requires that `new_data` and `Variable` have compatible tensor
# type, by checking `_has_compatible_shallow_copy_type(this, new_data)`.
#
# This function is deprecated because it doesn't really make sense in a world
# where Variables *are* Tensors (as opposed to them containing tensors, which
# is what the previous interpretation was.)
- func: set_data(Tensor(a!) self, Tensor new_data) -> ()
  manual_kernel_registration: True
  variants: method

- func: data(Tensor self) -> Tensor
  manual_kernel_registration: True
  variants: method

# True if this `Variable` is a leaf and thus does not have a `grad_fn`.
- func: is_leaf(Tensor self) -> bool
  manual_kernel_registration: True
  variants: method

# Returns the output index of this variable from the forward operation that
# produced it.  Conversely, it returns the input index of the gradient `Node` to
# which this `Variable` is connected (because in the gradient computation,
# inputs and outputs switch meaning).  For example:
#
#   y0, y1, y2 = f(x)
#   assert y0.output_nr == 0
#   assert y1.output_nr == 1
#   assert y2.output_nr == 2
#
- func: output_nr(Tensor self) -> int
  manual_kernel_registration: True
  variants: method

- func: _version(Tensor self) -> int
  manual_kernel_registration: True
  variants: method

- func: requires_grad_(Tensor(a!) self, bool requires_grad=True) -> Tensor(a!)
  manual_kernel_registration: True
  variants: method

# Enables .grad attribute for non-leaf Tensors.
- func: retain_grad(Tensor(a!) self) -> ()
  manual_kernel_registration: True
  variants: method

- func: _fw_primal(Tensor(a) self, int level) -> Tensor(a)
  use_c10_dispatcher: full
  variants: method
  dispatch:
    DefaultBackend: _fw_primal

- func: make_dual(Tensor(a) primal, Tensor tangent, int level) -> Tensor(a)
  use_c10_dispatcher: full
  variants: function

- func: unpack_dual(Tensor(a) dual, int level) -> (Tensor(a) primal, Tensor tangent)
  use_c10_dispatcher: full
  variants: function

- func: rename_(Tensor(a!) self, Dimname[]? names) -> Tensor(a!)
  variants: method

- func: rename(Tensor(a) self, Dimname[]? names) -> Tensor(a)
  variants: method

- func: align_to(Tensor(a) self, Dimname[] names) -> Tensor(a)
  variants: method

- func: align_to.ellipsis_idx(Tensor(a) self, Dimname[] order, int ellipsis_idx) -> Tensor(a)
  variants: method

- func: align_as(Tensor self, Tensor other) -> Tensor
  variants: method

- func: align_tensors(Tensor[] tensors) -> Tensor[]

- func: refine_names(Tensor(a) self, Dimname[] names) -> Tensor(a)
  variants: method

- func: _use_cudnn_ctc_loss(Tensor log_probs, Tensor targets, int[] input_lengths, int[] target_lengths, int blank) -> bool
  dispatch:
    CUDA: _use_cudnn_ctc_loss

- func: _cudnn_ctc_loss(Tensor log_probs, Tensor targets, int[] input_lengths, int[] target_lengths, int blank, bool deterministic, bool zero_infinity) -> (Tensor, Tensor)
  dispatch:
    CUDA: _cudnn_ctc_loss

- func: _use_cudnn_rnn_flatten_weight() -> bool

- func: _cudnn_rnn_flatten_weight(Tensor[] weight_arr, int weight_stride0, int input_size, int mode, int hidden_size, int proj_size, int num_layers, bool batch_first, bool bidirectional) -> Tensor
  dispatch:
    CUDA: _cudnn_rnn_flatten_weight

- func: _cudnn_rnn(Tensor input, Tensor[] weight, int weight_stride0, Tensor? weight_buf, Tensor hx, Tensor? cx, int mode, int hidden_size, int proj_size, int num_layers, bool batch_first, float dropout, bool train, bool bidirectional, int[] batch_sizes, Tensor? dropout_state) -> (Tensor, Tensor, Tensor, Tensor, Tensor)
  use_c10_dispatcher: hacky_wrapper_for_legacy_signatures
  dispatch:
    CUDA: _cudnn_rnn

- func: _cudnn_rnn_backward(Tensor input, Tensor[] weight, int weight_stride0, Tensor weight_buf, Tensor hx, Tensor? cx, Tensor output, Tensor? grad_output, Tensor? grad_hy, Tensor? grad_cy, int mode, int hidden_size, int proj_size, int num_layers, bool batch_first, float dropout, bool train, bool bidirectional, int[] batch_sizes, Tensor? dropout_state, Tensor reserve, bool[4] output_mask) -> (Tensor, Tensor, Tensor, Tensor[])
  use_c10_dispatcher: hacky_wrapper_for_legacy_signatures
  dispatch:
    CUDA: _cudnn_rnn_backward

- func: _cudnn_init_dropout_state(float dropout, bool train, int dropout_seed, *, ScalarType? dtype=None, Layout? layout=None, Device? device=None, bool? pin_memory=False) -> Tensor
  use_c10_dispatcher: hacky_wrapper_for_legacy_signatures
  dispatch:
    CUDA: _cudnn_init_dropout_state

- func: _debug_has_internal_overlap(Tensor self) -> int
  variants: function

- func: _fused_dropout(Tensor self, float p, Generator? generator=None) -> (Tensor, Tensor)
  variants: function
  dispatch:
    CUDA: fused_dropout_cuda

- func: _masked_scale(Tensor self, Tensor mask, float scale) -> Tensor
  variants: function
  dispatch:
    CUDA: masked_scale_cuda

- func: _sobol_engine_draw(Tensor quasi, int n, Tensor sobolstate, int dimension, int num_generated, ScalarType? dtype) -> (Tensor, Tensor)

- func: _sobol_engine_ff_(Tensor(a!) self, int n, Tensor sobolstate, int dimension, int num_generated) -> Tensor(a!)

- func: _sobol_engine_scramble_(Tensor(a!) self, Tensor ltm, int dimension) -> Tensor(a!)

- func: _sobol_engine_initialize_state_(Tensor(a!) self, int dimension) -> Tensor(a!)

- func: _reshape_from_tensor(Tensor self, Tensor shape) -> Tensor

- func: _shape_as_tensor(Tensor self) -> Tensor

- func: dropout(Tensor input, float p, bool train) -> Tensor

- func: dropout_(Tensor(a!) self, float p, bool train) -> Tensor(a!)

- func: feature_dropout(Tensor input, float p, bool train) -> Tensor

- func: feature_dropout_(Tensor(a!) self, float p, bool train) -> Tensor(a!)

- func: alpha_dropout(Tensor input, float p, bool train) -> Tensor

- func: alpha_dropout_(Tensor(a!) self, float p, bool train) -> Tensor(a!)

- func: feature_alpha_dropout(Tensor input, float p, bool train) -> Tensor

- func: feature_alpha_dropout_(Tensor(a!) self, float p, bool train) -> Tensor(a!)

- func: abs(Tensor self) -> Tensor
  variants: function, method
  dispatch:
    DefaultBackend: abs

- func: abs_(Tensor(a!) self) -> Tensor(a!)
  variants: function, method
  dispatch:
    DefaultBackend: abs_

- func: abs.out(Tensor self, *, Tensor(a!) out) -> Tensor(a!)
  use_c10_dispatcher: hacky_wrapper_for_legacy_signatures
  dispatch:
    CPU, CUDA: abs_out

# Note [Adding an alias]
# To add an alias do the following:
#
# 1) Copy the original functions native_functions.yaml entry, but replace the
#      original function's name with their own and delete any dispatch
#      keys for the aliases. Specifying a dispatch key will prevent
#      autograd from recording the operations the alias performs, which
#      will stop it from "inheriting" the original operation's autograd behavior.
# 2) Implement the corresponding functions and have them redispatch to the
#      original function.
# 3) Add entries for the alias (and original function, if needed) to
#      aten/src/ATen/core/interned_strings.h
#      (This may require removing an entry from ATen/core/aten_interned_strings.h.)
# 4) Add docstrings to the new function that reference the original function,
#      and document the method as usual (if it exists.)
#    (See torch/_torch_docs.py and docs/source/torch.rst if adding a function,
#     torch/_tensor_docs.py and docs/source/tensors.rst if adding a method,
#     or module-specific doc bindings (like torch/linalg/__init__.py) if
#     adding an alias in a namespace.)
# 5) Update torch/overrides.py consistent with the original function.
# 6) Update the alias_map in torch/csrc/jit/passes/normalize_ops.cpp.
# 7) Add entries to test/test_op_aliases.py's "alias_infos"
#
# See torch.absolute, an alias for torch.abs, as an example.

# Absolute, alias for abs
- func: absolute(Tensor self) -> Tensor
  variants: function, method

- func: absolute_(Tensor(a!) self) -> Tensor(a!)
  variants: method

- func: absolute.out(Tensor self, *, Tensor(a!) out) -> Tensor(a!)
  use_c10_dispatcher: hacky_wrapper_for_legacy_signatures

- func: angle(Tensor self) -> Tensor
  variants: function, method
  dispatch:
    DefaultBackend: angle

- func: angle.out(Tensor self, *, Tensor(a!) out) -> Tensor(a!)
  use_c10_dispatcher: hacky_wrapper_for_legacy_signatures
  dispatch:
    CPU, CUDA: angle_out

- func: view_as_real(Tensor(a) self) -> Tensor(a)
  variants: function
  dispatch:
    CPU, CUDA: view_as_real

- func: view_as_complex(Tensor(a) self) -> Tensor(a)
  variants: function
  dispatch:
    CPU, CUDA: view_as_complex

- func: sgn(Tensor self) -> Tensor
  variants: function, method
  dispatch:
    DefaultBackend: sgn

- func: sgn_(Tensor(a!) self) -> Tensor(a!)
  use_c10_dispatcher: hacky_wrapper_for_legacy_signatures
  variants: method
  dispatch:
    DefaultBackend: sgn_

- func: sgn.out(Tensor self, *, Tensor(a!) out) -> Tensor(a!)
  use_c10_dispatcher: hacky_wrapper_for_legacy_signatures
  dispatch:
    CPU, CUDA: sgn_out

- func: real(Tensor(a) self) -> Tensor(a)
  variants: function

- func: imag(Tensor(a) self) -> Tensor(a)
  variants: function

- func: conj(Tensor(a) self) -> Tensor(a)
  variants: function, method

- func: conj.out(Tensor self, *, Tensor(a!) out) -> Tensor(a!)
  use_c10_dispatcher: hacky_wrapper_for_legacy_signatures
  dispatch:
    CPU, CUDA: conj_out

- func: _conj(Tensor self) -> Tensor
  variants: function
  dispatch:
    DefaultBackend: _conj

- func: acos(Tensor self) -> Tensor
  variants: function, method
  dispatch:
    DefaultBackend: acos

- func: acos_(Tensor(a!) self) -> Tensor(a!)
  variants: function, method
  dispatch:
    DefaultBackend: acos_

- func: acos.out(Tensor self, *, Tensor(a!) out) -> Tensor(a!)
  use_c10_dispatcher: hacky_wrapper_for_legacy_signatures
  dispatch:
    CPU, CUDA: acos_out

# arccos, alias of acos
- func: arccos(Tensor self) -> Tensor
  variants: function, method

- func: arccos_(Tensor(a!) self) -> Tensor(a!)
  variants: function, method

- func: arccos.out(Tensor self, *, Tensor(a!) out) -> Tensor(a!)
  use_c10_dispatcher: hacky_wrapper_for_legacy_signatures

- func: avg_pool1d(Tensor self, int[1] kernel_size, int[1] stride=[], int[1] padding=0, bool ceil_mode=False, bool count_include_pad=True) -> Tensor

- func: adaptive_avg_pool1d(Tensor self, int[1] output_size) -> Tensor

# Return: (Tensor output, Tensor indices)
- func: adaptive_max_pool1d(Tensor self, int[1] output_size) -> (Tensor, Tensor)

- func: add.Tensor(Tensor self, Tensor other, *, Scalar alpha=1) -> Tensor
  structured_delegate: add.out
  variants: function, method
  dispatch:
    CPU, CUDA: add
    SparseCPU, SparseCUDA: add_sparse
    MkldnnCPU: mkldnn_add

- func: add_.Tensor(Tensor(a!) self, Tensor other, *, Scalar alpha=1) -> Tensor(a!)
  variants: method
  structured_delegate: add.out
  dispatch:
    CPU, CUDA: add_
    SparseCPU, SparseCUDA: add_sparse_
    MkldnnCPU: mkldnn_add_

- func: add.out(Tensor self, Tensor other, *, Scalar alpha=1, Tensor(a!) out) -> Tensor(a!)
  use_c10_dispatcher: full
  structured: True
  structured_inherits: TensorIteratorBase
  dispatch:
    CPU, CUDA: add_out
    SparseCPU: add_out_sparse_cpu
    SparseCUDA: add_out_sparse_cuda
    MkldnnCPU: mkldnn_add_out

- func: _add_relu.Tensor(Tensor self, Tensor other, *, Scalar alpha=1) -> Tensor
  variants: function
  dispatch:
    CPU: add_relu

- func: _add_relu_.Tensor(Tensor(a!) self, Tensor other, *, Scalar alpha=1) -> Tensor(a!)
  variants: function
  dispatch:
    CPU: add_relu_

- func: _add_relu.out(Tensor self, Tensor other, *, Scalar alpha=1, Tensor(a!) out) -> Tensor(a!)
  use_c10_dispatcher: hacky_wrapper_for_legacy_signatures
  variants: function
  dispatch:
    CPU: add_relu_out

# For C++ only, until we have conversion from C++ numbers to Tensor
- func: add.Scalar(Tensor self, Scalar other, Scalar alpha=1) -> Tensor
  variants: function, method
  dispatch:
    DefaultBackend: add

- func: add_.Scalar(Tensor(a!) self, Scalar other, Scalar alpha=1) -> Tensor(a!)
  variants: method
  dispatch:
    DefaultBackend: add_

- func: addmv(Tensor self, Tensor mat, Tensor vec, *, Scalar beta=1, Scalar alpha=1) -> Tensor
  variants: function, method
  dispatch:
    CPU, CUDA: addmv

- func: addmv_(Tensor(a!) self, Tensor mat, Tensor vec, *, Scalar beta=1, Scalar alpha=1) -> Tensor(a!)
  variants: function, method
  dispatch:
    CPU, CUDA: addmv_

- func: addmv.out(Tensor self, Tensor mat, Tensor vec, *, Scalar beta=1, Scalar alpha=1, Tensor(a!) out) -> Tensor(a!)
  use_c10_dispatcher: hacky_wrapper_for_legacy_signatures
  dispatch:
    CPU, CUDA: addmv_out

- func: _addmv_impl_(Tensor(a!) self, Tensor self2, Tensor mat, Tensor vec, *, Scalar beta=1, Scalar alpha=1) -> Tensor(a!)
  dispatch:
    CPU: addmv_impl_cpu
    CUDA: addmv_impl_cuda

- func: addr(Tensor self, Tensor vec1, Tensor vec2, *, Scalar beta=1, Scalar alpha=1) -> Tensor
  variants: function, method
  dispatch:
    CPU, CUDA: addr
    Math: math_addr

- func: addr_(Tensor(a!) self, Tensor vec1, Tensor vec2, *, Scalar beta=1, Scalar alpha=1) -> Tensor(a!)
  variants: method
  dispatch:
    DefaultBackend: addr_

- func: addr.out(Tensor self, Tensor vec1, Tensor vec2, *, Scalar beta=1, Scalar alpha=1, Tensor(a!) out) -> Tensor(a!)
  use_c10_dispatcher: hacky_wrapper_for_legacy_signatures
  dispatch:
    CPU, CUDA: addr_out
    Math: math_addr_out

- func: affine_grid_generator(Tensor theta, int[] size, bool align_corners) -> Tensor
  variants: function
  dispatch:
    DefaultBackend: affine_grid_generator

- func: affine_grid_generator_backward(Tensor grad, int[] size, bool align_corners) -> Tensor
  variants: function

- func: all.dim(Tensor self, int dim, bool keepdim=False) -> Tensor
  variants: function, method
  dispatch:
    CPU, CUDA: all

- func: all.out(Tensor self, int dim, bool keepdim=False, *, Tensor(a!) out) -> Tensor(a!)
  use_c10_dispatcher: hacky_wrapper_for_legacy_signatures
  dispatch:
    CPU, CUDA: all_out

- func: all.dimname(Tensor self, Dimname dim, bool keepdim=False) -> Tensor
  variants: function, method

- func: all.dimname_out(Tensor self, Dimname dim, bool keepdim=False, *, Tensor(a!) out) -> Tensor(a!)
  use_c10_dispatcher: hacky_wrapper_for_legacy_signatures

- func: allclose(Tensor self, Tensor other, float rtol=1e-05, float atol=1e-08, bool equal_nan=False) -> bool
  variants: function, method

- func: any.dim(Tensor self, int dim, bool keepdim=False) -> Tensor
  variants: function, method
  dispatch:
    CPU, CUDA: any

- func: any.out(Tensor self, int dim, bool keepdim=False, *, Tensor(a!) out) -> Tensor(a!)
  use_c10_dispatcher: hacky_wrapper_for_legacy_signatures
  dispatch:
    CPU, CUDA: any_out

- func: any.dimname(Tensor self, Dimname dim, bool keepdim=False) -> Tensor
  variants: function, method

- func: any.dimname_out(Tensor self, Dimname dim, bool keepdim=False, *, Tensor(a!) out) -> Tensor(a!)
  use_c10_dispatcher: hacky_wrapper_for_legacy_signatures

- func: arange(Scalar end, *, ScalarType? dtype=None, Layout? layout=None, Device? device=None, bool? pin_memory=None) -> Tensor
  use_c10_dispatcher: hacky_wrapper_for_legacy_signatures

- func: arange.start(Scalar start, Scalar end, *, ScalarType? dtype=None, Layout? layout=None, Device? device=None, bool? pin_memory=None) -> Tensor
  use_c10_dispatcher: hacky_wrapper_for_legacy_signatures

- func: arange.start_step(Scalar start, Scalar end, Scalar step, *, ScalarType? dtype=None, Layout? layout=None, Device? device=None, bool? pin_memory=None) -> Tensor
  use_c10_dispatcher: hacky_wrapper_for_legacy_signatures

- func: arange.out(Scalar end, *, Tensor(a!) out) -> Tensor(a!)
  use_c10_dispatcher: hacky_wrapper_for_legacy_signatures

- func: arange.start_out(Scalar start, Scalar end, Scalar step=1, *, Tensor(a!) out) -> Tensor(a!)
  use_c10_dispatcher: hacky_wrapper_for_legacy_signatures
  dispatch:
    CPU: arange_cpu_out
    CUDA: arange_cuda_out

# This function is a temporary hack to allow tracing of arange like constructs with dynamic
# bounds on arange.  Normal arange is not traceable because it does not take any tensor inputs;
# if the range you need is based on another tensor, calling this function directly will
# preserve tracing.  Get rid of this when arange can directly take tensors for bounds
# (so that it can be traced directly).
- func: _dim_arange(Tensor like, int dim) -> Tensor

- func: argmax(Tensor self, int? dim=None, bool keepdim=False) -> Tensor
  variants: function, method
  dispatch:
    CPU, CUDA: argmax

- func: argmax.out(Tensor self, int? dim=None, bool keepdim=False, *, Tensor(a!) out) -> Tensor(a!)
  use_c10_dispatcher: hacky_wrapper_for_legacy_signatures
  dispatch:
    CPU, CUDA: argmax_out

- func: argmin(Tensor self, int? dim=None, bool keepdim=False) -> Tensor
  variants: function, method
  dispatch:
    CPU, CUDA: argmin

- func: argmin.out(Tensor self, int? dim=None, bool keepdim=False, *, Tensor(a!) out) -> Tensor(a!)
  use_c10_dispatcher: hacky_wrapper_for_legacy_signatures
  dispatch:
    CPU, CUDA: argmin_out

- func: acosh(Tensor self) -> Tensor
  variants: function, method
  dispatch:
    DefaultBackend: acosh

- func: acosh_(Tensor(a!) self) -> Tensor(a!)
  variants: function, method
  dispatch:
    DefaultBackend: acosh_

- func: acosh.out(Tensor self, *, Tensor(a!) out) -> Tensor(a!)
  use_c10_dispatcher: hacky_wrapper_for_legacy_signatures
  dispatch:
    CPU, CUDA: acosh_out

# arccosh, alias for acosh
- func: arccosh(Tensor self) -> Tensor
  variants: function, method

- func: arccosh_(Tensor(a!) self) -> Tensor(a!)
  variants: function, method

- func: arccosh.out(Tensor self, *, Tensor(a!) out) -> Tensor(a!)
  use_c10_dispatcher: hacky_wrapper_for_legacy_signatures

- func: asinh(Tensor self) -> Tensor
  variants: function, method
  dispatch:
    DefaultBackend: asinh

- func: asinh_(Tensor(a!) self) -> Tensor(a!)
  variants: function, method
  dispatch:
    DefaultBackend: asinh_

- func: asinh.out(Tensor self, *, Tensor(a!) out) -> Tensor(a!)
  use_c10_dispatcher: hacky_wrapper_for_legacy_signatures
  dispatch:
    CPU, CUDA: asinh_out

# arcsinh, alias for asinh
- func: arcsinh(Tensor self) -> Tensor
  variants: function, method

- func: arcsinh_(Tensor(a!) self) -> Tensor(a!)
  variants: function, method

- func: arcsinh.out(Tensor self, *, Tensor(a!) out) -> Tensor(a!)
  use_c10_dispatcher: hacky_wrapper_for_legacy_signatures

- func: atanh(Tensor self) -> Tensor
  variants: function, method
  dispatch:
    DefaultBackend: atanh

- func: atanh_(Tensor(a!) self) -> Tensor(a!)
  variants: function, method
  dispatch:
    DefaultBackend: atanh_

- func: atanh.out(Tensor self, *, Tensor(a!) out) -> Tensor(a!)
  use_c10_dispatcher: hacky_wrapper_for_legacy_signatures
  dispatch:
    CPU, CUDA: atanh_out

# arctanh, alias for atanh
- func: arctanh(Tensor self) -> Tensor
  variants: function, method

- func: arctanh_(Tensor(a!) self) -> Tensor(a!)
  variants: function, method

- func: arctanh.out(Tensor self, *, Tensor(a!) out) -> Tensor(a!)
  use_c10_dispatcher: hacky_wrapper_for_legacy_signatures

- func: as_strided(Tensor(a) self, int[] size, int[] stride, int? storage_offset=None) -> Tensor(a)
  variants: function, method
  dispatch:
    CPU, CUDA: as_strided_tensorimpl
    QuantizedCPU, QuantizedCUDA: as_strided_qtensorimpl
  device_guard: False

- func: as_strided_(Tensor(a!) self, int[] size, int[] stride, int? storage_offset=None) -> Tensor(a!)
  use_c10_dispatcher: hacky_wrapper_for_legacy_signatures
  variants: function, method
  device_guard: False
  dispatch:
    DefaultBackend: as_strided_

- func: asin(Tensor self) -> Tensor
  variants: function, method
  dispatch:
    CPU, CUDA: asin
    SparseCPU, SparseCUDA: asin_sparse

- func: asin_(Tensor(a!) self) -> Tensor(a!)
  variants: function, method
  dispatch:
    CPU, CUDA: asin_
    SparseCPU, SparseCUDA: asin_sparse_

- func: asin.out(Tensor self, *, Tensor(a!) out) -> Tensor(a!)
  use_c10_dispatcher: hacky_wrapper_for_legacy_signatures
  dispatch:
    CPU, CUDA: asin_out
    SparseCPU, SparseCUDA: asin_out_sparse

# arcsin, alias of asin
- func: arcsin(Tensor self) -> Tensor
  variants: function, method

- func: arcsin_(Tensor(a!) self) -> Tensor(a!)
  variants: function, method

- func: arcsin.out(Tensor self, *, Tensor(a!) out) -> Tensor(a!)
  use_c10_dispatcher: hacky_wrapper_for_legacy_signatures

- func: atan(Tensor self) -> Tensor
  variants: function, method
  dispatch:
    DefaultBackend: atan

- func: atan_(Tensor(a!) self) -> Tensor(a!)
  variants: function, method
  dispatch:
    DefaultBackend: atan_

- func: atan.out(Tensor self, *, Tensor(a!) out) -> Tensor(a!)
  use_c10_dispatcher: hacky_wrapper_for_legacy_signatures
  dispatch:
    CPU, CUDA: atan_out

# arctan, alias of atan
- func: arctan(Tensor self) -> Tensor
  variants: function, method

- func: arctan_(Tensor(a!) self) -> Tensor(a!)
  variants: function, method

- func: arctan.out(Tensor self, *, Tensor(a!) out) -> Tensor(a!)
  use_c10_dispatcher: hacky_wrapper_for_legacy_signatures

- func: atleast_1d(Tensor self) -> Tensor
  variants: function

- func: atleast_1d.Sequence(Tensor[] tensors) -> Tensor[]

- func: atleast_2d(Tensor self) -> Tensor
  variants: function

- func: atleast_2d.Sequence(Tensor[] tensors) -> Tensor[]
  variants: function

- func: atleast_3d(Tensor self) -> Tensor
  variants: function

- func: atleast_3d.Sequence(Tensor[] tensors) -> Tensor[]
  variants: function

- func: baddbmm(Tensor self, Tensor batch1, Tensor batch2, *, Scalar beta=1, Scalar alpha=1) -> Tensor
  variants: function, method
  dispatch:
    CPU: baddbmm_cpu
    CUDA: baddbmm_cuda

- func: baddbmm_(Tensor(a!) self, Tensor batch1, Tensor batch2, *, Scalar beta=1, Scalar alpha=1) -> Tensor(a!)
  variants: method
  dispatch:
    CPU: baddbmm__cpu
    CUDA: baddbmm__cuda

- func: _baddbmm_mkl_(Tensor(a!) self, Tensor batch1, Tensor batch2, *, Scalar beta=1, Scalar alpha=1) -> Tensor(a!)
  variants: function

- func: baddbmm.out(Tensor self, Tensor batch1, Tensor batch2, *, Scalar beta=1, Scalar alpha=1, Tensor(a!) out) -> Tensor(a!)
  use_c10_dispatcher: hacky_wrapper_for_legacy_signatures
  variants: function
  dispatch:
    CPU: baddbmm_out_cpu
    CUDA: baddbmm_out_cuda

- func: bartlett_window(int window_length, *, ScalarType? dtype=None, Layout? layout=None, Device? device=None, bool? pin_memory=None) -> Tensor
  use_c10_dispatcher: hacky_wrapper_for_legacy_signatures

- func: bartlett_window.periodic(int window_length, bool periodic, *, ScalarType? dtype=None, Layout? layout=None, Device? device=None, bool? pin_memory=None) -> Tensor
  use_c10_dispatcher: hacky_wrapper_for_legacy_signatures

- func: batch_norm(Tensor input, Tensor? weight, Tensor? bias, Tensor? running_mean, Tensor? running_var, bool training, float momentum, float eps, bool cudnn_enabled) -> Tensor
  use_c10_dispatcher: hacky_wrapper_for_legacy_signatures

- func: quantized_batch_norm(Tensor input, Tensor? weight, Tensor? bias, Tensor mean, Tensor var, float eps, float output_scale, int output_zero_point) -> Tensor
  use_c10_dispatcher: hacky_wrapper_for_legacy_signatures
  dispatch:
    QuantizedCPU: quantized_batch_norm

- func: _batch_norm_impl_index(Tensor input, Tensor? weight, Tensor? bias, Tensor? running_mean, Tensor? running_var, bool training, float momentum, float eps, bool cudnn_enabled) -> (Tensor, Tensor, Tensor, Tensor, int)
  use_c10_dispatcher: hacky_wrapper_for_legacy_signatures

- func: _batch_norm_impl_index_backward(int impl_index, Tensor input, Tensor grad_output, Tensor? weight, Tensor? running_mean, Tensor? running_var, Tensor? save_mean, Tensor? save_var_transform, bool train, float eps, bool[3] output_mask, Tensor reservedSpace) -> (Tensor, Tensor, Tensor)
  use_c10_dispatcher: hacky_wrapper_for_legacy_signatures

# Sample bernoulli with values in `self` as probability.
- func: bernoulli(Tensor self, *, Generator? generator=None) -> Tensor
  variants: function, method
  dispatch:
    DefaultBackend: bernoulli

- func: bernoulli.out(Tensor self, *, Generator? generator=None, Tensor(a!) out) -> Tensor(a!)
  use_c10_dispatcher: hacky_wrapper_for_legacy_signatures
  variants: function
  dispatch:
    CPU, CUDA: bernoulli_out

- func: bernoulli_.Tensor(Tensor(a!) self, Tensor p, *, Generator? generator=None) -> Tensor(a!)
  variants: method
  dispatch:
    CPU, CUDA: bernoulli_

- func: bernoulli_.float(Tensor(a!) self, float p=0.5, *, Generator? generator=None) -> Tensor(a!)
  variants: method
  dispatch:
    CPU, CUDA: bernoulli_

# This out-of-place version isn't used explicitly, but needed by jit.
# There is no default valid on `p` here because it would introduce ambiguity
# with `bernoulli(Tensor self, *, Generator? generator=None)` declaration.
- func: bernoulli.p(Tensor self, float p, *, Generator? generator=None) -> Tensor
  variants: function, method

- func: bilinear(Tensor input1, Tensor input2, Tensor weight, Tensor? bias) -> Tensor
  use_c10_dispatcher: hacky_wrapper_for_legacy_signatures

- func: binary_cross_entropy(Tensor self, Tensor target, Tensor? weight=None, int reduction=Mean) -> Tensor
  use_c10_dispatcher: hacky_wrapper_for_legacy_signatures
  python_module: nn
  variants: function
  dispatch:
    CPU: binary_cross_entropy_cpu
    CUDA: binary_cross_entropy_cuda

- func: binary_cross_entropy.out(Tensor self, Tensor target, Tensor? weight=None, int reduction=Mean, *, Tensor(a!) out) -> Tensor(a!)
  use_c10_dispatcher: hacky_wrapper_for_legacy_signatures
  python_module: nn
  variants: function
  dispatch:
    CPU: binary_cross_entropy_out_cpu
    CUDA: binary_cross_entropy_out_cuda

- func: binary_cross_entropy_backward(Tensor grad_output, Tensor self, Tensor target, Tensor? weight=None, int reduction=Mean) -> Tensor
  use_c10_dispatcher: hacky_wrapper_for_legacy_signatures
  python_module: nn
  variants: function
  dispatch:
    CPU: binary_cross_entropy_backward_cpu
    CUDA: binary_cross_entropy_backward_cuda

- func: binary_cross_entropy_backward.grad_input(Tensor grad_output, Tensor self, Tensor target, Tensor? weight=None, int reduction=Mean, *, Tensor(a!) grad_input) -> Tensor(a!)
  use_c10_dispatcher: hacky_wrapper_for_legacy_signatures
  python_module: nn
  variants: function
  dispatch:
    CPU: binary_cross_entropy_backward_out_cpu
    CUDA: binary_cross_entropy_backward_out_cuda

- func: binary_cross_entropy_with_logits(Tensor self, Tensor target, Tensor? weight=None, Tensor? pos_weight=None, int reduction=Mean) -> Tensor
  use_c10_dispatcher: hacky_wrapper_for_legacy_signatures
  variants: function
  dispatch:
    DefaultBackend: binary_cross_entropy_with_logits

- func: binary_cross_entropy_with_logits_backward(Tensor grad_output, Tensor self, Tensor target, Tensor? weight=None, Tensor? pos_weight=None, int reduction=Mean) -> Tensor
  use_c10_dispatcher: hacky_wrapper_for_legacy_signatures
  variants: function

- func: bincount(Tensor self, Tensor? weights=None, int minlength=0) -> Tensor
  use_c10_dispatcher: hacky_wrapper_for_legacy_signatures
  variants: function, method
  dispatch:
    CPU: _bincount_cpu
    CUDA: _bincount_cuda

- func: bitwise_not(Tensor self) -> Tensor
  variants: function, method

- func: bitwise_not_(Tensor(a!) self) -> Tensor(a!)
  variants: method

- func: bitwise_not.out(Tensor self, *, Tensor(a!) out) -> Tensor(a!)
  use_c10_dispatcher: hacky_wrapper_for_legacy_signatures
  dispatch:
    CPU, CUDA: bitwise_not_out

- func: copysign.Tensor(Tensor self, Tensor other) -> Tensor
  variants: function, method
  dispatch:
    CPU, CUDA: copysign

- func: copysign_.Tensor(Tensor(a!) self, Tensor other) -> Tensor(a!)
  variants: method
  dispatch:
    CPU, CUDA: copysign_

- func: copysign.out(Tensor self, Tensor other, *, Tensor(a!) out) -> Tensor(a!)
  use_c10_dispatcher: hacky_wrapper_for_legacy_signatures
  dispatch:
    CPU, CUDA: copysign_out

- func: copysign.Scalar(Tensor self, Scalar other) -> Tensor
  variants: function, method
  dispatch:
    CPU, CUDA: copysign

- func: copysign_.Scalar(Tensor(a!) self, Scalar other) -> Tensor(a!)
  variants: method
  dispatch:
    CPU, CUDA: copysign_

- func: logical_not(Tensor self) -> Tensor
  variants: function, method

- func: logical_not_(Tensor(a!) self) -> Tensor(a!)
  variants: method

- func: logical_not.out(Tensor self, *, Tensor(a!) out) -> Tensor(a!)
  use_c10_dispatcher: hacky_wrapper_for_legacy_signatures
  dispatch:
    CPU, CUDA: logical_not_out

- func: logical_xor(Tensor self, Tensor other) -> Tensor
  variants: function, method

- func: logical_xor_(Tensor(a!) self, Tensor other) -> Tensor(a!)
  variants: method

- func: logical_xor.out(Tensor self, Tensor other, *, Tensor(a!) out) -> Tensor(a!)
  use_c10_dispatcher: hacky_wrapper_for_legacy_signatures
  dispatch:
    CPU, CUDA: logical_xor_out

- func: logical_and(Tensor self, Tensor other) -> Tensor
  variants: function, method

- func: logical_and_(Tensor(a!) self, Tensor other) -> Tensor(a!)
  variants: method

- func: logical_and.out(Tensor self, Tensor other, *, Tensor(a!) out) -> Tensor(a!)
  use_c10_dispatcher: hacky_wrapper_for_legacy_signatures
  dispatch:
    CPU, CUDA: logical_and_out

- func: logical_or(Tensor self, Tensor other) -> Tensor
  variants: function, method

- func: logical_or_(Tensor(a!) self, Tensor other) -> Tensor(a!)
  variants: method

- func: logical_or.out(Tensor self, Tensor other, *, Tensor(a!) out) -> Tensor(a!)
  use_c10_dispatcher: hacky_wrapper_for_legacy_signatures
  dispatch:
    CPU, CUDA: logical_or_out

- func: blackman_window(int window_length, *, ScalarType? dtype=None, Layout? layout=None, Device? device=None, bool? pin_memory=None) -> Tensor
  use_c10_dispatcher: hacky_wrapper_for_legacy_signatures

- func: blackman_window.periodic(int window_length, bool periodic, *, ScalarType? dtype=None, Layout? layout=None, Device? device=None, bool? pin_memory=None) -> Tensor
  use_c10_dispatcher: hacky_wrapper_for_legacy_signatures

- func: bmm(Tensor self, Tensor mat2) -> Tensor
  variants: function, method
  dispatch:
    CPU: bmm_cpu
    CUDA: bmm_cuda
    SparseCPU: bmm_sparse_cpu
    SparseCUDA: bmm_sparse_cuda

- func: _bmm(Tensor self, Tensor mat2, *, bool deterministic=False) -> Tensor
  variants: function
  dispatch:
    SparseCUDA: _bmm_sparse_cuda

- func: bmm.out(Tensor self, Tensor mat2, *, Tensor(a!) out) -> Tensor(a!)
  use_c10_dispatcher: hacky_wrapper_for_legacy_signatures
  variants: function
  dispatch:
    CPU: bmm_out_cpu
    CUDA: bmm_out_cuda
    SparseCPU: bmm_out_sparse_cpu
    SparseCUDA: bmm_out_sparse_cuda

- func: _bmm.out(Tensor self, Tensor mat2, *, bool deterministic=False, Tensor(a!) out) -> Tensor(a!)
  use_c10_dispatcher: hacky_wrapper_for_legacy_signatures
  variants: function
  dispatch:
    SparseCUDA: _bmm_out_sparse_cuda

- func: broadcast_tensors(Tensor[] tensors) -> Tensor[]
  device_guard: False

- func: broadcast_to(Tensor(a) self, int[] size) -> Tensor(a)
  use_c10_dispatcher: full
  variants: function, method
  dispatch:
    Math: broadcast_to

- func: cat(Tensor[] tensors, int dim=0) -> Tensor
  dispatch:
    DefaultBackend: cat

- func: cat.out(Tensor[] tensors, int dim=0, *, Tensor(a!) out) -> Tensor(a!)
  use_c10_dispatcher: hacky_wrapper_for_legacy_signatures
  dispatch:
    DefaultBackend: cat_out

- func: cat.names(Tensor[] tensors, Dimname dim) -> Tensor

- func: cat.names_out(Tensor[] tensors, Dimname dim, *, Tensor(a!) out) -> Tensor(a!)
  use_c10_dispatcher: hacky_wrapper_for_legacy_signatures

- func: block_diag(Tensor[] tensors) -> Tensor
  variants: function

- func: ceil(Tensor self) -> Tensor
  variants: function, method
  dispatch:
    DefaultBackend: ceil

- func: ceil_(Tensor(a!) self) -> Tensor(a!)
  variants: function, method
  dispatch:
    DefaultBackend: ceil_

- func: ceil.out(Tensor self, *, Tensor(a!) out) -> Tensor(a!)
  use_c10_dispatcher: hacky_wrapper_for_legacy_signatures
  dispatch:
    CPU, CUDA: ceil_out

- func: chain_matmul(Tensor[] matrices) -> Tensor
  variants: function

- func: unsafe_chunk(Tensor self, int chunks, int dim=0) -> Tensor[]
  variants: function, method
  device_guard: False

- func: chunk(Tensor(a) self, int chunks, int dim=0) -> Tensor(a)[]
  variants: function, method
  device_guard: False

- func: tensor_split.sections(Tensor(a) self, int sections, int dim=0) -> Tensor(a)[]
  variants: function, method

- func: tensor_split.indices(Tensor(a) self, int[] indices, int dim=0) -> Tensor(a)[]
  variants: function, method

- func: tensor_split.tensor_indices_or_sections(Tensor(a) self, Tensor tensor_indices_or_sections, int dim=0) -> Tensor(a)[]
  use_c10_dispatcher: full
  variants: function, method

- func: clamp(Tensor self, Scalar? min=None, Scalar? max=None) -> Tensor
  variants: function, method
  dispatch:
    CPU, CUDA: clamp
    QuantizedCPU: clamp_quantized_cpu

- func: clamp_(Tensor(a!) self, Scalar? min=None, Scalar? max=None) -> Tensor(a!)
  variants: function, method
  dispatch:
    DefaultBackend: clamp_

- func: clamp.out(Tensor self, Scalar? min=None, Scalar? max=None, *, Tensor(a!) out) -> Tensor(a!)
  use_c10_dispatcher: hacky_wrapper_for_legacy_signatures
  dispatch:
    CPU, CUDA: clamp_out

- func: clamp_max(Tensor self, Scalar max) -> Tensor
  variants: function, method
  dispatch:
    DefaultBackend: clamp_max

- func: clamp_max_(Tensor(a!) self, Scalar max) -> Tensor(a!)
  variants: function, method
  dispatch:
    DefaultBackend: clamp_max_

- func: clamp_max.out(Tensor self, Scalar max, *, Tensor(a!) out) -> Tensor(a!)
  use_c10_dispatcher: hacky_wrapper_for_legacy_signatures
  dispatch:
    CPU, CUDA: clamp_max_out

- func: clamp_min(Tensor self, Scalar min) -> Tensor
  variants: function, method
  dispatch:
    DefaultBackend: clamp_min

- func: clamp_min_(Tensor(a!) self, Scalar min) -> Tensor(a!)
  variants: function, method
  dispatch:
    DefaultBackend: clamp_min_

- func: clamp_min.out(Tensor self, Scalar min, *, Tensor(a!) out) -> Tensor(a!)
  use_c10_dispatcher: hacky_wrapper_for_legacy_signatures
  dispatch:
    CPU, CUDA: clamp_min_out

# clip is an alias for clamp
- func: clip(Tensor self, Scalar? min=None, Scalar? max=None) -> Tensor
  variants: function, method

- func: clip_(Tensor(a!) self, Scalar? min=None, Scalar? max=None) -> Tensor(a!)
  use_c10_dispatcher: hacky_wrapper_for_legacy_signatures
  variants: function, method

- func: clip.out(Tensor self, Scalar? min=None, Scalar? max=None, *, Tensor(a!) out) -> Tensor(a!)
  use_c10_dispatcher: hacky_wrapper_for_legacy_signatures

- func: cudnn_is_acceptable(Tensor self) -> bool
  device_guard: False

- func: complex(Tensor real, Tensor imag) -> Tensor
  variants: function
  dispatch:
    DefaultBackend: complex

- func: complex.out(Tensor real, Tensor imag, *, Tensor(a!) out) -> Tensor(a!)
  use_c10_dispatcher: hacky_wrapper_for_legacy_signatures
  dispatch:
    CPU, CUDA: complex_out

- func: polar(Tensor abs, Tensor angle) -> Tensor
  variants: function
  dispatch:
    DefaultBackend: polar

- func: polar.out(Tensor abs, Tensor angle, *, Tensor(a!) out) -> Tensor(a!)
  use_c10_dispatcher: hacky_wrapper_for_legacy_signatures
  dispatch:
    CPU, CUDA: polar_out

- func: constant_pad_nd(Tensor self, int[] pad, Scalar value=0) -> Tensor
  variants: function
  dispatch:
    DefaultBackend: constant_pad_nd

- func: contiguous(Tensor(a) self, *, MemoryFormat memory_format=contiguous_format) -> Tensor(a)
  variants: method
  manual_cpp_binding: True

- func: convolution(Tensor input, Tensor weight, Tensor? bias, int[] stride, int[] padding, int[] dilation, bool transposed, int[] output_padding, int groups) -> Tensor
  use_c10_dispatcher: hacky_wrapper_for_legacy_signatures

- func: convolution_overrideable(Tensor input, Tensor weight, Tensor? bias, int[] stride, int[] padding, int[] dilation, bool transposed, int[] output_padding, int groups) -> Tensor
  use_c10_dispatcher: hacky_wrapper_for_legacy_signatures
  dispatch:
    DefaultBackend: convolution_overrideable

- func: convolution_backward_overrideable(Tensor grad_output, Tensor input, Tensor weight, int[] stride, int[] padding, int[] dilation, bool transposed, int[] output_padding, int groups, bool[3] output_mask) -> (Tensor grad_input, Tensor grad_weight, Tensor grad_bias)
  dispatch:
    DefaultBackend: convolution_backward_overrideable

- func: _convolution(Tensor input, Tensor weight, Tensor? bias, int[] stride, int[] padding, int[] dilation, bool transposed, int[] output_padding, int groups, bool benchmark, bool deterministic, bool cudnn_enabled, bool allow_tf32) -> Tensor
  use_c10_dispatcher: hacky_wrapper_for_legacy_signatures

- func: _convolution.deprecated(Tensor input, Tensor weight, Tensor? bias, int[] stride, int[] padding, int[] dilation, bool transposed, int[] output_padding, int groups, bool benchmark, bool deterministic, bool cudnn_enabled) -> Tensor
  use_c10_dispatcher: hacky_wrapper_for_legacy_signatures

- func: _convolution_nogroup(Tensor input, Tensor weight, Tensor? bias, int[] stride, int[] padding, int[] dilation, bool transposed, int[] output_padding) -> Tensor
  use_c10_dispatcher: hacky_wrapper_for_legacy_signatures

- func: _convolution_double_backward(Tensor? ggI, Tensor? ggW, Tensor? ggb, Tensor gO, Tensor weight, Tensor self, int[] stride, int[] padding, int[] dilation, bool transposed, int[] output_padding, int groups, bool benchmark, bool deterministic, bool cudnn_enabled, bool allow_tf32, bool[3] output_mask) -> (Tensor, Tensor, Tensor)
  use_c10_dispatcher: hacky_wrapper_for_legacy_signatures

- func: conv1d(Tensor input, Tensor weight, Tensor? bias=None, int[1] stride=1, int[1] padding=0, int[1] dilation=1, int groups=1) -> Tensor
  use_c10_dispatcher: hacky_wrapper_for_legacy_signatures

- func: conv2d(Tensor input, Tensor weight, Tensor? bias=None, int[2] stride=1, int[2] padding=0, int[2] dilation=1, int groups=1) -> Tensor
  use_c10_dispatcher: hacky_wrapper_for_legacy_signatures

- func: conv3d(Tensor input, Tensor weight, Tensor? bias=None, int[3] stride=1, int[3] padding=0, int[3] dilation=1, int groups=1) -> Tensor
  use_c10_dispatcher: hacky_wrapper_for_legacy_signatures

- func: conv_tbc(Tensor self, Tensor weight, Tensor bias, int pad=0) -> Tensor
  dispatch:
    DefaultBackend: conv_tbc

- func: conv_tbc_backward(Tensor self, Tensor input, Tensor weight, Tensor bias, int pad) -> (Tensor, Tensor, Tensor)

# NB: we inherit the goofy argument order from PyTorch torch.nn.functional
- func: conv_transpose1d(Tensor input, Tensor weight, Tensor? bias=None, int[1] stride=1, int[1] padding=0, int[1] output_padding=0, int groups=1, int[1] dilation=1) -> Tensor
  use_c10_dispatcher: hacky_wrapper_for_legacy_signatures

- func: conv_transpose2d.input(Tensor input, Tensor weight, Tensor? bias=None, int[2] stride=1, int[2] padding=0, int[2] output_padding=0, int groups=1, int[2] dilation=1) -> Tensor
  use_c10_dispatcher: hacky_wrapper_for_legacy_signatures

- func: conv_transpose3d.input(Tensor input, Tensor weight, Tensor? bias=None, int[3] stride=1, int[3] padding=0, int[3] output_padding=0, int groups=1, int[3] dilation=1) -> Tensor
  use_c10_dispatcher: hacky_wrapper_for_legacy_signatures

- func: copy_(Tensor(a!) self, Tensor src, bool non_blocking=False) -> Tensor(a!)
  variants: method
  device_guard: False
  dispatch:
    DefaultBackend: copy_

- func: _copy_from(Tensor self, Tensor dst, bool non_blocking=False) -> Tensor
  dispatch: {}

- func: cos(Tensor self) -> Tensor
  variants: function, method
  dispatch:
    DefaultBackend: cos

- func: cos_(Tensor(a!) self) -> Tensor(a!)
  variants: function, method
  dispatch:
    DefaultBackend: cos_

- func: cos.out(Tensor self, *, Tensor(a!) out) -> Tensor(a!)
  use_c10_dispatcher: hacky_wrapper_for_legacy_signatures
  dispatch:
    CPU, CUDA: cos_out

- func: cosh(Tensor self) -> Tensor
  variants: function, method
  dispatch:
    DefaultBackend: cosh

- func: cosh_(Tensor(a!) self) -> Tensor(a!)
  variants: function, method
  dispatch:
    DefaultBackend: cosh_

- func: cosh.out(Tensor self, *, Tensor(a!) out) -> Tensor(a!)
  use_c10_dispatcher: hacky_wrapper_for_legacy_signatures
  dispatch:
    CPU, CUDA: cosh_out

- func: cosine_embedding_loss(Tensor input1, Tensor input2, Tensor target, float margin=0.0, int reduction=Mean) -> Tensor

- func: count_nonzero.dim_IntList(Tensor self, int[] dim) -> Tensor
  variants: function, method
  dispatch:
    CPU, CUDA: count_nonzero

- func: count_nonzero(Tensor self, int? dim=None) -> Tensor
  variants: function, method
  dispatch:
    DefaultBackend: count_nonzero

- func: cudnn_affine_grid_generator(Tensor theta, int N, int C, int H, int W) -> Tensor grid
  dispatch:
    CUDA: cudnn_affine_grid_generator_forward

# TODO: Why do I have to call this grad?!
- func: cudnn_affine_grid_generator_backward(Tensor grad, int N, int C, int H, int W) -> Tensor grad_theta
  dispatch:
    CUDA: cudnn_affine_grid_generator_backward

- func: cudnn_batch_norm(Tensor input, Tensor weight, Tensor? bias, Tensor? running_mean, Tensor? running_var, bool training, float exponential_average_factor, float epsilon) -> (Tensor, Tensor, Tensor, Tensor)
  use_c10_dispatcher: hacky_wrapper_for_legacy_signatures
  dispatch:
    CUDA: cudnn_batch_norm

# NB: You can only use this if you used cudnn_batch_norm training=True
- func: cudnn_batch_norm_backward(Tensor input, Tensor grad_output, Tensor weight, Tensor? running_mean, Tensor? running_var, Tensor? save_mean, Tensor? save_var, float epsilon, Tensor reserveSpace) -> (Tensor, Tensor, Tensor)
  use_c10_dispatcher: hacky_wrapper_for_legacy_signatures
  dispatch:
    CUDA: cudnn_batch_norm_backward

- func: cudnn_convolution.deprecated(Tensor self, Tensor weight, Tensor? bias, int[] padding, int[] stride, int[] dilation, int groups, bool benchmark, bool deterministic) -> Tensor
  use_c10_dispatcher: hacky_wrapper_for_legacy_signatures
  dispatch:
    CUDA: cudnn_convolution_deprecated

- func: cudnn_convolution.deprecated2(Tensor self, Tensor weight, int[] padding, int[] stride, int[] dilation, int groups, bool benchmark, bool deterministic) -> Tensor
  dispatch:
    CUDA: cudnn_convolution_deprecated2

- func: cudnn_convolution(Tensor self, Tensor weight, int[] padding, int[] stride, int[] dilation, int groups, bool benchmark, bool deterministic, bool allow_tf32) -> Tensor
  dispatch:
    CUDA: cudnn_convolution

- func: cudnn_convolution_backward_input(int[] self_size, Tensor grad_output, Tensor weight, int[] padding, int[] stride, int[] dilation, int groups, bool benchmark, bool deterministic, bool allow_tf32) -> Tensor
  dispatch:
    CUDA: cudnn_convolution_backward_input

- func: cudnn_convolution_backward(Tensor self, Tensor grad_output, Tensor weight, int[] padding, int[] stride, int[] dilation, int groups, bool benchmark, bool deterministic, bool allow_tf32, bool[2] output_mask) -> (Tensor, Tensor)
  dispatch:
    CUDA: cudnn_convolution_backward

- func: cudnn_convolution_backward_weight(int[] weight_size, Tensor grad_output, Tensor self, int[] padding, int[] stride, int[] dilation, int groups, bool benchmark, bool deterministic, bool allow_tf32) -> Tensor
  dispatch:
    CUDA: cudnn_convolution_backward_weight

- func: cudnn_convolution_transpose.deprecated(Tensor self, Tensor weight, Tensor? bias, int[] padding, int[] output_padding, int[] stride, int[] dilation, int groups, bool benchmark, bool deterministic) -> Tensor
  use_c10_dispatcher: hacky_wrapper_for_legacy_signatures
  dispatch:
    CUDA: cudnn_convolution_transpose_deprecated

- func: cudnn_convolution_transpose.deprecated2(Tensor self, Tensor weight, int[] padding, int[] output_padding, int[] stride, int[] dilation, int groups, bool benchmark, bool deterministic) -> Tensor
  dispatch:
    CUDA: cudnn_convolution_transpose_deprecated2

- func: cudnn_convolution_transpose(Tensor self, Tensor weight, int[] padding, int[] output_padding, int[] stride, int[] dilation, int groups, bool benchmark, bool deterministic, bool allow_tf32) -> Tensor
  dispatch:
    CUDA: cudnn_convolution_transpose

# NB: output_padding not strictly needed here, but it's helpful for the float
# backwards
- func: cudnn_convolution_transpose_backward(Tensor self, Tensor grad_output, Tensor weight, int[] padding, int[] output_padding, int[] stride, int[] dilation, int groups, bool benchmark, bool deterministic, bool allow_tf32, bool[2] output_mask) -> (Tensor, Tensor)
  dispatch:
    CUDA: cudnn_convolution_transpose_backward

- func: cudnn_convolution_transpose_backward_input(Tensor grad_output, Tensor weight, int[] padding, int[] stride, int[] dilation, int groups, bool benchmark, bool deterministic, bool allow_tf32) -> Tensor
  dispatch:
    CUDA: cudnn_convolution_transpose_backward_input

- func: cudnn_convolution_transpose_backward_weight(int[] weight_size, Tensor grad_output, Tensor self, int[] padding, int[] stride, int[] dilation, int groups, bool benchmark, bool deterministic, bool allow_tf32) -> Tensor
  dispatch:
    CUDA: cudnn_convolution_transpose_backward_weight

# NB: input is special cased in a way I don't quite understand
- func: cudnn_grid_sampler(Tensor self, Tensor grid) -> Tensor output
  dispatch:
    CUDA: cudnn_grid_sampler_forward

- func: cudnn_grid_sampler_backward(Tensor self, Tensor grid, Tensor grad_output) -> (Tensor grad_self, Tensor grad_grid)
  dispatch:
    CUDA: cudnn_grid_sampler_backward

- func: cummax(Tensor self, int dim) -> (Tensor values, Tensor indices)
  variants: function, method
  dispatch:
    DefaultBackend: cummax

- func: cummax.out(Tensor self, int dim, *, Tensor(a!) values, Tensor(b!) indices) -> (Tensor(a!) values, Tensor(b!) indices)
  use_c10_dispatcher: hacky_wrapper_for_legacy_signatures
  dispatch:
    DefaultBackend: cummax_out

- func: cummax.dimname(Tensor self, Dimname dim) -> (Tensor values, Tensor indices)
  variants: function, method

- func: cummax.dimname_out(Tensor self, Dimname dim, *, Tensor(a!) values, Tensor(b!) indices) -> (Tensor(a!) values, Tensor(b!) indices)
  use_c10_dispatcher: hacky_wrapper_for_legacy_signatures

- func: _cummax_helper(Tensor self, Tensor(a!) values, Tensor(b!) indices, int dim) -> ()
  use_c10_dispatcher: hacky_wrapper_for_legacy_signatures
  variants: function
  dispatch:
    CPU: cummax_helper_cpu
    CUDA: cummax_helper_cuda

- func: cummin(Tensor self, int dim) -> (Tensor values, Tensor indices)
  variants: function, method
  dispatch:
    DefaultBackend: cummin

- func: cummin.out(Tensor self, int dim, *, Tensor(a!) values, Tensor(b!) indices) -> (Tensor(a!) values, Tensor(b!) indices)
  use_c10_dispatcher: hacky_wrapper_for_legacy_signatures
  dispatch:
    DefaultBackend: cummin_out

- func: cummin.dimname(Tensor self, Dimname dim) -> (Tensor values, Tensor indices)
  variants: function, method

- func: cummin.dimname_out(Tensor self, Dimname dim, *, Tensor(a!) values, Tensor(b!) indices) -> (Tensor(a!) values, Tensor(b!) indices)
  use_c10_dispatcher: hacky_wrapper_for_legacy_signatures

- func: _cummin_helper(Tensor self, Tensor(a!) values, Tensor(b!) indices, int dim) -> ()
  use_c10_dispatcher: hacky_wrapper_for_legacy_signatures
  variants: function
  dispatch:
    CPU: cummin_helper_cpu
    CUDA: cummin_helper_cuda

- func: cummaxmin_backward(Tensor grad, Tensor input, Tensor indices, int dim) -> Tensor
  variants: function
  device_guard: False

- func: cumprod(Tensor self, int dim, *, ScalarType? dtype=None) -> Tensor
  variants: function, method
  dispatch:
    DefaultBackend: cumprod

- func: cumprod_(Tensor(a!) self, int dim, *, ScalarType? dtype=None) -> Tensor(a!)
  variants: method
  dispatch:
    DefaultBackend: cumprod_

- func: cumprod.out(Tensor self, int dim, *, ScalarType? dtype=None, Tensor(a!) out) -> Tensor(a!)
  use_c10_dispatcher: hacky_wrapper_for_legacy_signatures
  dispatch:
    DefaultBackend: cumprod_out

- func: cumprod.dimname(Tensor self, Dimname dim, *, ScalarType? dtype=None) -> Tensor
  variants: function, method

- func: cumprod_.dimname(Tensor(a!) self, Dimname dim, *, ScalarType? dtype=None) -> Tensor(a!)
  variants: method

- func: cumprod.dimname_out(Tensor self, Dimname dim, *, ScalarType? dtype=None, Tensor(a!) out) -> Tensor(a!)
  use_c10_dispatcher: hacky_wrapper_for_legacy_signatures

- func: cumprod_backward(Tensor grad, Tensor input, int dim) -> Tensor
  variants: function
  device_guard: False

- func: cumsum(Tensor self, int dim, *, ScalarType? dtype=None) -> Tensor
  variants: function, method
  dispatch:
    DefaultBackend: cumsum

- func: cumsum_(Tensor(a!) self, int dim, *, ScalarType? dtype=None) -> Tensor(a!)
  variants: method
  dispatch:
    DefaultBackend: cumsum_

- func: cumsum.out(Tensor self, int dim, *, ScalarType? dtype=None, Tensor(a!) out) -> Tensor(a!)
  use_c10_dispatcher: hacky_wrapper_for_legacy_signatures
  dispatch:
    DefaultBackend: cumsum_out

- func: cumsum.dimname(Tensor self, Dimname dim, *, ScalarType? dtype=None) -> Tensor
  variants: function, method

- func: cumsum_.dimname(Tensor(a!) self, Dimname dim, *, ScalarType? dtype=None) -> Tensor(a!)
  variants: method

- func: cumsum.dimname_out(Tensor self, Dimname dim, *, ScalarType? dtype=None, Tensor(a!) out) -> Tensor(a!)
  use_c10_dispatcher: hacky_wrapper_for_legacy_signatures

- func: ctc_loss.IntList(Tensor log_probs, Tensor targets, int[] input_lengths, int[] target_lengths, int blank=0, int reduction=Mean, bool zero_infinity=False) -> Tensor

# convenience function that converts to intlists for you
- func: ctc_loss.Tensor(Tensor log_probs, Tensor targets, Tensor input_lengths, Tensor target_lengths, int blank=0, int reduction=Mean, bool zero_infinity=False) -> Tensor

- func: _ctc_loss(Tensor log_probs, Tensor targets, int[] input_lengths, int[] target_lengths, int blank=0, bool zero_infinity=False) -> (Tensor, Tensor)
  dispatch:
    CPU: ctc_loss_cpu
    CUDA: ctc_loss_gpu

- func: _ctc_loss_backward(Tensor grad, Tensor log_probs, Tensor targets, int[] input_lengths, int[] target_lengths, Tensor neg_log_likelihood, Tensor log_alpha, int blank, bool zero_infinity=False) -> Tensor
  dispatch:
    CPU: ctc_loss_backward_cpu
    CUDA: ctc_loss_backward_gpu

- func: diag_embed(Tensor self, int offset=0, int dim1=-2, int dim2=-1) -> Tensor
  variants: function, method

- func: diagflat(Tensor self, int offset=0) -> Tensor
  variants: function, method

- func: diagonal(Tensor(a) self, int offset=0, int dim1=0, int dim2=1) -> Tensor(a)
  variants: function, method
  dispatch:
    DefaultBackend: diagonal

- func: diagonal.Dimname(Tensor(a) self, *, Dimname outdim, Dimname dim1, Dimname dim2, int offset=0) -> Tensor(a)
  variants: function, method

- func: diagonal_backward(Tensor grad, int[] input_sizes, int offset, int dim1, int dim2) -> Tensor
  variants: function
  device_guard: False

- func: fill_diagonal_(Tensor(a!) self, Scalar fill_value, bool wrap=False) -> Tensor(a!)
  variants: method

- func: div.Tensor(Tensor self, Tensor other) -> Tensor
  variants: function, method
  dispatch:
    CPU, CUDA: div
    SparseCPU, SparseCUDA: div_sparse

- func: div_.Tensor(Tensor(a!) self, Tensor other) -> Tensor(a!)
  variants: method
  dispatch:
    CPU, CUDA: div_
    SparseCPU, SparseCUDA: div_sparse_

- func: div.out(Tensor self, Tensor other, *, Tensor(a!) out) -> Tensor(a!)
  dispatch:
    CPU, CUDA: div_out
    SparseCPU, SparseCUDA: div_out_sparse_zerodim

# For C++ only, until we have conversion from C++ numbers to Tensor
- func: div.Scalar(Tensor self, Scalar other) -> Tensor
  variants: function, method
  dispatch:
    DefaultBackend: div

- func: div_.Scalar(Tensor(a!) self, Scalar other) -> Tensor(a!)
  variants: method
  dispatch:
    DefaultBackend: div_

# divide, alias for div
- func: divide.Tensor(Tensor self, Tensor other) -> Tensor
  variants: function, method

- func: divide_.Tensor(Tensor(a!) self, Tensor other) -> Tensor(a!)
  variants: method

- func: divide.out(Tensor self, Tensor other, *, Tensor(a!) out) -> Tensor(a!)
  use_c10_dispatcher: hacky_wrapper_for_legacy_signatures

- func: divide.Scalar(Tensor self, Scalar other) -> Tensor
  variants: function, method

- func: divide_.Scalar(Tensor(a!) self, Scalar other) -> Tensor(a!)
  variants: method

  # true_divide, an alias for div
- func: true_divide.Tensor(Tensor self, Tensor other) -> Tensor
  variants: function, method

- func: true_divide_.Tensor(Tensor(a!) self, Tensor other) -> Tensor(a!)
  variants: method

- func: true_divide.out(Tensor self, Tensor other, *, Tensor(a!) out) -> Tensor(a!)
  use_c10_dispatcher: hacky_wrapper_for_legacy_signatures

- func: true_divide.Scalar(Tensor self, Scalar other) -> Tensor
  variants: function, method

- func: true_divide_.Scalar(Tensor(a!) self, Scalar other) -> Tensor(a!)
  variants: method

- func: dot(Tensor self, Tensor tensor) -> Tensor
  variants: function, method
  dispatch:
    CPU: dot
    CUDA: dot_cuda

- func: dot.out(Tensor self, Tensor tensor, *, Tensor(a!) out) -> Tensor(a!)
  use_c10_dispatcher: hacky_wrapper_for_legacy_signatures
  dispatch:
    DefaultBackend: dot_out

- func: vdot(Tensor self, Tensor other) -> Tensor
  variants: function, method
  dispatch:
    CPU: vdot
    CUDA: vdot_cuda

- func: vdot.out(Tensor self, Tensor other, *, Tensor(a!) out) -> Tensor(a!)
  use_c10_dispatcher: hacky_wrapper_for_legacy_signatures
  dispatch:
    DefaultBackend: vdot_out

- func: einsum(str equation, Tensor[] tensors) -> Tensor

- func: embedding(Tensor weight, Tensor indices, int padding_idx=-1, bool scale_grad_by_freq=False, bool sparse=False) -> Tensor
  dispatch:
    DefaultBackend: embedding

- func: embedding_backward(Tensor grad, Tensor indices, int num_weights, int padding_idx, bool scale_grad_by_freq, bool sparse) -> Tensor

- func: embedding_dense_backward(Tensor grad_output, Tensor indices, int num_weights, int padding_idx, bool scale_grad_by_freq) -> Tensor
  dispatch:
    CPU: embedding_dense_backward_cpu
    CUDA: embedding_dense_backward_cuda

- func: embedding_renorm_(Tensor(a!) self, Tensor indices, float max_norm, float norm_type) -> Tensor(a!)
  dispatch:
    CPU: embedding_renorm_cpu_
    CUDA: embedding_renorm_cuda_

- func: embedding_sparse_backward(Tensor grad, Tensor indices, int num_weights, int padding_idx, bool scale_grad_by_freq) -> Tensor

# NOTE [ embedding_bag Native Functions ]
# The `_embedding_bag.*` variants assume that input tensors except for `weight`,
# e.g. `indices` and `offsets` (and `offset2bag`), are contiguous.
# We really only need to enforce this for `_embedding_bag` (the forward) because
# the backward inputs are the same as forward ones.
# The above `embedding_bag` wrapper is created to achieve this, e.g.,
# applying indices = indices.contiguous().
# The backward functions apply a check that these input tensors are contiguous.


- func: _embedding_bag_forward_only(Tensor weight, Tensor indices, Tensor offsets, bool scale_grad_by_freq=False, int mode=0, bool sparse=False, Tensor? per_sample_weights=None, bool include_last_offset=False) -> (Tensor, Tensor, Tensor, Tensor)
  use_c10_dispatcher: hacky_wrapper_for_legacy_signatures
  dispatch:
    CPU: _embedding_bag_forward_only_cpu
    CUDA: _embedding_bag_forward_only_cuda

- func: rowwise_prune(Tensor weight, Tensor mask, ScalarType compressed_indices_dtype) -> (Tensor, Tensor)

# row_stack is the alias of vstack
- func: row_stack(Tensor[] tensors) -> Tensor
  dispatch:
    Math: row_stack

- func: row_stack.out(Tensor[] tensors, *, Tensor(a!) out) -> Tensor(a!)
  use_c10_dispatcher: hacky_wrapper_for_legacy_signatures
  dispatch:
    Math: row_stack_out

- func: embedding_bag(Tensor weight, Tensor indices, Tensor offsets, bool scale_grad_by_freq=False, int mode=0, bool sparse=False, Tensor? per_sample_weights=None, bool include_last_offset=False) -> (Tensor, Tensor, Tensor, Tensor)
  use_c10_dispatcher: hacky_wrapper_for_legacy_signatures

- func: _embedding_bag(Tensor weight, Tensor indices, Tensor offsets, bool scale_grad_by_freq=False, int mode=0, bool sparse=False, Tensor? per_sample_weights=None, bool include_last_offset=False) -> (Tensor, Tensor, Tensor, Tensor)
  use_c10_dispatcher: hacky_wrapper_for_legacy_signatures
  dispatch:
    CPU: _embedding_bag_cpu
    CUDA: _embedding_bag_cuda

- func: _embedding_bag_backward(Tensor grad, Tensor indices, Tensor offsets, Tensor offset2bag, Tensor bag_size, Tensor maximum_indices, int num_weights, bool scale_grad_by_freq, int mode, bool sparse, Tensor? per_sample_weights) -> Tensor
  use_c10_dispatcher: hacky_wrapper_for_legacy_signatures

- func: _embedding_bag_sparse_backward(Tensor grad, Tensor indices, Tensor offsets, Tensor offset2bag, Tensor bag_size, int num_weights, bool scale_grad_by_freq, int mode, Tensor? per_sample_weights) -> Tensor
  use_c10_dispatcher: hacky_wrapper_for_legacy_signatures

- func: _embedding_bag_dense_backward(Tensor grad, Tensor indices, Tensor offsets, Tensor offset2bag, Tensor bag_size, Tensor maximum_indices, int num_weights, bool scale_grad_by_freq, int mode, Tensor? per_sample_weights) -> Tensor
  use_c10_dispatcher: hacky_wrapper_for_legacy_signatures
  dispatch:
    CPU: _embedding_bag_dense_backward_cpu
    CUDA: _embedding_bag_dense_backward_cuda

- func: _embedding_bag_per_sample_weights_backward(Tensor grad, Tensor weight, Tensor indices, Tensor offsets, Tensor offset2bag, int mode) -> Tensor
  dispatch:
    CPU: _embedding_bag_per_sample_weights_backward_cpu
    CUDA: _embedding_bag_per_sample_weights_backward_cuda

- func: empty_meta(int[] size, *, ScalarType? dtype=None, Layout? layout=None, Device? device=None, bool? pin_memory=None, MemoryFormat? memory_format=None) -> Tensor

- func: empty.names(int[] size, *, Dimname[]? names, ScalarType? dtype=None, Layout? layout=None, Device? device=None, bool? pin_memory=None, MemoryFormat? memory_format=None) -> Tensor
  use_c10_dispatcher: hacky_wrapper_for_legacy_signatures
  device_guard: False

- func: empty.memory_format(int[] size, *, ScalarType? dtype=None, Layout? layout=None, Device? device=None, bool? pin_memory=None, MemoryFormat? memory_format=None) -> Tensor
  dispatch:
    CPU: empty_cpu
    CUDA: empty_cuda
    MkldnnCPU: empty_mkldnn
    SparseCPU, SparseCUDA: empty_sparse

- func: new_empty(Tensor self, int[] size, *, ScalarType? dtype=None, Layout? layout=None, Device? device=None, bool? pin_memory=None) -> Tensor
  variants: method

- func: new_empty_strided(Tensor self, int[] size, int[] stride, *, ScalarType? dtype=None, Layout? layout=None, Device? device=None, bool? pin_memory=None) -> Tensor
  use_c10_dispatcher: hacky_wrapper_for_legacy_signatures
  variants: method

- func: new_full(Tensor self, int[] size, Scalar fill_value, *, ScalarType? dtype=None, Layout? layout=None, Device? device=None, bool? pin_memory=None) -> Tensor
  use_c10_dispatcher: hacky_wrapper_for_legacy_signatures
  variants: method

- func: new_zeros(Tensor self, int[] size, *, ScalarType? dtype=None, Layout? layout=None, Device? device=None, bool? pin_memory=None) -> Tensor
  use_c10_dispatcher: hacky_wrapper_for_legacy_signatures
  variants: method

# other overrides are to provide a more helpful error message that dtype is required
- func: _empty_affine_quantized(int[] size, *, ScalarType? dtype=None, Layout? layout=None, Device? device=None, bool? pin_memory=None, float scale=1, int zero_point=0, MemoryFormat? memory_format=contiguous_format) -> Tensor
  use_c10_dispatcher: hacky_wrapper_for_legacy_signatures
  dispatch:
    CPU: empty_affine_quantized_other_backends_stub
    QuantizedCPU, QuantizedCUDA: empty_affine_quantized

# it's a factory function receiving a tensor argument, thus overriding explicitly
# other overrides are to provide a more helpful error message that dtype is required
- func: _empty_per_channel_affine_quantized(int[] size, *, Tensor scales, Tensor zero_points, int axis, ScalarType? dtype=None, Layout? layout=None, Device? device=None, bool? pin_memory=None, MemoryFormat? memory_format=contiguous_format) -> Tensor
  use_c10_dispatcher: hacky_wrapper_for_legacy_signatures
  category_override: factory
  dispatch:
    CPU: empty_per_channel_affine_quantized_other_backends_stub
    QuantizedCPU, QuantizedCUDA: empty_per_channel_affine_quantized

- func: resize_(Tensor(a!) self, int[] size, *, MemoryFormat? memory_format=None) -> Tensor(a!)
  variants: method
  device_guard: False
  dispatch:
    CPU: resize_
    CUDA: resize_cuda_
    QuantizedCPU: quantized_resize_cpu_
    Meta: resize_meta_

- func: empty_quantized(int[] size, Tensor qtensor) -> Tensor
  variants: function
  dispatch:
    QuantizedCPU, QuantizedCUDA: empty_quantized

- func: empty.out(int[] size, *, MemoryFormat? memory_format=None, Tensor(a!) out) -> Tensor(a!)
  use_c10_dispatcher: hacky_wrapper_for_legacy_signatures
  device_guard: False

- func: empty_like(Tensor self, *, ScalarType? dtype=None, Layout? layout=None, Device? device=None, bool? pin_memory=None, MemoryFormat? memory_format=None) -> Tensor
  use_c10_dispatcher: hacky_wrapper_for_legacy_signatures
  device_guard: False

- func: empty_strided(int[] size, int[] stride, *, ScalarType? dtype=None, Layout? layout=None, Device? device=None, bool? pin_memory=None) -> Tensor
  dispatch:
    CPU: empty_strided_cpu
    CUDA: empty_strided_cuda

- func: erf(Tensor self) -> Tensor
  variants: function, method
  dispatch:
    DefaultBackend: erf

- func: erf_(Tensor(a!) self) -> Tensor(a!)
  variants: function, method
  dispatch:
    DefaultBackend: erf_

- func: erf.out(Tensor self, *, Tensor(a!) out) -> Tensor(a!)
  use_c10_dispatcher: hacky_wrapper_for_legacy_signatures
  dispatch:
    CPU, CUDA: erf_out

- func: erfc(Tensor self) -> Tensor
  variants: function, method
  dispatch:
    DefaultBackend: erfc

- func: erfc_(Tensor(a!) self) -> Tensor(a!)
  variants: function, method
  dispatch:
    DefaultBackend: erfc_

- func: erfc.out(Tensor self, *, Tensor(a!) out) -> Tensor(a!)
  use_c10_dispatcher: hacky_wrapper_for_legacy_signatures
  dispatch:
    CPU, CUDA: erfc_out

- func: exp(Tensor self) -> Tensor
  variants: function, method
  dispatch:
    DefaultBackend: exp

- func: exp_(Tensor(a!) self) -> Tensor(a!)
  variants: function, method
  dispatch:
    DefaultBackend: exp_

- func: exp.out(Tensor self, *, Tensor(a!) out) -> Tensor(a!)
  use_c10_dispatcher: hacky_wrapper_for_legacy_signatures
  dispatch:
    CPU, CUDA: exp_out

- func: exp2(Tensor self) -> Tensor
  variants: function, method
  dispatch:
    DefaultBackend: exp2

- func: exp2_(Tensor(a!) self) -> Tensor(a!)
  variants: function, method
  dispatch:
    DefaultBackend: exp2_

- func: exp2.out(Tensor self, *, Tensor(a!) out) -> Tensor(a!)
  use_c10_dispatcher: hacky_wrapper_for_legacy_signatures
  dispatch:
    CPU, CUDA: exp2_out

- func: expm1(Tensor self) -> Tensor
  variants: function, method
  dispatch:
    DefaultBackend: expm1

- func: expm1_(Tensor(a!) self) -> Tensor(a!)
  variants: function, method
  dispatch:
    DefaultBackend: expm1_

- func: expm1.out(Tensor self, *, Tensor(a!) out) -> Tensor(a!)
  use_c10_dispatcher: hacky_wrapper_for_legacy_signatures
  dispatch:
    CPU, CUDA: expm1_out

- func: expand(Tensor(a) self, int[] size, *, bool implicit=False) -> Tensor(a)
  variants: method  # This is method-only to match the previous tensor API. In the future we could make this a function too.
  device_guard: False
  dispatch:
    DefaultBackend: expand

- func: expand_as(Tensor(a) self, Tensor other) -> Tensor(a)
  variants: method  # This is method-only to match the previous tensor API. In the future we could make this a function too.
  device_guard: False

- func: eye(int n, *, ScalarType? dtype=None, Layout? layout=None, Device? device=None, bool? pin_memory=None) -> Tensor
  use_c10_dispatcher: hacky_wrapper_for_legacy_signatures

- func: eye.m(int n, int m, *, ScalarType? dtype=None, Layout? layout=None, Device? device=None, bool? pin_memory=None) -> Tensor
  use_c10_dispatcher: hacky_wrapper_for_legacy_signatures

- func: eye.out(int n, *, Tensor(a!) out) -> Tensor(a!)
  use_c10_dispatcher: hacky_wrapper_for_legacy_signatures
  dispatch:
    CPU: eye_out_cpu
    CUDA: eye_out_cuda

- func: eye.m_out(int n, int m, *, Tensor(a!) out) -> Tensor(a!)
  use_c10_dispatcher: hacky_wrapper_for_legacy_signatures
  dispatch:
    CPU: eye_out_cpu
    CUDA: eye_out_cuda

- func: flatten.using_ints(Tensor(a) self, int start_dim=0, int end_dim=-1) -> Tensor(a)
  variants: function, method

- func: flatten.named_out_dim(Tensor(a) self, int start_dim, int end_dim, Dimname out_dim) -> Tensor(a)
  variants: function, method

- func: flatten.using_names(Tensor(a) self, Dimname start_dim, Dimname end_dim, Dimname out_dim) -> Tensor(a)
  variants: function, method

- func: flatten.DimnameList(Tensor(a) self, Dimname[] dims, Dimname out_dim) -> Tensor(a)
  variants: function, method

- func: unflatten.int(Tensor(a) self, int dim, int[] sizes, Dimname[]? names=None) -> Tensor(a)
  variants: method

- func: unflatten.Dimname(Tensor(a) self, Dimname dim, int[] sizes, Dimname[] names) -> Tensor(a)
  variants: method

- func: fill_.Scalar(Tensor(a!) self, Scalar value) -> Tensor(a!)
  variants: function, method
  dispatch:
    DefaultBackend: fill_

- func: fill_.Tensor(Tensor(a!) self, Tensor value) -> Tensor(a!)
  variants: function, method
  dispatch:
    DefaultBackend: fill_

- func: floor(Tensor self) -> Tensor
  variants: function, method
  dispatch:
    DefaultBackend: floor

- func: floor_(Tensor(a!) self) -> Tensor(a!)
  variants: function, method
  dispatch:
    DefaultBackend: floor_

- func: floor.out(Tensor self, *, Tensor(a!) out) -> Tensor(a!)
  use_c10_dispatcher: hacky_wrapper_for_legacy_signatures
  dispatch:
    CPU, CUDA: floor_out

- func: floor_divide(Tensor self, Tensor other) -> Tensor
  variants: function, method
  dispatch:
    CPU, CUDA: floor_divide
    SparseCPU, SparseCUDA: floor_divide_sparse

- func: floor_divide_.Tensor(Tensor(a!) self, Tensor other) -> Tensor(a!)
  variants: method
  dispatch:
    CPU, CUDA: floor_divide_
    SparseCPU, SparseCUDA: floor_divide_sparse_

- func: floor_divide.out(Tensor self, Tensor other, *, Tensor(a!) out) -> Tensor(a!)
  use_c10_dispatcher: hacky_wrapper_for_legacy_signatures
  dispatch:
    CPU, CUDA: floor_divide_out
    SparseCPU, SparseCUDA: floor_divide_out_sparse_zerodim

- func: floor_divide.Scalar(Tensor self, Scalar other) -> Tensor
  variants: function, method

- func: floor_divide_.Scalar(Tensor(a!) self, Scalar other) -> Tensor(a!)
  variants: method

- func: frac(Tensor self) -> Tensor
  variants: function, method
  dispatch:
    DefaultBackend: frac

- func: frac_(Tensor(a!) self) -> Tensor(a!)
  variants: function, method
  dispatch:
    DefaultBackend: frac_

- func: frac.out(Tensor self, *, Tensor(a!) out) -> Tensor(a!)
  use_c10_dispatcher: hacky_wrapper_for_legacy_signatures
  dispatch:
    CPU, CUDA: frac_out

- func: full.names(int[] size, Scalar fill_value, *, Dimname[]? names, ScalarType? dtype=None, Layout? layout=None, Device? device=None, bool? pin_memory=None) -> Tensor
  use_c10_dispatcher: hacky_wrapper_for_legacy_signatures
  device_guard: False

- func: full(int[] size, Scalar fill_value, *, ScalarType? dtype=None, Layout? layout=None, Device? device=None, bool? pin_memory=None) -> Tensor
  use_c10_dispatcher: hacky_wrapper_for_legacy_signatures

- func: full.out(int[] size, Scalar fill_value, *, Tensor(a!) out) -> Tensor(a!)
  use_c10_dispatcher: hacky_wrapper_for_legacy_signatures

- func: full_like(Tensor self, Scalar fill_value, *, ScalarType? dtype=None, Layout? layout=None, Device? device=None, bool? pin_memory=None, MemoryFormat? memory_format=None) -> Tensor
  use_c10_dispatcher: hacky_wrapper_for_legacy_signatures

- func: from_file(str filename, bool? shared=None, int? size=0, *, ScalarType? dtype=None, Layout? layout=None, Device? device=None, bool? pin_memory=None) -> Tensor
  use_c10_dispatcher: hacky_wrapper_for_legacy_signatures
  dispatch:
    CPU: from_file

- func: gcd.out(Tensor self, Tensor other, *, Tensor(a!) out) -> Tensor(a!)
  use_c10_dispatcher: hacky_wrapper_for_legacy_signatures
  dispatch:
    CPU, CUDA: gcd_out

- func: gcd(Tensor self, Tensor other) -> Tensor
  variants: function, method

- func: gcd_(Tensor(a!) self, Tensor other) -> Tensor(a!)
  variants: function, method

- func: lcm.out(Tensor self, Tensor other, *, Tensor(a!) out) -> Tensor(a!)
  use_c10_dispatcher: hacky_wrapper_for_legacy_signatures
  dispatch:
    CPU, CUDA: lcm_out

- func: lcm(Tensor self, Tensor other) -> Tensor
  variants: function, method

- func: lcm_(Tensor(a!) self, Tensor other) -> Tensor(a!)
  variants: function, method

# NOTE [ grid_sampler Native Functions ]
# `grid_sampler` does all the shape checking and then dispatches to one of
# `cudnn_grid_sampler`, `grid_sampler_2d`, or `grid_sampler_3d`, each of which
# has the corresponding backward defined as native functions as well. Therefore,
# in these functions and their backwards, no more shape checking is done.
#
# There is also _grid_sampler_2d_backward_cpu_fallback which is an
# implementation detail of grid_sampler_2d and is only exposed here for testing
# purposes.
#
# Additionally, arguments `padding_mode` and `interpolation_mode` are cast to
# enums defined in `native/GridSampler.h`. `cudnn_grid_sampler` doesn't take in
# `interpolation_mode` because it only supports Bilinear interpolation mode.
# Nor does it take in `align_corners` because it only supports the mode
# `align_corners = True`.
- func: grid_sampler(Tensor input, Tensor grid, int interpolation_mode, int padding_mode, bool align_corners) -> Tensor

- func: grid_sampler_2d(Tensor input, Tensor grid, int interpolation_mode, int padding_mode, bool align_corners) -> Tensor
  dispatch:
    CPU: grid_sampler_2d_cpu
    CUDA: grid_sampler_2d_cuda

- func: grid_sampler_2d_backward(Tensor grad_output, Tensor input, Tensor grid, int interpolation_mode, int padding_mode, bool align_corners) -> (Tensor, Tensor)
  dispatch:
    CPU: grid_sampler_2d_backward_cpu
    CUDA: grid_sampler_2d_backward_cuda

# See NOTE [ grid_sample CPU fallback ]
- func: _grid_sampler_2d_cpu_fallback(Tensor input, Tensor grid, int interpolation_mode, int padding_mode, bool align_corners) -> Tensor
  dispatch:
    DefaultBackend: _grid_sampler_2d_cpu_fallback

- func: _grid_sampler_2d_cpu_fallback_backward(Tensor grad_output, Tensor input, Tensor grid, int interpolation_mode, int padding_mode, bool align_corners) -> (Tensor, Tensor)

- func: grid_sampler_3d(Tensor input, Tensor grid, int interpolation_mode, int padding_mode, bool align_corners) -> Tensor
  dispatch:
    CPU: grid_sampler_3d_cpu
    CUDA: grid_sampler_3d_cuda

- func: grid_sampler_3d_backward(Tensor grad_output, Tensor input, Tensor grid, int interpolation_mode, int padding_mode, bool align_corners) -> (Tensor, Tensor)
  dispatch:
    CPU: grid_sampler_3d_backward_cpu
    CUDA: grid_sampler_3d_backward_cuda

- func: hann_window(int window_length, *, ScalarType? dtype=None, Layout? layout=None, Device? device=None, bool? pin_memory=None) -> Tensor
  use_c10_dispatcher: hacky_wrapper_for_legacy_signatures

- func: hann_window.periodic(int window_length, bool periodic, *, ScalarType? dtype=None, Layout? layout=None, Device? device=None, bool? pin_memory=None) -> Tensor
  use_c10_dispatcher: hacky_wrapper_for_legacy_signatures

- func: hamming_window(int window_length, *, ScalarType? dtype=None, Layout? layout=None, Device? device=None, bool? pin_memory=None) -> Tensor
  use_c10_dispatcher: hacky_wrapper_for_legacy_signatures

- func: hamming_window.periodic(int window_length, bool periodic, *, ScalarType? dtype=None, Layout? layout=None, Device? device=None, bool? pin_memory=None) -> Tensor
  use_c10_dispatcher: hacky_wrapper_for_legacy_signatures

- func: hamming_window.periodic_alpha(int window_length, bool periodic, float alpha, *, ScalarType? dtype=None, Layout? layout=None, Device? device=None, bool? pin_memory=None) -> Tensor
  use_c10_dispatcher: hacky_wrapper_for_legacy_signatures

- func: hamming_window.periodic_alpha_beta(int window_length, bool periodic, float alpha, float beta, *, ScalarType? dtype=None, Layout? layout=None, Device? device=None, bool? pin_memory=None) -> Tensor
  use_c10_dispatcher: hacky_wrapper_for_legacy_signatures

- func: kaiser_window(int window_length, *, ScalarType? dtype=None, Layout? layout=None, Device? device=None, bool? pin_memory=None) -> Tensor
  use_c10_dispatcher: hacky_wrapper_for_legacy_signatures

- func: kaiser_window.periodic(int window_length, bool periodic, *, ScalarType? dtype=None, Layout? layout=None, Device? device=None, bool? pin_memory=None) -> Tensor
  use_c10_dispatcher: hacky_wrapper_for_legacy_signatures

- func: kaiser_window.beta(int window_length, bool periodic, float beta, *, ScalarType? dtype=None, Layout? layout=None, Device? device=None, bool? pin_memory=None) -> Tensor
  use_c10_dispatcher: hacky_wrapper_for_legacy_signatures

- func: hinge_embedding_loss(Tensor self, Tensor target, float margin=1.0, int reduction=Mean) -> Tensor

- func: group_norm(Tensor input, int num_groups, Tensor? weight=None, Tensor? bias=None, float eps=1e-05, bool cudnn_enabled=True) -> Tensor
  use_c10_dispatcher: hacky_wrapper_for_legacy_signatures

- func: native_group_norm(Tensor input, Tensor? weight, Tensor? bias, int N, int C, int HxW, int group, float eps) -> (Tensor, Tensor, Tensor)
  use_c10_dispatcher: hacky_wrapper_for_legacy_signatures
  dispatch:
    CPU, CUDA: native_group_norm
    Math: math_group_norm

- func: native_group_norm_backward(Tensor grad_out, Tensor input, Tensor mean, Tensor rstd, Tensor? weight, int N, int C, int HxW, int group, bool[3] output_mask) -> (Tensor, Tensor, Tensor)
  use_c10_dispatcher: hacky_wrapper_for_legacy_signatures
  dispatch:
    CPU, CUDA: native_group_norm_backward

# Real to complex forward FFT
- func: _fft_r2c(Tensor self, int[] dim, int normalization, bool onesided) -> Tensor
  variants: function
  dispatch:
    CPU: _fft_r2c_mkl
    CUDA: _fft_r2c_cufft

- func: _fft_r2c.out(Tensor self, int[] dim, int normalization, bool onesided, *, Tensor(a!) out) -> Tensor(a!)
  use_c10_dispatcher: hacky_wrapper_for_legacy_signatures
  variants: function
  dispatch:
    CPU: _fft_r2c_mkl_out
    CUDA: _fft_r2c_cufft_out

# Complex to real inverse FFT
- func: _fft_c2r(Tensor self, int[] dim, int normalization, int last_dim_size) -> Tensor
  variants: function
  dispatch:
    CPU: _fft_c2r_mkl
    CUDA: _fft_c2r_cufft

- func: _fft_c2r.out(Tensor self, int[] dim, int normalization, int last_dim_size, *, Tensor(a!) out) -> Tensor(a!)
  use_c10_dispatcher: hacky_wrapper_for_legacy_signatures
  variants: function
  dispatch:
    CPU: _fft_c2r_mkl_out
    CUDA: _fft_c2r_cufft_out

# Standard complex to complex FFT (forward or backward)
- func: _fft_c2c(Tensor self, int[] dim, int normalization, bool forward) -> Tensor
  variants: function
  dispatch:
    CPU: _fft_c2c_mkl
    CUDA: _fft_c2c_cufft

- func: _fft_c2c.out(Tensor self, int[] dim, int normalization, bool forward, *, Tensor(a!) out) -> Tensor(a!)
  use_c10_dispatcher: hacky_wrapper_for_legacy_signatures
  variants: function
  dispatch:
    CPU: _fft_c2c_mkl_out
    CUDA: _fft_c2c_cufft_out

- func: _cufft_get_plan_cache_size(int device_index) -> int

- func: _cufft_get_plan_cache_max_size(int device_index) -> int

- func: _cufft_set_plan_cache_max_size(int device_index, int max_size) -> ()

- func: _cufft_clear_plan_cache(int device_index) -> ()

- func: index.Tensor(Tensor self, Tensor?[] indices) -> Tensor
  variants: function, method
  dispatch:
    CPU, CUDA: index
    QuantizedCPU: quantized_index
  # NB: This function is special-cased in tools/autograd/gen_variable_type.py
  # NB: The following functions are declared in aten/src/ATen/templates/TensorBody.h and defined in aten/src/ATen/TensorIndexing.cpp:
  # - Tensor Tensor::index(ArrayRef<TensorIndex> indices)
  # - Tensor Tensor::index(std::initializer_list<TensorIndex> indices)

- func: index_copy_(Tensor(a!) self, int dim, Tensor index, Tensor source) -> Tensor(a!)
  variants: method
  dispatch:
    DefaultBackend: index_copy_

- func: index_copy(Tensor self, int dim, Tensor index, Tensor source) -> Tensor
  variants: function, method

- func: index_copy_.dimname(Tensor(a!) self, Dimname dim, Tensor index, Tensor source) -> Tensor(a!)
  variants: method

- func: index_copy.dimname(Tensor self, Dimname dim, Tensor index, Tensor source) -> Tensor
  variants: function, method

- func: index_put_(Tensor(a!) self, Tensor?[] indices, Tensor values, bool accumulate=False) -> Tensor(a!)
  variants: function, method
  dispatch:
    DefaultBackend: index_put_
  # NB: The following functions are declared in aten/src/ATen/templates/TensorBody.h and defined in aten/src/ATen/TensorIndexing.cpp:
  # - Tensor & Tensor::index_put_(ArrayRef<TensorIndex> indices, Tensor const & rhs)
  # - Tensor & Tensor::index_put_(ArrayRef<TensorIndex> indices, Scalar v)
  # - Tensor & Tensor::index_put_(std::initializer_list<TensorIndex> indices, Tensor const & rhs)
  # - Tensor & Tensor::index_put_(std::initializer_list<TensorIndex> indices, Scalar v)

- func: index_put(Tensor self, Tensor?[] indices, Tensor values, bool accumulate=False) -> Tensor
  variants: function, method

- func: _index_put_impl_(Tensor(a!) self, Tensor?[] indices, Tensor values, bool accumulate=False, bool unsafe=False) -> Tensor(a!)
  variants: function
  dispatch:
    CPU, CUDA: _index_put_impl_

- func: instance_norm(Tensor input, Tensor? weight, Tensor? bias, Tensor? running_mean, Tensor? running_var, bool use_input_stats, float momentum, float eps, bool cudnn_enabled) -> Tensor
  use_c10_dispatcher: hacky_wrapper_for_legacy_signatures
  variants: function

- func: inverse(Tensor self) -> Tensor
  variants: function, method
  dispatch:
    DefaultBackend: inverse

- func: inverse.out(Tensor self, *, Tensor(a!) out) -> Tensor(a!)
  use_c10_dispatcher: hacky_wrapper_for_legacy_signatures
  dispatch:
    DefaultBackend: inverse_out

- func: _inverse_helper(Tensor self) -> Tensor
  variants: function
  dispatch:
    CPU: _inverse_helper_cpu
    CUDA: _inverse_helper_cuda

- func: isclose(Tensor self, Tensor other, float rtol=1e-05, float atol=1e-08, bool equal_nan=False) -> Tensor
  variants: function, method

- func: isnan(Tensor self) -> Tensor
  variants: function, method
  device_guard: False
  dispatch:
    CPU, CUDA: isnan
    SparseCPU, SparseCUDA: isnan_sparse

- func: is_distributed(Tensor self) -> bool
  variants: function, method
  device_guard: False

- func: is_floating_point(Tensor self) -> bool
  variants: function, method
  device_guard: False

- func: is_complex(Tensor self) -> bool
  variants: function, method
  device_guard: False

- func: isreal(Tensor self) -> Tensor
  variants: function, method

- func: is_nonzero(Tensor self) -> bool
  variants: function, method
  device_guard: False

- func: is_same_size(Tensor self, Tensor other) -> bool
  variants: function, method
  device_guard: False

- func: is_signed(Tensor self) -> bool
  variants: function, method
  device_guard: False

- func: kl_div(Tensor self, Tensor target, int reduction=Mean, *, bool log_target=False) -> Tensor
  dispatch:
    DefaultBackend: kl_div

- func: kl_div_backward(Tensor grad_output, Tensor self, Tensor target, int reduction=Mean, *, bool log_target=False) -> Tensor
  dispatch:
    CPU: kl_div_backward_cpu
    CUDA: kl_div_backward_cuda

- func: kron(Tensor self, Tensor other) -> Tensor
  variants: function, method
  dispatch:
    Math: kron

- func: kron.out(Tensor self, Tensor other, *, Tensor(a!) out) -> Tensor(a!)
  use_c10_dispatcher: hacky_wrapper_for_legacy_signatures
  dispatch:
    Math: kron_out

- func: kthvalue(Tensor self, int k, int dim=-1, bool keepdim=False) -> (Tensor values, Tensor indices)
  variants: function, method
  dispatch:
    DefaultBackend: kthvalue

- func: kthvalue.values(Tensor self, int k, int dim=-1, bool keepdim=False, *, Tensor(a!) values, Tensor(b!) indices) -> (Tensor(a!) values, Tensor(b!) indices)
  use_c10_dispatcher: hacky_wrapper_for_legacy_signatures
  dispatch:
    CPU: kthvalue_out_cpu
    CUDA: kthvalue_out_cuda

- func: kthvalue.dimname(Tensor self, int k, Dimname dim, bool keepdim=False) -> (Tensor values, Tensor indices)
  variants: function, method

- func: kthvalue.dimname_out(Tensor self, int k, Dimname dim, bool keepdim=False, *, Tensor(a!) values, Tensor(b!) indices) -> (Tensor(a!) values, Tensor(b!) indices)
  use_c10_dispatcher: hacky_wrapper_for_legacy_signatures

- func: layer_norm(Tensor input, int[] normalized_shape, Tensor? weight=None, Tensor? bias=None, float eps=1e-05, bool cudnn_enable=True) -> Tensor
  use_c10_dispatcher: hacky_wrapper_for_legacy_signatures

- func: native_layer_norm(Tensor input, int[] normalized_shape, Tensor? weight, Tensor? bias, float eps) -> (Tensor, Tensor, Tensor)
  use_c10_dispatcher: hacky_wrapper_for_legacy_signatures
  dispatch:
    CPU: layer_norm_cpu
    CUDA: layer_norm_cuda
    Math: math_native_layer_norm

- func: native_layer_norm_backward(Tensor grad_out, Tensor input, int[] normalized_shape, Tensor mean, Tensor rstd, Tensor? weight, Tensor? bias, bool[3] output_mask) -> (Tensor, Tensor, Tensor)
  use_c10_dispatcher: hacky_wrapper_for_legacy_signatures
  dispatch:
    CPU: layer_norm_backward_cpu
    CUDA: layer_norm_backward_cuda

- func: nan_to_num(Tensor self, float? nan=None, float? posinf=None, float? neginf=None) -> Tensor
  variants: function, method
  dispatch:
    DefaultBackend: nan_to_num

- func: nan_to_num_(Tensor(a!) self, float? nan=None, float? posinf=None, float? neginf=None) -> Tensor(a!)
  variants: function, method
  dispatch:
    DefaultBackend: nan_to_num_

- func: nan_to_num.out(Tensor self, float? nan=None, float? posinf=None, float? neginf=None, *, Tensor(a!) out) -> Tensor(a!)
  use_c10_dispatcher: hacky_wrapper_for_legacy_signatures
  dispatch:
    DefaultBackend: nan_to_num_out

- func: linear(Tensor input, Tensor weight, Tensor? bias=None) -> Tensor
  use_c10_dispatcher: hacky_wrapper_for_legacy_signatures
  python_module: nn

- func: mkldnn_linear(Tensor input, Tensor weight, Tensor? bias=None) -> Tensor
  use_c10_dispatcher: hacky_wrapper_for_legacy_signatures
  python_module: nn
  dispatch:
    MkldnnCPU: mkldnn_linear

- func: fbgemm_linear_int8_weight_fp32_activation(Tensor input, Tensor weight, Tensor packed, Tensor col_offsets, Scalar weight_scale, Scalar weight_zero_point, Tensor bias) -> Tensor

- func: fbgemm_linear_int8_weight(Tensor input, Tensor weight, Tensor packed, Tensor col_offsets, Scalar weight_scale, Scalar weight_zero_point, Tensor bias) -> Tensor

- func: fbgemm_linear_quantize_weight(Tensor input) -> (Tensor, Tensor, float, int)

- func: fbgemm_pack_gemm_matrix_fp16(Tensor input) -> Tensor

- func: fbgemm_linear_fp16_weight_fp32_activation(Tensor input, Tensor packed_weight, Tensor bias) -> Tensor

- func: fbgemm_linear_fp16_weight(Tensor input, Tensor packed_weight, Tensor bias) -> Tensor

- func: fbgemm_pack_quantized_matrix(Tensor input) -> Tensor

- func: fbgemm_pack_quantized_matrix.KN(Tensor input, int K, int N) -> Tensor

- func: ldexp.Tensor(Tensor self, Tensor other) -> Tensor
  variants: function, method

- func: ldexp_(Tensor(a!) self, Tensor other) -> Tensor(a!)
  variants: function, method

- func: ldexp.out(Tensor self, Tensor other, *, Tensor(a!) out) -> Tensor(a!)
  use_c10_dispatcher: hacky_wrapper_for_legacy_signatures

- func: linspace(Scalar start, Scalar end, int? steps=None, *, ScalarType? dtype=None, Layout? layout=None, Device? device=None, bool? pin_memory=None) -> Tensor
  use_c10_dispatcher: hacky_wrapper_for_legacy_signatures

- func: linspace.out(Scalar start, Scalar end, int? steps=None, *, Tensor(a!) out) -> Tensor(a!)
  use_c10_dispatcher: hacky_wrapper_for_legacy_signatures
  dispatch:
    CPU: linspace_cpu_out
    CUDA: linspace_cuda_out

- func: log(Tensor self) -> Tensor
  variants: function, method
  dispatch:
    DefaultBackend: log

- func: log_(Tensor(a!) self) -> Tensor(a!)
  variants: function, method
  dispatch:
    DefaultBackend: log_

- func: log.out(Tensor self, *, Tensor(a!) out) -> Tensor(a!)
  use_c10_dispatcher: hacky_wrapper_for_legacy_signatures
  dispatch:
    CPU, CUDA: log_out

- func: log10(Tensor self) -> Tensor
  variants: function, method
  dispatch:
    DefaultBackend: log10

- func: log10_(Tensor(a!) self) -> Tensor(a!)
  variants: function, method
  dispatch:
    DefaultBackend: log10_

- func: log10.out(Tensor self, *, Tensor(a!) out) -> Tensor(a!)
  use_c10_dispatcher: hacky_wrapper_for_legacy_signatures
  dispatch:
    CPU, CUDA: log10_out

- func: log1p(Tensor self) -> Tensor
  variants: function, method
  dispatch:
    CPU, CUDA: log1p
    SparseCPU, SparseCUDA: log1p_sparse

- func: log1p_(Tensor(a!) self) -> Tensor(a!)
  variants: function, method
  dispatch:
    CPU, CUDA: log1p_
    SparseCPU, SparseCUDA: log1p_sparse_

- func: log1p.out(Tensor self, *, Tensor(a!) out) -> Tensor(a!)
  use_c10_dispatcher: hacky_wrapper_for_legacy_signatures
  dispatch:
    CPU, CUDA: log1p_out
    SparseCPU, SparseCUDA: log1p_out_sparse

- func: log2(Tensor self) -> Tensor
  variants: function, method
  dispatch:
    DefaultBackend: log2

- func: log2_(Tensor(a!) self) -> Tensor(a!)
  variants: function, method
  dispatch:
    DefaultBackend: log2_

- func: log2.out(Tensor self, *, Tensor(a!) out) -> Tensor(a!)
  use_c10_dispatcher: hacky_wrapper_for_legacy_signatures
  dispatch:
    CPU, CUDA: log2_out

- func: logaddexp.out(Tensor self, Tensor other, *, Tensor(a!) out) -> Tensor(a!)
  use_c10_dispatcher: hacky_wrapper_for_legacy_signatures
  dispatch:
    CPU, CUDA: logaddexp_out

- func: logaddexp(Tensor self, Tensor other) -> Tensor
  variants: method, function
  dispatch:
    DefaultBackend: logaddexp

- func: logaddexp2.out(Tensor self, Tensor other, *, Tensor(a!) out) -> Tensor(a!)
  use_c10_dispatcher: hacky_wrapper_for_legacy_signatures
  dispatch:
    CPU, CUDA: logaddexp2_out

- func: logaddexp2(Tensor self, Tensor other) -> Tensor
  variants: method, function
  dispatch:
    DefaultBackend: logaddexp2

- func: xlogy.Tensor(Tensor self, Tensor other) -> Tensor
  use_c10_dispatcher: full
  variants: function, method
  dispatch:
    CPU, CUDA: xlogy

- func: xlogy.Scalar_Self(Scalar self, Tensor other) -> Tensor
  use_c10_dispatcher: full
  variants: function
  dispatch:
    CPU, CUDA: xlogy

- func: xlogy.Scalar_Other(Tensor self, Scalar other) -> Tensor
  use_c10_dispatcher: full
  variants: function, method
  dispatch:
    CPU, CUDA: xlogy

# xlogy: inplace variant
- func: xlogy_.Tensor(Tensor(a!) self, Tensor other) -> Tensor(a!)
  use_c10_dispatcher: full
  variants: function, method
  dispatch:
    CPU, CUDA: xlogy_

- func: xlogy_.Scalar_Other(Tensor(a!) self, Scalar other) -> Tensor(a!)
  use_c10_dispatcher: full
  variants: function, method
  dispatch:
    CPU, CUDA: xlogy_

# xlogy: out variant
- func: xlogy.OutTensor(Tensor self, Tensor other, *, Tensor(a!) out) -> Tensor(a!)
  use_c10_dispatcher: hacky_wrapper_for_legacy_signatures
  variants: function
  dispatch:
    CPU, CUDA: xlogy_out

- func: xlogy.OutScalar_Self(Scalar self, Tensor other, *, Tensor(a!) out) -> Tensor(a!)
  use_c10_dispatcher: hacky_wrapper_for_legacy_signatures
  variants: function
  dispatch:
    CPU, CUDA: xlogy_out

- func: xlogy.OutScalar_Other(Tensor self, Scalar other, *, Tensor(a!) out) -> Tensor(a!)
  use_c10_dispatcher: hacky_wrapper_for_legacy_signatures
  variants: function
  dispatch:
    CPU, CUDA: xlogy_out

- func: logdet(Tensor self) -> Tensor
  variants: function, method
  dispatch:
    DefaultBackend: logdet

- func: logspace(Scalar start, Scalar end, int? steps=None, float base=10.0, *, ScalarType? dtype=None, Layout? layout=None, Device? device=None, bool? pin_memory=None) -> Tensor
  use_c10_dispatcher: hacky_wrapper_for_legacy_signatures

- func: logspace.out(Scalar start, Scalar end, int? steps=None, float base=10.0, *, Tensor(a!) out) -> Tensor(a!)
  use_c10_dispatcher: hacky_wrapper_for_legacy_signatures
  dispatch:
    CPU: logspace_cpu_out
    CUDA: logspace_cuda_out

# log_softmax allows positional dtype, unlike most operators, because kwonly is BC-breaking when loading jit models.
- func: log_softmax.int(Tensor self, int dim, ScalarType? dtype=None) -> Tensor
  variants: function, method

- func: log_softmax.Dimname(Tensor self, Dimname dim, *, ScalarType? dtype=None) -> Tensor
  variants: function, method

- func: _log_softmax(Tensor self, int dim, bool half_to_float) -> Tensor
  dispatch:
    CPU: log_softmax_cpu
    CUDA: log_softmax_cuda

- func: _log_softmax_backward_data(Tensor grad_output, Tensor output, int dim, Tensor self) -> Tensor
  dispatch:
    CPU: log_softmax_backward_cpu
    CUDA: log_softmax_backward_cuda

- func: _logcumsumexp(Tensor self, int dim) -> Tensor
  dispatch:
    CPU: _logcumsumexp_cpu
    CUDA: _logcumsumexp_cuda

- func: _logcumsumexp.out(Tensor self, int dim, *, Tensor(a!) out) -> Tensor(a!)
  use_c10_dispatcher: hacky_wrapper_for_legacy_signatures
  dispatch:
    CPU: _logcumsumexp_out_cpu
    CUDA: _logcumsumexp_out_cuda

- func: logcumsumexp(Tensor self, int dim) -> Tensor
  variants: function, method
  dispatch:
    DefaultBackend: logcumsumexp

- func: logcumsumexp.out(Tensor self, int dim, *, Tensor(a!) out) -> Tensor(a!)
  use_c10_dispatcher: hacky_wrapper_for_legacy_signatures
  dispatch:
    DefaultBackend: logcumsumexp_out

- func: logcumsumexp.dimname(Tensor self, Dimname dim) -> Tensor
  variants: function, method

- func: logcumsumexp.dimname_out(Tensor self, Dimname dim, *, Tensor(a!) out) -> Tensor(a!)
  use_c10_dispatcher: hacky_wrapper_for_legacy_signatures

- func: logsumexp(Tensor self, int[1] dim, bool keepdim=False) -> Tensor
  variants: function, method
  dispatch:
    DefaultBackend: logsumexp

- func: logsumexp.out(Tensor self, int[1] dim, bool keepdim=False, *, Tensor(a!) out) -> Tensor(a!)
  use_c10_dispatcher: hacky_wrapper_for_legacy_signatures
  dispatch:
    DefaultBackend: logsumexp_out

- func: logsumexp.names(Tensor self, Dimname[1] dim, bool keepdim=False) -> Tensor
  variants: function, method

- func: logsumexp.names_out(Tensor self, Dimname[1] dim, bool keepdim=False, *, Tensor(a!) out) -> Tensor(a!)
  use_c10_dispatcher: hacky_wrapper_for_legacy_signatures

- func: margin_ranking_loss(Tensor input1, Tensor input2, Tensor target, float margin=0.0, int reduction=Mean) -> Tensor

- func: matmul(Tensor self, Tensor other) -> Tensor
  variants: function, method

- func: matmul.out(Tensor self, Tensor other, *, Tensor(a!) out) -> Tensor(a!)
  use_c10_dispatcher: hacky_wrapper_for_legacy_signatures

- func: matrix_rank.tol(Tensor self, float tol, bool symmetric=False) -> Tensor

- func: matrix_rank(Tensor self, bool symmetric=False) -> Tensor

- func: matrix_power(Tensor self, int n) -> Tensor
  variants: function, method

- func: matrix_exp(Tensor self) -> Tensor
  variants: function, method
  dispatch:
    CPU, CUDA: matrix_exp

- func: matrix_exp_backward(Tensor self, Tensor grad) -> Tensor

- func: _aminmax(Tensor self) -> (Tensor, Tensor)
  variants: function
  dispatch:
    CPU, CUDA: _aminmax_all

- func: _aminmax.dim(Tensor self, int dim, bool keepdim=False) -> (Tensor, Tensor)
  variants: function
  dispatch:
    CPU, CUDA: _aminmax

- func: _compute_linear_combination(Tensor input, Tensor coefficients) -> Tensor
  dispatch:
    CPU, CUDA: _compute_linear_combination

- func: _compute_linear_combination.out(Tensor input, Tensor coefficients, *, Tensor(a!) out) -> Tensor(a!)
  use_c10_dispatcher: hacky_wrapper_for_legacy_signatures
  dispatch:
    CPU, CUDA: _compute_linear_combination_out

- func: max.dim(Tensor self, int dim, bool keepdim=False) -> (Tensor values, Tensor indices)
  variants: function, method
  dispatch:
    DefaultBackend: max

- func: max.dim_max(Tensor self, int dim, bool keepdim=False, *, Tensor(a!) max, Tensor(b!) max_values) -> (Tensor(a!) values, Tensor(b!) indices)
  use_c10_dispatcher: hacky_wrapper_for_legacy_signatures
  dispatch:
    CPU, CUDA: max_out

- func: max.names_dim(Tensor self, Dimname dim, bool keepdim=False) -> (Tensor values, Tensor indices)
  variants: function, method

- func: max.names_dim_max(Tensor self, Dimname dim, bool keepdim=False, *, Tensor(a!) max, Tensor(b!) max_values) -> (Tensor(a!) values, Tensor(b!) indices)
  use_c10_dispatcher: hacky_wrapper_for_legacy_signatures

- func: value_selecting_reduction_backward(Tensor grad, int dim, Tensor indices, int[] sizes, bool keepdim) -> Tensor
  variants: function
  device_guard: False

- func: amax(Tensor self, int[1] dim=[], bool keepdim=False) -> Tensor
  variants: function, method
  dispatch:
    DefaultBackend: amax

- func: amax.out(Tensor self, int[1] dim=[], bool keepdim=False, *, Tensor(a!) out) -> Tensor(a!)
  use_c10_dispatcher: hacky_wrapper_for_legacy_signatures
  dispatch:
    CPU, CUDA: amax_out

# Return: (Tensor output, Tensor indices)
- func: max_pool1d_with_indices(Tensor self, int[1] kernel_size, int[1] stride=[], int[1] padding=0, int[1] dilation=1, bool ceil_mode=False) -> (Tensor, Tensor)

- func: max_pool1d(Tensor self, int[1] kernel_size, int[1] stride=[], int[1] padding=0, int[1] dilation=1, bool ceil_mode=False) -> Tensor

- func: max_pool2d(Tensor self, int[2] kernel_size, int[2] stride=[], int[2] padding=0, int[2] dilation=1, bool ceil_mode=False) -> Tensor

- func: mkldnn_max_pool2d(Tensor self, int[2] kernel_size, int[2] stride=[], int[2] padding=0, int[2] dilation=1, bool ceil_mode=False) -> Tensor
  dispatch:
    MkldnnCPU: mkldnn_max_pool2d

- func: mkldnn_max_pool3d(Tensor self, int[3] kernel_size, int[3] stride=[], int[3] padding=0, int[3] dilation=1, bool ceil_mode=False) -> Tensor
  dispatch:
    MkldnnCPU: mkldnn_max_pool3d

- func: quantized_max_pool1d(Tensor self, int[1] kernel_size, int[1] stride=[], int[1] padding=0, int[1] dilation=1, bool ceil_mode=False) -> Tensor
  dispatch:
    QuantizedCPU: quantized_max_pool1d

- func: quantized_max_pool2d(Tensor self, int[2] kernel_size, int[2] stride=[], int[2] padding=0, int[2] dilation=1, bool ceil_mode=False) -> Tensor
  dispatch:
    QuantizedCPU: quantized_max_pool2d

- func: max_pool3d(Tensor self, int[3] kernel_size, int[3] stride=[], int[3] padding=0, int[3] dilation=1, bool ceil_mode=False) -> Tensor

# The CPU and GPU dispatch variants are named weirdly here because otherwise there
# are namespacing issues in C++
- func: mean(Tensor self, *, ScalarType? dtype=None) -> Tensor
  variants: function, method
  dispatch:
    CPU, CUDA: mean_cpu_gpu
    QuantizedCPU: mean_quantized_cpu

- func: mean.dim(Tensor self, int[1] dim, bool keepdim=False, *, ScalarType? dtype=None) -> Tensor
  variants: function, method
  dispatch:
    CPU, CUDA: mean_cpu_gpu
    QuantizedCPU: mean_quantized_cpu

- func: mean.out(Tensor self, int[1] dim, bool keepdim=False, *, ScalarType? dtype=None, Tensor(a!) out) -> Tensor(a!)
  use_c10_dispatcher: hacky_wrapper_for_legacy_signatures
  dispatch:
    CPU, CUDA: mean_out_cpu_gpu
    QuantizedCPU: mean_out_quantized_cpu

- func: mean.names_dim(Tensor self, Dimname[1] dim, bool keepdim=False, *, ScalarType? dtype=None) -> Tensor
  variants: function, method

- func: mean.names_out(Tensor self, Dimname[1] dim, bool keepdim=False, *, ScalarType? dtype=None, Tensor(a!) out) -> Tensor(a!)
  use_c10_dispatcher: hacky_wrapper_for_legacy_signatures

- func: median(Tensor self) -> Tensor
  variants: function, method
  dispatch:
    CPU: median_cpu
    CUDA: median_cuda

- func: median.dim(Tensor self, int dim, bool keepdim=False) -> (Tensor values, Tensor indices)
  variants: function, method
  dispatch:
    DefaultBackend: median

- func: median.dim_values(Tensor self, int dim, bool keepdim=False, *, Tensor(a!) values, Tensor(b!) indices) -> (Tensor(a!) values, Tensor(b!) indices)
  use_c10_dispatcher: hacky_wrapper_for_legacy_signatures
  dispatch:
    CPU: median_out_cpu
    CUDA: median_out_cuda

- func: median.names_dim(Tensor self, Dimname dim, bool keepdim=False) -> (Tensor values, Tensor indices)
  variants: function, method

- func: median.names_dim_values(Tensor self, Dimname dim, bool keepdim=False, *, Tensor(a!) values, Tensor(b!) indices) -> (Tensor(a!) values, Tensor(b!) indices)
  use_c10_dispatcher: hacky_wrapper_for_legacy_signatures

- func: nanmedian(Tensor self) -> Tensor
  variants: function, method
  dispatch:
    CPU: nanmedian_cpu
    CUDA: nanmedian_cuda

- func: nanmedian.dim(Tensor self, int dim, bool keepdim=False) -> (Tensor values, Tensor indices)
  variants: function, method
  dispatch:
    DefaultBackend: nanmedian

- func: nanmedian.dim_values(Tensor self, int dim, bool keepdim=False, *, Tensor(a!) values, Tensor(b!) indices) -> (Tensor(a!) values, Tensor(b!) indices)
  use_c10_dispatcher: hacky_wrapper_for_legacy_signatures
  dispatch:
    CPU: nanmedian_out_cpu
    CUDA: nanmedian_out_cuda

- func: nanmedian.names_dim(Tensor self, Dimname dim, bool keepdim=False) -> (Tensor values, Tensor indices)
  variants: function, method

- func: nanmedian.names_dim_values(Tensor self, Dimname dim, bool keepdim=False, *, Tensor(a!) values, Tensor(b!) indices) -> (Tensor(a!) values, Tensor(b!) indices)
  use_c10_dispatcher: hacky_wrapper_for_legacy_signatures

- func: min.dim(Tensor self, int dim, bool keepdim=False) -> (Tensor values, Tensor indices)
  variants: function, method
  dispatch:
    DefaultBackend: min

- func: min.dim_min(Tensor self, int dim, bool keepdim=False, *, Tensor(a!) min, Tensor(b!) min_indices) -> (Tensor(a!) values, Tensor(b!) indices)
  use_c10_dispatcher: hacky_wrapper_for_legacy_signatures
  dispatch:
    CPU, CUDA: min_out

- func: min.names_dim(Tensor self, Dimname dim, bool keepdim=False) -> (Tensor values, Tensor indices)
  variants: function, method

- func: min.names_dim_min(Tensor self, Dimname dim, bool keepdim=False, *, Tensor(a!) min, Tensor(b!) min_indices) -> (Tensor(a!) values, Tensor(b!) indices)
  use_c10_dispatcher: hacky_wrapper_for_legacy_signatures

- func: amin(Tensor self, int[1] dim=[], bool keepdim=False) -> Tensor
  variants: function, method
  dispatch:
    DefaultBackend: amin

- func: amin.out(Tensor self, int[1] dim=[], bool keepdim=False, *, Tensor(a!) out) -> Tensor(a!)
  use_c10_dispatcher: hacky_wrapper_for_legacy_signatures
  dispatch:
    CPU, CUDA: amin_out

- func: mkldnn_convolution(Tensor self, Tensor weight, Tensor? bias, int[] padding, int[] stride, int[] dilation, int groups) -> Tensor
  use_c10_dispatcher: hacky_wrapper_for_legacy_signatures
  dispatch:
    DefaultBackend: mkldnn_convolution

- func: mkldnn_convolution_backward_input(int[] self_size, Tensor grad_output, Tensor weight, int[] padding, int[] stride, int[] dilation, int groups, bool bias_defined) -> Tensor

- func: mkldnn_convolution_backward_weights(int[] weight_size, Tensor grad_output, Tensor self, int[] padding, int[] stride, int[] dilation, int groups, bool bias_defined) -> (Tensor, Tensor)

- func: mkldnn_convolution_backward(Tensor self, Tensor grad_output, Tensor weight, int[] padding, int[] stride, int[] dilation, int groups, bool[3] output_mask) -> (Tensor, Tensor, Tensor)
  dispatch:
    DefaultBackend: mkldnn_convolution_backward

- func: miopen_batch_norm(Tensor input, Tensor weight, Tensor? bias, Tensor? running_mean, Tensor? running_var, bool training, float exponential_average_factor, float epsilon) -> (Tensor, Tensor, Tensor)
  use_c10_dispatcher: hacky_wrapper_for_legacy_signatures
  dispatch:
    CUDA: miopen_batch_norm

- func: miopen_batch_norm_backward(Tensor input, Tensor grad_output, Tensor weight, Tensor? running_mean, Tensor? running_var, Tensor? save_mean, Tensor? save_var, float epsilon) -> (Tensor, Tensor, Tensor)
  use_c10_dispatcher: hacky_wrapper_for_legacy_signatures
  dispatch:
    CUDA: miopen_batch_norm_backward

- func: miopen_convolution(Tensor self, Tensor weight, Tensor? bias, int[] padding, int[] stride, int[] dilation, int groups, bool benchmark, bool deterministic) -> Tensor
  use_c10_dispatcher: hacky_wrapper_for_legacy_signatures
  dispatch:
    CUDA: miopen_convolution

- func: miopen_convolution_backward_input(int[] self_size, Tensor grad_output, Tensor weight, int[] padding, int[] stride, int[] dilation, int groups, bool benchmark, bool deterministic) -> Tensor
  dispatch:
    CUDA: miopen_convolution_backward_input

- func: miopen_convolution_backward(Tensor self, Tensor grad_output, Tensor weight, int[] padding, int[] stride, int[] dilation, int groups, bool benchmark, bool deterministic, bool[3] output_mask) -> (Tensor, Tensor, Tensor)
  dispatch:
    CUDA: miopen_convolution_backward

- func: miopen_convolution_backward_bias(Tensor grad_output) -> Tensor
  dispatch:
    CUDA: miopen_convolution_backward_bias

- func: miopen_convolution_backward_weight(int[] weight_size, Tensor grad_output, Tensor self, int[] padding, int[] stride, int[] dilation, int groups, bool benchmark, bool deterministic) -> Tensor
  dispatch:
    CUDA: miopen_convolution_backward_weight

- func: miopen_convolution_transpose(Tensor self, Tensor weight, Tensor? bias, int[] padding, int[] output_padding, int[] stride, int[] dilation, int groups, bool benchmark, bool deterministic) -> Tensor
  use_c10_dispatcher: hacky_wrapper_for_legacy_signatures
  dispatch:
    CUDA: miopen_convolution_transpose

# NB: output_padding not strictly needed here, but it's helpful for the float
# backwards
- func: miopen_convolution_transpose_backward(Tensor self, Tensor grad_output, Tensor weight, int[] padding, int[] output_padding, int[] stride, int[] dilation, int groups, bool benchmark, bool deterministic, bool[3] output_mask) -> (Tensor, Tensor, Tensor)
  dispatch:
    CUDA: miopen_convolution_transpose_backward

- func: miopen_convolution_transpose_backward_input(Tensor grad_output, Tensor weight, int[] padding, int[] stride, int[] dilation, int groups, bool benchmark, bool deterministic) -> Tensor
  dispatch:
    CUDA: miopen_convolution_transpose_backward_input

- func: miopen_convolution_transpose_backward_weight(int[] weight_size, Tensor grad_output, Tensor self, int[] padding, int[] stride, int[] dilation, int groups, bool benchmark, bool deterministic) -> Tensor
  dispatch:
    CUDA: miopen_convolution_transpose_backward_weight

- func: miopen_depthwise_convolution(Tensor self, Tensor weight, Tensor? bias, int[] padding, int[] stride, int[] dilation, int groups, bool benchmark, bool deterministic) -> Tensor
  use_c10_dispatcher: hacky_wrapper_for_legacy_signatures
  dispatch:
    CUDA: miopen_depthwise_convolution

- func: miopen_depthwise_convolution_backward_input(int[] self_size, Tensor grad_output, Tensor weight, int[] padding, int[] stride, int[] dilation, int groups, bool benchmark, bool deterministic) -> Tensor
  dispatch:
    CUDA: miopen_depthwise_convolution_backward_input

- func: miopen_depthwise_convolution_backward(Tensor self, Tensor grad_output, Tensor weight, int[] padding, int[] stride, int[] dilation, int groups, bool benchmark, bool deterministic, bool[3] output_mask) -> (Tensor, Tensor, Tensor)
  dispatch:
    CUDA: miopen_depthwise_convolution_backward

- func: miopen_depthwise_convolution_backward_weight(int[] weight_size, Tensor grad_output, Tensor self, int[] padding, int[] stride, int[] dilation, int groups, bool benchmark, bool deterministic) -> Tensor
  dispatch:
    CUDA: miopen_depthwise_convolution_backward_weight

- func: miopen_rnn(Tensor input, Tensor[] weight, int weight_stride0, Tensor hx, Tensor? cx, int mode, int hidden_size, int num_layers, bool batch_first, float dropout, bool train, bool bidirectional, int[] batch_sizes, Tensor? dropout_state) -> (Tensor, Tensor, Tensor, Tensor, Tensor)
  use_c10_dispatcher: hacky_wrapper_for_legacy_signatures
  dispatch:
    CUDA: miopen_rnn

- func: miopen_rnn_backward(Tensor input, Tensor[] weight, int weight_stride0, Tensor weight_buf, Tensor hx, Tensor? cx, Tensor output, Tensor? grad_output, Tensor? grad_hy, Tensor? grad_cy, int mode, int hidden_size, int num_layers, bool batch_first, float dropout, bool train, bool bidirectional, int[] batch_sizes, Tensor? dropout_state, Tensor reserve, bool[4] output_mask) -> (Tensor, Tensor, Tensor, Tensor[])
  use_c10_dispatcher: hacky_wrapper_for_legacy_signatures
  dispatch:
    CUDA: miopen_rnn_backward

- func: mm(Tensor self, Tensor mat2) -> Tensor
  variants: function, method
  dispatch:
    CPU: mm_cpu
    CUDA: mm_cuda
    SparseCPU, SparseCUDA: _sparse_mm

- func: mm.out(Tensor self, Tensor mat2, *, Tensor(a!) out) -> Tensor(a!)
  use_c10_dispatcher: hacky_wrapper_for_legacy_signatures
  dispatch:
    CPU: mm_cpu_out
    CUDA: mm_out_cuda
    SparseCPU, SparseCUDA: _sparse_mm_out

- func: _sparse_mm(Tensor sparse, Tensor dense) -> Tensor

- func: _sparse_sparse_matmul(Tensor self, Tensor other) -> Tensor
  use_c10_dispatcher: full
  dispatch:
    SparseCPU: sparse_sparse_matmul_cpu
    SparseCUDA: sparse_sparse_matmul_cuda

- func: _sparse_matrix_mask_helper(Tensor t, Tensor mask_indices) -> Tensor
  dispatch:
    SparseCPU: sparse_matrix_mask_helper_cpu
    SparseCUDA: sparse_matrix_mask_helper_cuda

- func: mode(Tensor self, int dim=-1, bool keepdim=False) -> (Tensor values, Tensor indices)
  variants: function, method
  dispatch:
    CPU, CUDA: mode

- func: mode.values(Tensor self, int dim=-1, bool keepdim=False, *, Tensor(a!) values, Tensor(b!) indices) -> (Tensor(a!) values, Tensor(b!) indices)
  use_c10_dispatcher: hacky_wrapper_for_legacy_signatures
  dispatch:
    DefaultBackend: mode_out

- func: mode.dimname(Tensor self, Dimname dim, bool keepdim=False) -> (Tensor values, Tensor indices)
  variants: function, method

- func: mode.dimname_out(Tensor self, Dimname dim, bool keepdim=False, *, Tensor(a!) values, Tensor(b!) indices) -> (Tensor(a!) values, Tensor(b!) indices)
  use_c10_dispatcher: hacky_wrapper_for_legacy_signatures

- func: mul.Tensor(Tensor self, Tensor other) -> Tensor
  variants: function, method
  dispatch:
    CPU, CUDA: mul
    SparseCPU, SparseCUDA: mul_sparse
    MkldnnCPU: mkldnn_mul

- func: mul_.Tensor(Tensor(a!) self, Tensor other) -> Tensor(a!)
  variants: method
  dispatch:
    CPU, CUDA: mul_
    SparseCPU, SparseCUDA: mul_sparse_
    MkldnnCPU: mkldnn_mul_

- func: mul.out(Tensor self, Tensor other, *, Tensor(a!) out) -> Tensor(a!)
  use_c10_dispatcher: hacky_wrapper_for_legacy_signatures
  dispatch:
    CPU, CUDA: mul_out
    SparseCPU: mul_out_sparse_cpu
    SparseCUDA: mul_out_sparse_cuda
    MkldnnCPU: mkldnn_mul_out

  # For C++ only, until we have conversion from C++ numbers to Tensor
- func: mul.Scalar(Tensor self, Scalar other) -> Tensor
  variants: function, method
  dispatch:
    DefaultBackend: mul

- func: mul_.Scalar(Tensor(a!) self, Scalar other) -> Tensor(a!)
  variants: method
  dispatch:
    DefaultBackend: mul_

# multiply, alias for mul
- func: multiply.Tensor(Tensor self, Tensor other) -> Tensor
  variants: function, method

- func: multiply_.Tensor(Tensor(a!) self, Tensor other) -> Tensor(a!)
  variants: method

- func: multiply.out(Tensor self, Tensor other, *, Tensor(a!) out) -> Tensor(a!)
  use_c10_dispatcher: hacky_wrapper_for_legacy_signatures

- func: multiply.Scalar(Tensor self, Scalar other) -> Tensor
  variants: function, method

- func: multiply_.Scalar(Tensor(a!) self, Scalar other) -> Tensor(a!)
  variants: method

- func: mv(Tensor self, Tensor vec) -> Tensor
  variants: function, method
  dispatch:
    CPU, CUDA: mv
    SparseCPU, SparseCUDA: mv_sparse

- func: mv.out(Tensor self, Tensor vec, *, Tensor(a!) out) -> Tensor(a!)
  use_c10_dispatcher: hacky_wrapper_for_legacy_signatures
  dispatch:
    DefaultBackend: mv_out

- func: mvlgamma(Tensor self, int p) -> Tensor
  variants: function, method
  dispatch:
    DefaultBackend: mvlgamma

- func: mvlgamma_(Tensor(a!) self, int p) -> Tensor(a!)
  variants: method
  dispatch:
    DefaultBackend: mvlgamma_

- func: narrow_copy(Tensor self, int dim, int start, int length) -> Tensor
  variants: method
  dispatch:
    CPU, CUDA: narrow_copy_dense
    SparseCPU, SparseCUDA: narrow_copy_sparse

- func: narrow(Tensor(a) self, int dim, int start, int length) -> Tensor(a)
  variants: function, method
  device_guard: False

- func: narrow.Tensor(Tensor(a) self, int dim, Tensor start, int length) -> Tensor(a)
  variants: function, method
  device_guard: False

- func: native_batch_norm(Tensor input, Tensor? weight, Tensor? bias, Tensor? running_mean, Tensor? running_var, bool training, float momentum, float eps) -> (Tensor, Tensor, Tensor)
  use_c10_dispatcher: hacky_wrapper_for_legacy_signatures
  dispatch:
    CPU: batch_norm_cpu
    CUDA: batch_norm_cuda
    MkldnnCPU: mkldnn_batch_norm

- func: native_batch_norm.out(Tensor input, Tensor? weight, Tensor? bias, Tensor? running_mean, Tensor? running_var, bool training, float momentum, float eps, *, Tensor(a!) out, Tensor(b!) save_mean, Tensor(c!) save_invstd) -> (Tensor(a!), Tensor(b!), Tensor(c!))
  use_c10_dispatcher: hacky_wrapper_for_legacy_signatures
  dispatch:
    CUDA: batch_norm_cuda_out

- func: batch_norm_stats(Tensor input, float eps) -> (Tensor, Tensor)
  dispatch:
    CUDA: batch_norm_stats_cuda

- func: batch_norm_elemt(Tensor input, Tensor? weight, Tensor? bias, Tensor mean, Tensor invstd, float eps) -> Tensor
  use_c10_dispatcher: hacky_wrapper_for_legacy_signatures
  dispatch:
    CUDA: batch_norm_elemt_cuda

- func: batch_norm_elemt.out(Tensor input, Tensor? weight, Tensor? bias, Tensor mean, Tensor invstd, float eps, *, Tensor(a!) out) -> Tensor(a!)
  use_c10_dispatcher: hacky_wrapper_for_legacy_signatures
  dispatch:
    CUDA: batch_norm_elemt_cuda_out

# for backward compatibility
- func: batch_norm_gather_stats(Tensor input, Tensor mean, Tensor invstd, Tensor? running_mean, Tensor? running_var, float momentum, float eps, int count) -> (Tensor, Tensor)
  use_c10_dispatcher: hacky_wrapper_for_legacy_signatures
  dispatch:
    CUDA: batch_norm_gather_stats_cuda

- func: batch_norm_gather_stats_with_counts(Tensor input, Tensor mean, Tensor invstd, Tensor? running_mean, Tensor? running_var, float momentum, float eps, Tensor counts) -> (Tensor, Tensor)
  use_c10_dispatcher: hacky_wrapper_for_legacy_signatures
  dispatch:
    CUDA: batch_norm_gather_stats_with_counts_cuda

- func: native_batch_norm_backward(Tensor grad_out, Tensor input, Tensor? weight, Tensor? running_mean, Tensor? running_var, Tensor? save_mean, Tensor? save_invstd, bool train, float eps, bool[3] output_mask) -> (Tensor, Tensor, Tensor)
  use_c10_dispatcher: hacky_wrapper_for_legacy_signatures
  dispatch:
    CPU: batch_norm_backward_cpu
    CUDA: batch_norm_backward_cuda

- func: batch_norm_backward_reduce(Tensor grad_out, Tensor input, Tensor mean, Tensor invstd, Tensor? weight, bool input_g, bool weight_g, bool bias_g) -> (Tensor, Tensor, Tensor, Tensor)
  use_c10_dispatcher: hacky_wrapper_for_legacy_signatures
  dispatch:
    CUDA: batch_norm_backward_reduce_cuda

- func: batch_norm_backward_elemt(Tensor grad_out, Tensor input, Tensor mean, Tensor invstd, Tensor? weight, Tensor mean_dy, Tensor mean_dy_xmu) -> Tensor
  use_c10_dispatcher: hacky_wrapper_for_legacy_signatures
  dispatch:
    CUDA: batch_norm_backward_elemt_cuda

- func: batch_norm_update_stats(Tensor input, Tensor? running_mean, Tensor? running_var, float momentum) -> (Tensor, Tensor)
  use_c10_dispatcher: hacky_wrapper_for_legacy_signatures
  dispatch:
    CPU: batch_norm_update_stats_cpu
    CUDA: batch_norm_update_stats_cuda

- func: is_vulkan_available() -> bool

- func: _nnpack_available() -> bool

- func: _nnpack_spatial_convolution(Tensor input, Tensor weight, Tensor? bias, int[2] padding, int[2] stride=1) -> Tensor
  use_c10_dispatcher: hacky_wrapper_for_legacy_signatures
  variants: function
  dispatch:
    DefaultBackend: _nnpack_spatial_convolution

- func: _nnpack_spatial_convolution_backward(Tensor input, Tensor grad_output, Tensor weight, int[2] padding, bool[3] output_mask) -> (Tensor, Tensor, Tensor)
  variants: function

- func: _nnpack_spatial_convolution_backward_input(Tensor input, Tensor grad_output, Tensor weight, int[2] padding) -> Tensor
  variants: function

- func: _nnpack_spatial_convolution_backward_weight(Tensor input, int[] weightsize, Tensor grad_output, int[2] padding) -> Tensor
  variants: function

- func: ones.names(int[] size, *, Dimname[]? names, ScalarType? dtype=None, Layout? layout=None, Device? device=None, bool? pin_memory=None) -> Tensor
  use_c10_dispatcher: hacky_wrapper_for_legacy_signatures
  device_guard: False

- func: ones(int[] size, *, ScalarType? dtype=None, Layout? layout=None, Device? device=None, bool? pin_memory=None) -> Tensor
  use_c10_dispatcher: hacky_wrapper_for_legacy_signatures

- func: ones.out(int[] size, *, Tensor(a!) out) -> Tensor(a!)
  use_c10_dispatcher: hacky_wrapper_for_legacy_signatures

- func: ones_like(Tensor self, *, ScalarType? dtype=None, Layout? layout=None, Device? device=None, bool? pin_memory=None, MemoryFormat? memory_format=None) -> Tensor
  use_c10_dispatcher: hacky_wrapper_for_legacy_signatures

- func: pairwise_distance(Tensor x1, Tensor x2, float p=2, float eps=1e-06, bool keepdim=False) -> Tensor

- func: cdist(Tensor x1, Tensor x2, float p=2, int? compute_mode=None) -> Tensor

- func: _euclidean_dist(Tensor x1, Tensor x2) -> Tensor
  dispatch:
    DefaultBackend: _euclidean_dist

- func: _cdist_forward(Tensor x1, Tensor x2, float p, int? compute_mode) -> Tensor
  dispatch:
    CPU, CUDA: _cdist_forward

- func: _cdist_backward(Tensor grad, Tensor x1, Tensor x2, float p, Tensor cdist) -> Tensor
  dispatch:
    CPU, CUDA: _cdist_backward

- func: pdist(Tensor self, float p=2) -> Tensor

- func: _pdist_forward(Tensor self, float p=2) -> Tensor
  dispatch:
    CPU, CUDA: _pdist_forward

- func: _pdist_backward(Tensor grad, Tensor self, float p, Tensor pdist) -> Tensor
  dispatch:
    CPU, CUDA: _pdist_backward

- func: cosine_similarity(Tensor x1, Tensor x2, int dim=1, float eps=1e-08) -> Tensor
  variants: function

- func: permute(Tensor(a) self, int[] dims) -> Tensor(a)
  variants: method  # This is method-only to match the previous tensor API. In the future we could make this a function too.
  dispatch:
    DefaultBackend: permute

- func: movedim.intlist(Tensor(a) self, int[] source, int[] destination) -> Tensor(a)
  variants: function, method

- func: movedim.int(Tensor(a) self, int source, int destination) -> Tensor(a)
  variants: function, method

# moveaxis, alias for movedim
- func: moveaxis.intlist(Tensor(a) self, int[] source, int[] destination) -> Tensor(a)
  variants: function, method

- func: moveaxis.int(Tensor(a) self, int source, int destination) -> Tensor(a)
  variants: function, method

# Only exposed from C++ -- in Python,
# we expose it as an attribute `T`, not a function.
#
# I'd like to name this "T" in C++ too, but
# calling a native function "T" causes undefined
# behavior on Windows, for reasons I don't understand
# (maybe related to capital letter collation somehow...)
- func: numpy_T(Tensor(a) self) -> Tensor(a)
  variants: method

- func: pixel_shuffle(Tensor self, int upscale_factor) -> Tensor

- func: pixel_unshuffle(Tensor self, int downscale_factor) -> Tensor
  use_c10_dispatcher: full

- func: channel_shuffle(Tensor self, int groups) -> Tensor
  dispatch:
    CPU: channel_shuffle
    QuantizedCPU: channel_shuffle_quantized_cpu

- func: is_pinned(Tensor self) -> bool
  variants: method

- func: pin_memory(Tensor(a) self) -> Tensor(a)
  variants: method

- func: pinverse(Tensor self, float rcond=1e-15) -> Tensor
  variants: function, method

- func: poisson_nll_loss(Tensor input, Tensor target, bool log_input, bool full, float eps, int reduction) -> Tensor
  variants: function

- func: rad2deg(Tensor self) -> Tensor
  variants: function, method
  dispatch:
    DefaultBackend: rad2deg

- func: rad2deg_(Tensor(a!) self) -> Tensor(a!)
  variants: function, method
  dispatch:
    DefaultBackend: rad2deg_

- func: rad2deg.out(Tensor self, *, Tensor(a!) out) -> Tensor(a!)
  use_c10_dispatcher: hacky_wrapper_for_legacy_signatures
  dispatch:
    DefaultBackend: rad2deg_out

- func: deg2rad(Tensor self) -> Tensor
  variants: function, method
  dispatch:
    DefaultBackend: deg2rad

- func: deg2rad_(Tensor(a!) self) -> Tensor(a!)
  variants: function, method
  dispatch:
    DefaultBackend: deg2rad_

- func: deg2rad.out(Tensor self, *, Tensor(a!) out) -> Tensor(a!)
  use_c10_dispatcher: hacky_wrapper_for_legacy_signatures
  dispatch:
    DefaultBackend: deg2rad_out

- func: scalar_tensor(Scalar s, *, ScalarType? dtype=None, Layout? layout=None, Device? device=None, bool? pin_memory=None) -> Tensor
  use_c10_dispatcher: hacky_wrapper_for_legacy_signatures

- func: rand.names(int[] size, *, Dimname[]? names, ScalarType? dtype=None, Layout? layout=None, Device? device=None, bool? pin_memory=None) -> Tensor
  use_c10_dispatcher: hacky_wrapper_for_legacy_signatures
  device_guard: False

- func: rand.generator_with_names(int[] size, *, Generator? generator, Dimname[]? names, ScalarType? dtype=None, Layout? layout=None, Device? device=None, bool? pin_memory=None) -> Tensor
  use_c10_dispatcher: hacky_wrapper_for_legacy_signatures
  device_guard: False

- func: rand(int[] size, *, ScalarType? dtype=None, Layout? layout=None, Device? device=None, bool? pin_memory=None) -> Tensor
  use_c10_dispatcher: hacky_wrapper_for_legacy_signatures

- func: rand.generator(int[] size, *, Generator? generator, ScalarType? dtype=None, Layout? layout=None, Device? device=None, bool? pin_memory=None) -> Tensor
  use_c10_dispatcher: hacky_wrapper_for_legacy_signatures

- func: rand.out(int[] size, *, Tensor(a!) out) -> Tensor(a!)
  use_c10_dispatcher: hacky_wrapper_for_legacy_signatures

- func: rand.generator_out(int[] size, *, Generator? generator, Tensor(a!) out) -> Tensor(a!)
  use_c10_dispatcher: hacky_wrapper_for_legacy_signatures

- func: rand_like(Tensor self, *, ScalarType? dtype=None, Layout? layout=None, Device? device=None, bool? pin_memory=None, MemoryFormat? memory_format=None) -> Tensor
  use_c10_dispatcher: hacky_wrapper_for_legacy_signatures

- func: randint(int high, int[] size, *, ScalarType? dtype=None, Layout? layout=None, Device? device=None, bool? pin_memory=None) -> Tensor
  use_c10_dispatcher: hacky_wrapper_for_legacy_signatures

- func: randint.generator(int high, int[] size, *, Generator? generator, ScalarType? dtype=None, Layout? layout=None, Device? device=None, bool? pin_memory=None) -> Tensor
  use_c10_dispatcher: hacky_wrapper_for_legacy_signatures

- func: randint.low(int low, int high, int[] size, *, ScalarType? dtype=None, Layout? layout=None, Device? device=None, bool? pin_memory=None) -> Tensor
  use_c10_dispatcher: hacky_wrapper_for_legacy_signatures

- func: randint.low_generator(int low, int high, int[] size, *, Generator? generator, ScalarType? dtype=None, Layout? layout=None, Device? device=None, bool? pin_memory=None) -> Tensor
  use_c10_dispatcher: hacky_wrapper_for_legacy_signatures

- func: randint.out(int high, int[] size, *, Tensor(a!) out) -> Tensor(a!)
  use_c10_dispatcher: hacky_wrapper_for_legacy_signatures

- func: randint.generator_out(int high, int[] size, *, Generator? generator, Tensor(a!) out) -> Tensor(a!)
  use_c10_dispatcher: hacky_wrapper_for_legacy_signatures

- func: randint.low_out(int low, int high, int[] size, *, Tensor(a!) out) -> Tensor(a!)
  use_c10_dispatcher: hacky_wrapper_for_legacy_signatures

- func: randint.low_generator_out(int low, int high, int[] size, *, Generator? generator, Tensor(a!) out) -> Tensor(a!)
  use_c10_dispatcher: hacky_wrapper_for_legacy_signatures

- func: randint_like(Tensor self, int high, *, ScalarType? dtype=None, Layout? layout=None, Device? device=None, bool? pin_memory=None, MemoryFormat? memory_format=None) -> Tensor
  use_c10_dispatcher: hacky_wrapper_for_legacy_signatures

- func: randint_like.low_dtype(Tensor self, int low, int high, *, ScalarType? dtype=None, Layout? layout=None, Device? device=None, bool? pin_memory=None, MemoryFormat? memory_format=None) -> Tensor
  use_c10_dispatcher: hacky_wrapper_for_legacy_signatures

- func: randn(int[] size, *, ScalarType? dtype=None, Layout? layout=None, Device? device=None, bool? pin_memory=None) -> Tensor
  use_c10_dispatcher: hacky_wrapper_for_legacy_signatures

- func: randn.generator(int[] size, *, Generator? generator, ScalarType? dtype=None, Layout? layout=None, Device? device=None, bool? pin_memory=None) -> Tensor
  use_c10_dispatcher: hacky_wrapper_for_legacy_signatures

- func: randn.names(int[] size, *, Dimname[]? names, ScalarType? dtype=None, Layout? layout=None, Device? device=None, bool? pin_memory=None) -> Tensor
  use_c10_dispatcher: hacky_wrapper_for_legacy_signatures
  device_guard: False

- func: randn.generator_with_names(int[] size, *, Generator? generator, Dimname[]? names, ScalarType? dtype=None, Layout? layout=None, Device? device=None, bool? pin_memory=None) -> Tensor
  use_c10_dispatcher: hacky_wrapper_for_legacy_signatures
  device_guard: False

- func: randn.out(int[] size, *, Tensor(a!) out) -> Tensor(a!)
  use_c10_dispatcher: hacky_wrapper_for_legacy_signatures

- func: randn.generator_out(int[] size, *, Generator? generator, Tensor(a!) out) -> Tensor(a!)
  use_c10_dispatcher: hacky_wrapper_for_legacy_signatures

- func: randn_like(Tensor self, *, ScalarType? dtype=None, Layout? layout=None, Device? device=None, bool? pin_memory=None, MemoryFormat? memory_format=None) -> Tensor
  use_c10_dispatcher: hacky_wrapper_for_legacy_signatures

- func: randperm(int n, *, ScalarType? dtype=None, Layout? layout=None, Device? device=None, bool? pin_memory=None) -> Tensor
  use_c10_dispatcher: hacky_wrapper_for_legacy_signatures

- func: randperm.generator(int n, *, Generator? generator, ScalarType? dtype=None, Layout? layout=None, Device? device=None, bool? pin_memory=None) -> Tensor
  use_c10_dispatcher: hacky_wrapper_for_legacy_signatures

- func: randperm.out(int n, *, Tensor(a!) out) -> Tensor(a!)
  use_c10_dispatcher: hacky_wrapper_for_legacy_signatures

- func: randperm.generator_out(int n, *, Generator? generator, Tensor(a!) out) -> Tensor(a!)
  use_c10_dispatcher: hacky_wrapper_for_legacy_signatures
  dispatch:
    CPU: randperm_out_cpu
    CUDA: randperm_out_cuda

- func: range.step(Scalar start, Scalar end, Scalar step=1, *, ScalarType? dtype=None, Layout? layout=None, Device? device=None, bool? pin_memory=None) -> Tensor
  use_c10_dispatcher: hacky_wrapper_for_legacy_signatures

- func: range(Scalar start, Scalar end, *, ScalarType? dtype=None, Layout? layout=None, Device? device=None, bool? pin_memory=None) -> Tensor
  use_c10_dispatcher: hacky_wrapper_for_legacy_signatures

- func: range.out(Scalar start, Scalar end, Scalar step=1, *, Tensor(a!) out) -> Tensor(a!)
  use_c10_dispatcher: hacky_wrapper_for_legacy_signatures
  dispatch:
    CPU: range_cpu_out
    CUDA: range_cuda_out

- func: ravel(Tensor(a) self) -> Tensor(a)
  variants: function, method

- func: reciprocal(Tensor self) -> Tensor
  variants: function, method
  dispatch:
    DefaultBackend: reciprocal

- func: reciprocal_(Tensor(a!) self) -> Tensor(a!)
  variants: function, method
  dispatch:
    DefaultBackend: reciprocal_

- func: reciprocal.out(Tensor self, *, Tensor(a!) out) -> Tensor(a!)
  use_c10_dispatcher: hacky_wrapper_for_legacy_signatures
  dispatch:
    CPU, CUDA: reciprocal_out

- func: neg(Tensor self) -> Tensor
  variants: function, method
  dispatch:
    DefaultBackend: neg

- func: neg_(Tensor(a!) self) -> Tensor(a!)
  variants: function, method
  dispatch:
    CPU, CUDA: neg_
    SparseCPU, SparseCUDA: neg_sparse_

- func: neg.out(Tensor self, *, Tensor(a!) out) -> Tensor(a!)
  use_c10_dispatcher: hacky_wrapper_for_legacy_signatures
  dispatch:
    CPU, CUDA: neg_out
    SparseCPU, SparseCUDA: neg_out_sparse

# Alias for neg
- func: negative(Tensor self) -> Tensor
  variants: function, method

- func: negative_(Tensor(a!) self) -> Tensor(a!)
  variants: function, method

- func: negative.out(Tensor self, *, Tensor(a!) out) -> Tensor(a!)
  use_c10_dispatcher: hacky_wrapper_for_legacy_signatures

- func: repeat(Tensor self, int[] repeats) -> Tensor
  variants: method  # This is method-only to match the previous tensor API. In the future we could make this a function too.
  dispatch:
    DefaultBackend: repeat

- func: repeat_interleave.Tensor(Tensor repeats) -> Tensor
  variants: function
  dispatch:
    CPU: repeat_interleave_cpu
    CUDA: repeat_interleave_cuda

- func: repeat_interleave.self_Tensor(Tensor self, Tensor repeats, int? dim=None) -> Tensor
  variants: function, method

- func: repeat_interleave.self_int(Tensor self, int repeats, int? dim=None) -> Tensor
  variants: function, method

- func: reshape(Tensor(a) self, int[] shape) -> Tensor(a)
  variants: function, method
  device_guard: False

- func: _mkldnn_reshape(Tensor self, int[] shape) -> Tensor
  device_guard: False
  dispatch:
    MkldnnCPU: mkldnn_reshape

- func: reshape_as(Tensor(a) self, Tensor other) -> Tensor(a)
  variants: method
  device_guard: False

- func: round(Tensor self) -> Tensor
  variants: function, method
  dispatch:
    DefaultBackend: round

- func: round_(Tensor(a!) self) -> Tensor(a!)
  variants: function, method
  dispatch:
    DefaultBackend: round_

- func: round.out(Tensor self, *, Tensor(a!) out) -> Tensor(a!)
  use_c10_dispatcher: hacky_wrapper_for_legacy_signatures
  dispatch:
    CPU: round_out
    CUDA: round_out

- func: rrelu(Tensor self, Scalar lower=0.125, Scalar upper=0.3333333333333333, bool training=False, Generator? generator=None) -> Tensor

- func: rrelu_(Tensor(a!) self, Scalar lower=0.125, Scalar upper=0.3333333333333333, bool training=False, Generator? generator=None) -> Tensor(a!)

- func: relu(Tensor self) -> Tensor
  variants: function, method
  dispatch:
    CPU, CUDA: relu
    MkldnnCPU: mkldnn_relu
    QuantizedCPU: relu_quantized_cpu

- func: relu_(Tensor(a!) self) -> Tensor(a!)
  variants: function, method
  dispatch:
    CPU, CUDA: relu_
    MkldnnCPU: mkldnn_relu_
    QuantizedCPU: relu_quantized_cpu_

- func: prelu(Tensor self, Tensor weight) -> Tensor
  variants: function, method
  dispatch:
    CPU: prelu_cpu
    CUDA: prelu_cuda

- func: prelu_backward(Tensor grad_output, Tensor self, Tensor weight) -> (Tensor, Tensor)
  variants: function, method
  dispatch:
    CPU: prelu_backward_cpu
    CUDA: prelu_backward_cuda

- func: gelu(Tensor self) -> Tensor
  python_module: nn
  dispatch:
    CPU: gelu_cpu
    CUDA: gelu_cuda

- func: gelu_backward(Tensor grad, Tensor self) -> Tensor
  python_module: nn
  dispatch:
    CPU: gelu_backward_cpu
    CUDA: gelu_backward_cuda

- func: infinitely_differentiable_gelu_backward(Tensor grad, Tensor self) -> Tensor
  variants: function
  python_module: nn
  device_guard: False

- func: hardshrink(Tensor self, Scalar lambd=0.5) -> Tensor
  variants: function, method
  dispatch:
    CPU, CUDA: hardshrink

- func: hardshrink_backward(Tensor grad_out, Tensor self, Scalar lambd) -> Tensor
  variants: function, method
  dispatch:
    CPU, CUDA: hardshrink_backward

- func: rsqrt(Tensor self) -> Tensor
  variants: function, method
  dispatch:
    DefaultBackend: rsqrt

- func: rsqrt_(Tensor(a!) self) -> Tensor(a!)
  variants: function, method
  dispatch:
    DefaultBackend: rsqrt_

- func: rsqrt.out(Tensor self, *, Tensor(a!) out) -> Tensor(a!)
  use_c10_dispatcher: hacky_wrapper_for_legacy_signatures
  dispatch:
    CPU, CUDA: rsqrt_out

- func: select.Dimname(Tensor(a) self, Dimname dim, int index) -> Tensor(a)
  variants: function, method
  device_guard: False

- func: select.int(Tensor(a) self, int dim, int index) -> Tensor(a)
  variants: function, method
  device_guard: False
  dispatch:
    DefaultBackend: select

- func: select_backward(Tensor grad, int[] input_sizes, int dim, int index) -> Tensor
  variants: function
  device_guard: False

- func: selu(Tensor self) -> Tensor

- func: selu_(Tensor(a!) self) -> Tensor(a!)

- func: celu(Tensor self, Scalar alpha=1.0) -> Tensor
  dispatch:
    DefaultBackend: celu

- func: celu_(Tensor(a!) self, Scalar alpha=1.0) -> Tensor(a!)
  dispatch:
    DefaultBackend: celu_

- func: silu(Tensor self) -> Tensor
  python_module: nn
  dispatch:
    DefaultBackend: silu

- func: silu_(Tensor(a!) self) -> Tensor(a!)
  python_module: nn
  dispatch:
    DefaultBackend: silu_

- func: silu.out(Tensor self, *, Tensor(a!) out) -> Tensor(a!)
  use_c10_dispatcher: hacky_wrapper_for_legacy_signatures
  python_module: nn
  dispatch:
    CPU, CUDA: silu_out

- func: silu_backward(Tensor grad_output, Tensor self) -> Tensor
  python_module: nn
  dispatch:
    CPU, CUDA: silu_backward
    Math: math_silu_backward

- func: sigmoid(Tensor self) -> Tensor
  variants: function, method
  dispatch:
    CPU, CUDA: sigmoid
    QuantizedCPU: sigmoid_quantized_cpu
    MkldnnCPU: mkldnn_sigmoid

- func: sigmoid_(Tensor(a!) self) -> Tensor(a!)
  variants: function, method
  dispatch:
    CPU, CUDA: sigmoid_
    MkldnnCPU: mkldnn_sigmoid_

- func: sigmoid.out(Tensor self, *, Tensor(a!) out) -> Tensor(a!)
  use_c10_dispatcher: hacky_wrapper_for_legacy_signatures
  dispatch:
    CPU, CUDA: sigmoid_out

- func: logit(Tensor self, float? eps=None) -> Tensor
  variants: function, method
  dispatch:
    CPU, CUDA: logit

- func: logit_(Tensor(a!) self, float? eps=None) -> Tensor(a!)
  variants: function, method
  dispatch:
    CPU, CUDA: logit_

- func: logit.out(Tensor self, float? eps=None, *, Tensor(a!) out) -> Tensor(a!)
  use_c10_dispatcher: hacky_wrapper_for_legacy_signatures
  dispatch:
    CPU, CUDA: logit_out

- func: sin(Tensor self) -> Tensor
  variants: function, method
  dispatch:
    DefaultBackend: sin

- func: sin_(Tensor(a!) self) -> Tensor(a!)
  variants: function, method
  dispatch:
    DefaultBackend: sin_

- func: sin.out(Tensor self, *, Tensor(a!) out) -> Tensor(a!)
  use_c10_dispatcher: hacky_wrapper_for_legacy_signatures
  dispatch:
    CPU, CUDA: sin_out

- func: sinc(Tensor self) -> Tensor
  use_c10_dispatcher: full
  variants: function, method
  dispatch:
    DefaultBackend: sinc

- func: sinc_(Tensor(a!) self) -> Tensor(a!)
  use_c10_dispatcher: full
  variants: function, method
  dispatch:
    DefaultBackend: sinc_

- func: sinc.out(Tensor self, *, Tensor(a!) out) -> Tensor(a!)
  use_c10_dispatcher: hacky_wrapper_for_legacy_signatures
  dispatch:
    CPU, CUDA: sinc_out

- func: sinh(Tensor self) -> Tensor
  variants: function, method
  dispatch:
    DefaultBackend: sinh

- func: sinh_(Tensor(a!) self) -> Tensor(a!)
  variants: function, method
  dispatch:
    DefaultBackend: sinh_

- func: sinh.out(Tensor self, *, Tensor(a!) out) -> Tensor(a!)
  use_c10_dispatcher: hacky_wrapper_for_legacy_signatures
  dispatch:
    CPU, CUDA: sinh_out

# Returns a copy of this `Variable` that is detached from its autograd graph.
# This method is OK to call if the `Variable` is a view.
#
# NOTE: Previously, if we change the tensor metadata (e.g. sizes / strides /
# storage / storage_offset) of a tensor created from `detach()`, those metadata
# in the original tensor will also be updated. However, the new behavior is that
# those metadata changes to the detached tensor will not update the original tensor
# anymore, and in the `detach()` function we need to set `allow_tensor_metadata_change_`
# to false to make such changes explicitly illegal, in order to prevent users from
# changing metadata of the detached tensor and expecting the original tensor to also
# be updated.
- func: detach(Tensor(a) self) -> Tensor(a)
  variants: function, method
  dispatch:
    DefaultBackend: detach

# Like `detach()`, but modifies this `Variable` in-place. This method may
# only be called on non-view `Variable`s. You can use `is_view()` to check
# this. If this `Variable` is a view, throws an `std::runtime_error()`.
- func: detach_(Tensor(a!) self) -> Tensor(a!)
  variants: function, method
  dispatch:
    DefaultBackend: detach_

- func: size.int(Tensor self, int dim) -> int
  variants: function
  device_guard: False
  manual_cpp_binding: True

- func: size.Dimname(Tensor self, Dimname dim) -> int
  variants: function, method
  device_guard: False

- func: slice.Tensor(Tensor(a) self, int dim=0, int start=0, int end=9223372036854775807, int step=1) -> Tensor(a)
  variants: function, method
  device_guard: False
  dispatch:
    DefaultBackend: slice

- func: slice_backward(Tensor grad, int[] input_sizes, int dim, int start, int end, int step) -> Tensor
  variants: function
  device_guard: False

- func: slogdet(Tensor self) -> (Tensor sign, Tensor logabsdet)
  variants: function, method
  dispatch:
    DefaultBackend: slogdet

- func: smm(Tensor self, Tensor mat2) -> Tensor
  variants: function, method

# softmax allows positional dtype, unlike most operators, because kwonly is BC-breaking when loading jit models.
- func: softmax.int(Tensor self, int dim, ScalarType? dtype=None) -> Tensor
  variants: function, method

- func: softmax.Dimname(Tensor self, Dimname dim, *, ScalarType? dtype=None) -> Tensor
  variants: function, method

- func: _softmax(Tensor self, int dim, bool half_to_float) -> Tensor
  dispatch:
    CPU: softmax_cpu
    CUDA: softmax_cuda
    MkldnnCPU: mkldnn_softmax

- func: _softmax_backward_data(Tensor grad_output, Tensor output, int dim, Tensor self) -> Tensor
  dispatch:
    CPU: softmax_backward_cpu
    CUDA: softmax_backward_cuda

- func: unsafe_split.Tensor(Tensor self, int split_size, int dim=0) -> Tensor[]
  variants: function, method
  device_guard: False
  dispatch:
    DefaultBackend: unsafe_split

- func: split.Tensor(Tensor(a) self, int split_size, int dim=0) -> Tensor(a)[]
  variants: function, method
  device_guard: False
  dispatch:
    DefaultBackend: split

- func: unsafe_split_with_sizes(Tensor self, int[] split_sizes, int dim=0) -> Tensor[]
  variants: function, method
  device_guard: False
  dispatch:
    DefaultBackend: unsafe_split_with_sizes

- func: split_with_sizes(Tensor(a) self, int[] split_sizes, int dim=0) -> Tensor(a)[]
  variants: function, method
  device_guard: False
  dispatch:
    DefaultBackend: split_with_sizes

- func: squeeze(Tensor(a) self) -> Tensor(a)
  variants: function, method
  device_guard: False
  dispatch:
    DefaultBackend: squeeze

- func: squeeze.dim(Tensor(a) self, int dim) -> Tensor(a)
  variants: function, method
  device_guard: False
  dispatch:
    DefaultBackend: squeeze

- func: squeeze.dimname(Tensor(a) self, Dimname dim) -> Tensor(a)
  variants: function, method
  device_guard: False

- func: squeeze_(Tensor(a!) self) -> Tensor(a!)
  variants: method
  device_guard: False
  dispatch:
    DefaultBackend: squeeze_

- func: squeeze_.dim(Tensor(a!) self, int dim) -> Tensor(a!)
  variants: method
  device_guard: False
  dispatch:
    DefaultBackend: squeeze_

- func: squeeze_.dimname(Tensor(a!) self, Dimname dim) -> Tensor(a!)
  variants: method
  device_guard: False

- func: sspaddmm(Tensor self, Tensor mat1, Tensor mat2, *, Scalar beta=1, Scalar alpha=1) -> Tensor
  variants: function, method

- func: sspaddmm.out(Tensor self, Tensor mat1, Tensor mat2, *, Scalar beta=1, Scalar alpha=1, Tensor(a!) out) -> Tensor(a!)
  use_c10_dispatcher: hacky_wrapper_for_legacy_signatures
  dispatch:
    CPU: _sspaddmm_out_only_sparse
    CUDA: _sspaddmm_out_only_sparse_cuda
    SparseCPU: _sspaddmm_out_cpu
    SparseCUDA: _sspaddmm_out_cuda

- func: stack(Tensor[] tensors, int dim=0) -> Tensor
  dispatch:
    DefaultBackend: stack

- func: stack.out(Tensor[] tensors, int dim=0, *, Tensor(a!) out) -> Tensor(a!)
  use_c10_dispatcher: hacky_wrapper_for_legacy_signatures
  dispatch:
    DefaultBackend: stack_out

- func: hstack(Tensor[] tensors) -> Tensor

- func: hstack.out(Tensor[] tensors, *, Tensor(a!) out) -> Tensor(a!)
  use_c10_dispatcher: hacky_wrapper_for_legacy_signatures

- func: vstack(Tensor[] tensors) -> Tensor

- func: vstack.out(Tensor[] tensors, *, Tensor(a!) out) -> Tensor(a!)
  use_c10_dispatcher: hacky_wrapper_for_legacy_signatures

- func: dstack(Tensor[] tensors) -> Tensor

- func: dstack.out(Tensor[] tensors, *, Tensor(a!) out) -> Tensor(a!)
  use_c10_dispatcher: hacky_wrapper_for_legacy_signatures

# The signature is designed to be consistent with librosa except that it is
# missing the `pad_mode` and `center` arguments, which are taken care of at
# `torch.functional.py`. They shall be moved here once we have mapping between
# Python strings and C++ Enum in codegen.
- func: stft(Tensor self, int n_fft, int? hop_length=None, int? win_length=None, Tensor? window=None, bool normalized=False, bool? onesided=None, bool? return_complex=None) -> Tensor
  use_c10_dispatcher: hacky_wrapper_for_legacy_signatures
  variants: function, method

- func: istft(Tensor self, int n_fft, int? hop_length=None, int? win_length=None, Tensor? window=None, bool center=True, bool normalized=False, bool? onesided=None, int? length=None, bool return_complex=False) -> Tensor
  use_c10_dispatcher: hacky_wrapper_for_legacy_signatures
  variants: function, method

- func: stride.int(Tensor self, int dim) -> int
  variants: function
  device_guard: False
  manual_cpp_binding: True

- func: stride.Dimname(Tensor self, Dimname dim) -> int
  variants: function, method
  device_guard: False

- func: sum(Tensor self, *, ScalarType? dtype=None) -> Tensor
  variants: function, method
  dispatch:
    CPU, CUDA: sum

- func: sum.dim_IntList(Tensor self, int[1] dim, bool keepdim=False, *, ScalarType? dtype=None) -> Tensor
  variants: function, method
  dispatch:
    CPU, CUDA: sum

- func: sum.dim_DimnameList(Tensor self, Dimname[1] dim, bool keepdim=False, *, ScalarType? dtype=None) -> Tensor
  variants: function, method

- func: sum.IntList_out(Tensor self, int[1] dim, bool keepdim=False, *, ScalarType? dtype=None, Tensor(a!) out) -> Tensor(a!)
  use_c10_dispatcher: hacky_wrapper_for_legacy_signatures
  dispatch:
    CPU, CUDA: sum_out

- func: sum.DimnameList_out(Tensor self, Dimname[1] dim, bool keepdim=False, *, ScalarType? dtype=None, Tensor(a!) out) -> Tensor(a!)
  use_c10_dispatcher: hacky_wrapper_for_legacy_signatures

- func: nansum(Tensor self, *, ScalarType? dtype=None) -> Tensor
  variants: function, method
  dispatch:
    CPU, CUDA: nansum

- func: nansum.dim_IntList(Tensor self, int[1] dim, bool keepdim=False, *, ScalarType? dtype=None) -> Tensor
  variants: function, method
  dispatch:
    CPU, CUDA: nansum

- func: nansum.IntList_out(Tensor self, int[1] dim, bool keepdim=False, *, ScalarType? dtype=None, Tensor(a!) out) -> Tensor(a!)
  use_c10_dispatcher: hacky_wrapper_for_legacy_signatures
  dispatch:
    CPU, CUDA: nansum_out

- func: sum_to_size(Tensor self, int[] size) -> Tensor
  variants: method
  device_guard: False

- func: sqrt(Tensor self) -> Tensor
  variants: function, method
  dispatch:
    DefaultBackend: sqrt

- func: sqrt_(Tensor(a!) self) -> Tensor(a!)
  variants: function, method
  dispatch:
    DefaultBackend: sqrt_

- func: sqrt.out(Tensor self, *, Tensor(a!) out) -> Tensor(a!)
  use_c10_dispatcher: hacky_wrapper_for_legacy_signatures
  dispatch:
    CPU, CUDA: sqrt_out

- func: square(Tensor self) -> Tensor
  variants: function, method

- func: square_(Tensor(a!) self) -> Tensor(a!)
  variants: function, method

- func: std(Tensor self, bool unbiased=True) -> Tensor
  variants: function, method
  dispatch:
    CPU, CUDA: std

- func: std.dim(Tensor self, int[1] dim, bool unbiased=True, bool keepdim=False) -> Tensor
  variants: function, method
  dispatch:
    CPU, CUDA: std

- func: std_mean(Tensor self, bool unbiased=True) -> (Tensor, Tensor)
  variants: function
  dispatch:
    CPU, CUDA: std_mean

- func: std_mean.dim(Tensor self, int[1] dim, bool unbiased=True, bool keepdim=False) -> (Tensor, Tensor)
  variants: function
  dispatch:
    CPU, CUDA: std_mean

- func: std_mean.names_dim(Tensor self, Dimname[1] dim, bool unbiased=True, bool keepdim=False) -> (Tensor, Tensor)
  variants: function

- func: std.out(Tensor self, int[1] dim, bool unbiased=True, bool keepdim=False, *, Tensor(a!) out) -> Tensor(a!)
  use_c10_dispatcher: hacky_wrapper_for_legacy_signatures
  dispatch:
    CPU, CUDA: std_out

- func: std.names_dim(Tensor self, Dimname[1] dim, bool unbiased=True, bool keepdim=False) -> Tensor
  variants: function, method

- func: std.names_out(Tensor self, Dimname[1] dim, bool unbiased=True, bool keepdim=False, *, Tensor(a!) out) -> Tensor(a!)
  use_c10_dispatcher: hacky_wrapper_for_legacy_signatures

- func: prod(Tensor self, *, ScalarType? dtype=None) -> Tensor
  variants: function, method
  dispatch:
    CPU, CUDA: prod

- func: prod.dim_int(Tensor self, int dim, bool keepdim=False, *, ScalarType? dtype=None) -> Tensor
  variants: function, method
  dispatch:
    CPU, CUDA: prod

- func: prod.int_out(Tensor self, int dim, bool keepdim=False, *, ScalarType? dtype=None, Tensor(a!) out) -> Tensor(a!)
  use_c10_dispatcher: hacky_wrapper_for_legacy_signatures
  dispatch:
    CPU, CUDA: prod_out

- func: prod.dim_Dimname(Tensor self, Dimname dim, bool keepdim=False, *, ScalarType? dtype=None) -> Tensor
  variants: function, method

- func: prod.Dimname_out(Tensor self, Dimname dim, bool keepdim=False, *, ScalarType? dtype=None, Tensor(a!) out) -> Tensor(a!)
  use_c10_dispatcher: hacky_wrapper_for_legacy_signatures

- func: t(Tensor(a) self) -> Tensor(a)
  device_guard: False
  variants: function, method
  dispatch:
    DefaultBackend: t

- func: t_(Tensor(a!) self) -> Tensor(a!)
  device_guard: False
  variants: method
  dispatch:
    DefaultBackend: t_

- func: tan(Tensor self) -> Tensor
  variants: function, method
  dispatch:
    DefaultBackend: tan

- func: tan_(Tensor(a!) self) -> Tensor(a!)
  variants: function, method
  dispatch:
    DefaultBackend: tan_

- func: tan.out(Tensor self, *, Tensor(a!) out) -> Tensor(a!)
  use_c10_dispatcher: hacky_wrapper_for_legacy_signatures
  dispatch:
    CPU, CUDA: tan_out

- func: tanh(Tensor self) -> Tensor
  variants: function, method
  dispatch:
    CPU, CUDA: tanh
    QuantizedCPU: tanh_quantized_cpu

- func: tanh_(Tensor(a!) self) -> Tensor(a!)
  variants: function, method
  dispatch:
    DefaultBackend: tanh_

- func: tanh.out(Tensor self, *, Tensor(a!) out) -> Tensor(a!)
  use_c10_dispatcher: hacky_wrapper_for_legacy_signatures
  dispatch:
    CPU, CUDA: tanh_out

- func: tensordot(Tensor self, Tensor other, int[] dims_self, int[] dims_other) -> Tensor
  variants: function

- func: tensordot.out(Tensor self, Tensor other, int[] dims_self, int[] dims_other, *, Tensor(a!) out) -> Tensor(a!)
  use_c10_dispatcher: hacky_wrapper_for_legacy_signatures
  variants: function
  dispatch:
    CPU, CUDA: tensordot_out

# TODO: namespace threshold in 'nn'
- func: threshold(Tensor self, Scalar threshold, Scalar value) -> Tensor
  variants: function
  dispatch:
    CPU: threshold
    CUDA: threshold_cuda
    QuantizedCPU: threshold_quantized_cpu

- func: threshold_(Tensor(a!) self, Scalar threshold, Scalar value) -> Tensor(a!)
  variants: function
  dispatch:
    CPU: threshold_
    CUDA: threshold__cuda

- func: threshold.out(Tensor self, Scalar threshold, Scalar value, *, Tensor(a!) out) -> Tensor(a!)
  use_c10_dispatcher: hacky_wrapper_for_legacy_signatures
  dispatch:
    CPU: threshold_out
    CUDA: threshold_out_cuda

- func: threshold_backward(Tensor grad_output, Tensor self, Scalar threshold) -> Tensor
  variants: function
  dispatch:
    CPU: threshold_backward
    CUDA: threshold_backward_cuda

- func: tile(Tensor self, int[] dims) -> Tensor
  variants: function, method

- func: transpose.int(Tensor(a) self, int dim0, int dim1) -> Tensor(a)
  variants: function, method
  device_guard: False
  dispatch:
    DefaultBackend: transpose

- func: transpose.Dimname(Tensor(a) self, Dimname dim0, Dimname dim1) -> Tensor(a)
  variants: function, method
  device_guard: False

- func: _mkldnn_transpose(Tensor self, int dim0, int dim1) -> Tensor
  device_guard: False
  dispatch:
    MkldnnCPU: mkldnn_transpose

- func: transpose_(Tensor(a!) self, int dim0, int dim1) -> Tensor(a!)
  variants: method
  device_guard: False
  dispatch:
    DefaultBackend: transpose_

- func: _mkldnn_transpose_(Tensor(a!) self, int dim0, int dim1) -> Tensor(a!)
  device_guard: False
  dispatch:
    MkldnnCPU: mkldnn_transpose_

- func: one_hot(Tensor self, int num_classes=-1) -> Tensor
  python_module: nn
  variants: function

- func: flip(Tensor self, int[] dims) -> Tensor
  variants: function, method
  dispatch:
    CPU, QuantizedCPU: flip_cpu
    CUDA: flip_cuda

- func: fliplr(Tensor self) -> Tensor
  variants: function, method

- func: flipud(Tensor self) -> Tensor
  variants: function, method

- func: roll(Tensor self, int[1] shifts, int[1] dims=[]) -> Tensor
  variants: function, method
  dispatch:
    CPU: roll_cpu
    CUDA: roll_cuda

# default int[] value [0,1] should not add space after comma, since codegen parser uses ', ' to split args

- func: rot90(Tensor self, int k=1, int[] dims=[0,1]) -> Tensor
  variants: function, method
  dispatch:
    DefaultBackend: rot90

- func: trapz.x(Tensor y, Tensor x, *, int dim=-1) -> Tensor

- func: trapz.dx(Tensor y, *, float dx=1, int dim=-1) -> Tensor

- func: _trilinear(Tensor i1, Tensor i2, Tensor i3, int[] expand1, int[] expand2, int[] expand3, int[] sumdim, int unroll_dim=1) -> Tensor
  dispatch:
    DefaultBackend: _trilinear

- func: triplet_margin_loss(Tensor anchor, Tensor positive, Tensor negative, float margin=1.0, float p=2, float eps=1e-06, bool swap=False, int reduction=Mean) -> Tensor

- func: trunc(Tensor self) -> Tensor
  variants: function, method
  dispatch:
    DefaultBackend: trunc

- func: trunc_(Tensor(a!) self) -> Tensor(a!)
  variants: function, method
  dispatch:
    DefaultBackend: trunc_

- func: trunc.out(Tensor self, *, Tensor(a!) out) -> Tensor(a!)
  use_c10_dispatcher: hacky_wrapper_for_legacy_signatures
  dispatch:
    CPU, CUDA: trunc_out

# Alias for trunc
- func: fix(Tensor self) -> Tensor
  variants: function, method

- func: fix_(Tensor(a!) self) -> Tensor(a!)
  variants: function, method

- func: fix.out(Tensor self, *, Tensor(a!) out) -> Tensor(a!)
  use_c10_dispatcher: hacky_wrapper_for_legacy_signatures

- func: type_as(Tensor self, Tensor other) -> Tensor
  variants: method

- func: _has_compatible_shallow_copy_type(Tensor self, Tensor from) -> bool
  variants: function

- func: _unique(Tensor self, bool sorted=True, bool return_inverse=False) -> (Tensor, Tensor)
  variants: function
  dispatch:
    CPU: _unique_cpu
    CUDA: _unique_cuda

- func: unique_dim(Tensor self, int dim, bool sorted=True, bool return_inverse=False, bool return_counts=False) -> (Tensor, Tensor, Tensor)
  variants: function
  dispatch:
    CPU: unique_dim_cpu
    CUDA: unique_dim_cuda

- func: unique_consecutive(Tensor self, bool return_inverse=False, bool return_counts=False, int? dim=None) -> (Tensor, Tensor, Tensor)
  variants: function
  dispatch:
    CPU: unique_consecutive_cpu
    CUDA: unique_consecutive_cuda

- func: unique_dim_consecutive(Tensor self, int dim, bool return_inverse=False, bool return_counts=False) -> (Tensor, Tensor, Tensor)
  variants: function
  dispatch:
    CPU: unique_dim_consecutive_cpu
    CUDA: unique_dim_consecutive_cuda

# _unique and _unique_dim are fragile and modifying them easily cause internal break
# the below operator is a temporary hack for adding return_counts support
# Please don't rely on these two operators, they will be removed soon

- func: _unique2(Tensor self, bool sorted=True, bool return_inverse=False, bool return_counts=False) -> (Tensor, Tensor, Tensor)
  variants: function
  dispatch:
    CPU: _unique2_cpu
    CUDA: _unique2_cuda

- func: _unsafe_view(Tensor self, int[] size) -> Tensor
  dispatch:
    DefaultBackend: _unsafe_view

- func: unsqueeze(Tensor(a) self, int dim) -> Tensor(a)
  variants: function, method
  device_guard: False
  dispatch:
    DefaultBackend: unsqueeze

- func: unsqueeze_(Tensor(a!) self, int dim) -> Tensor(a!)
  variants: method
  device_guard: False
  dispatch:
    DefaultBackend: unsqueeze_

- func: vander(Tensor x, int? N=None, bool increasing=False) -> Tensor

- func: var(Tensor self, bool unbiased=True) -> Tensor
  variants: function, method
  dispatch:
    CPU, CUDA: var

- func: var.dim(Tensor self, int[1] dim, bool unbiased=True, bool keepdim=False) -> Tensor
  variants: function, method
  dispatch:
    CPU, CUDA: var

- func: var.out(Tensor self, int[1] dim, bool unbiased=True, bool keepdim=False, *, Tensor(a!) out) -> Tensor(a!)
  use_c10_dispatcher: hacky_wrapper_for_legacy_signatures
  dispatch:
    CPU, CUDA: var_out

- func: var.names_dim(Tensor self, Dimname[1] dim, bool unbiased=True, bool keepdim=False) -> Tensor
  variants: function, method

- func: var.names_out(Tensor self, Dimname[1] dim, bool unbiased=True, bool keepdim=False, *, Tensor(a!) out) -> Tensor(a!)
  use_c10_dispatcher: hacky_wrapper_for_legacy_signatures

- func: var_mean(Tensor self, bool unbiased=True) -> (Tensor, Tensor)
  variants: function
  dispatch:
    CPU, CUDA: var_mean

- func: var_mean.dim(Tensor self, int[1] dim, bool unbiased=True, bool keepdim=False) -> (Tensor, Tensor)
  variants: function
  dispatch:
    CPU, CUDA: var_mean

- func: var_mean.names_dim(Tensor self, Dimname[1] dim, bool unbiased=True, bool keepdim=False) -> (Tensor, Tensor)
  variants: function

- func: view_as(Tensor(a) self, Tensor other) -> Tensor(a)
  variants: method
  device_guard: False

# we define both of these because 'where' does the broadcast and '_s_where' doesn't;
# this allows us to implicitly calculate the broadcast derivative, while only dealing with the
# _s_where derivative.
- func: where.self(Tensor condition, Tensor self, Tensor other) -> Tensor
  variants: function, method

- func: where.ScalarSelf(Tensor condition, Scalar self, Tensor other) -> Tensor
  variants: function

- func: where.ScalarOther(Tensor condition, Tensor self, Scalar other) -> Tensor
  variants: function

- func: where.Scalar(Tensor condition, Scalar self, Scalar other) -> Tensor
  variants: function

- func: where(Tensor condition) -> Tensor[]
  variants: function

- func: _s_where(Tensor condition, Tensor self, Tensor other) -> Tensor
  variants: function
  dispatch:
    CPU, CUDA: _s_where

- func: norm_except_dim(Tensor v, int pow=2, int dim=0) -> Tensor
  variants: function

# VariableType::_weight_norm does not want to be given a gap in the autograd graph,
# so we don't define "dispatch" variants for it.
- func: _weight_norm(Tensor v, Tensor g, int dim=0) -> Tensor
  variants: function

- func: _weight_norm_cuda_interface(Tensor v, Tensor g, int dim=0) -> (Tensor, Tensor)
  variants: function
  dispatch:
    CUDA: weight_norm_cuda

- func: _weight_norm_cuda_interface_backward(Tensor grad_w, Tensor saved_v, Tensor saved_g, Tensor saved_norms, int dim) -> (Tensor, Tensor)
  variants: function
  dispatch:
    CUDA: weight_norm_cuda_backward

- func: _weight_norm_differentiable_backward(Tensor grad_w, Tensor saved_v, Tensor saved_g, Tensor saved_norms, int dim) -> (Tensor, Tensor)
  variants: function

- func: zeros.names(int[] size, *, Dimname[]? names, ScalarType? dtype=None, Layout? layout=None, Device? device=None, bool? pin_memory=None) -> Tensor
  use_c10_dispatcher: hacky_wrapper_for_legacy_signatures
  device_guard: False

- func: zeros(int[] size, *, ScalarType? dtype=None, Layout? layout=None, Device? device=None, bool? pin_memory=None) -> Tensor
  use_c10_dispatcher: hacky_wrapper_for_legacy_signatures

- func: zeros.out(int[] size, *, Tensor(a!) out) -> Tensor(a!)
  use_c10_dispatcher: hacky_wrapper_for_legacy_signatures

- func: zeros_like(Tensor self, *, ScalarType? dtype=None, Layout? layout=None, Device? device=None, bool? pin_memory=None, MemoryFormat? memory_format=None) -> Tensor
  use_c10_dispatcher: hacky_wrapper_for_legacy_signatures

- func: _standard_gamma_grad(Tensor self, Tensor output) -> Tensor
  variants: function
  dispatch:
    CPU: _standard_gamma_grad_cpu
    CUDA: _standard_gamma_grad_cuda

- func: _standard_gamma(Tensor self, Generator? generator=None) -> Tensor
  variants: function
  dispatch:
    CPU: _s_gamma_cpu
    CUDA: _s_gamma_cuda

- func: _dirichlet_grad(Tensor x, Tensor alpha, Tensor total) -> Tensor
  dispatch:
    CPU: _dirichlet_grad_cpu
    CUDA: _dirichlet_grad_cuda

- func: _sample_dirichlet(Tensor self, Generator? generator=None) -> Tensor
  variants: function
  dispatch:
    CPU: _s_dirichlet_cpu
    CUDA: _s_dirichlet_cuda

- func: poisson(Tensor self, Generator? generator=None) -> Tensor
  dispatch:
    CPU: _s_poisson_cpu
    CUDA: _s_poisson_cuda

- func: binomial(Tensor count, Tensor prob, Generator? generator=None) -> Tensor
  dispatch:
    CPU: _s_binomial_cpu
    CUDA: _s_binomial_cuda

# When more variants get ported to native, this dispatch will get more
# complicated

- func: native_norm(Tensor self, Scalar p=2) -> Tensor
  dispatch:
    SparseCPU, SparseCUDA: norm_sparse

- func: native_norm.ScalarOpt_dim_dtype(Tensor self, Scalar? p, int[1] dim, bool keepdim, ScalarType? dtype) -> Tensor
  dispatch:
    SparseCPU, SparseCUDA: norm_sparse

# TODO: reduce signatures down to one when optional args is available
- func: _sparse_sum(Tensor self) -> Tensor

- func: _sparse_sum.dtype(Tensor self, *, ScalarType dtype) -> Tensor

- func: _sparse_sum.dim(Tensor self, int[1] dim) -> Tensor
  dispatch:
    DefaultBackend: _sparse_sum

- func: _sparse_sum.dim_dtype(Tensor self, int[1] dim, *, ScalarType dtype) -> Tensor

- func: _sparse_sum_backward(Tensor grad, Tensor self, int[] dim) -> Tensor
  dispatch:
    SparseCPU: _sparse_sum_backward_cpu
    SparseCUDA: _sparse_sum_backward_cuda

- func: _sparse_softmax.int(Tensor self, int dim, ScalarType? dtype=None) -> Tensor
  variants: function

- func: _sparse_softmax.Dimname(Tensor self, Dimname dim, *, ScalarType? dtype=None) -> Tensor
  variants: function

- func: _sparse_softmax(Tensor self, int dim, bool half_to_float) -> Tensor
  dispatch:
    SparseCPU: softmax_sparse_cpu
    SparseCUDA: softmax_sparse_cuda

- func: _sparse_softmax_backward_data(Tensor grad_output, Tensor output, int dim, Tensor self) -> Tensor
  dispatch:
    SparseCPU: softmax_backward_sparse_cpu
    SparseCUDA: softmax_backward_sparse_cuda

- func: _sparse_log_softmax.int(Tensor self, int dim, ScalarType? dtype=None) -> Tensor
  variants: function

- func: _sparse_log_softmax.Dimname(Tensor self, Dimname dim, *, ScalarType? dtype=None) -> Tensor
  variants: function

- func: _sparse_log_softmax(Tensor self, int dim, bool half_to_float) -> Tensor
  dispatch:
    SparseCPU: log_softmax_sparse_cpu
    SparseCUDA: log_softmax_sparse_cuda

- func: _sparse_log_softmax_backward_data(Tensor grad_output, Tensor output, int dim, Tensor self) -> Tensor
  dispatch:
    SparseCPU: log_softmax_backward_sparse_cpu
    SparseCUDA: log_softmax_backward_sparse_cuda

- func: norm.ScalarOpt_dtype(Tensor self, Scalar? p, *, ScalarType dtype) -> Tensor
  variants: function, method
  dispatch:
    DefaultBackend: norm

- func: norm.Scalar(Tensor self, Scalar p=2) -> Tensor
  variants: function, method
  dispatch:
    DefaultBackend: norm

- func: norm.ScalarOpt_dim_dtype(Tensor self, Scalar? p, int[1] dim, bool keepdim, *, ScalarType dtype) -> Tensor
  variants: function, method
  dispatch:
    DefaultBackend: norm

- func: norm.ScalarOpt_dim(Tensor self, Scalar? p, int[1] dim, bool keepdim=False) -> Tensor
  variants: function, method
  dispatch:
    DefaultBackend: norm

- func: norm.dtype_out(Tensor self, Scalar? p, int[1] dim, bool keepdim, *, ScalarType dtype, Tensor(a!) out) -> Tensor(a!)
  use_c10_dispatcher: hacky_wrapper_for_legacy_signatures
  dispatch:
    CPU, CUDA: norm_out

- func: norm.out(Tensor self, Scalar? p, int[1] dim, bool keepdim=False, *, Tensor(a!) out) -> Tensor(a!)
  use_c10_dispatcher: hacky_wrapper_for_legacy_signatures
  dispatch:
    CPU, CUDA: norm_out

- func: norm.names_ScalarOpt_dim_dtype(Tensor self, Scalar? p, Dimname[1] dim, bool keepdim, *, ScalarType dtype) -> Tensor
  variants: function, method

- func: norm.names_ScalarOpt_dim(Tensor self, Scalar? p, Dimname[1] dim, bool keepdim=False) -> Tensor
  variants: function, method

- func: norm.names_dtype_out(Tensor self, Scalar? p, Dimname[1] dim, bool keepdim, *, ScalarType dtype, Tensor(a!) out) -> Tensor(a!)
  use_c10_dispatcher: hacky_wrapper_for_legacy_signatures

- func: norm.names_out(Tensor self, Scalar? p, Dimname[1] dim, bool keepdim=False, *, Tensor(a!) out) -> Tensor(a!)
  use_c10_dispatcher: hacky_wrapper_for_legacy_signatures

- func: frobenius_norm(Tensor self) -> Tensor
  variants: function

- func: frobenius_norm.dim(Tensor self, int[1] dim, bool keepdim=False) -> Tensor
  variants: function

- func: frobenius_norm.out(Tensor self, int[1] dim, bool keepdim=False, *, Tensor(a!) out) -> Tensor(a!)
  use_c10_dispatcher: hacky_wrapper_for_legacy_signatures
  variants: function

- func: nuclear_norm(Tensor self, bool keepdim=False) -> Tensor
  variants: function

- func: nuclear_norm.out(Tensor self, bool keepdim=False, *, Tensor(a!) out) -> Tensor(a!)
  use_c10_dispatcher: hacky_wrapper_for_legacy_signatures
  variants: function

- func: nuclear_norm.dim(Tensor self, int[2] dim, bool keepdim=False) -> Tensor
  variants: function

- func: nuclear_norm.dim_out(Tensor self, int[2] dim, bool keepdim=False, *, Tensor(a!) out) -> Tensor(a!)
  use_c10_dispatcher: hacky_wrapper_for_legacy_signatures
  variants: function

- func: clone(Tensor self, *, MemoryFormat? memory_format=None) -> Tensor
  variants: function, method
  dispatch:
    CPU, CUDA: clone
    SparseCPU, SparseCUDA: clone_sparse
    MkldnnCPU: mkldnn_clone
    QuantizedCPU, QuantizedCUDA: quantized_clone

- func: resize_as_(Tensor(a!) self, Tensor the_template, *, MemoryFormat? memory_format=None) -> Tensor(a!)
  variants: function, method
  dispatch:
    DefaultBackend: resize_as_

- func: zero_(Tensor(a!) self) -> Tensor(a!)
  variants: method, function
  dispatch:
    CPU, CUDA: zero_
    SparseCPU, SparseCUDA: zero_sparse_
    MkldnnCPU: mkldnn_zero_

- func: sub.out(Tensor self, Tensor other, *, Scalar alpha=1, Tensor(a!) out) -> Tensor(a!)
  use_c10_dispatcher: hacky_wrapper_for_legacy_signatures
  dispatch:
    CPU, CUDA: sub_out
    SparseCPU, SparseCUDA: sub_out_sparse

- func: sub.Tensor(Tensor self, Tensor other, *, Scalar alpha=1) -> Tensor
  variants: function, method
  dispatch:
    CPU, CUDA: sub
    SparseCPU, SparseCUDA: sub_sparse

- func: sub_.Tensor(Tensor(a!) self, Tensor other, *, Scalar alpha=1) -> Tensor(a!)
  variants: method
  dispatch:
    CPU, CUDA: sub_
    SparseCPU, SparseCUDA: sub_sparse_

# For C++ only, until we have conversion from C++ numbers to Tensor
- func: sub.Scalar(Tensor self, Scalar other, Scalar alpha=1) -> Tensor
  variants: function, method
  dispatch:
    DefaultBackend: sub

- func: sub_.Scalar(Tensor(a!) self, Scalar other, Scalar alpha=1) -> Tensor(a!)
  variants: method
  dispatch:
    DefaultBackend: sub_

# subtract, alias for sub
- func: subtract.out(Tensor self, Tensor other, *, Scalar alpha=1, Tensor(a!) out) -> Tensor(a!)
  use_c10_dispatcher: hacky_wrapper_for_legacy_signatures

- func: subtract.Tensor(Tensor self, Tensor other, *, Scalar alpha=1) -> Tensor
  variants: function, method

- func: subtract_.Tensor(Tensor(a!) self, Tensor other, *, Scalar alpha=1) -> Tensor(a!)
  variants: method

# For C++ only, until we have conversion from C++ numbers to Tensor
- func: subtract.Scalar(Tensor self, Scalar other, Scalar alpha=1) -> Tensor
  variants: function, method

- func: subtract_.Scalar(Tensor(a!) self, Scalar other, Scalar alpha=1) -> Tensor(a!)
  variants: method

- func: rsub.Tensor(Tensor self, Tensor other, *, Scalar alpha=1) -> Tensor
  variants: function
  dispatch:
    CPU, CUDA: rsub

- func: heaviside.out(Tensor self, Tensor values, *, Tensor(a!) out) -> Tensor(a!)
  use_c10_dispatcher: hacky_wrapper_for_legacy_signatures
  dispatch:
    CPU, CUDA: heaviside_out

- func: heaviside(Tensor self, Tensor values) -> Tensor
  variants: function, method

- func: heaviside_(Tensor(a!) self, Tensor values) -> Tensor(a!)
  use_c10_dispatcher: hacky_wrapper_for_legacy_signatures
  variants: method

# For C++ only, until we have conversion from C++ numbers to Tensor
- func: rsub.Scalar(Tensor self, Scalar other, Scalar alpha=1) -> Tensor
  variants: function
  dispatch:
    DefaultBackend: rsub

# Functionally the same as addmm, but we give it a different derivative formula
# that doesn't propagate gradients to non-present entries on sparse.
- func: _sparse_addmm(Tensor self, Tensor sparse, Tensor dense, *, Scalar beta=1, Scalar alpha=1) -> Tensor
  dispatch:
    DefaultBackend: _sparse_addmm

- func: addmm.out(Tensor self, Tensor mat1, Tensor mat2, *, Scalar beta=1, Scalar alpha=1, Tensor(a!) out) -> Tensor(a!)
  use_c10_dispatcher: hacky_wrapper_for_legacy_signatures
  dispatch:
    CPU: addmm_cpu_out
    CUDA: addmm_out_cuda
    SparseCPU: addmm_out_sparse_dense_cpu
    SparseCUDA: addmm_out_sparse_dense_cuda

- func: addmm(Tensor self, Tensor mat1, Tensor mat2, *, Scalar beta=1, Scalar alpha=1) -> Tensor
  variants: function, method
  dispatch:
    CPU: addmm_cpu
    CUDA: addmm_cuda
    SparseCPU: addmm_sparse_dense_cpu
    SparseCUDA: addmm_sparse_dense_cuda

- func: addmm_(Tensor(a!) self, Tensor mat1, Tensor mat2, *, Scalar beta=1, Scalar alpha=1) -> Tensor(a!)
  variants: method
  dispatch:
    CPU: addmm_cpu_
    CUDA: addmm__cuda
    # Warning!  For whatever reason, the inplace sparse addmm is NON
    # broadcasting
    SparseCPU: s_addmm_sparse_dense_cpu_
    SparseCUDA: s_addmm_sparse_dense_cuda_

# NOTE [ Sparse: autograd and API ]
#
#
# Sparse Tensor Constructors
# ~~~~~~~~~~~~~~~~~~~~~~~~~~
#
# The API entry points to sparse tensor construction should be
# `sparse_coo tensor` and `_sparse_coo_tensor_unsafe`. Depending on whether the
# indices and values tensors are given, they eventually dispatch to either
# `sparse_coo_tensor_with_dims` or `sparse_coo_tensor_with_dims_and_tensors`.
#
# The autograd support for ctor is implement on `sparse_coo_tensor_with_dims_and_tensors`.
#
# The API methods `sparse_coo tensor` and `_sparse_coo_tensor_unsafe`
# **must not** have specific type dispatches because otherwise codegen will
# consider them as abstract methods (see Note [Abstract ATen methods]), dispatch
# using **Tensor** type, and thus lose autograd tracking on the actual method
# they dispatch to, e.g., `sparse_coo_tensor_with_dims_and_tensors`.
#
#
# Sparse Methods API Design
# ~~~~~~~~~~~~~~~~~~~~~~~~~
#
# Goals: 1. Flexible API for users to write custom sparse ops
#        2. ctor and member accessor with autograd support
#
# To achieve 1, we need to provide a set of *dangerous* APIs (dangerous in the
# sense that misusing them will break sparse tensor invariant and may out in
# unexpected behavior, e.g., crash). These methods are all prefixed with
# underscore "_" to indicate that they should be used with care. We provide:
#
#   + `_indices()`: returns the *raw* indices within the sparse tensor (not just
#                   sharing storage). Any inplace operation will change the
#                   actual indices, including t_, set_, as_strided_, resize_,
#                   etc.
#   + `_values()`: returns the *raw* values within the sparse tensor. Similar
#                  semantics as `_indices()`
#   + `_nnz()`: returns the number of non-zero entries. This will always be
#               determined by the shapes of indices and values.
#   + `_coalesced_(bool)`: inplace sets whether the tensor is coalesced, and
#                          returns itself.
#
# These methods are very useful in writing new operations, e.g., a custom
# autograd Function.
#
# We also provide other public *safe* APIs:
#   + `indices()`: returns a **view** of the indices tensor if the sparse tensor
#                  is **coalesced**.
#   + `values()`: returns a **view** of the values tensor if the containing
#                 sparse tensor is **coalesced**.
#   + `sparse_dim()`: number of sparse dimensions
#   + `dense_dim()`: number of dense dimensions
#   + `is_coalesced()`: whether the sparse tensor is coalesced
#
# `_indices()` and `_values()` should returns the raw indices and values dense
# tensors within a sparse tensor. They can be quite unsafe with inplace
# operations like `t_()`, and exposes uncoalesced indices and values. The public
# recommended API is `indices()` and `values()`, both of which first check that
# the tensor is coalesced and return views on those tensors.
#
#
# Autograd Support
# ~~~~~~~~~~~~~~~~
#
# Autograd is supported on `values()` and sparse tensor ctor with indices and
# values tensors. E.g., `torch.sparse_coo_tensor(i, v).values().sum()` is
# differentiable w.r.t. `v`.
#
# NB: The `values()` and `_values()` operators are special in that they are
# layout-aware, i.e., the output depends not just on the data it represents, but
# also on the input layout details (in this case, the `indices` tensor). See
# NOTE [ as_strided Backward and layout-aware/agnostic autograd ] in Functions.cpp
# for discussion on layout-aware vs layout-agnostic autograd. Since PyTorch ops
# operate in the layout-agnostic mode, similar to `as_strided`, backward of
# these two operators need to consider them in a layout-agnostic way:
#   + `values()`:
#     Input is coalesced.
#     We just pretend having `input.indices()` as an additional argument
#     `input_indices`, then forward is similar to
#     `input.to(kStrided).index_select(input_indices)` regardless of the layout.
#     Note that `values()` normally is layout-aware even if we constrain
#     ourselves on sparse inputs since it may include all zeros values entries
#     as "present" entries.
#   + `_values()`:
#     Input may be uncoalesced.
#     It is not straightforward to construct a layout-agnostic version because
#     duplicate indices entries may exist and additional parameterization is
#     needed to distribute the value into different values entries. Furthermore,
#     this op is intended to provide ways to write custom sparse ops, rather
#     than being used in autograd graph, so it is marked as *non-differentiable*
#     in derivatives.yaml.
#
# Before reading the following, see NOTE [ Autograd Variable Views ] in
# variable.h for details on views that are tracked by autograd, and views that
# are not.
#
# Moreover, these methods return tensors that share storage with inputs, so we
# mark these methods as view ops to support autograd history tracking.
# The sparse tensor ctor output should technically be view of both input indices
# and values tensors, but currently we only support setting as view of a single
# Variable, so it is only view of the values tensor.
# TODO: clone indices in sparse tensor ctor.
#
# For other methods that return outputs that share storage with inputs, i.e.,
# `indices()` and `_indices()`. We mark their outputs as non-differentiable, so
# the view relation is not tracked by autograd, but the version counter is still
# shared. In other words, their outputs are non-differentiable views of the
# sparse tensor.

# FIXME: would be nicer if TensorOptions was optional based; not adding default arguments for options given
# the default would never make sense.
- func: sparse_coo_tensor.size(int[] size, *, ScalarType? dtype=None, Layout? layout=None, Device? device=None, bool? pin_memory=False) -> Tensor
  use_c10_dispatcher: hacky_wrapper_for_legacy_signatures

- func: sparse_coo_tensor.indices(Tensor indices, Tensor values, *, ScalarType? dtype=None, Layout? layout=None, Device? device=None, bool? pin_memory=None) -> Tensor
  use_c10_dispatcher: hacky_wrapper_for_legacy_signatures

- func: sparse_coo_tensor.indices_size(Tensor indices, Tensor values, int[] size, *, ScalarType? dtype=None, Layout? layout=None, Device? device=None, bool? pin_memory=None) -> Tensor
  use_c10_dispatcher: hacky_wrapper_for_legacy_signatures

- func: _sparse_coo_tensor_unsafe(Tensor indices, Tensor values, int[] size, *, ScalarType? dtype=None, Layout? layout=None, Device? device=None, bool? pin_memory=None) -> Tensor
  use_c10_dispatcher: hacky_wrapper_for_legacy_signatures

- func: _validate_sparse_coo_tensor_args(Tensor indices, Tensor values, int[] size) -> ()

- func: _sparse_coo_tensor_with_dims(int sparse_dim, int dense_dim, int[] size, *, ScalarType? dtype=None, Layout? layout=None, Device? device=None, bool? pin_memory=False) -> Tensor
  dispatch:
    SparseCPU, SparseCUDA: new_with_dims_sparse

- func: _sparse_coo_tensor_with_dims_and_tensors(int sparse_dim, int dense_dim, int[] size, Tensor indices, Tensor values, *, ScalarType? dtype=None, Layout? layout=None, Device? device=None, bool? pin_memory=False) -> Tensor
  dispatch:
    SparseCPU, SparseCUDA: new_with_dims_and_tensor_sparse

- func: sparse_resize_(Tensor(a!) self, int[] size, int sparse_dim, int dense_dim) -> Tensor(a!)
  variants: method
  dispatch:
    SparseCPU, SparseCUDA: sparse_resize_

- func: sparse_resize_and_clear_(Tensor(a!) self, int[] size, int sparse_dim, int dense_dim) -> Tensor(a!)
  variants: method
  dispatch:
    SparseCPU, SparseCUDA: sparse_resize_and_clear_

- func: sparse_mask(Tensor self, Tensor mask) -> Tensor
  variants: method
  dispatch:
    SparseCPU: sparse_mask_cpu
    SparseCUDA: sparse_mask_cuda

- func: to_dense(Tensor self, ScalarType? dtype=None) -> Tensor
  variants: method
  dispatch:
    SparseCPU, SparseCUDA: sparse_to_dense
    MkldnnCPU: mkldnn_to_dense

- func: to_dense_backward(Tensor grad, Tensor input) -> Tensor

- func: sparse_dim(Tensor self) -> int
  variants: method
  dispatch:
    SparseCPU, SparseCUDA: sparse_dim_sparse
  device_guard: False

# legacy method
- func: _dimI(Tensor self) -> int
  variants: method
  dispatch:
    SparseCPU, SparseCUDA: sparse_dim_sparse
  device_guard: False

- func: dense_dim(Tensor self) -> int
  variants: method
  dispatch:
    SparseCPU, SparseCUDA: dense_dim_sparse
  device_guard: False

# legacy method
- func: _dimV(Tensor self) -> int
  variants: method
  dispatch:
    SparseCPU, SparseCUDA: dense_dim_sparse
  device_guard: False

- func: _nnz(Tensor self) -> int
  variants: method
  dispatch:
    SparseCPU, SparseCUDA: _nnz_sparse
  device_guard: False

- func: coalesce(Tensor self) -> Tensor
  variants: method
  dispatch:
    SparseCPU: coalesce_sparse_cpu
    SparseCUDA: coalesce_sparse_cuda

- func: is_coalesced(Tensor self) -> bool
  variants: method
  dispatch:
    SparseCPU, SparseCUDA: is_coalesced_sparse
  device_guard: False

- func: _indices(Tensor(a) self) -> Tensor(a)
  variants: method
  dispatch:
    SparseCPU, SparseCUDA: _indices_sparse
  device_guard: False

- func: _values(Tensor(a) self) -> Tensor(a)
  variants: method
  dispatch:
    SparseCPU, SparseCUDA: _values_sparse
  device_guard: False

# This method doesn't do any check but only directly sets the flag. So it can be
# a bit unsafe. Similar to _indices and _values, this is useful for implementing
# custom sparse operations in Python/C++ extension.
- func: _coalesced_(Tensor(a!) self, bool coalesced) -> Tensor(a!)
  variants: method
  dispatch:
    SparseCPU, SparseCUDA: _coalesced_sparse_
  device_guard: False

- func: indices(Tensor(a) self) -> Tensor(a)
  variants: method
  dispatch:
    SparseCPU, SparseCUDA: indices_sparse
  device_guard: False

- func: values(Tensor(a) self) -> Tensor(a)
  variants: method
  dispatch:
    SparseCPU, SparseCUDA: values_sparse
  device_guard: False

- func: hspmm.out(Tensor mat1, Tensor mat2, *, Tensor(a!) out) -> Tensor(a!)
  use_c10_dispatcher: hacky_wrapper_for_legacy_signatures
  dispatch:
    SparseCPU: hspmm_out_sparse_cpu
    SparseCUDA: hspmm_out_sparse_cuda

- func: hspmm(Tensor mat1, Tensor mat2) -> Tensor
  dispatch:
    SparseCPU: hspmm_sparse_cpu
    SparseCUDA: hspmm_sparse_cuda

- func: copy_sparse_to_sparse_(Tensor(a!) self, Tensor src, bool non_blocking=False) -> Tensor(a!)
  variants: function
  dispatch:
    SparseCPU, SparseCUDA: copy_sparse_

- func: unbind.int(Tensor(a) self, int dim=0) -> Tensor(a)[]
  variants: function, method
  dispatch:
    DefaultBackend: unbind

- func: unbind.Dimname(Tensor(a) self, Dimname dim) -> Tensor(a)[]
  variants: function, method

- func: to_sparse.sparse_dim(Tensor self, int sparse_dim) -> Tensor
  variants: method
  dispatch:
    CPU, CUDA: dense_to_sparse

- func: to_sparse(Tensor self) -> Tensor
  variants: method
  dispatch:
    CPU, CUDA: dense_to_sparse

- func: to_mkldnn(Tensor self, ScalarType? dtype=None) -> Tensor
  variants: method
  dispatch:
    CPU: dense_to_mkldnn

- func: mkldnn_reorder_conv2d_weight(Tensor self, int[2] padding=0, int[2] stride=1, int[2] dilation=1, int groups=1) -> Tensor
  variants: function
  python_module: nn
  dispatch:
    MkldnnCPU: mkldnn_reorder_conv2d_weight

- func: mkldnn_reorder_conv3d_weight(Tensor self, int[3] padding=0, int[3] stride=1, int[3] dilation=1, int groups=1) -> Tensor
  variants: function
  python_module: nn
  dispatch:
    MkldnnCPU: mkldnn_reorder_conv3d_weight

- func: to_mkldnn_backward(Tensor grad, Tensor input) -> Tensor

- func: quantize_per_tensor(Tensor self, float scale, int zero_point, ScalarType dtype) -> Tensor
  variants: function
  dispatch:
    CPU, CUDA: quantize_per_tensor

- func: quantize_per_tensor.tensors(Tensor[] tensors, Tensor scales, Tensor zero_points, ScalarType dtype) -> Tensor[]
  variants: function
  dispatch:
    CPU: quantize_per_tensor_list_cpu

- func: quantize_per_channel(Tensor self, Tensor scales, Tensor zero_points, int axis, ScalarType dtype) -> Tensor
  variants: function
  dispatch:
    CPU: quantize_per_channel_cpu

- func: dequantize.self(Tensor self) -> Tensor
  variants: function, method
  dispatch:
    QuantizedCPU, QuantizedCUDA: dequantize_quant

- func: dequantize.tensors(Tensor[] tensors) -> Tensor[]
  variants: function
  dispatch:
    QuantizedCPU: dequantize_tensors_quantized_cpu

- func: q_scale(Tensor self) -> float
  variants: function, method
  dispatch:
    QuantizedCPU, QuantizedCUDA: q_scale_quant

- func: q_zero_point(Tensor self) -> int
  variants: function, method
  dispatch:
    QuantizedCPU, QuantizedCUDA: q_zero_point_quant

- func: q_per_channel_scales(Tensor self) -> Tensor
  variants: function, method
  dispatch:
    QuantizedCPU, QuantizedCUDA: q_per_channel_scales

- func: q_per_channel_zero_points(Tensor self) -> Tensor
  variants: function, method
  dispatch:
    QuantizedCPU, QuantizedCUDA: q_per_channel_zero_points

- func: q_per_channel_axis(Tensor self) -> int
  variants: function, method
  dispatch:
    QuantizedCPU, QuantizedCUDA: q_per_channel_axis

- func: int_repr(Tensor self) -> Tensor
  variants: function, method
  dispatch:
    QuantizedCPU: int_repr_quantized_cpu
    QuantizedCUDA: int_repr_quantized_cuda

- func: _make_per_tensor_quantized_tensor(Tensor self, float scale, int zero_point) -> Tensor
  dispatch:
    CPU: make_per_tensor_quantized_tensor_cpu
    CUDA: make_per_tensor_quantized_tensor_cuda

- func: _make_per_channel_quantized_tensor(Tensor self, Tensor scale, Tensor zero_point, int axis) -> Tensor
  dispatch:
    CPU: make_per_channel_quantized_tensor_cpu

- func: qscheme(Tensor self) -> QScheme
  variants: method
  dispatch:
    QuantizedCPU, QuantizedCUDA: qscheme_quant

- func: fake_quantize_per_tensor_affine(Tensor self, float scale, int zero_point, int quant_min, int quant_max) -> Tensor
  variants: function
  dispatch:
    CPU, CUDA: fake_quantize_per_tensor_affine

- func: fake_quantize_per_tensor_affine_backward(Tensor grad, Tensor self, float scale, int zero_point, int quant_min, int quant_max) -> Tensor
  variants: function

- func: _fake_quantize_learnable_per_tensor_affine(Tensor self, Tensor scale, Tensor zero_point, int quant_min, int quant_max) -> Tensor
  variants: function
  dispatch:
    CPU, CUDA: _fake_quantize_learnable_per_tensor_affine

- func: _fake_quantize_learnable_per_tensor_affine_backward(Tensor grad, Tensor self, Tensor scale, Tensor zero_point, int quant_min, int quant_max) -> (Tensor, Tensor, Tensor)
  variants: function

- func: fake_quantize_per_channel_affine(Tensor self, Tensor scale, Tensor zero_point, int axis, int quant_min, int quant_max) -> Tensor
  variants: function
  dispatch:
    CPU, CUDA: fake_quantize_per_channel_affine

- func: fake_quantize_per_channel_affine_backward(Tensor grad, Tensor self, Tensor scale, Tensor zero_point, int axis, int quant_min, int quant_max) -> Tensor
  variants: function

- func: _fake_quantize_learnable_per_channel_affine(Tensor self, Tensor scale, Tensor zero_point, int axis, int quant_min, int quant_max) -> Tensor
  variants: function
  dispatch:
    CPU, CUDA: _fake_quantize_learnable_per_channel_affine

- func: _fake_quantize_learnable_per_channel_affine_backward(Tensor grad, Tensor self, Tensor scale, Tensor zero_point, int axis, int quant_min, int quant_max) -> (Tensor, Tensor, Tensor)
  variants: function

- func: _choose_qparams_per_tensor(Tensor self, bool reduce_range=False) -> (float, int)
  variants: function

- func: _saturate_weight_to_fp16(Tensor weight) -> Tensor
  variants: function

- func: choose_qparams_optimized(Tensor input, int numel, int n_bins, float ratio, int bit_width) -> (Tensor, Tensor)
  variants: function

# to(Device) must not exist because all constructors of Device also works for
# TensorOptions. Otherwise, an ambiguity error is thrown.
# See NOTE [ TensorOptions Constructors ].
- func: to.dtype_layout(Tensor self, *, ScalarType? dtype=None, Layout? layout=None, Device? device=None, bool? pin_memory=None, bool non_blocking=False, bool copy=False, MemoryFormat? memory_format=None) -> Tensor
  use_c10_dispatcher: hacky_wrapper_for_legacy_signatures
  variants: method
  device_guard: False

- func: to.device(Tensor self, Device device, ScalarType dtype, bool non_blocking=False, bool copy=False, MemoryFormat? memory_format=None) -> Tensor
  variants: method
  device_guard: False

- func: to.dtype(Tensor self, ScalarType dtype, bool non_blocking=False, bool copy=False, MemoryFormat? memory_format=None) -> Tensor
  variants: method
  device_guard: False

- func: to.other(Tensor self, Tensor other, bool non_blocking=False, bool copy=False, MemoryFormat? memory_format=None) -> Tensor
  variants: method
  device_guard: False

- func: meshgrid(Tensor[] tensors) -> Tensor[]

- func: cartesian_prod(Tensor[] tensors) -> Tensor
  variants: function

- func: combinations(Tensor self, int r=2, bool with_replacement=False) -> Tensor
  variants: function

- func: item(Tensor self) -> Scalar
  variants: method

- func: result_type.Tensor(Tensor tensor, Tensor other) -> ScalarType
  variants: function

- func: result_type.Scalar(Tensor tensor, Scalar other) -> ScalarType
  variants: function

- func: result_type.Scalar_Tensor(Scalar scalar, Tensor tensor) -> ScalarType
  variants: function

- func: result_type.Scalar_Scalar(Scalar scalar1, Scalar scalar2) -> ScalarType

- func: can_cast(ScalarType from, ScalarType to) -> bool
  variants: function

- func: promote_types(ScalarType type1, ScalarType type2) -> ScalarType
  variants: function

# NB: Does NOT check precondition that numel == 1
- func: _local_scalar_dense(Tensor self) -> Scalar
  dispatch:
    CPU: _local_scalar_dense_cpu
    CUDA: _local_scalar_dense_cuda
  variants: function

# Fused RNN kernels
- func: _thnn_fused_lstm_cell(Tensor input_gates, Tensor hidden_gates, Tensor cx, Tensor? input_bias=None, Tensor? hidden_bias=None) -> (Tensor, Tensor, Tensor)
  use_c10_dispatcher: hacky_wrapper_for_legacy_signatures
  dispatch:
    CUDA: _thnn_fused_lstm_cell_cuda

- func: _thnn_fused_lstm_cell_backward(Tensor? grad_hy, Tensor? grad_cy, Tensor cx, Tensor cy, Tensor workspace, bool has_bias) -> (Tensor, Tensor, Tensor, Tensor, Tensor)
  use_c10_dispatcher: hacky_wrapper_for_legacy_signatures
  dispatch:
    CUDA: _thnn_fused_lstm_cell_backward_cuda

- func: _thnn_differentiable_lstm_cell_backward(Tensor? grad_hy, Tensor? grad_cy, Tensor input_gates, Tensor hidden_gates, Tensor? input_bias, Tensor? hidden_bias, Tensor cx, Tensor cy) -> (Tensor, Tensor, Tensor, Tensor, Tensor)
  use_c10_dispatcher: hacky_wrapper_for_legacy_signatures

- func: _thnn_fused_gru_cell(Tensor input_gates, Tensor hidden_gates, Tensor hx, Tensor? input_bias=None, Tensor? hidden_bias=None) -> (Tensor, Tensor)
  use_c10_dispatcher: hacky_wrapper_for_legacy_signatures
  dispatch:
    CUDA: _thnn_fused_gru_cell_cuda

- func: _thnn_fused_gru_cell_backward(Tensor grad_hy, Tensor workspace, bool has_bias) -> (Tensor, Tensor, Tensor, Tensor, Tensor)
  dispatch:
    CUDA: _thnn_fused_gru_cell_backward_cuda

- func: _thnn_differentiable_gru_cell_backward(Tensor grad_hy, Tensor input_gates, Tensor hidden_gates, Tensor hx, Tensor? input_bias, Tensor? hidden_bias) -> (Tensor, Tensor, Tensor, Tensor, Tensor)
  use_c10_dispatcher: hacky_wrapper_for_legacy_signatures

# RNN cells and layers
- func: lstm.input(Tensor input, Tensor[] hx, Tensor[] params, bool has_biases, int num_layers, float dropout, bool train, bool bidirectional, bool batch_first) -> (Tensor, Tensor, Tensor)

- func: lstm.data(Tensor data, Tensor batch_sizes, Tensor[] hx, Tensor[] params, bool has_biases, int num_layers, float dropout, bool train, bool bidirectional) -> (Tensor, Tensor, Tensor)

- func: gru.input(Tensor input, Tensor hx, Tensor[] params, bool has_biases, int num_layers, float dropout, bool train, bool bidirectional, bool batch_first) -> (Tensor, Tensor)

- func: gru.data(Tensor data, Tensor batch_sizes, Tensor hx, Tensor[] params, bool has_biases, int num_layers, float dropout, bool train, bool bidirectional) -> (Tensor, Tensor)

- func: rnn_tanh.input(Tensor input, Tensor hx, Tensor[] params, bool has_biases, int num_layers, float dropout, bool train, bool bidirectional, bool batch_first) -> (Tensor, Tensor)

- func: rnn_tanh.data(Tensor data, Tensor batch_sizes, Tensor hx, Tensor[] params, bool has_biases, int num_layers, float dropout, bool train, bool bidirectional) -> (Tensor, Tensor)

- func: rnn_relu.input(Tensor input, Tensor hx, Tensor[] params, bool has_biases, int num_layers, float dropout, bool train, bool bidirectional, bool batch_first) -> (Tensor, Tensor)

- func: rnn_relu.data(Tensor data, Tensor batch_sizes, Tensor hx, Tensor[] params, bool has_biases, int num_layers, float dropout, bool train, bool bidirectional) -> (Tensor, Tensor)

- func: lstm_cell(Tensor input, Tensor[] hx, Tensor w_ih, Tensor w_hh, Tensor? b_ih=None, Tensor? b_hh=None) -> (Tensor, Tensor)
  use_c10_dispatcher: hacky_wrapper_for_legacy_signatures

- func: gru_cell(Tensor input, Tensor hx, Tensor w_ih, Tensor w_hh, Tensor? b_ih=None, Tensor? b_hh=None) -> Tensor
  use_c10_dispatcher: hacky_wrapper_for_legacy_signatures

- func: rnn_tanh_cell(Tensor input, Tensor hx, Tensor w_ih, Tensor w_hh, Tensor? b_ih=None, Tensor? b_hh=None) -> Tensor
  use_c10_dispatcher: hacky_wrapper_for_legacy_signatures

- func: rnn_relu_cell(Tensor input, Tensor hx, Tensor w_ih, Tensor w_hh, Tensor? b_ih=None, Tensor? b_hh=None) -> Tensor
  use_c10_dispatcher: hacky_wrapper_for_legacy_signatures

# Quantized RNN layer registration has been moved to C10 dispatch in `RNN.cpp`

# Quantized RNN layers
# - func: quantized_lstm(Tensor input, Tensor[] hx, Tensor[] params, bool has_biases, int num_layers, float dropout, bool train, bool bidirectional, bool batch_first, *, ScalarType? dtype=None, bool use_dynamic=False) -> (Tensor, Tensor, Tensor)


# - func: quantized_lstm.data(Tensor data, Tensor batch_sizes, Tensor[] hx, Tensor[] params, bool has_biases, int num_layers, float dropout, bool train, bool bidirectional, *, ScalarType? dtype=None, bool use_dynamic=False) -> (Tensor, Tensor, Tensor)


# Quantized GRU layers

# - func: quantized_gru.input(Tensor input, Tensor hx, Tensor[] params, bool has_biases, int num_layers, float dropout, bool train, bool bidirectional, bool batch_first) -> (Tensor, Tensor)
#

# - func: quantized_gru.data(Tensor data, Tensor batch_sizes, Tensor hx, Tensor[] params, bool has_biases, int num_layers, float dropout, bool train, bool bidirectional) -> (Tensor, Tensor)
#

# Quantized RNN cells
- func: quantized_lstm_cell(Tensor input, Tensor[] hx, Tensor w_ih, Tensor w_hh, Tensor b_ih, Tensor b_hh, Tensor packed_ih, Tensor packed_hh, Tensor col_offsets_ih, Tensor col_offsets_hh, Scalar scale_ih, Scalar scale_hh, Scalar zero_point_ih, Scalar zero_point_hh) -> (Tensor, Tensor)

- func: quantized_gru_cell(Tensor input, Tensor hx, Tensor w_ih, Tensor w_hh, Tensor b_ih, Tensor b_hh, Tensor packed_ih, Tensor packed_hh, Tensor col_offsets_ih, Tensor col_offsets_hh, Scalar scale_ih, Scalar scale_hh, Scalar zero_point_ih, Scalar zero_point_hh) -> Tensor

- func: quantized_rnn_relu_cell(Tensor input, Tensor hx, Tensor w_ih, Tensor w_hh, Tensor b_ih, Tensor b_hh, Tensor packed_ih, Tensor packed_hh, Tensor col_offsets_ih, Tensor col_offsets_hh, Scalar scale_ih, Scalar scale_hh, Scalar zero_point_ih, Scalar zero_point_hh) -> Tensor

- func: quantized_rnn_tanh_cell(Tensor input, Tensor hx, Tensor w_ih, Tensor w_hh, Tensor b_ih, Tensor b_hh, Tensor packed_ih, Tensor packed_hh, Tensor col_offsets_ih, Tensor col_offsets_hh, Scalar scale_ih, Scalar scale_hh, Scalar zero_point_ih, Scalar zero_point_hh) -> Tensor

# PackedSequence utilities
- func: _pack_padded_sequence(Tensor input, Tensor lengths, bool batch_first) -> (Tensor, Tensor)
  dispatch:
    DefaultBackend: _pack_padded_sequence

- func: _pack_padded_sequence_backward(Tensor grad, int[] input_size, Tensor batch_sizes, bool batch_first) -> Tensor

- func: _pad_packed_sequence(Tensor data, Tensor batch_sizes, bool batch_first, Scalar padding_value, int total_length) -> (Tensor, Tensor)

# wrappers for legacy TH methods

- func: set_.source_Storage(Tensor(a!) self, Storage source) -> Tensor(a!)
  variants: method
  device_guard: False
  dispatch:
    CPU, CUDA: set_

- func: set_.source_Storage_storage_offset(Tensor(a!) self, Storage source, int storage_offset, int[] size, int[] stride=[]) -> Tensor(a!)
  variants: method
  device_guard: False
  dispatch:
    CPU: set_storage_cpu_
    CUDA: set_storage_cuda_
    QuantizedCPU, QuantizedCUDA: set_storage_quantized_

- func: set_.source_Tensor(Tensor(a!) self, Tensor source) -> Tensor(a!)
  variants: method
  device_guard: False
  dispatch:
    CPU, CUDA: set_tensor_

- func: set_(Tensor(a!) self) -> Tensor(a!)
  variants: method
  dispatch:
    CPU: set_cpu_
    CUDA: set_cuda_

- func: is_set_to(Tensor self, Tensor tensor) -> bool
  variants: method
  device_guard: False
  dispatch:
    CPU, CUDA: is_set_to

- func: masked_fill_.Scalar(Tensor(a!) self, Tensor mask, Scalar value) -> Tensor(a!)
  variants: method
  dispatch:
    CPU: masked_fill__cpu
    CUDA: masked_fill__cuda

- func: masked_fill.Scalar(Tensor self, Tensor mask, Scalar value) -> Tensor
  variants: function, method

- func: masked_fill_.Tensor(Tensor(a!) self, Tensor mask, Tensor value) -> Tensor(a!)
  variants: method
  dispatch:
    CPU: masked_fill__cpu
    CUDA: masked_fill__cuda

- func: masked_fill.Tensor(Tensor self, Tensor mask, Tensor value) -> Tensor
  variants: function, method

- func: masked_scatter_(Tensor(a!) self, Tensor mask, Tensor source) -> Tensor(a!)
  variants: method
  dispatch:
    CPU: masked_scatter__cpu
    CUDA: masked_scatter__cuda

- func: masked_scatter(Tensor self, Tensor mask, Tensor source) -> Tensor
  variants: function, method

- func: view(Tensor(a) self, int[] size) -> Tensor(a)
  variants: method
  device_guard: False
  dispatch:
    CPU, CUDA, QuantizedCPU, QuantizedCUDA: view
    MkldnnCPU: mkldnn_view

- func: put_(Tensor(a!) self, Tensor index, Tensor source, bool accumulate=False) -> Tensor(a!)
  variants: method
  dispatch:
    CPU: legacy::cpu::_th_put_
    CUDA: legacy::cuda::_th_put_

- func: index_add_(Tensor(a!) self, int dim, Tensor index, Tensor source) -> Tensor(a!)
  variants: method
  dispatch:
    CPU: index_add_cpu_
    CUDA: index_add_cuda_

- func: index_add(Tensor self, int dim, Tensor index, Tensor source) -> Tensor
  variants: function, method

- func: index_add.dimname(Tensor self, Dimname dim, Tensor index, Tensor source) -> Tensor
  variants: function, method

- func: index_fill_.int_Scalar(Tensor(a!) self, int dim, Tensor index, Scalar value) -> Tensor(a!)
  variants: method
  dispatch:
    CPU: legacy::cpu::_th_index_fill_
    CUDA: legacy::cuda::_th_index_fill_

- func: index_fill.int_Scalar(Tensor self, int dim, Tensor index, Scalar value) -> Tensor
  variants: function, method

- func: index_fill_.int_Tensor(Tensor(a!) self, int dim, Tensor index, Tensor value) -> Tensor(a!)
  variants: method
  dispatch:
    CPU, CUDA: index_fill_

- func: index_fill.int_Tensor(Tensor self, int dim, Tensor index, Tensor value) -> Tensor
  variants: function, method

- func: index_fill_.Dimname_Scalar(Tensor(a!) self, Dimname dim, Tensor index, Scalar value) -> Tensor(a!)
  variants: method

- func: index_fill_.Dimname_Tensor(Tensor(a!) self, Dimname dim, Tensor index, Tensor value) -> Tensor(a!)
  variants: method

- func: index_fill.Dimname_Scalar(Tensor self, Dimname dim, Tensor index, Scalar value) -> Tensor
  variants: function, method

- func: index_fill.Dimname_Tensor(Tensor self, Dimname dim, Tensor index, Tensor value) -> Tensor
  variants: function, method

- func: scatter_.src(Tensor(a!) self, int dim, Tensor index, Tensor src) -> Tensor(a!)
  variants: method
  dispatch:
    CPU, CUDA: scatter_

- func: scatter.src(Tensor self, int dim, Tensor index, Tensor src) -> Tensor
  variants: function, method

- func: scatter_.value(Tensor(a!) self, int dim, Tensor index, Scalar value) -> Tensor(a!)
  variants: method
  dispatch:
    CPU, CUDA: scatter_fill_

- func: scatter.value(Tensor self, int dim, Tensor index, Scalar value) -> Tensor
  variants: function, method

- func: scatter.dimname_src(Tensor self, Dimname dim, Tensor index, Tensor src) -> Tensor
  variants: function, method

- func: scatter.dimname_value(Tensor self, Dimname dim, Tensor index, Scalar value) -> Tensor
  variants: function, method

- func: scatter_.reduce(Tensor(a!) self, int dim, Tensor index, Tensor src, *, str reduce) -> Tensor(a!)
  variants: method
  dispatch:
    CPU, CUDA: scatter_reduce_

- func: scatter_.value_reduce(Tensor(a!) self, int dim, Tensor index, Scalar value, *, str reduce) -> Tensor(a!)
  variants: method
  dispatch:
    CPU, CUDA: scatter_scalar_reduce_

- func: scatter_add_(Tensor(a!) self, int dim, Tensor index, Tensor src) -> Tensor(a!)
  variants: method
  dispatch:
    CPU, CUDA: scatter_add_

- func: scatter_add(Tensor self, int dim, Tensor index, Tensor src) -> Tensor
  variants: function, method

- func: scatter_add.dimname(Tensor self, Dimname dim, Tensor index, Tensor src) -> Tensor
  variants: function, method

- func: eq_.Scalar(Tensor(a!) self, Scalar other) -> Tensor(a!)
  variants: method
  dispatch:
    DefaultBackend: eq_

- func: eq_.Tensor(Tensor(a!) self, Tensor other) -> Tensor(a!)
  variants: method
  dispatch:
    DefaultBackend: eq_

- func: bitwise_and.Tensor_out(Tensor self, Tensor other, *, Tensor(a!) out) -> Tensor(a!)
  use_c10_dispatcher: hacky_wrapper_for_legacy_signatures
  variants: function
  dispatch:
    CPU, CUDA: bitwise_and_out

- func: bitwise_and.Scalar_out(Tensor self, Scalar other, *, Tensor(a!) out) -> Tensor(a!)
  use_c10_dispatcher: hacky_wrapper_for_legacy_signatures
  variants: function
  dispatch:
    CPU, CUDA: bitwise_and_out

- func: bitwise_and.Scalar(Tensor self, Scalar other) -> Tensor
  variants: method, function

- func: bitwise_and.Tensor(Tensor self, Tensor other) -> Tensor
  variants: method, function

- func: bitwise_and_.Scalar(Tensor(a!) self, Scalar other) -> Tensor(a!)
  variants: method

- func: bitwise_and_.Tensor(Tensor(a!) self, Tensor other) -> Tensor(a!)
  variants: method

- func: __and__.Scalar(Tensor self, Scalar other) -> Tensor
  variants: method, function

- func: __and__.Tensor(Tensor self, Tensor other) -> Tensor
  variants: method, function

- func: __iand__.Scalar(Tensor(a!) self, Scalar other) -> Tensor(a!)
  variants: method

- func: __iand__.Tensor(Tensor(a!) self, Tensor other) -> Tensor(a!)
  variants: method

- func: bitwise_or.Tensor_out(Tensor self, Tensor other, *, Tensor(a!) out) -> Tensor(a!)
  use_c10_dispatcher: hacky_wrapper_for_legacy_signatures
  variants: function
  dispatch:
    CPU, CUDA: bitwise_or_out

- func: bitwise_or.Scalar_out(Tensor self, Scalar other, *, Tensor(a!) out) -> Tensor(a!)
  use_c10_dispatcher: hacky_wrapper_for_legacy_signatures
  variants: function
  dispatch:
    CPU, CUDA: bitwise_or_out

- func: bitwise_or.Scalar(Tensor self, Scalar other) -> Tensor
  variants: method, function

- func: bitwise_or.Tensor(Tensor self, Tensor other) -> Tensor
  variants: method, function

- func: bitwise_or_.Scalar(Tensor(a!) self, Scalar other) -> Tensor(a!)
  variants: method

- func: bitwise_or_.Tensor(Tensor(a!) self, Tensor other) -> Tensor(a!)
  variants: method

- func: __or__.Scalar(Tensor self, Scalar other) -> Tensor
  variants: method, function

- func: __or__.Tensor(Tensor self, Tensor other) -> Tensor
  variants: method, function

- func: __ior__.Scalar(Tensor(a!) self, Scalar other) -> Tensor(a!)
  variants: method

- func: __ior__.Tensor(Tensor(a!) self, Tensor other) -> Tensor(a!)
  variants: method

- func: bitwise_xor.Tensor_out(Tensor self, Tensor other, *, Tensor(a!) out) -> Tensor(a!)
  use_c10_dispatcher: hacky_wrapper_for_legacy_signatures
  variants: function
  dispatch:
    CPU, CUDA: bitwise_xor_out

- func: bitwise_xor.Scalar_out(Tensor self, Scalar other, *, Tensor(a!) out) -> Tensor(a!)
  use_c10_dispatcher: hacky_wrapper_for_legacy_signatures
  variants: function
  dispatch:
    CPU, CUDA: bitwise_xor_out

- func: bitwise_xor.Scalar(Tensor self, Scalar other) -> Tensor
  variants: method, function

- func: bitwise_xor.Tensor(Tensor self, Tensor other) -> Tensor
  variants: method, function

- func: bitwise_xor_.Scalar(Tensor(a!) self, Scalar other) -> Tensor(a!)
  variants: method

- func: bitwise_xor_.Tensor(Tensor(a!) self, Tensor other) -> Tensor(a!)
  variants: method

- func: __xor__.Scalar(Tensor self, Scalar other) -> Tensor
  variants: method, function

- func: __xor__.Tensor(Tensor self, Tensor other) -> Tensor
  variants: method, function

- func: __ixor__.Scalar(Tensor(a!) self, Scalar other) -> Tensor(a!)
  variants: method

- func: __ixor__.Tensor(Tensor(a!) self, Tensor other) -> Tensor(a!)
  variants: method

- func: __lshift__.Scalar(Tensor self, Scalar other) -> Tensor
  variants: method, function
  dispatch:
    CPU, CUDA: __lshift__

- func: __lshift__.Tensor(Tensor self, Tensor other) -> Tensor
  variants: method, function
  dispatch:
    CPU, CUDA: __lshift__

- func: __ilshift__.Scalar(Tensor(a!) self, Scalar other) -> Tensor(a!)
  variants: method
  dispatch:
    CPU, CUDA: __ilshift__

- func: __ilshift__.Tensor(Tensor(a!) self, Tensor other) -> Tensor(a!)
  variants: method
  dispatch:
    CPU, CUDA: __ilshift__

- func: __rshift__.Scalar(Tensor self, Scalar other) -> Tensor
  variants: method, function
  dispatch:
    CPU, CUDA: __rshift__

- func: __rshift__.Tensor(Tensor self, Tensor other) -> Tensor
  variants: method, function
  dispatch:
    CPU, CUDA: __rshift__

- func: __irshift__.Scalar(Tensor(a!) self, Scalar other) -> Tensor(a!)
  variants: method
  dispatch:
    CPU, CUDA: __irshift__

- func: __irshift__.Tensor(Tensor(a!) self, Tensor other) -> Tensor(a!)
  variants: method
  dispatch:
    CPU, CUDA: __irshift__

<<<<<<< HEAD
=======
- func: lgamma_(Tensor(a!) self) -> Tensor(a!)
  variants: method
  dispatch:
    CPU: _lgamma__cpu
    CUDA: _lgamma__cuda

>>>>>>> 321b9883
- func: atan2_(Tensor(a!) self, Tensor other) -> Tensor(a!)
  variants: method
  dispatch:
    CPU, CUDA: atan2_

- func: tril_(Tensor(a!) self, int diagonal=0) -> Tensor(a!)
  variants: method
  dispatch:
    CPU: tril_cpu_
    CUDA: tril_cuda_

- func: triu_(Tensor(a!) self, int diagonal=0) -> Tensor(a!)
  variants: method
  dispatch:
    CPU: triu_cpu_
    CUDA: triu_cuda_

- func: digamma_(Tensor(a!) self) -> Tensor(a!)
  variants: method
  dispatch:
    CPU, CUDA: digamma_

- func: polygamma_(Tensor(a!) self, int n) -> Tensor(a!)
  variants: method

- func: renorm_(Tensor(a!) self, Scalar p, int dim, Scalar maxnorm) -> Tensor(a!)
  variants: method
  dispatch:
    CPU: legacy::cpu::_th_renorm_
    CUDA: legacy::cuda::_th_renorm_

- func: pow_.Scalar(Tensor(a!) self, Scalar exponent) -> Tensor(a!)
  variants: method
  dispatch:
    CPU, CUDA: pow_

- func: pow_.Tensor(Tensor(a!) self, Tensor exponent) -> Tensor(a!)
  variants: method
  dispatch:
    CPU, CUDA: pow_

- func: lerp_.Scalar(Tensor(a!) self, Tensor end, Scalar weight) -> Tensor(a!)
  variants: method
  dispatch:
    CPU: lerp_cpu_scalar_
    CUDA: lerp_cuda_scalar_

- func: lerp_.Tensor(Tensor(a!) self, Tensor end, Tensor weight) -> Tensor(a!)
  variants: method
  dispatch:
    CPU: lerp_cpu_tensor_
    CUDA: lerp_cuda_tensor_

- func: fmod_.Scalar(Tensor(a!) self, Scalar other) -> Tensor(a!)
  variants: method
  dispatch:
    CPU, CUDA: fmod_

- func: fmod_.Tensor(Tensor(a!) self, Tensor other) -> Tensor(a!)
  variants: method
  dispatch:
    CPU, CUDA: fmod_

- func: remainder_.Scalar(Tensor(a!) self, Scalar other) -> Tensor(a!)
  variants: method
  dispatch:
    CPU, CUDA: remainder_

- func: remainder_.Tensor(Tensor(a!) self, Tensor other) -> Tensor(a!)
  variants: method
  dispatch:
    CPU, CUDA: remainder_

- func: addbmm_(Tensor(a!) self, Tensor batch1, Tensor batch2, *, Scalar beta=1, Scalar alpha=1) -> Tensor(a!)
  variants: method
  dispatch:
    CPU, CUDA: addbmm_

- func: addbmm.out(Tensor self, Tensor batch1, Tensor batch2, *, Scalar beta=1, Scalar alpha=1, Tensor(a!) out) -> Tensor(a!)
  use_c10_dispatcher: hacky_wrapper_for_legacy_signatures
  dispatch:
    CPU, CUDA: addbmm_out

- func: addbmm(Tensor self, Tensor batch1, Tensor batch2, *, Scalar beta=1, Scalar alpha=1) -> Tensor
  variants: method, function
  dispatch:
    CPU, CUDA: addbmm

- func: addcdiv_(Tensor(a!) self, Tensor tensor1, Tensor tensor2, *, Scalar value=1) -> Tensor(a!)
  variants: method
  dispatch:
    DefaultBackend: addcdiv_

- func: random_.from(Tensor(a!) self, int from, int? to, *, Generator? generator=None) -> Tensor(a!)
  variants: method
  dispatch:
    CPU, CUDA: random_

- func: random_.to(Tensor(a!) self, int to, *, Generator? generator=None) -> Tensor(a!)
  variants: method
  dispatch:
    CPU, CUDA: random_

- func: random_(Tensor(a!) self, *, Generator? generator=None) -> Tensor(a!)
  variants: method
  dispatch:
    CPU, CUDA: random_

- func: uniform_(Tensor(a!) self, float from=0, float to=1, *, Generator? generator=None) -> Tensor(a!)
  variants: method
  dispatch:
    CPU, CUDA: uniform_

- func: cauchy_(Tensor(a!) self, float median=0, float sigma=1, *, Generator? generator=None) -> Tensor(a!)
  variants: method
  dispatch:
    CPU, CUDA: cauchy_

- func: log_normal_(Tensor(a!) self, float mean=1, float std=2, *, Generator? generator=None) -> Tensor(a!)
  variants: method
  dispatch:
    CPU, CUDA: log_normal_

- func: exponential_(Tensor(a!) self, float lambd=1, *, Generator? generator=None) -> Tensor(a!)
  variants: method
  dispatch:
    CPU, CUDA: exponential_

- func: geometric_(Tensor(a!) self, float p, *, Generator? generator=None) -> Tensor(a!)
  variants: method
  dispatch:
    CPU, CUDA: geometric_

# wrappers for TH functions

- func: diag.out(Tensor self, int diagonal=0, *, Tensor(a!) out) -> Tensor(a!)
  use_c10_dispatcher: hacky_wrapper_for_legacy_signatures
  dispatch:
    CPU: diag_cpu_out
    CUDA: diag_cuda_out

- func: diag(Tensor self, int diagonal=0) -> Tensor
  variants: method, function
  dispatch:
    DefaultBackend: diag

- func: diag_backward(Tensor grad, int[] input_sizes, int diagonal) -> Tensor
  variants: function
  device_guard: False

- func: cross.out(Tensor self, Tensor other, int? dim=None, *, Tensor(a!) out) -> Tensor(a!)
  use_c10_dispatcher: hacky_wrapper_for_legacy_signatures
  dispatch:
    CPU, CUDA: cross_out

- func: cross(Tensor self, Tensor other, int? dim=None) -> Tensor
  variants: method, function
  dispatch:
    CPU, CUDA: cross

- func: triu.out(Tensor self, int diagonal=0, *, Tensor(a!) out) -> Tensor(a!)
  use_c10_dispatcher: hacky_wrapper_for_legacy_signatures
  dispatch:
    CPU: triu_cpu_out
    CUDA: triu_cuda_out

- func: triu(Tensor self, int diagonal=0) -> Tensor
  variants: method, function
  dispatch:
    DefaultBackend: triu

- func: tril.out(Tensor self, int diagonal=0, *, Tensor(a!) out) -> Tensor(a!)
  use_c10_dispatcher: hacky_wrapper_for_legacy_signatures
  dispatch:
    CPU: tril_cpu_out
    CUDA: tril_cuda_out

- func: tril(Tensor self, int diagonal=0) -> Tensor
  variants: method, function
  dispatch:
    DefaultBackend: tril

- func: tril_indices(int row, int col, int offset=0, *, ScalarType? dtype=long, Layout? layout=None, Device? device=None, bool? pin_memory=None) -> Tensor
  dispatch:
    CPU: tril_indices_cpu
    CUDA: tril_indices_cuda

- func: triu_indices(int row, int col, int offset=0, *, ScalarType? dtype=long, Layout? layout=None, Device? device=None, bool? pin_memory=None) -> Tensor
  dispatch:
    CPU: triu_indices_cpu
    CUDA: triu_indices_cuda

- func: trace(Tensor self) -> Tensor
  variants: method, function
  dispatch:
    CPU: trace_cpu
    CUDA: trace_cuda

- func: trace_backward(Tensor grad, int[] sizes) -> Tensor
  variants: function
  device_guard: False

- func: ne.Scalar_out(Tensor self, Scalar other, *, Tensor(a!) out) -> Tensor(a!)
  use_c10_dispatcher: hacky_wrapper_for_legacy_signatures
  dispatch:
    CPU, CUDA: ne_out
    QuantizedCPU: ne_out_quantized_cpu

- func: ne.Scalar(Tensor self, Scalar other) -> Tensor
  variants: method, function
  dispatch:
    CPU, CUDA: ne
    QuantizedCPU: ne_quantized_cpu

- func: ne.Tensor_out(Tensor self, Tensor other, *, Tensor(a!) out) -> Tensor(a!)
  use_c10_dispatcher: hacky_wrapper_for_legacy_signatures
  dispatch:
    CPU, CUDA: ne_out
    QuantizedCPU: ne_out_quantized_cpu

- func: ne.Tensor(Tensor self, Tensor other) -> Tensor
  variants: method, function
  dispatch:
    CPU, CUDA: ne
    QuantizedCPU: ne_quantized_cpu

- func: ne_.Scalar(Tensor(a!) self, Scalar other) -> Tensor(a!)
  variants: method
  dispatch:
    DefaultBackend: ne_

- func: ne_.Tensor(Tensor(a!) self, Tensor other) -> Tensor(a!)
  variants: method
  dispatch:
    DefaultBackend: ne_

# not_equal, alias for torch.ne
- func: not_equal.Scalar_out(Tensor self, Scalar other, *, Tensor(a!) out) -> Tensor(a!)
  use_c10_dispatcher: hacky_wrapper_for_legacy_signatures

- func: not_equal.Scalar(Tensor self, Scalar other) -> Tensor
  variants: method, function

- func: not_equal.Tensor_out(Tensor self, Tensor other, *, Tensor(a!) out) -> Tensor(a!)
  use_c10_dispatcher: hacky_wrapper_for_legacy_signatures

- func: not_equal.Tensor(Tensor self, Tensor other) -> Tensor
  variants: method, function

- func: not_equal_.Scalar(Tensor(a!) self, Scalar other) -> Tensor(a!)
  variants: method

- func: not_equal_.Tensor(Tensor(a!) self, Tensor other) -> Tensor(a!)
  variants: method

- func: eq.Scalar_out(Tensor self, Scalar other, *, Tensor(a!) out) -> Tensor(a!)
  use_c10_dispatcher: hacky_wrapper_for_legacy_signatures
  dispatch:
    CPU, CUDA: eq_out
    QuantizedCPU: eq_out_quantized_cpu

- func: eq.Scalar(Tensor self, Scalar other) -> Tensor
  variants: method, function
  dispatch:
    CPU, CUDA: eq
    QuantizedCPU: eq_quantized_cpu

- func: eq.Tensor_out(Tensor self, Tensor other, *, Tensor(a!) out) -> Tensor(a!)
  use_c10_dispatcher: hacky_wrapper_for_legacy_signatures
  dispatch:
    CPU, CUDA: eq_out
    QuantizedCPU: eq_out_quantized_cpu

- func: eq.Tensor(Tensor self, Tensor other) -> Tensor
  variants: method, function
  dispatch:
    CPU, CUDA: eq
    QuantizedCPU: eq_quantized_cpu

- func: ge.Scalar_out(Tensor self, Scalar other, *, Tensor(a!) out) -> Tensor(a!)
  use_c10_dispatcher: hacky_wrapper_for_legacy_signatures
  dispatch:
    CPU, CUDA: ge_out
    QuantizedCPU: ge_out_quantized_cpu

- func: ge.Scalar(Tensor self, Scalar other) -> Tensor
  variants: method, function
  dispatch:
    CPU, CUDA: ge
    QuantizedCPU: ge_quantized_cpu

- func: ge.Tensor_out(Tensor self, Tensor other, *, Tensor(a!) out) -> Tensor(a!)
  use_c10_dispatcher: hacky_wrapper_for_legacy_signatures
  dispatch:
    CPU, CUDA: ge_out
    QuantizedCPU: ge_out_quantized_cpu

- func: ge.Tensor(Tensor self, Tensor other) -> Tensor
  variants: method, function
  dispatch:
    CPU, CUDA: ge
    QuantizedCPU: ge_quantized_cpu

- func: ge_.Scalar(Tensor(a!) self, Scalar other) -> Tensor(a!)
  variants: method
  dispatch:
    DefaultBackend: ge_

- func: ge_.Tensor(Tensor(a!) self, Tensor other) -> Tensor(a!)
  variants: method
  dispatch:
    DefaultBackend: ge_

# greater_equal, alias for torch.ge
- func: greater_equal.Scalar_out(Tensor self, Scalar other, *, Tensor(a!) out) -> Tensor(a!)
  use_c10_dispatcher: hacky_wrapper_for_legacy_signatures

- func: greater_equal.Scalar(Tensor self, Scalar other) -> Tensor
  variants: method, function

- func: greater_equal.Tensor_out(Tensor self, Tensor other, *, Tensor(a!) out) -> Tensor(a!)
  use_c10_dispatcher: hacky_wrapper_for_legacy_signatures

- func: greater_equal.Tensor(Tensor self, Tensor other) -> Tensor
  variants: method, function

- func: greater_equal_.Scalar(Tensor(a!) self, Scalar other) -> Tensor(a!)
  variants: method

- func: greater_equal_.Tensor(Tensor(a!) self, Tensor other) -> Tensor(a!)
  variants: method

- func: le.Scalar_out(Tensor self, Scalar other, *, Tensor(a!) out) -> Tensor(a!)
  use_c10_dispatcher: hacky_wrapper_for_legacy_signatures
  dispatch:
    CPU, CUDA: le_out
    QuantizedCPU: le_out_quantized_cpu

- func: le.Scalar(Tensor self, Scalar other) -> Tensor
  variants: method, function
  dispatch:
    CPU, CUDA: le
    QuantizedCPU: le_quantized_cpu

- func: le.Tensor_out(Tensor self, Tensor other, *, Tensor(a!) out) -> Tensor(a!)
  use_c10_dispatcher: hacky_wrapper_for_legacy_signatures
  dispatch:
    CPU, CUDA: le_out
    QuantizedCPU: le_out_quantized_cpu

- func: le.Tensor(Tensor self, Tensor other) -> Tensor
  variants: method, function
  dispatch:
    CPU, CUDA: le
    QuantizedCPU: le_quantized_cpu

- func: le_.Scalar(Tensor(a!) self, Scalar other) -> Tensor(a!)
  variants: method
  dispatch:
    DefaultBackend: le_

- func: le_.Tensor(Tensor(a!) self, Tensor other) -> Tensor(a!)
  variants: method
  dispatch:
    DefaultBackend: le_

# less_equal, alias for torch.le
- func: less_equal.Scalar_out(Tensor self, Scalar other, *, Tensor(a!) out) -> Tensor(a!)
  use_c10_dispatcher: hacky_wrapper_for_legacy_signatures

- func: less_equal.Scalar(Tensor self, Scalar other) -> Tensor
  variants: method, function

- func: less_equal.Tensor_out(Tensor self, Tensor other, *, Tensor(a!) out) -> Tensor(a!)
  use_c10_dispatcher: hacky_wrapper_for_legacy_signatures

- func: less_equal.Tensor(Tensor self, Tensor other) -> Tensor
  variants: method, function

- func: less_equal_.Scalar(Tensor(a!) self, Scalar other) -> Tensor(a!)
  variants: method

- func: less_equal_.Tensor(Tensor(a!) self, Tensor other) -> Tensor(a!)
  variants: method

- func: gt.Scalar_out(Tensor self, Scalar other, *, Tensor(a!) out) -> Tensor(a!)
  use_c10_dispatcher: hacky_wrapper_for_legacy_signatures
  dispatch:
    CPU, CUDA: gt_out
    QuantizedCPU: gt_out_quantized_cpu

- func: gt.Scalar(Tensor self, Scalar other) -> Tensor
  variants: method, function
  dispatch:
    CPU, CUDA: gt
    QuantizedCPU: gt_quantized_cpu

- func: gt.Tensor_out(Tensor self, Tensor other, *, Tensor(a!) out) -> Tensor(a!)
  use_c10_dispatcher: hacky_wrapper_for_legacy_signatures
  dispatch:
    CPU, CUDA: gt_out
    QuantizedCPU: gt_out_quantized_cpu

- func: gt.Tensor(Tensor self, Tensor other) -> Tensor
  variants: method, function
  dispatch:
    CPU, CUDA: gt
    QuantizedCPU: gt_quantized_cpu

- func: gt_.Scalar(Tensor(a!) self, Scalar other) -> Tensor(a!)
  variants: method
  dispatch:
    DefaultBackend: gt_

- func: gt_.Tensor(Tensor(a!) self, Tensor other) -> Tensor(a!)
  variants: method
  dispatch:
    DefaultBackend: gt_

#  greater, alias for torch.gt
- func: greater.Scalar_out(Tensor self, Scalar other, *, Tensor(a!) out) -> Tensor(a!)
  use_c10_dispatcher: hacky_wrapper_for_legacy_signatures

- func: greater.Scalar(Tensor self, Scalar other) -> Tensor
  variants: method, function

- func: greater.Tensor_out(Tensor self, Tensor other, *, Tensor(a!) out) -> Tensor(a!)
  use_c10_dispatcher: hacky_wrapper_for_legacy_signatures

- func: greater.Tensor(Tensor self, Tensor other) -> Tensor
  variants: method, function

- func: greater_.Scalar(Tensor(a!) self, Scalar other) -> Tensor(a!)
  variants: method

- func: greater_.Tensor(Tensor(a!) self, Tensor other) -> Tensor(a!)
  variants: method

- func: lt.Scalar_out(Tensor self, Scalar other, *, Tensor(a!) out) -> Tensor(a!)
  use_c10_dispatcher: hacky_wrapper_for_legacy_signatures
  dispatch:
    CPU, CUDA: lt_out
    QuantizedCPU: lt_out_quantized_cpu

- func: lt.Scalar(Tensor self, Scalar other) -> Tensor
  variants: method, function
  dispatch:
    CPU, CUDA: lt
    QuantizedCPU: lt_quantized_cpu

- func: lt.Tensor_out(Tensor self, Tensor other, *, Tensor(a!) out) -> Tensor(a!)
  use_c10_dispatcher: hacky_wrapper_for_legacy_signatures
  dispatch:
    CPU, CUDA: lt_out
    QuantizedCPU: lt_out_quantized_cpu

- func: lt.Tensor(Tensor self, Tensor other) -> Tensor
  variants: method, function
  dispatch:
    CPU, CUDA: lt
    QuantizedCPU: lt_quantized_cpu

- func: lt_.Scalar(Tensor(a!) self, Scalar other) -> Tensor(a!)
  variants: method
  dispatch:
    DefaultBackend: lt_

- func: lt_.Tensor(Tensor(a!) self, Tensor other) -> Tensor(a!)
  variants: method
  dispatch:
    DefaultBackend: lt_

#  less, alias for torch.lt
- func: less.Scalar_out(Tensor self, Scalar other, *, Tensor(a!) out) -> Tensor(a!)
  use_c10_dispatcher: hacky_wrapper_for_legacy_signatures

- func: less.Scalar(Tensor self, Scalar other) -> Tensor
  variants: method, function

- func: less.Tensor_out(Tensor self, Tensor other, *, Tensor(a!) out) -> Tensor(a!)
  use_c10_dispatcher: hacky_wrapper_for_legacy_signatures

- func: less.Tensor(Tensor self, Tensor other) -> Tensor
  variants: method, function

- func: less_.Scalar(Tensor(a!) self, Scalar other) -> Tensor(a!)
  variants: method

- func: less_.Tensor(Tensor(a!) self, Tensor other) -> Tensor(a!)
  variants: method

- func: take.out(Tensor self, Tensor index, *, Tensor(a!) out) -> Tensor(a!)
  use_c10_dispatcher: hacky_wrapper_for_legacy_signatures
  dispatch:
    CPU: take_out_cpu
    CUDA: take_out_cuda

- func: take(Tensor self, Tensor index) -> Tensor
  variants: method, function
  dispatch:
    CPU: take_cpu
    CUDA: take_cuda

- func: take_backward(Tensor grad, Tensor input, Tensor index) -> Tensor
  variants: function
  device_guard: False

- func: index_select.out(Tensor self, int dim, Tensor index, *, Tensor(a!) out) -> Tensor(a!)
  use_c10_dispatcher: hacky_wrapper_for_legacy_signatures
  dispatch:
    CPU: index_select_out_cpu_
    CUDA: index_select_out_cuda

- func: index_select(Tensor self, int dim, Tensor index) -> Tensor
  variants: method, function
  dispatch:
    CPU: index_select_cpu_
    CUDA: index_select_cuda
    SparseCPU: index_select_sparse
    SparseCUDA: index_select_sparse

- func: index_select.dimname_out(Tensor self, Dimname dim, Tensor index, *, Tensor(a!) out) -> Tensor(a!)
  use_c10_dispatcher: hacky_wrapper_for_legacy_signatures

- func: index_select.dimname(Tensor self, Dimname dim, Tensor index) -> Tensor
  variants: method, function

- func: index_select_backward(Tensor grad, int[] self_sizes, int dim, Tensor index) -> Tensor
  variants: function
  device_guard: False

- func: masked_select.out(Tensor self, Tensor mask, *, Tensor(a!) out) -> Tensor(a!)
  use_c10_dispatcher: hacky_wrapper_for_legacy_signatures
  dispatch:
    CPU: masked_select_out_cpu
    CUDA: masked_select_out_cuda

- func: masked_select(Tensor self, Tensor mask) -> Tensor
  variants: method, function
  dispatch:
    CPU: masked_select_cpu
    CUDA: masked_select_cuda

- func: masked_select_backward(Tensor grad, Tensor input, Tensor mask) -> Tensor
  variants: function
  device_guard: False

- func: nonzero.out(Tensor self, *, Tensor(a!) out) -> Tensor(a!)
  use_c10_dispatcher: hacky_wrapper_for_legacy_signatures
  dispatch:
    CPU: legacy::cpu::_th_nonzero_out
    CUDA: nonzero_out_cuda

- func: nonzero(Tensor self) -> Tensor
  variants: method, function
  dispatch:
    CPU: legacy::cpu::_th_nonzero
    CUDA: nonzero_cuda

- func: nonzero_numpy(Tensor self) -> Tensor[]
  variants: method, function

- func: gather.out(Tensor self, int dim, Tensor index, *, bool sparse_grad=False, Tensor(a!) out) -> Tensor(a!)
  use_c10_dispatcher: hacky_wrapper_for_legacy_signatures
  dispatch:
    CPU: gather_out_cpu_cuda
    CUDA: gather_out_cpu_cuda

- func: gather(Tensor self, int dim, Tensor index, *, bool sparse_grad=False) -> Tensor
  variants: method, function
  dispatch:
    CPU, CUDA: gather

- func: gather_backward(Tensor grad, Tensor self, int dim, Tensor index, bool sparse_grad) -> Tensor
  variants: function
  device_guard: False

- func: gather.dimname_out(Tensor self, Dimname dim, Tensor index, *, bool sparse_grad=False, Tensor(a!) out) -> Tensor(a!)
  use_c10_dispatcher: hacky_wrapper_for_legacy_signatures

- func: gather.dimname(Tensor self, Dimname dim, Tensor index, *, bool sparse_grad=False) -> Tensor
  variants: method, function

- func: _gather_sparse_backward(Tensor self, int dim, Tensor index, Tensor grad) -> Tensor

- func: addcmul.out(Tensor self, Tensor tensor1, Tensor tensor2, *, Scalar value=1, Tensor(a!) out) -> Tensor(a!)
  use_c10_dispatcher: hacky_wrapper_for_legacy_signatures
  dispatch:
    CPU, CUDA: addcmul_out

- func: addcmul(Tensor self, Tensor tensor1, Tensor tensor2, *, Scalar value=1) -> Tensor
  variants: method, function
  dispatch:
    DefaultBackend: addcmul

- func: addcmul_(Tensor(a!) self, Tensor tensor1, Tensor tensor2, *, Scalar value=1) -> Tensor(a!)
  variants: method
  dispatch:
    DefaultBackend: addcmul_

- func: addcdiv.out(Tensor self, Tensor tensor1, Tensor tensor2, *, Scalar value=1, Tensor(a!) out) -> Tensor(a!)
  use_c10_dispatcher: hacky_wrapper_for_legacy_signatures
  dispatch:
    CPU, CUDA: addcdiv_out

- func: addcdiv(Tensor self, Tensor tensor1, Tensor tensor2, *, Scalar value=1) -> Tensor
  variants: method, function
  dispatch:
    DefaultBackend: addcdiv

- func: lstsq.X(Tensor self, Tensor A, *, Tensor(a!) X, Tensor(b!) qr) -> (Tensor(a!) solution, Tensor(b!) QR)
  use_c10_dispatcher: hacky_wrapper_for_legacy_signatures
  dispatch:
    CPU: legacy::cpu::_th_gels_out
    CUDA: legacy::cuda::_th_gels_out

- func: lstsq(Tensor self, Tensor A) -> (Tensor solution, Tensor QR)
  variants: method, function
  dispatch:
    CPU: legacy::cpu::_th_gels
    CUDA: legacy::cuda::_th_gels

- func: triangular_solve.X(Tensor self, Tensor A, bool upper=True, bool transpose=False, bool unitriangular=False, *, Tensor(a!) X, Tensor(b!) M) -> (Tensor(a!) solution, Tensor(b!) cloned_coefficient)
  use_c10_dispatcher: hacky_wrapper_for_legacy_signatures
  dispatch:
    DefaultBackend: triangular_solve_out

- func: triangular_solve(Tensor self, Tensor A, bool upper=True, bool transpose=False, bool unitriangular=False) -> (Tensor solution, Tensor cloned_coefficient)
  variants: method, function
  dispatch:
    DefaultBackend: triangular_solve

- func: _triangular_solve_helper(Tensor self, Tensor A, bool upper, bool transpose, bool unitriangular) -> (Tensor, Tensor)
  variants: function
  dispatch:
    CPU: _triangular_solve_helper_cpu
    CUDA: _triangular_solve_helper_cuda

- func: symeig.e(Tensor self, bool eigenvectors=False, bool upper=True, *, Tensor(a!) e, Tensor(b!) V) -> (Tensor(a!) eigenvalues, Tensor(b!) eigenvectors)
  use_c10_dispatcher: hacky_wrapper_for_legacy_signatures
  dispatch:
    DefaultBackend: symeig_out

- func: symeig(Tensor self, bool eigenvectors=False, bool upper=True) -> (Tensor eigenvalues, Tensor eigenvectors)
  variants: method, function
  dispatch:
    DefaultBackend: symeig

- func: _symeig_helper(Tensor self, bool eigenvectors, bool upper) -> (Tensor, Tensor)
  variants: function
  dispatch:
    CPU: _symeig_helper_cpu
    CUDA: _symeig_helper_cuda

- func: eig.e(Tensor self, bool eigenvectors=False, *, Tensor(a!) e, Tensor(b!) v) -> (Tensor(a!) eigenvalues, Tensor(b!) eigenvectors)
  use_c10_dispatcher: hacky_wrapper_for_legacy_signatures
  dispatch:
    DefaultBackend: eig_out

- func: eig(Tensor self, bool eigenvectors=False) -> (Tensor eigenvalues, Tensor eigenvectors)
  variants: method, function
  dispatch:
    DefaultBackend: eig

- func: svd.U(Tensor self, bool some=True, bool compute_uv=True, *, Tensor(a!) U, Tensor(b!) S, Tensor(c!) V) -> (Tensor(a!) U, Tensor(b!) S, Tensor(c!) V)
  use_c10_dispatcher: hacky_wrapper_for_legacy_signatures
  dispatch:
    DefaultBackend: svd_out

- func: svd(Tensor self, bool some=True, bool compute_uv=True) -> (Tensor U, Tensor S, Tensor V)
  variants: method, function
  dispatch:
    DefaultBackend: svd

- func: _svd_helper(Tensor self, bool some, bool compute_uv) -> (Tensor, Tensor, Tensor)
  variants: function
  dispatch:
    CPU: _svd_helper_cpu
    CUDA: _svd_helper_cuda

# swapaxes, alias for transpose
- func: swapaxes(Tensor(a) self, int axis0, int axis1) -> Tensor(a)
  variants: function, method
  device_guard: False

- func: swapaxes_(Tensor(a!) self, int axis0, int axis1) -> Tensor(a!)
  variants: method
  device_guard: False

# swapdims, alias for transpose
- func: swapdims(Tensor(a) self, int dim0, int dim1) -> Tensor(a)
  variants: function, method
  device_guard: False

- func: swapdims_(Tensor(a!) self, int dim0, int dim1) -> Tensor(a!)
  variants: method
  device_guard: False

- func: cholesky.out(Tensor self, bool upper=False, *, Tensor(a!) out) -> Tensor(a!)
  use_c10_dispatcher: hacky_wrapper_for_legacy_signatures
  dispatch:
    DefaultBackend: cholesky_out

- func: cholesky(Tensor self, bool upper=False) -> Tensor
  variants: method, function
  dispatch:
    DefaultBackend: cholesky

- func: _cholesky_helper(Tensor self, bool upper) -> Tensor
  variants: function
  dispatch:
    CPU: _cholesky_helper_cpu
    CUDA: _cholesky_helper_cuda

- func: cholesky_solve.out(Tensor self, Tensor input2, bool upper=False, *, Tensor(a!) out) -> Tensor(a!)
  use_c10_dispatcher: hacky_wrapper_for_legacy_signatures
  dispatch:
    DefaultBackend: cholesky_solve_out

- func: cholesky_solve(Tensor self, Tensor input2, bool upper=False) -> Tensor
  variants: method, function
  dispatch:
    DefaultBackend: cholesky_solve

- func: _cholesky_solve_helper(Tensor self, Tensor A, bool upper) -> Tensor
  variants: function
  dispatch:
    CPU: _cholesky_solve_helper_cpu
    CUDA: _cholesky_solve_helper_cuda

- func: solve(Tensor self, Tensor A) -> (Tensor solution, Tensor LU)
  variants: function, method
  dispatch:
    DefaultBackend: solve

- func: solve.solution(Tensor self, Tensor A, *, Tensor(a!) solution, Tensor(b!) lu) -> (Tensor(a!) solution, Tensor(b!) LU)
  use_c10_dispatcher: hacky_wrapper_for_legacy_signatures
  dispatch:
    DefaultBackend: solve_out

- func: _solve_helper(Tensor self, Tensor A) -> (Tensor, Tensor)
  variants: function
  dispatch:
    CPU: _solve_helper_cpu
    CUDA: _solve_helper_cuda

- func: cholesky_inverse.out(Tensor self, bool upper=False, *, Tensor(a!) out) -> Tensor(a!)
  use_c10_dispatcher: hacky_wrapper_for_legacy_signatures
  dispatch:
    CPU: legacy::cpu::_th_potri_out
    CUDA: legacy::cuda::_th_potri_out

- func: cholesky_inverse(Tensor self, bool upper=False) -> Tensor
  variants: method, function
  dispatch:
    CPU: legacy::cpu::_th_potri
    CUDA: legacy::cuda::_th_potri

- func: qr.Q(Tensor self, bool some=True, *, Tensor(a!) Q, Tensor(b!) R) -> (Tensor(a!) Q, Tensor(b!) R)
  use_c10_dispatcher: hacky_wrapper_for_legacy_signatures
  dispatch:
    Math: qr_out

- func: qr(Tensor self, bool some=True) -> (Tensor Q, Tensor R)
  variants: method, function
  dispatch:
    Math: qr

- func: geqrf.a(Tensor self, *, Tensor(a!) a, Tensor(b!) tau) -> (Tensor(a!) a, Tensor(b!) tau)
  use_c10_dispatcher: hacky_wrapper_for_legacy_signatures
  dispatch:
    CPU: legacy::cpu::_th_geqrf_out
    CUDA: legacy::cuda::_th_geqrf_out

- func: geqrf(Tensor self) -> (Tensor a, Tensor tau)
  variants: method, function
  dispatch:
    CPU: legacy::cpu::_th_geqrf
    CUDA: legacy::cuda::_th_geqrf

- func: orgqr.out(Tensor self, Tensor input2, *, Tensor(a!) out) -> Tensor(a!)
  use_c10_dispatcher: hacky_wrapper_for_legacy_signatures
  dispatch:
    CPU: legacy::cpu::_th_orgqr_out

- func: orgqr(Tensor self, Tensor input2) -> Tensor
  variants: method, function
  dispatch:
    CPU: legacy::cpu::_th_orgqr

- func: ormqr.out(Tensor self, Tensor input2, Tensor input3, bool left=True, bool transpose=False, *, Tensor(a!) out) -> Tensor(a!)
  use_c10_dispatcher: hacky_wrapper_for_legacy_signatures
  dispatch:
    CPU: legacy::cpu::_th_ormqr_out

- func: ormqr(Tensor self, Tensor input2, Tensor input3, bool left=True, bool transpose=False) -> Tensor
  variants: method, function
  dispatch:
    CPU: legacy::cpu::_th_ormqr

- func: _lu_with_info(Tensor self, bool pivot=True, bool check_errors=True) -> (Tensor, Tensor, Tensor)
  variants: function
  dispatch:
    CPU: _lu_with_info_cpu
    CUDA: _lu_with_info_cuda

- func: lu_solve.out(Tensor self, Tensor LU_data, Tensor LU_pivots, *, Tensor(a!) out) -> Tensor(a!)
  use_c10_dispatcher: hacky_wrapper_for_legacy_signatures
  dispatch:
    DefaultBackend: lu_solve_out

- func: lu_solve(Tensor self, Tensor LU_data, Tensor LU_pivots) -> Tensor
  variants: method, function
  dispatch:
    DefaultBackend: lu_solve

- func: _lu_solve_helper(Tensor self, Tensor LU_data, Tensor LU_pivots) -> Tensor
  variants: function
  dispatch:
    CPU: _lu_solve_helper_cpu
    CUDA: _lu_solve_helper_cuda

# TODO: remove dispatch section when porting TH CUDA to ATen
- func: multinomial.out(Tensor self, int num_samples, bool replacement=False, *, Generator? generator=None, Tensor(a!) out) -> Tensor(a!)
  use_c10_dispatcher: hacky_wrapper_for_legacy_signatures
  dispatch:
    CPU, CUDA: multinomial_out

- func: multinomial(Tensor self, int num_samples, bool replacement=False, *, Generator? generator=None) -> Tensor
  variants: method, function
  dispatch:
    CPU, CUDA: multinomial

- func: _multinomial_alias_setup(Tensor probs) -> (Tensor, Tensor)
  variants: function
  dispatch:
    CPU: legacy::cpu::_th_multinomial_alias_setup
    CUDA: legacy::cuda::_th_multinomial_alias_setup

- func: _multinomial_alias_draw(Tensor J, Tensor q, int num_samples, *, Generator? generator=None) -> Tensor
  variants: function
  dispatch:
    CPU: legacy::cpu::_th_multinomial_alias_draw
    CUDA: legacy::cuda::_th_multinomial_alias_draw

- func: lgamma.out(Tensor self, *, Tensor(a!) out) -> Tensor(a!)
  use_c10_dispatcher: hacky_wrapper_for_legacy_signatures
  dispatch:
    CPU, CUDA: lgamma_out

- func: lgamma_(Tensor(a!) self) -> Tensor(a!)
  use_c10_dispatcher: full
  variants: method
  dispatch:
    CPU, CUDA: lgamma_

- func: lgamma(Tensor self) -> Tensor
  variants: method, function
  dispatch:
    CPU, CUDA: lgamma

- func: digamma.out(Tensor self, *, Tensor(a!) out) -> Tensor(a!)
  use_c10_dispatcher: hacky_wrapper_for_legacy_signatures
  dispatch:
    CPU, CUDA: digamma_out

- func: digamma(Tensor self) -> Tensor
  variants: method, function
  dispatch:
    CPU, CUDA: digamma

- func: polygamma.out(int n, Tensor self, *, Tensor(a!) out) -> Tensor(a!)
  use_c10_dispatcher: hacky_wrapper_for_legacy_signatures
  dispatch:
    CPU, CUDA: polygamma_out

- func: polygamma(int n, Tensor self) -> Tensor
  variants: method, function
  dispatch:
    DefaultBackend: polygamma

- func: erfinv(Tensor self) -> Tensor
  variants: method, function
  dispatch:
    CPU, CUDA: erfinv

- func: erfinv_(Tensor(a!) self) -> Tensor(a!)
  variants: method
  dispatch:
    CPU, CUDA: erfinv_

- func: erfinv.out(Tensor self, *, Tensor(a!) out) -> Tensor(a!)
  use_c10_dispatcher: hacky_wrapper_for_legacy_signatures
  dispatch:
    CPU, CUDA: erfinv_out

- func: i0(Tensor self) -> Tensor
  variants: function, method
  dispatch:
    DefaultBackend: i0

- func: i0_(Tensor(a!) self) -> Tensor(a!)
  variants: function, method
  dispatch:
    DefaultBackend: i0_

- func: i0.out(Tensor self, *, Tensor(a!) out) -> Tensor(a!)
  use_c10_dispatcher: hacky_wrapper_for_legacy_signatures
  dispatch:
    CPU, CUDA: i0_out

- func: sign(Tensor self) -> Tensor
  variants: function, method
  dispatch:
    DefaultBackend: sign

- func: sign_(Tensor(a!) self) -> Tensor(a!)
  variants: method
  dispatch:
    DefaultBackend: sign_

- func: sign.out(Tensor self, *, Tensor(a!) out) -> Tensor(a!)
  use_c10_dispatcher: hacky_wrapper_for_legacy_signatures
  dispatch:
    CPU, CUDA: sign_out

- func: signbit(Tensor self) -> Tensor
  variants: function, method

- func: signbit.out(Tensor self, *, Tensor(a!) out) -> Tensor(a!)
  use_c10_dispatcher: hacky_wrapper_for_legacy_signatures
  dispatch:
    CPU: signbit_out
    CUDA: signbit_out

- func: dist(Tensor self, Tensor other, Scalar p=2) -> Tensor
  variants: method, function
  dispatch:
    DefaultBackend: dist

- func: atan2.out(Tensor self, Tensor other, *, Tensor(a!) out) -> Tensor(a!)
  use_c10_dispatcher: hacky_wrapper_for_legacy_signatures
  dispatch:
    CPU, CUDA: atan2_out

- func: atan2(Tensor self, Tensor other) -> Tensor
  variants: method, function
  dispatch:
    CPU, CUDA: atan2

- func: lerp.Scalar_out(Tensor self, Tensor end, Scalar weight, *, Tensor(a!) out) -> Tensor(a!)
  use_c10_dispatcher: hacky_wrapper_for_legacy_signatures
  dispatch:
    CPU: lerp_cpu_scalar_out
    CUDA: lerp_cuda_scalar_out

- func: lerp.Tensor_out(Tensor self, Tensor end, Tensor weight, *, Tensor(a!) out) -> Tensor(a!)
  use_c10_dispatcher: hacky_wrapper_for_legacy_signatures
  dispatch:
    CPU: lerp_cpu_tensor_out
    CUDA: lerp_cuda_tensor_out

- func: lerp.Scalar(Tensor self, Tensor end, Scalar weight) -> Tensor
  variants: method, function
  dispatch:
    CPU: lerp_cpu_scalar
    CUDA: lerp_cuda_scalar

- func: lerp.Tensor(Tensor self, Tensor end, Tensor weight) -> Tensor
  variants: method, function
  dispatch:
    CPU: lerp_cpu_tensor
    CUDA: lerp_cuda_tensor

- func: histc.out(Tensor self, int bins=100, Scalar min=0, Scalar max=0, *, Tensor(a!) out) -> Tensor(a!)
  use_c10_dispatcher: hacky_wrapper_for_legacy_signatures
  dispatch:
    CPU: legacy::cpu::_th_histc_out
    CUDA: _histc_out_cuda

- func: histc(Tensor self, int bins=100, Scalar min=0, Scalar max=0) -> Tensor
  variants: method, function
  dispatch:
    CPU: legacy::cpu::_th_histc
    CUDA: _histc_cuda

- func: fmod.Scalar_out(Tensor self, Scalar other, *, Tensor(a!) out) -> Tensor(a!)
  use_c10_dispatcher: hacky_wrapper_for_legacy_signatures
  dispatch:
    CPU, CUDA: fmod_out

- func: fmod.Scalar(Tensor self, Scalar other) -> Tensor
  variants: method, function
  dispatch:
    CPU, CUDA: fmod

- func: fmod.Tensor_out(Tensor self, Tensor other, *, Tensor(a!) out) -> Tensor(a!)
  use_c10_dispatcher: hacky_wrapper_for_legacy_signatures
  dispatch:
    CPU, CUDA: fmod_out

- func: fmod.Tensor(Tensor self, Tensor other) -> Tensor
  variants: method, function
  dispatch:
    CPU, CUDA: fmod

- func: hypot.out(Tensor self, Tensor other, *, Tensor(a!) out) -> Tensor(a!)
  use_c10_dispatcher: hacky_wrapper_for_legacy_signatures
  dispatch:
    CPU, CUDA: hypot_out

- func: hypot(Tensor self, Tensor other) -> Tensor
  variants: method, function
  dispatch:
    CPU, CUDA: hypot

- func: hypot_(Tensor(a!) self, Tensor other) -> Tensor(a!)
  use_c10_dispatcher: hacky_wrapper_for_legacy_signatures
  variants: method
  dispatch:
    DefaultBackend: hypot_

- func: igamma.out(Tensor self, Tensor other, *, Tensor(a!) out) -> Tensor(a!)
  use_c10_dispatcher: hacky_wrapper_for_legacy_signatures
  dispatch:
    CPU, CUDA: igamma_out

- func: igamma(Tensor self, Tensor other) -> Tensor
  variants: method, function
  dispatch:
    CPU, CUDA: igamma

- func: igamma_(Tensor(a!) self, Tensor other) -> Tensor(a!)
  use_c10_dispatcher: hacky_wrapper_for_legacy_signatures
  variants: method
  dispatch:
    CPU, CUDA: igamma_

- func: igammac.out(Tensor self, Tensor other, *, Tensor(a!) out) -> Tensor(a!)
  use_c10_dispatcher: hacky_wrapper_for_legacy_signatures
  dispatch:
    CPU, CUDA: igammac_out

- func: igammac(Tensor self, Tensor other) -> Tensor
  variants: method, function
  dispatch:
    CPU, CUDA: igammac

- func: igammac_(Tensor(a!) self, Tensor other) -> Tensor(a!)
  variants: method
  dispatch:
    CPU, CUDA: igammac_

- func: nextafter.out(Tensor self, Tensor other, *, Tensor(a!) out) -> Tensor(a!)
  use_c10_dispatcher: hacky_wrapper_for_legacy_signatures
  dispatch:
    CPU, CUDA: nextafter_out

- func: nextafter(Tensor self, Tensor other) -> Tensor
  variants: method, function
  dispatch:
    CPU, CUDA: nextafter

- func: nextafter_(Tensor(a!) self, Tensor other) -> Tensor(a!)
  use_c10_dispatcher: hacky_wrapper_for_legacy_signatures
  variants: method
  dispatch:
    DefaultBackend: nextafter_

- func: remainder.Scalar_out(Tensor self, Scalar other, *, Tensor(a!) out) -> Tensor(a!)
  use_c10_dispatcher: hacky_wrapper_for_legacy_signatures
  dispatch:
    CPU, CUDA: remainder_out

- func: remainder.Scalar(Tensor self, Scalar other) -> Tensor
  variants: method, function
  dispatch:
    CPU, CUDA: remainder

- func: remainder.Tensor_out(Tensor self, Tensor other, *, Tensor(a!) out) -> Tensor(a!)
  use_c10_dispatcher: hacky_wrapper_for_legacy_signatures
  dispatch:
    CPU, CUDA: remainder_out

- func: remainder.Tensor(Tensor self, Tensor other) -> Tensor
  variants: method, function
  dispatch:
    CPU, CUDA: remainder

- func: min(Tensor self) -> Tensor
  variants: method, function
  dispatch:
    CPU, CUDA: min
    QuantizedCPU: min_quantized_cpu

- func: max(Tensor self) -> Tensor
  variants: method, function
  dispatch:
    CPU, CUDA: max
    QuantizedCPU: max_quantized_cpu

- func: maximum(Tensor self, Tensor other) -> Tensor
  variants: method, function
  dispatch:
    CPU, CUDA: maximum

- func: maximum.out(Tensor self, Tensor other, *, Tensor(a!) out) -> Tensor(a!)
  use_c10_dispatcher: hacky_wrapper_for_legacy_signatures
  dispatch:
    CPU, CUDA: maximum_out

# binary max, alias of maximum
# NOTE: max is not an alias for maximum, since there is also unary max
- func: max.other(Tensor self, Tensor other) -> Tensor
  variants: method, function

- func: max.out(Tensor self, Tensor other, *, Tensor(a!) out) -> Tensor(a!)
  use_c10_dispatcher: hacky_wrapper_for_legacy_signatures

- func: minimum(Tensor self, Tensor other) -> Tensor
  variants: method, function
  dispatch:
    CPU, CUDA: minimum

- func: minimum.out(Tensor self, Tensor other, *, Tensor(a!) out) -> Tensor(a!)
  use_c10_dispatcher: hacky_wrapper_for_legacy_signatures
  dispatch:
    CPU, CUDA: minimum_out

# binary min, alias for minimum
# NOTE: min is not an alias for minimum, since there is also unary min
- func: min.out(Tensor self, Tensor other, *, Tensor(a!) out) -> Tensor(a!)
  use_c10_dispatcher: hacky_wrapper_for_legacy_signatures

- func: min.other(Tensor self, Tensor other) -> Tensor
  variants: method, function

- func: quantile.scalar_out(Tensor self, float q, int? dim=None, bool keepdim=False, *, Tensor(a!) out) -> Tensor(a!)
  use_c10_dispatcher: hacky_wrapper_for_legacy_signatures

- func: quantile.scalar(Tensor self, float q, int? dim=None, bool keepdim=False) -> Tensor
  variants: method, function

- func: quantile.out(Tensor self, Tensor q, int? dim=None, bool keepdim=False, *, Tensor(a!) out) -> Tensor(a!)
  use_c10_dispatcher: hacky_wrapper_for_legacy_signatures

- func: quantile(Tensor self, Tensor q, int? dim=None, bool keepdim=False) -> Tensor
  variants: method, function

- func: nanquantile.scalar_out(Tensor self, float q, int? dim=None, bool keepdim=False, *, Tensor(a!) out) -> Tensor(a!)
  use_c10_dispatcher: hacky_wrapper_for_legacy_signatures

- func: nanquantile.scalar(Tensor self, float q, int? dim=None, bool keepdim=False) -> Tensor
  variants: method, function

- func: nanquantile.out(Tensor self, Tensor q, int? dim=None, bool keepdim=False, *, Tensor(a!) out) -> Tensor(a!)
  use_c10_dispatcher: hacky_wrapper_for_legacy_signatures

- func: nanquantile(Tensor self, Tensor q, int? dim=None, bool keepdim=False) -> Tensor
  variants: method, function

- func: sort.values(Tensor self, int dim=-1, bool descending=False, *, Tensor(a!) values, Tensor(b!) indices) -> (Tensor(a!) values, Tensor(b!) indices)
  use_c10_dispatcher: hacky_wrapper_for_legacy_signatures
  dispatch:
    CPU: sort_out_cpu
    CUDA: legacy::cuda::_th_sort_out

- func: sort(Tensor self, int dim=-1, bool descending=False) -> (Tensor values, Tensor indices)
  variants: method, function
  dispatch:
    CPU: sort_cpu
    CUDA: legacy::cuda::_th_sort
    QuantizedCPU: sort_quantized_cpu

- func: sort.dimname_values(Tensor self, Dimname dim, bool descending=False, *, Tensor(a!) values, Tensor(b!) indices) -> (Tensor(a!) values, Tensor(b!) indices)
  use_c10_dispatcher: hacky_wrapper_for_legacy_signatures

- func: sort.dimname(Tensor self, Dimname dim, bool descending=False) -> (Tensor values, Tensor indices)
  variants: method, function

- func: msort.out(Tensor self, *, Tensor(a!) out) -> Tensor(a!)
  use_c10_dispatcher: hacky_wrapper_for_legacy_signatures
  dispatch:
    Math: msort_out

- func: msort(Tensor self) -> Tensor
  variants: method, function
  dispatch:
    Math: msort

- func: argsort(Tensor self, int dim=-1, bool descending=False) -> Tensor
  variants: method, function

- func: argsort.dimname(Tensor self, Dimname dim, bool descending=False) -> Tensor
  variants: method, function

- func: topk.values(Tensor self, int k, int dim=-1, bool largest=True, bool sorted=True, *, Tensor(a!) values, Tensor(b!) indices) -> (Tensor(a!) values, Tensor(b!) indices)
  use_c10_dispatcher: hacky_wrapper_for_legacy_signatures
  dispatch:
    CPU: topk_out_cpu
    CUDA: legacy::cuda::_th_topk_out

- func: topk(Tensor self, int k, int dim=-1, bool largest=True, bool sorted=True) -> (Tensor values, Tensor indices)
  variants: method, function
  dispatch:
    CPU, CUDA: topk
    QuantizedCPU: topk_quantized_cpu

- func: all(Tensor self) -> Tensor
  variants: method, function
  dispatch:
    CPU, CUDA: all

- func: any(Tensor self) -> Tensor
  variants: method, function
  dispatch:
    CPU, CUDA: any
    SparseCPU, SparseCUDA: any_sparse

- func: renorm.out(Tensor self, Scalar p, int dim, Scalar maxnorm, *, Tensor(a!) out) -> Tensor(a!)
  use_c10_dispatcher: hacky_wrapper_for_legacy_signatures
  dispatch:
    CPU: legacy::cpu::_th_renorm_out
    CUDA: legacy::cuda::_th_renorm_out

- func: renorm(Tensor self, Scalar p, int dim, Scalar maxnorm) -> Tensor
  variants: method, function
  dispatch:
    CPU: legacy::cpu::_th_renorm
    CUDA: legacy::cuda::_th_renorm

- func: unfold(Tensor(a) self, int dimension, int size, int step) -> Tensor(a)
  variants: method
  device_guard: False
  dispatch:
    CPU, CUDA: unfold
    QuantizedCPU, QuantizedCUDA: unfold

- func: unfold_backward(Tensor grad_in, int[] input_sizes, int dim, int size, int step) -> Tensor
  variants: function
  dispatch:
    CPU, CUDA: unfold_backward

- func: equal(Tensor self, Tensor other) -> bool
  variants: method, function
  dispatch:
    CPU: cpu_equal
    CUDA: cuda_equal
    QuantizedCPU: equal_quantized_cpu

- func: pow.Tensor_Tensor_out(Tensor self, Tensor exponent, *, Tensor(a!) out) -> Tensor(a!)
  use_c10_dispatcher: hacky_wrapper_for_legacy_signatures
  dispatch:
    CPU, CUDA: pow_out

- func: pow.Tensor_Tensor(Tensor self, Tensor exponent) -> Tensor
  variants: method, function
  dispatch:
    CPU, CUDA: pow

- func: pow.Scalar_out(Scalar self, Tensor exponent, *, Tensor(a!) out) -> Tensor(a!)
  use_c10_dispatcher: hacky_wrapper_for_legacy_signatures
  dispatch:
    CPU, CUDA: pow_out

- func: pow.Scalar(Scalar self, Tensor exponent) -> Tensor
  dispatch:
    CPU, CUDA: pow

- func: pow.Tensor_Scalar_out(Tensor self, Scalar exponent, *, Tensor(a!) out) -> Tensor(a!)
  use_c10_dispatcher: hacky_wrapper_for_legacy_signatures
  dispatch:
    CPU, CUDA: pow_out
    SparseCPU, SparseCUDA: pow_out_sparse_scalar

- func: pow.Tensor_Scalar(Tensor self, Scalar exponent) -> Tensor
  variants: function, method
  dispatch:
    CPU, CUDA: pow
    SparseCPU, SparseCUDA: pow_sparse_scalar

- func: float_power.Tensor_Tensor_out(Tensor self, Tensor exponent, *, Tensor(a!) out) -> Tensor(a!)
  use_c10_dispatcher: hacky_wrapper_for_legacy_signatures
  dispatch:
    Math: float_power_out

- func: float_power.Tensor_Tensor(Tensor self, Tensor exponent) -> Tensor
  variants: function, method
  dispatch:
    Math: float_power

- func: float_power.Scalar_out(Scalar self, Tensor exponent, *, Tensor(a!) out) -> Tensor(a!)
  use_c10_dispatcher: hacky_wrapper_for_legacy_signatures
  dispatch:
    Math: float_power_out

- func: float_power.Scalar(Scalar self, Tensor exponent) -> Tensor
  dispatch:
    Math: float_power

- func: float_power.Tensor_Scalar_out(Tensor self, Scalar exponent, *, Tensor(a!) out) -> Tensor(a!)
  use_c10_dispatcher: hacky_wrapper_for_legacy_signatures
  dispatch:
    Math: float_power_out

- func: float_power.Tensor_Scalar(Tensor self, Scalar exponent) -> Tensor
  variants: function, method
  dispatch:
    Math: float_power

- func: float_power_.Scalar(Tensor(a!) self, Scalar exponent) -> Tensor(a!)
  variants: method
  dispatch:
    Math: float_power_

- func: float_power_.Tensor(Tensor(a!) self, Tensor exponent) -> Tensor(a!)
  variants: method
  dispatch:
    Math: float_power_

- func: normal_(Tensor(a!) self, float mean=0, float std=1, *, Generator? generator=None) -> Tensor(a!)
  variants: method
  dispatch:
    CPU, CUDA: normal_

- func: normal.Tensor_float_out(Tensor mean, float std=1, *, Generator? generator=None, Tensor(a!) out) -> Tensor(a!)
  use_c10_dispatcher: hacky_wrapper_for_legacy_signatures
  dispatch:
    CPU, CUDA: normal_out

- func: normal.Tensor_float(Tensor mean, float std=1, *, Generator? generator=None) -> Tensor
  dispatch:
    CPU, CUDA: normal

- func: normal.float_Tensor_out(float mean, Tensor std, *, Generator? generator=None, Tensor(a!) out) -> Tensor(a!)
  use_c10_dispatcher: hacky_wrapper_for_legacy_signatures
  dispatch:
    CPU, CUDA: normal_out

- func: normal.float_Tensor(float mean, Tensor std, *, Generator? generator=None) -> Tensor
  dispatch:
    CPU, CUDA: normal

- func: normal.Tensor_Tensor_out(Tensor mean, Tensor std, *, Generator? generator=None, Tensor(a!) out) -> Tensor(a!)
  use_c10_dispatcher: hacky_wrapper_for_legacy_signatures
  dispatch:
    CPU, CUDA: normal_out

- func: normal.Tensor_Tensor(Tensor mean, Tensor std, *, Generator? generator=None) -> Tensor
  dispatch:
    CPU, CUDA: normal

- func: normal.float_float(float mean, float std, int[] size, *, Generator? generator=None, ScalarType? dtype=None, Layout? layout=None, Device? device=None, bool? pin_memory=None) -> Tensor
  use_c10_dispatcher: hacky_wrapper_for_legacy_signatures

- func: normal.float_float_out(float mean, float std, int[] size, *, Generator? generator=None, Tensor(a!) out) -> Tensor(a!)
  use_c10_dispatcher: hacky_wrapper_for_legacy_signatures

- func: alias(Tensor(a) self) -> Tensor(a)
  variants: method, function
  dispatch:
    DefaultBackend: alias

- func: _index_copy_(Tensor(a!) self, int dim, Tensor index, Tensor source) -> Tensor(a!)
  dispatch:
    CPU: legacy::cpu::_th_index_copy_
    CUDA: legacy::cuda::_th_index_copy_

- func: _cumsum(Tensor self, int dim) -> Tensor
  dispatch:
    CPU: _cumsum_cpu
    CUDA: _cumsum_cuda

- func: _cumsum.out(Tensor self, int dim, *, Tensor(a!) out) -> Tensor(a!)
  use_c10_dispatcher: hacky_wrapper_for_legacy_signatures
  dispatch:
    CPU: _cumsum_out_cpu
    CUDA: _cumsum_out_cuda

- func: _cumprod(Tensor self, int dim) -> Tensor
  dispatch:
    CPU: _cumprod_cpu
    CUDA: _cumprod_cuda

- func: _cumprod.out(Tensor self, int dim, *, Tensor(a!) out) -> Tensor(a!)
  use_c10_dispatcher: hacky_wrapper_for_legacy_signatures
  dispatch:
    CPU: _cumprod_out_cpu
    CUDA: _cumprod_out_cuda

- func: _var(Tensor self, bool unbiased=True) -> Tensor
  dispatch:
    CPU: legacy::cpu::_th_var

- func: _std(Tensor self, bool unbiased=True) -> Tensor
  dispatch:
    CPU: legacy::cpu::_th_std

- func: _amp_foreach_non_finite_check_and_unscale_(Tensor(a!)[] self, Tensor(b!) found_inf, Tensor inv_scale) -> ()
  variants: function
  dispatch:
    CUDA: _amp_foreach_non_finite_check_and_unscale_cuda_

- func: _amp_update_scale(Tensor(a!) growth_tracker, Tensor current_scale, Tensor found_inf, float scale_growth_factor, float scale_backoff_factor, int growth_interval) -> Tensor
  variants: function
  dispatch:
    CUDA: _amp_update_scale_cuda

- func: _cat(Tensor[] tensors, int dim=0) -> Tensor
  dispatch:
    CPU: _cat_cpu
    CUDA: cat_cuda
    QuantizedCPU: cat_quantized_cpu

- func: _cat.out(Tensor[] tensors, int dim=0, *, Tensor(a!) out) -> Tensor(a!)
  use_c10_dispatcher: hacky_wrapper_for_legacy_signatures
  dispatch:
    CPU: _cat_out_cpu
    CUDA: cat_out_cuda
    QuantizedCPU: cat_out_quantized_cpu

- func: _foreach_add.Scalar(Tensor[] tensors, Scalar scalar) -> Tensor[]
  variants: function
  dispatch:
    CPU: foreach_tensor_add_scalar_kernel_slow
    CUDA: foreach_tensor_add_scalar_kernel_cuda

- func: _foreach_add_.Scalar(Tensor(a!)[] self, Scalar scalar) -> ()
  variants: function
  dispatch:
    CPU: foreach_tensor_add_scalar_kernel_slow_
    CUDA: foreach_tensor_add_scalar_kernel_cuda_

- func: _foreach_sub.Scalar(Tensor[] tensors, Scalar scalar) -> Tensor[]
  variants: function
  dispatch:
    CPU: foreach_tensor_sub_scalar_kernel_slow
    CUDA: foreach_tensor_sub_scalar_kernel_cuda

- func: _foreach_sub_.Scalar(Tensor(a!)[] self, Scalar scalar) -> ()
  variants: function
  dispatch:
    CPU: foreach_tensor_sub_scalar_kernel_slow_
    CUDA: foreach_tensor_sub_scalar_kernel_cuda_

- func: _foreach_mul.Scalar(Tensor[] tensors, Scalar scalar) -> Tensor[]
  variants: function
  dispatch:
    CPU: foreach_tensor_mul_scalar_kernel_slow
    CUDA: foreach_tensor_mul_scalar_kernel_cuda

- func: _foreach_mul_.Scalar(Tensor(a!)[] self, Scalar scalar) -> ()
  variants: function
  dispatch:
    CPU: foreach_tensor_mul_scalar_kernel_slow_
    CUDA: foreach_tensor_mul_scalar_kernel_cuda_

- func: _foreach_div.Scalar(Tensor[] tensors, Scalar scalar) -> Tensor[]
  variants: function
  dispatch:
    CPU: foreach_tensor_div_scalar_kernel_slow
    CUDA: foreach_tensor_div_scalar_kernel_cuda

- func: _foreach_div_.Scalar(Tensor(a!)[] self, Scalar scalar) -> ()
  variants: function
  dispatch:
    CPU: foreach_tensor_div_scalar_kernel_slow_
    CUDA: foreach_tensor_div_scalar_kernel_cuda_

- func: _foreach_add.List(Tensor[] tensors1, Tensor[] tensors2, *, Scalar alpha=1) -> Tensor[]
  variants: function
  dispatch:
    CPU: foreach_tensor_add_list_kernel_slow
    CUDA: foreach_tensor_add_list_kernel_cuda

- func: _foreach_add_.List(Tensor(a!)[] self, Tensor[] other, *, Scalar alpha=1) -> ()
  variants: function
  dispatch:
    CPU: foreach_tensor_add_list_kernel_slow_
    CUDA: foreach_tensor_add_list_kernel_cuda_

- func: _foreach_sub.List(Tensor[] tensors1, Tensor[] tensors2, *, Scalar alpha=1) -> Tensor[]
  variants: function
  dispatch:
    CPU: foreach_tensor_sub_list_kernel_slow
    CUDA: foreach_tensor_sub_list_kernel_cuda

- func: _foreach_sub_.List(Tensor(a!)[] self, Tensor[] other, *, Scalar alpha=1) -> ()
  variants: function
  dispatch:
    CPU: foreach_tensor_sub_list_kernel_slow_
    CUDA: foreach_tensor_sub_list_kernel_cuda_

- func: _foreach_mul.List(Tensor[] tensors1, Tensor[] tensors2) -> Tensor[]
  variants: function
  dispatch:
    CPU: foreach_tensor_mul_list_kernel_slow
    CUDA: foreach_tensor_mul_list_kernel_cuda

- func: _foreach_mul_.List(Tensor(a!)[] self, Tensor[] other) -> ()
  variants: function
  dispatch:
    CPU: foreach_tensor_mul_list_kernel_slow_
    CUDA: foreach_tensor_mul_list_kernel_cuda_

- func: _foreach_div.List(Tensor[] tensors1, Tensor[] tensors2) -> Tensor[]
  variants: function
  dispatch:
    CPU: foreach_tensor_div_list_kernel_slow
    CUDA: foreach_tensor_div_list_kernel_cuda

- func: _foreach_div_.List(Tensor(a!)[] self, Tensor[] other) -> ()
  variants: function
  dispatch:
    CPU: foreach_tensor_div_list_kernel_slow_
    CUDA: foreach_tensor_div_list_kernel_cuda_

- func: _foreach_add.ScalarList(Tensor[] tensors, float[] scalars) -> Tensor[]
  variants: function
  dispatch:
    CPU: foreach_tensor_add_scalarlist_kernel_slow
    CUDA: foreach_tensor_add_scalarlist_kernel_cuda

- func: _foreach_add_.ScalarList(Tensor(a!)[] self, float[] scalars) -> ()
  variants: function
  dispatch:
    CPU: foreach_tensor_add_scalarlist_kernel_slow_
    CUDA: foreach_tensor_add_scalarlist_kernel_cuda_

- func: _foreach_sub.ScalarList(Tensor[] tensors, float[] scalars) -> Tensor[]
  variants: function
  dispatch:
    CPU: foreach_tensor_sub_scalarlist_kernel_slow
    CUDA: foreach_tensor_sub_scalarlist_kernel_cuda

- func: _foreach_sub_.ScalarList(Tensor(a!)[] self, float[] scalars) -> ()
  variants: function
  dispatch:
    CPU: foreach_tensor_sub_scalarlist_kernel_slow_
    CUDA: foreach_tensor_sub_scalarlist_kernel_cuda_

- func: _foreach_div.ScalarList(Tensor[] tensors, float[] scalars) -> Tensor[]
  variants: function
  dispatch:
    CPU: foreach_tensor_div_scalarlist_kernel_slow
    CUDA: foreach_tensor_div_scalarlist_kernel_cuda

- func: _foreach_div_.ScalarList(Tensor(a!)[] self, float[] scalars) -> ()
  variants: function
  dispatch:
    CPU: foreach_tensor_div_scalarlist_kernel_slow_
    CUDA: foreach_tensor_div_scalarlist_kernel_cuda_

- func: _foreach_mul.ScalarList(Tensor[] tensors, float[] scalars) -> Tensor[]
  variants: function
  dispatch:
    CPU: foreach_tensor_mul_scalarlist_kernel_slow
    CUDA: foreach_tensor_mul_scalarlist_kernel_cuda

- func: _foreach_mul_.ScalarList(Tensor(a!)[] self, float[] scalars) -> ()
  variants: function
  dispatch:
    CPU: foreach_tensor_mul_scalarlist_kernel_slow_
    CUDA: foreach_tensor_mul_scalarlist_kernel_cuda_

- func: _foreach_exp(Tensor[] tensors) -> Tensor[]
  variants: function
  dispatch:
    CPU: foreach_tensor_exp_slow
    CUDA: foreach_tensor_exp_cuda

- func: _foreach_zero_(Tensor(a!)[] self) -> ()
  variants: function
  dispatch:
    CPU: foreach_tensor_zero_slow_
    CUDA: foreach_tensor_zero_cuda_

- func: _foreach_exp_(Tensor(a!)[] self) -> ()
  variants: function
  dispatch:
    CPU: foreach_tensor_exp_slow_
    CUDA: foreach_tensor_exp_cuda_

- func: _foreach_sqrt(Tensor[] tensors) -> Tensor[]
  variants: function
  dispatch:
    CPU: foreach_tensor_sqrt_slow
    CUDA: foreach_tensor_sqrt_cuda

- func: _foreach_sqrt_(Tensor(a!)[] self) -> ()
  variants: function
  dispatch:
    CPU: foreach_tensor_sqrt_slow_
    CUDA: foreach_tensor_sqrt_cuda_

- func: _foreach_abs(Tensor[] tensors) -> Tensor[]
  variants: function
  dispatch:
    CPU: foreach_tensor_abs_slow
    CUDA: foreach_tensor_abs_cuda

- func: _foreach_abs_(Tensor(a!)[] self) -> ()
  variants: function
  dispatch:
    CPU: foreach_tensor_abs_slow_
    CUDA: foreach_tensor_abs_cuda_

- func: _foreach_acos(Tensor[] tensors) -> Tensor[]
  variants: function
  dispatch:
    CPU: foreach_tensor_acos_slow
    CUDA: foreach_tensor_acos_cuda

- func: _foreach_acos_(Tensor(a!)[] self) -> ()
  variants: function
  dispatch:
    CPU: foreach_tensor_acos_slow_
    CUDA: foreach_tensor_acos_cuda_

- func: _foreach_asin(Tensor[] tensors) -> Tensor[]
  variants: function
  dispatch:
    CPU: foreach_tensor_asin_slow
    CUDA: foreach_tensor_asin_cuda

- func: _foreach_asin_(Tensor(a!)[] self) -> ()
  variants: function
  dispatch:
    CPU: foreach_tensor_asin_slow_
    CUDA: foreach_tensor_asin_cuda_

- func: _foreach_atan(Tensor[] tensors) -> Tensor[]
  variants: function
  dispatch:
    CPU: foreach_tensor_atan_slow
    CUDA: foreach_tensor_atan_cuda

- func: _foreach_atan_(Tensor(a!)[] self) -> ()
  variants: function
  dispatch:
    CPU: foreach_tensor_atan_slow_
    CUDA: foreach_tensor_atan_cuda_

- func: _foreach_ceil(Tensor[] tensors) -> Tensor[]
  variants: function
  dispatch:
    CPU: foreach_tensor_ceil_slow
    CUDA: foreach_tensor_ceil_cuda

- func: _foreach_ceil_(Tensor(a!)[] self) -> ()
  variants: function
  dispatch:
    CPU: foreach_tensor_ceil_slow_
    CUDA: foreach_tensor_ceil_cuda_

- func: _foreach_cos(Tensor[] tensors) -> Tensor[]
  variants: function
  dispatch:
    CPU: foreach_tensor_cos_slow
    CUDA: foreach_tensor_cos_cuda

- func: _foreach_cos_(Tensor(a!)[] self) -> ()
  variants: function
  dispatch:
    CPU: foreach_tensor_cos_slow_
    CUDA: foreach_tensor_cos_cuda_

- func: _foreach_cosh(Tensor[] tensors) -> Tensor[]
  variants: function
  dispatch:
    CPU: foreach_tensor_cosh_slow
    CUDA: foreach_tensor_cosh_cuda

- func: _foreach_cosh_(Tensor(a!)[] self) -> ()
  variants: function
  dispatch:
    CPU: foreach_tensor_cosh_slow_
    CUDA: foreach_tensor_cosh_cuda_

- func: _foreach_erf(Tensor[] tensors) -> Tensor[]
  variants: function
  dispatch:
    CPU: foreach_tensor_erf_slow
    CUDA: foreach_tensor_erf_cuda

- func: _foreach_erf_(Tensor(a!)[] self) -> ()
  variants: function
  dispatch:
    CPU: foreach_tensor_erf_slow_
    CUDA: foreach_tensor_erf_cuda_

- func: _foreach_erfc(Tensor[] tensors) -> Tensor[]
  variants: function
  dispatch:
    CPU: foreach_tensor_erfc_slow
    CUDA: foreach_tensor_erfc_cuda

- func: _foreach_erfc_(Tensor(a!)[] self) -> ()
  variants: function
  dispatch:
    CPU: foreach_tensor_erfc_slow_
    CUDA: foreach_tensor_erfc_cuda_

- func: _foreach_expm1(Tensor[] tensors) -> Tensor[]
  variants: function
  dispatch:
    CPU: foreach_tensor_expm1_slow
    CUDA: foreach_tensor_expm1_cuda

- func: _foreach_expm1_(Tensor(a!)[] self) -> ()
  variants: function
  dispatch:
    CPU: foreach_tensor_expm1_slow_
    CUDA: foreach_tensor_expm1_cuda_

- func: _foreach_floor(Tensor[] tensors) -> Tensor[]
  variants: function
  dispatch:
    CPU: foreach_tensor_floor_slow
    CUDA: foreach_tensor_floor_cuda

- func: _foreach_floor_(Tensor(a!)[] self) -> ()
  variants: function
  dispatch:
    CPU: foreach_tensor_floor_slow_
    CUDA: foreach_tensor_floor_cuda_

- func: _foreach_log(Tensor[] tensors) -> Tensor[]
  variants: function
  dispatch:
    CPU: foreach_tensor_log_slow
    CUDA: foreach_tensor_log_cuda

- func: _foreach_log_(Tensor(a!)[] self) -> ()
  variants: function
  dispatch:
    CPU: foreach_tensor_log_slow_
    CUDA: foreach_tensor_log_cuda_

- func: _foreach_log10(Tensor[] tensors) -> Tensor[]
  variants: function
  dispatch:
    CPU: foreach_tensor_log10_slow
    CUDA: foreach_tensor_log10_cuda

- func: _foreach_log10_(Tensor(a!)[] self) -> ()
  variants: function
  dispatch:
    CPU: foreach_tensor_log10_slow_
    CUDA: foreach_tensor_log10_cuda_

- func: _foreach_log1p(Tensor[] tensors) -> Tensor[]
  variants: function
  dispatch:
    CPU: foreach_tensor_log1p_slow
    CUDA: foreach_tensor_log1p_cuda

- func: _foreach_log1p_(Tensor(a!)[] self) -> ()
  variants: function
  dispatch:
    CPU: foreach_tensor_log1p_slow_
    CUDA: foreach_tensor_log1p_cuda_

- func: _foreach_log2(Tensor[] tensors) -> Tensor[]
  variants: function
  dispatch:
    CPU: foreach_tensor_log2_slow
    CUDA: foreach_tensor_log2_cuda

- func: _foreach_log2_(Tensor(a!)[] self) -> ()
  variants: function
  dispatch:
    CPU: foreach_tensor_log2_slow_
    CUDA: foreach_tensor_log2_cuda_

- func: _foreach_neg(Tensor[] tensors) -> Tensor[]
  variants: function
  dispatch:
    CPU: foreach_tensor_neg_slow
    CUDA: foreach_tensor_neg_cuda

- func: _foreach_neg_(Tensor(a!)[] self) -> ()
  variants: function
  dispatch:
    CPU: foreach_tensor_neg_slow_
    CUDA: foreach_tensor_neg_cuda_

- func: _foreach_tan(Tensor[] tensors) -> Tensor[]
  variants: function
  dispatch:
    CPU: foreach_tensor_tan_slow
    CUDA: foreach_tensor_tan_cuda

- func: _foreach_tan_(Tensor(a!)[] self) -> ()
  variants: function
  dispatch:
    CPU: foreach_tensor_tan_slow_
    CUDA: foreach_tensor_tan_cuda_

- func: _foreach_tanh(Tensor[] tensors) -> Tensor[]
  variants: function
  dispatch:
    CPU: foreach_tensor_tanh_slow
    CUDA: foreach_tensor_tanh_cuda

- func: _foreach_tanh_(Tensor(a!)[] self) -> ()
  variants: function
  dispatch:
    CPU: foreach_tensor_tanh_slow_
    CUDA: foreach_tensor_tanh_cuda_

- func: _foreach_sin(Tensor[] tensors) -> Tensor[]
  variants: function
  dispatch:
    CPU: foreach_tensor_sin_slow
    CUDA: foreach_tensor_sin_cuda

- func: _foreach_sin_(Tensor(a!)[] self) -> ()
  variants: function
  dispatch:
    CPU: foreach_tensor_sin_slow_
    CUDA: foreach_tensor_sin_cuda_

- func: _foreach_sinh(Tensor[] tensors) -> Tensor[]
  variants: function
  dispatch:
    CPU: foreach_tensor_sinh_slow
    CUDA: foreach_tensor_sinh_cuda

- func: _foreach_sinh_(Tensor(a!)[] self) -> ()
  variants: function
  dispatch:
    CPU: foreach_tensor_sinh_slow_
    CUDA: foreach_tensor_sinh_cuda_

- func: _foreach_round(Tensor[] tensors) -> Tensor[]
  variants: function
  dispatch:
    CPU: foreach_tensor_round_slow
    CUDA: foreach_tensor_round_cuda

- func: _foreach_round_(Tensor(a!)[] self) -> ()
  variants: function
  dispatch:
    CPU: foreach_tensor_round_slow_
    CUDA: foreach_tensor_round_cuda_

- func: _foreach_lgamma(Tensor[] tensors) -> Tensor[]
  variants: function
  dispatch:
    CPU: foreach_tensor_lgamma_slow
    CUDA: foreach_tensor_lgamma_cuda

- func: _foreach_lgamma_(Tensor(a!)[] self) -> ()
  variants: function
  dispatch:
    CPU: foreach_tensor_lgamma_slow_
    CUDA: foreach_tensor_lgamma_cuda_

- func: _foreach_frac(Tensor[] tensors) -> Tensor[]
  variants: function
  dispatch:
    CPU: foreach_tensor_frac_slow
    CUDA: foreach_tensor_frac_cuda

- func: _foreach_frac_(Tensor(a!)[] self) -> ()
  variants: function
  dispatch:
    CPU: foreach_tensor_frac_slow_
    CUDA: foreach_tensor_frac_cuda_

- func: _foreach_reciprocal(Tensor[] tensors) -> Tensor[]
  variants: function
  dispatch:
    CPU: foreach_tensor_reciprocal_slow
    CUDA: foreach_tensor_reciprocal_cuda

- func: _foreach_reciprocal_(Tensor(a!)[] self) -> ()
  variants: function
  dispatch:
    CPU: foreach_tensor_reciprocal_slow_
    CUDA: foreach_tensor_reciprocal_cuda_

- func: _foreach_sigmoid(Tensor[] tensors) -> Tensor[]
  variants: function
  dispatch:
    CPU: foreach_tensor_sigmoid_slow
    CUDA: foreach_tensor_sigmoid_cuda

- func: _foreach_sigmoid_(Tensor(a!)[] self) -> ()
  variants: function
  dispatch:
    CPU: foreach_tensor_sigmoid_slow_
    CUDA: foreach_tensor_sigmoid_cuda_

- func: _foreach_trunc(Tensor[] tensors) -> Tensor[]
  variants: function
  dispatch:
    CPU: foreach_tensor_trunc_slow
    CUDA: foreach_tensor_trunc_cuda

- func: _foreach_trunc_(Tensor(a!)[] self) -> ()
  variants: function
  dispatch:
    CPU: foreach_tensor_trunc_slow_
    CUDA: foreach_tensor_trunc_cuda_

- func: _foreach_addcdiv_.Scalar(Tensor(a!)[] self, Tensor[] tensor1, Tensor[] tensor2, Scalar value=1) -> ()
  variants: function
  dispatch:
    CPU: foreach_tensor_addcdiv_scalar_slow_
    CUDA: foreach_tensor_addcdiv_scalar_cuda_

- func: _foreach_addcmul_.Scalar(Tensor(a!)[] self, Tensor[] tensor1, Tensor[] tensor2, Scalar value=1) -> ()
  variants: function
  dispatch:
    CPU: foreach_tensor_addcmul_scalar_slow_
    CUDA: foreach_tensor_addcmul_scalar_cuda_

- func: _foreach_addcdiv_.ScalarList(Tensor(a!)[] self, Tensor[] tensor1, Tensor[] tensor2, float[] scalars) -> ()
  variants: function
  dispatch:
    CPU: foreach_tensor_addcdiv_scalarlist_slow_
    CUDA: foreach_tensor_addcdiv_scalarlist_cuda_

- func: _foreach_addcmul_.ScalarList(Tensor(a!)[] self, Tensor[] tensor1, Tensor[] tensor2, float[] scalars) -> ()
  variants: function
  dispatch:
    CPU: foreach_tensor_addcmul_scalarlist_slow_
    CUDA: foreach_tensor_addcmul_scalarlist_cuda_

- func: _foreach_addcdiv.Scalar(Tensor[] input, Tensor[] tensor1, Tensor[] tensor2, Scalar value=1) -> Tensor[]
  variants: function
  dispatch:
    CPU: foreach_tensor_addcdiv_scalar_slow
    CUDA: foreach_tensor_addcdiv_scalar_cuda

- func: _foreach_addcmul.Scalar(Tensor[] input, Tensor[] tensor1, Tensor[] tensor2, Scalar value=1) -> Tensor[]
  variants: function
  dispatch:
    CPU: foreach_tensor_addcmul_scalar_slow
    CUDA: foreach_tensor_addcmul_scalar_cuda

- func: _foreach_addcdiv.ScalarList(Tensor[] input, Tensor[] tensor1, Tensor[] tensor2, float[] scalars) -> Tensor[]
  variants: function
  dispatch:
    CPU: foreach_tensor_addcdiv_scalarlist_slow
    CUDA: foreach_tensor_addcdiv_scalarlist_cuda

- func: _foreach_addcmul.ScalarList(Tensor[] input, Tensor[] tensor1, Tensor[] tensor2, float[] scalars) -> Tensor[]
  variants: function
  dispatch:
    CPU: foreach_tensor_addcmul_scalarlist_slow
    CUDA: foreach_tensor_addcmul_scalarlist_cuda

- func: _foreach_maximum.List(Tensor[] tensors1, Tensor[] tensors2) -> Tensor[]
  variants: function
  dispatch:
    CPU: foreach_tensor_maximum_slow
    CUDA: foreach_tensor_maximum_cuda

- func: _foreach_minimum.List(Tensor[] tensors1, Tensor[] tensors2) -> Tensor[]
  variants: function
  dispatch:
    CPU: foreach_tensor_minimum_slow
    CUDA: foreach_tensor_minimum_cuda

- func: _mode(Tensor self, int dim=-1, bool keepdim=False) -> (Tensor, Tensor)
  dispatch:
    CPU: legacy::cpu::_th_mode
    CUDA: legacy::cuda::_th_mode

- func: _mode.values(Tensor self, int dim=-1, bool keepdim=False, *, Tensor(a!) values, Tensor(b!) indices) -> (Tensor(a!), Tensor(b!))
  use_c10_dispatcher: hacky_wrapper_for_legacy_signatures
  dispatch:
    CPU: legacy::cpu::_th_mode_out
    CUDA: legacy::cuda::_th_mode_out

- func: bucketize.Tensor(Tensor self, Tensor boundaries, *, bool out_int32=False, bool right=False) -> Tensor
  dispatch:
    CPU: bucketize_cpu
    CUDA: bucketize_cuda

- func: bucketize.Tensor_out(Tensor self, Tensor boundaries, *, bool out_int32=False, bool right=False, Tensor(a!) out) -> Tensor(a!)
  use_c10_dispatcher: hacky_wrapper_for_legacy_signatures
  dispatch:
    CPU: bucketize_out_cpu
    CUDA: bucketize_out_cuda

- func: bucketize.Scalar(Scalar self, Tensor boundaries, *, bool out_int32=False, bool right=False) -> Tensor
  dispatch:
    CPU: bucketize_cpu
    CUDA: bucketize_cuda

- func: searchsorted.Tensor(Tensor sorted_sequence, Tensor self, *, bool out_int32=False, bool right=False) -> Tensor
  dispatch:
    CPU: searchsorted_cpu
    CUDA: searchsorted_cuda

- func: searchsorted.Tensor_out(Tensor sorted_sequence, Tensor self, *, bool out_int32=False, bool right=False, Tensor(a!) out) -> Tensor(a!)
  use_c10_dispatcher: hacky_wrapper_for_legacy_signatures
  dispatch:
    CPU: searchsorted_out_cpu
    CUDA: searchsorted_out_cuda

- func: searchsorted.Scalar(Tensor sorted_sequence, Scalar self, *, bool out_int32=False, bool right=False) -> Tensor
  dispatch:
    CPU: searchsorted_cpu
    CUDA: searchsorted_cuda

## NN wrappers

- func: mse_loss.out(Tensor self, Tensor target, int reduction=Mean, *, Tensor(a!) out) -> Tensor(a!)
  use_c10_dispatcher: hacky_wrapper_for_legacy_signatures
  python_module: nn
  dispatch:
    CPU, CUDA: mse_loss_out

- func: mse_loss(Tensor self, Tensor target, int reduction=Mean) -> Tensor
  python_module: nn
  dispatch:
    CPU, CUDA: mse_loss

- func: mse_loss_backward.grad_input(Tensor grad_output, Tensor self, Tensor target, int reduction, *, Tensor(a!) grad_input) -> Tensor(a!)
  use_c10_dispatcher: hacky_wrapper_for_legacy_signatures
  python_module: nn
  dispatch:
    CPU, CUDA: mse_loss_backward_out

- func: mse_loss_backward(Tensor grad_output, Tensor self, Tensor target, int reduction) -> Tensor
  python_module: nn
  dispatch:
    CPU, CUDA: mse_loss_backward

- func: l1_loss.out(Tensor self, Tensor target, int reduction=Mean, *, Tensor(a!) out) -> Tensor(a!)
  use_c10_dispatcher: hacky_wrapper_for_legacy_signatures
  python_module: nn
  dispatch:
    DefaultBackend: l1_loss_out

- func: l1_loss(Tensor self, Tensor target, int reduction=Mean) -> Tensor
  python_module: nn
  dispatch:
    DefaultBackend: l1_loss

- func: l1_loss_backward.grad_input(Tensor grad_output, Tensor self, Tensor target, int reduction, *, Tensor(a!) grad_input) -> Tensor(a!)
  use_c10_dispatcher: hacky_wrapper_for_legacy_signatures
  python_module: nn
  dispatch:
    CPU, CUDA: l1_loss_backward_out

- func: l1_loss_backward(Tensor grad_output, Tensor self, Tensor target, int reduction) -> Tensor
  python_module: nn
  dispatch:
    DefaultBackend: l1_loss_backward

- func: multi_margin_loss.out(Tensor self, Tensor target, Scalar p=1, Scalar margin=1, Tensor? weight=None, int reduction=Mean, *, Tensor(a!) out) -> Tensor(a!)
  use_c10_dispatcher: hacky_wrapper_for_legacy_signatures
  python_module: nn
  dispatch:
    CPU: multi_margin_loss_cpu_out
    CUDA: legacy::cuda::_thnn_multi_margin_loss_forward_out

- func: multi_margin_loss(Tensor self, Tensor target, Scalar p=1, Scalar margin=1, Tensor? weight=None, int reduction=Mean) -> Tensor
  use_c10_dispatcher: hacky_wrapper_for_legacy_signatures
  python_module: nn
  dispatch:
    CPU: multi_margin_loss_cpu
    CUDA: legacy::cuda::_thnn_multi_margin_loss_forward

- func: multi_margin_loss_backward.grad_input(Tensor grad_output, Tensor self, Tensor target, Scalar p, Scalar margin, Tensor? weight=None, int reduction=Mean, *, Tensor(a!) grad_input) -> Tensor(a!)
  use_c10_dispatcher: hacky_wrapper_for_legacy_signatures
  python_module: nn
  dispatch:
    CPU: multi_margin_loss_cpu_backward_out
    CUDA: legacy::cuda::_thnn_multi_margin_loss_backward_out

- func: multi_margin_loss_backward(Tensor grad_output, Tensor self, Tensor target, Scalar p, Scalar margin, Tensor? weight=None, int reduction=Mean) -> Tensor
  use_c10_dispatcher: hacky_wrapper_for_legacy_signatures
  python_module: nn
  dispatch:
    CPU: multi_margin_loss_cpu_backward
    CUDA: legacy::cuda::_thnn_multi_margin_loss_backward

- func: multilabel_margin_loss.out(Tensor self, Tensor target, int reduction=Mean, *, Tensor(a!) out) -> Tensor(a!)
  use_c10_dispatcher: hacky_wrapper_for_legacy_signatures
  python_module: nn

- func: multilabel_margin_loss(Tensor self, Tensor target, int reduction=Mean) -> Tensor
  python_module: nn

- func: multilabel_margin_loss_forward.output(Tensor self, Tensor target, int reduction, *, Tensor(a!) output, Tensor(b!) is_target) -> (Tensor(a!), Tensor(b!))
  use_c10_dispatcher: hacky_wrapper_for_legacy_signatures
  python_module: nn
  dispatch:
    CPU: multilabel_margin_loss_forward_out_cpu
    CUDA: legacy::cuda::_thnn_multilabel_margin_loss_forward_out

- func: multilabel_margin_loss_forward(Tensor self, Tensor target, int reduction) -> (Tensor output, Tensor is_target)
  python_module: nn
  dispatch:
    CPU: multilabel_margin_loss_forward_cpu
    CUDA: legacy::cuda::_thnn_multilabel_margin_loss_forward

- func: multilabel_margin_loss_backward.grad_input(Tensor grad_output, Tensor self, Tensor target, int reduction, Tensor is_target, *, Tensor(a!) grad_input) -> Tensor(a!)
  use_c10_dispatcher: hacky_wrapper_for_legacy_signatures
  python_module: nn
  dispatch:
    CPU: multilabel_margin_loss_backward_cpu_out
    CUDA: legacy::cuda::_thnn_multilabel_margin_loss_backward_out

- func: multilabel_margin_loss_backward(Tensor grad_output, Tensor self, Tensor target, int reduction, Tensor is_target) -> Tensor
  python_module: nn
  dispatch:
    CPU: multilabel_margin_loss_backward_cpu
    CUDA: legacy::cuda::_thnn_multilabel_margin_loss_backward

- func: nll_loss.out(Tensor self, Tensor target, Tensor? weight=None, int reduction=Mean, int ignore_index=-100, *, Tensor(a!) out) -> Tensor(a!)
  use_c10_dispatcher: hacky_wrapper_for_legacy_signatures
  python_module: nn

- func: nll_loss(Tensor self, Tensor target, Tensor? weight=None, int reduction=Mean, int ignore_index=-100) -> Tensor
  use_c10_dispatcher: hacky_wrapper_for_legacy_signatures
  python_module: nn

- func: nll_loss_forward.output(Tensor self, Tensor target, Tensor? weight, int reduction, int ignore_index, *, Tensor(a!) output, Tensor(b!) total_weight) -> (Tensor(a!), Tensor(b!))
  use_c10_dispatcher: hacky_wrapper_for_legacy_signatures
  python_module: nn
  dispatch:
    CPU: nll_loss_forward_out_cpu
    CUDA: legacy::cuda::_thnn_nll_loss_forward_out

- func: nll_loss_forward(Tensor self, Tensor target, Tensor? weight, int reduction, int ignore_index) -> (Tensor output, Tensor total_weight)
  use_c10_dispatcher: hacky_wrapper_for_legacy_signatures
  python_module: nn
  dispatch:
    CPU: nll_loss_forward_cpu
    CUDA: legacy::cuda::_thnn_nll_loss_forward

- func: nll_loss_backward.grad_input(Tensor grad_output, Tensor self, Tensor target, Tensor? weight, int reduction, int ignore_index, Tensor total_weight, *, Tensor(a!) grad_input) -> Tensor(a!)
  use_c10_dispatcher: hacky_wrapper_for_legacy_signatures
  python_module: nn
  dispatch:
    CPU: nll_loss_backward_out_cpu
    CUDA: legacy::cuda::_thnn_nll_loss_backward_out

- func: nll_loss_backward(Tensor grad_output, Tensor self, Tensor target, Tensor? weight, int reduction, int ignore_index, Tensor total_weight) -> Tensor
  use_c10_dispatcher: hacky_wrapper_for_legacy_signatures
  python_module: nn
  dispatch:
    CPU: nll_loss_backward_cpu
    CUDA: legacy::cuda::_thnn_nll_loss_backward

- func: nll_loss2d.out(Tensor self, Tensor target, Tensor? weight=None, int reduction=Mean, int ignore_index=-100, *, Tensor(a!) out) -> Tensor(a!)
  use_c10_dispatcher: hacky_wrapper_for_legacy_signatures
  python_module: nn

- func: nll_loss2d(Tensor self, Tensor target, Tensor? weight=None, int reduction=Mean, int ignore_index=-100) -> Tensor
  use_c10_dispatcher: hacky_wrapper_for_legacy_signatures
  python_module: nn

- func: nll_loss2d_forward.output(Tensor self, Tensor target, Tensor? weight, int reduction, int ignore_index, *, Tensor(a!) output, Tensor(b!) total_weight) -> (Tensor(a!), Tensor(b!))
  use_c10_dispatcher: hacky_wrapper_for_legacy_signatures
  python_module: nn
  dispatch:
    CPU: nll_loss2d_forward_out_cpu
    CUDA: legacy::cuda::_thnn_nll_loss2d_forward_out

- func: nll_loss2d_forward(Tensor self, Tensor target, Tensor? weight, int reduction, int ignore_index) -> (Tensor output, Tensor total_weight)
  use_c10_dispatcher: hacky_wrapper_for_legacy_signatures
  python_module: nn
  dispatch:
    CPU: nll_loss2d_forward_cpu
    CUDA: legacy::cuda::_thnn_nll_loss2d_forward

- func: nll_loss2d_backward.grad_input(Tensor grad_output, Tensor self, Tensor target, Tensor? weight, int reduction, int ignore_index, Tensor total_weight, *, Tensor(a!) grad_input) -> Tensor(a!)
  use_c10_dispatcher: hacky_wrapper_for_legacy_signatures
  python_module: nn
  dispatch:
    CPU: nll_loss2d_backward_out_cpu
    CUDA: legacy::cuda::_thnn_nll_loss2d_backward_out

- func: nll_loss2d_backward(Tensor grad_output, Tensor self, Tensor target, Tensor? weight, int reduction, int ignore_index, Tensor total_weight) -> Tensor
  use_c10_dispatcher: hacky_wrapper_for_legacy_signatures
  python_module: nn
  dispatch:
    CPU: nll_loss2d_backward_cpu
    CUDA: legacy::cuda::_thnn_nll_loss2d_backward

- func: smooth_l1_loss.out(Tensor self, Tensor target, int reduction=Mean, float beta=1.0, *, Tensor(a!) out) -> Tensor(a!)
  use_c10_dispatcher: hacky_wrapper_for_legacy_signatures
  python_module: nn
  dispatch:
    CPU: smooth_l1_loss_out
    CUDA: smooth_l1_loss_out

- func: smooth_l1_loss(Tensor self, Tensor target, int reduction=Mean, float beta=1.0) -> Tensor
  python_module: nn
  dispatch:
    CPU, CUDA: smooth_l1_loss

- func: smooth_l1_loss_backward.grad_input(Tensor grad_output, Tensor self, Tensor target, int reduction, float beta, *, Tensor(a!) grad_input) -> Tensor(a!)
  use_c10_dispatcher: hacky_wrapper_for_legacy_signatures
  python_module: nn
  dispatch:
    CPU: smooth_l1_loss_backward_out
    CUDA: smooth_l1_loss_backward_out

- func: smooth_l1_loss_backward(Tensor grad_output, Tensor self, Tensor target, int reduction, float beta) -> Tensor
  python_module: nn
  dispatch:
    DefaultBackend: smooth_l1_loss_backward

- func: soft_margin_loss.out(Tensor self, Tensor target, int reduction=Mean, *, Tensor(a!) out) -> Tensor(a!)
  use_c10_dispatcher: hacky_wrapper_for_legacy_signatures
  python_module: nn
  dispatch:
    DefaultBackend: soft_margin_loss_out

- func: soft_margin_loss(Tensor self, Tensor target, int reduction=Mean) -> Tensor
  python_module: nn
  dispatch:
    DefaultBackend: soft_margin_loss

- func: soft_margin_loss_backward.grad_input(Tensor grad_output, Tensor self, Tensor target, int reduction, *, Tensor(a!) grad_input) -> Tensor(a!)
  use_c10_dispatcher: hacky_wrapper_for_legacy_signatures
  python_module: nn
  dispatch:
    DefaultBackend: soft_margin_loss_backward_out

- func: soft_margin_loss_backward(Tensor grad_output, Tensor self, Tensor target, int reduction) -> Tensor
  python_module: nn
  dispatch:
    DefaultBackend: soft_margin_loss_backward

- func: elu.out(Tensor self, Scalar alpha=1, Scalar scale=1, Scalar input_scale=1, *, Tensor(a!) out) -> Tensor(a!)
  use_c10_dispatcher: hacky_wrapper_for_legacy_signatures
  python_module: nn
  dispatch:
    CPU, CUDA: elu_out

- func: elu(Tensor self, Scalar alpha=1, Scalar scale=1, Scalar input_scale=1) -> Tensor
  python_module: nn
  dispatch:
    CPU, CUDA: elu

- func: elu_backward.grad_input(Tensor grad_output, Scalar alpha, Scalar scale, Scalar input_scale, Tensor output, *, Tensor(a!) grad_input) -> Tensor(a!)
  use_c10_dispatcher: hacky_wrapper_for_legacy_signatures
  python_module: nn
  dispatch:
    CPU, CUDA: elu_backward_out

- func: elu_backward(Tensor grad_output, Scalar alpha, Scalar scale, Scalar input_scale, Tensor output) -> Tensor
  python_module: nn
  dispatch:
    CPU, CUDA: elu_backward

- func: elu_(Tensor(a!) self, Scalar alpha=1, Scalar scale=1, Scalar input_scale=1) -> Tensor(a!)
  python_module: nn
  dispatch:
    DefaultBackend: elu_

- func: glu.out(Tensor self, int dim=-1, *, Tensor(a!) out) -> Tensor(a!)
  use_c10_dispatcher: hacky_wrapper_for_legacy_signatures
  python_module: nn
  dispatch:
    CPU: glu_out
    CUDA: legacy::cuda::_thnn_glu_forward_out

- func: glu(Tensor self, int dim=-1) -> Tensor
  python_module: nn
  dispatch:
    CPU: glu
    CUDA: legacy::cuda::_thnn_glu_forward

- func: glu_backward.grad_input(Tensor grad_output, Tensor self, int dim, *, Tensor(a!) grad_input) -> Tensor(a!)
  use_c10_dispatcher: hacky_wrapper_for_legacy_signatures
  python_module: nn
  dispatch:
    CPU: glu_backward_out
    CUDA: legacy::cuda::_thnn_glu_backward_out

- func: glu_backward(Tensor grad_output, Tensor self, int dim) -> Tensor
  python_module: nn
  dispatch:
    CPU: glu_backward
    CUDA: legacy::cuda::_thnn_glu_backward

- func: hardsigmoid.out(Tensor self, *, Tensor(a!) out) -> Tensor(a!)
  use_c10_dispatcher: hacky_wrapper_for_legacy_signatures
  python_module: nn
  dispatch:
    CPU, CUDA: hardsigmoid_out

- func: hardsigmoid(Tensor self) -> Tensor
  python_module: nn
  dispatch:
    CPU, CUDA: hardsigmoid
    QuantizedCPU: hardsigmoid_quantized_cpu

- func: hardsigmoid_(Tensor(a!) self) -> Tensor(a!)
  python_module: nn
  dispatch:
    CPU, CUDA: hardsigmoid_

- func: hardsigmoid_backward(Tensor grad_output, Tensor self) -> Tensor
  python_module: nn
  dispatch:
    CPU, CUDA: hardsigmoid_backward

- func: hardtanh.out(Tensor self, Scalar min_val=-1, Scalar max_val=1, *, Tensor(a!) out) -> Tensor(a!)
  use_c10_dispatcher: hacky_wrapper_for_legacy_signatures
  python_module: nn
  dispatch:
    CPU, CUDA: hardtanh_out
    QuantizedCPU: hardtanh_out_quantized_cpu

- func: hardtanh(Tensor self, Scalar min_val=-1, Scalar max_val=1) -> Tensor
  python_module: nn
  dispatch:
    CPU, CUDA: hardtanh
    QuantizedCPU: hardtanh_quantized_cpu

- func: hardtanh_backward.grad_input(Tensor grad_output, Tensor self, Scalar min_val, Scalar max_val, *, Tensor(a!) grad_input) -> Tensor(a!)
  use_c10_dispatcher: hacky_wrapper_for_legacy_signatures
  python_module: nn
  dispatch:
    CPU, CUDA: hardtanh_backward_out

- func: hardtanh_backward(Tensor grad_output, Tensor self, Scalar min_val, Scalar max_val) -> Tensor
  python_module: nn
  dispatch:
    CPU, CUDA: hardtanh_backward

- func: hardtanh_(Tensor(a!) self, Scalar min_val=-1, Scalar max_val=1) -> Tensor(a!)
  python_module: nn
  dispatch:
    CPU, CUDA: hardtanh_
    QuantizedCPU: hardtanh_quantized_cpu_

- func: hardswish.out(Tensor self, *, Tensor(a!) out) -> Tensor(a!)
  use_c10_dispatcher: hacky_wrapper_for_legacy_signatures
  python_module: nn
  dispatch:
    CPU, CUDA: hardswish_out

- func: hardswish(Tensor self) -> Tensor
  python_module: nn
  dispatch:
    CPU, CUDA: hardswish

- func: hardswish_(Tensor(a!) self) -> Tensor(a!)
  python_module: nn
  dispatch:
    CPU, CUDA: hardswish_

- func: hardswish_backward(Tensor grad_output, Tensor self) -> Tensor
  python_module: nn
  dispatch:
    CPU, CUDA: hardswish_backward

- func: leaky_relu.out(Tensor self, Scalar negative_slope=0.01, *, Tensor(a!) out) -> Tensor(a!)
  use_c10_dispatcher: hacky_wrapper_for_legacy_signatures
  python_module: nn
  dispatch:
    CPU, CUDA: leaky_relu_out
    QuantizedCPU: leaky_relu_out_quantized_cpu

- func: leaky_relu(Tensor self, Scalar negative_slope=0.01) -> Tensor
  python_module: nn
  dispatch:
    CPU, CUDA: leaky_relu
    QuantizedCPU: leaky_relu_quantized_cpu

- func: leaky_relu_backward(Tensor grad_output, Tensor self, Scalar negative_slope, bool self_is_result) -> Tensor
  python_module: nn
  dispatch:
    CPU, CUDA: leaky_relu_backward

- func: leaky_relu_(Tensor(a!) self, Scalar negative_slope=0.01) -> Tensor(a!)
  python_module: nn
  dispatch:
    CPU, CUDA: leaky_relu_
    QuantizedCPU: leaky_relu_quantized_cpu_

- func: log_sigmoid.out(Tensor self, *, Tensor(a!) out) -> Tensor(a!)
  use_c10_dispatcher: hacky_wrapper_for_legacy_signatures
  python_module: nn

- func: log_sigmoid(Tensor self) -> Tensor
  python_module: nn

- func: log_sigmoid_forward.output(Tensor self, *, Tensor(a!) output, Tensor(b!) buffer) -> (Tensor(a!), Tensor(b!))
  use_c10_dispatcher: hacky_wrapper_for_legacy_signatures
  python_module: nn
  dispatch:
    CPU: log_sigmoid_forward_out_cpu
    CUDA: legacy::cuda::_thnn_log_sigmoid_forward_out

- func: log_sigmoid_forward(Tensor self) -> (Tensor output, Tensor buffer)
  python_module: nn
  dispatch:
    CPU: log_sigmoid_forward_cpu
    CUDA: legacy::cuda::_thnn_log_sigmoid_forward

- func: log_sigmoid_backward.grad_input(Tensor grad_output, Tensor self, Tensor buffer, *, Tensor(a!) grad_input) -> Tensor(a!)
  use_c10_dispatcher: hacky_wrapper_for_legacy_signatures
  python_module: nn
  dispatch:
    CPU: log_sigmoid_backward_out_cpu
    CUDA: legacy::cuda::_thnn_log_sigmoid_backward_out

- func: log_sigmoid_backward(Tensor grad_output, Tensor self, Tensor buffer) -> Tensor
  python_module: nn
  dispatch:
    CPU: log_sigmoid_backward_cpu
    CUDA: legacy::cuda::_thnn_log_sigmoid_backward

- func: rrelu_with_noise.out(Tensor self, Tensor noise, Scalar lower=0.125, Scalar upper=0.3333333333333333, bool training=False, Generator? generator=None, *, Tensor(a!) out) -> Tensor(a!)
  use_c10_dispatcher: hacky_wrapper_for_legacy_signatures
  python_module: nn
  dispatch:
    CPU: rrelu_with_noise_out_cpu
    CUDA: legacy::cuda::_thnn_rrelu_with_noise_forward_out

- func: rrelu_with_noise(Tensor self, Tensor noise, Scalar lower=0.125, Scalar upper=0.3333333333333333, bool training=False, Generator? generator=None) -> Tensor
  python_module: nn
  dispatch:
    CPU: rrelu_with_noise_cpu
    CUDA: legacy::cuda::_thnn_rrelu_with_noise_forward

- func: rrelu_with_noise_backward(Tensor grad_output, Tensor self, Tensor noise, Scalar lower, Scalar upper, bool training, bool self_is_result) -> Tensor
  python_module: nn
  dispatch:
    DefaultBackend: rrelu_with_noise_backward

- func: rrelu_with_noise_(Tensor(a!) self, Tensor noise, Scalar lower=0.125, Scalar upper=0.3333333333333333, bool training=False, Generator? generator=None) -> Tensor(a!)
  python_module: nn
  dispatch:
    CPU: rrelu_with_noise_cpu_
    CUDA: legacy::cuda::_thnn_rrelu_with_noise_forward_

- func: softplus.out(Tensor self, Scalar beta=1, Scalar threshold=20, *, Tensor(a!) out) -> Tensor(a!)
  use_c10_dispatcher: hacky_wrapper_for_legacy_signatures
  python_module: nn
  dispatch:
    CPU, CUDA: softplus_out

- func: softplus(Tensor self, Scalar beta=1, Scalar threshold=20) -> Tensor
  python_module: nn
  dispatch:
    CPU, CUDA: softplus

- func: softplus_backward.grad_input(Tensor grad_output, Tensor self, Scalar beta, Scalar threshold, Tensor output, *, Tensor(a!) grad_input) -> Tensor(a!)
  use_c10_dispatcher: hacky_wrapper_for_legacy_signatures
  python_module: nn
  dispatch:
    CPU, CUDA: softplus_backward_out

- func: softplus_backward(Tensor grad_output, Tensor self, Scalar beta, Scalar threshold, Tensor output) -> Tensor
  python_module: nn
  dispatch:
    CPU, CUDA: softplus_backward

- func: softshrink.out(Tensor self, Scalar lambd=0.5, *, Tensor(a!) out) -> Tensor(a!)
  use_c10_dispatcher: hacky_wrapper_for_legacy_signatures
  python_module: nn
  dispatch:
    CPU, CUDA: softshrink_out

- func: softshrink(Tensor self, Scalar lambd=0.5) -> Tensor
  python_module: nn
  dispatch:
    CPU, CUDA: softshrink

- func: softshrink_backward.grad_input(Tensor grad_output, Tensor self, Scalar lambd, *, Tensor(a!) grad_input) -> Tensor(a!)
  use_c10_dispatcher: hacky_wrapper_for_legacy_signatures
  python_module: nn
  dispatch:
    CPU, CUDA: softshrink_backward_out

- func: softshrink_backward(Tensor grad_output, Tensor self, Scalar lambd) -> Tensor
  python_module: nn
  dispatch:
    CPU, CUDA: softshrink_backward

- func: adaptive_avg_pool2d.out(Tensor self, int[2] output_size, *, Tensor(a!) out) -> Tensor(a!)
  use_c10_dispatcher: hacky_wrapper_for_legacy_signatures
  python_module: nn
  dispatch:
    CPU, CUDA: adaptive_avg_pool2d_out_cpu
    MkldnnCPU: mkldnn_adaptive_avg_pool2d_out

- func: adaptive_avg_pool2d(Tensor self, int[2] output_size) -> Tensor
  python_module: nn

- func: mkldnn_adaptive_avg_pool2d(Tensor self, int[2] output_size) -> Tensor
  dispatch:
    MkldnnCPU: mkldnn_adaptive_avg_pool2d

- func: _adaptive_avg_pool2d(Tensor self, int[2] output_size) -> Tensor
  dispatch:
    CPU: adaptive_avg_pool2d_cpu
    CUDA: adaptive_avg_pool2d_cuda
    QuantizedCPU: adaptive_avg_pool2d_quantized_cpu

- func: _adaptive_avg_pool2d_backward(Tensor grad_output, Tensor self) -> Tensor
  python_module: nn
  dispatch:
    CPU: adaptive_avg_pool2d_backward_cpu
    CUDA: adaptive_avg_pool2d_backward_cuda

- func: adaptive_avg_pool3d.out(Tensor self, int[3] output_size, *, Tensor(a!) out) -> Tensor(a!)
  use_c10_dispatcher: hacky_wrapper_for_legacy_signatures
  python_module: nn
  dispatch:
    CPU: adaptive_avg_pool3d_out_cpu
    CUDA: adaptive_avg_pool3d_out_cuda
    QuantizedCPU: adaptive_avg_pool3d_out_quantized_cpu

- func: adaptive_avg_pool3d(Tensor self, int[3] output_size) -> Tensor
  python_module: nn
  dispatch:
    CPU: adaptive_avg_pool3d_cpu
    CUDA: adaptive_avg_pool3d_cuda
    QuantizedCPU: adaptive_avg_pool3d_quantized_cpu

- func: adaptive_avg_pool3d_backward.grad_input(Tensor grad_output, Tensor self, *, Tensor(a!) grad_input) -> Tensor(a!)
  use_c10_dispatcher: hacky_wrapper_for_legacy_signatures
  python_module: nn
  dispatch:
    CPU: adaptive_avg_pool3d_backward_out_cpu
    CUDA: adaptive_avg_pool3d_backward_out_cuda

- func: adaptive_avg_pool3d_backward(Tensor grad_output, Tensor self) -> Tensor
  python_module: nn
  dispatch:
    CPU: adaptive_avg_pool3d_backward_cpu
    CUDA: adaptive_avg_pool3d_backward_cuda

# Return: (Tensor output, Tensor indices)
- func: adaptive_max_pool2d.out(Tensor self, int[2] output_size, *, Tensor(a!) out, Tensor(b!) indices) -> (Tensor(a!), Tensor(b!))
  use_c10_dispatcher: hacky_wrapper_for_legacy_signatures
  python_module: nn
  dispatch:
    CPU: adaptive_max_pool2d_out_cpu
    CUDA: adaptive_max_pool2d_out_cuda

# Return: (Tensor output, Tensor indices)
- func: adaptive_max_pool2d(Tensor self, int[2] output_size) -> (Tensor, Tensor)
  python_module: nn
  dispatch:
    CPU: adaptive_max_pool2d_cpu
    CUDA: adaptive_max_pool2d_cuda

- func: adaptive_max_pool2d_backward.grad_input(Tensor grad_output, Tensor self, Tensor indices, *, Tensor(a!) grad_input) -> Tensor(a!)
  use_c10_dispatcher: hacky_wrapper_for_legacy_signatures
  python_module: nn
  dispatch:
    CPU: adaptive_max_pool2d_backward_out_cpu
    CUDA: adaptive_max_pool2d_backward_out_cuda

- func: adaptive_max_pool2d_backward(Tensor grad_output, Tensor self, Tensor indices) -> Tensor
  python_module: nn
  dispatch:
    CPU: adaptive_max_pool2d_backward_cpu
    CUDA: adaptive_max_pool2d_backward_cuda

# Return: (Tensor output, Tensor indices)
- func: adaptive_max_pool3d.out(Tensor self, int[3] output_size, *, Tensor(a!) out, Tensor(b!) indices) -> (Tensor(a!), Tensor(b!))
  use_c10_dispatcher: hacky_wrapper_for_legacy_signatures
  python_module: nn
  dispatch:
    CPU: adaptive_max_pool3d_out_cpu
    CUDA: adaptive_max_pool3d_out_cuda

# Return: (Tensor output, Tensor indices)
- func: adaptive_max_pool3d(Tensor self, int[3] output_size) -> (Tensor, Tensor)
  python_module: nn
  dispatch:
    CPU: adaptive_max_pool3d_cpu
    CUDA: adaptive_max_pool3d_cuda

- func: adaptive_max_pool3d_backward.grad_input(Tensor grad_output, Tensor self, Tensor indices, *, Tensor(a!) grad_input) -> Tensor(a!)
  use_c10_dispatcher: hacky_wrapper_for_legacy_signatures
  python_module: nn
  dispatch:
    CPU: adaptive_max_pool3d_backward_out_cpu
    CUDA: adaptive_max_pool3d_backward_out_cuda

- func: adaptive_max_pool3d_backward(Tensor grad_output, Tensor self, Tensor indices) -> Tensor
  python_module: nn
  dispatch:
    CPU: adaptive_max_pool3d_backward_cpu
    CUDA: adaptive_max_pool3d_backward_cuda

- func: avg_pool2d.out(Tensor self, int[2] kernel_size, int[2] stride=[], int[2] padding=0, bool ceil_mode=False, bool count_include_pad=True, int? divisor_override=None, *, Tensor(a!) out) -> Tensor(a!)
  use_c10_dispatcher: hacky_wrapper_for_legacy_signatures
  python_module: nn
  dispatch:
    CPU: avg_pool2d_out_cpu
    CUDA: avg_pool2d_out_cuda
    MkldnnCPU: mkldnn_avg_pool2d_out

- func: avg_pool2d(Tensor self, int[2] kernel_size, int[2] stride=[], int[2] padding=0, bool ceil_mode=False, bool count_include_pad=True, int? divisor_override=None) -> Tensor
  python_module: nn
  dispatch:
    CPU: avg_pool2d_cpu
    CUDA: avg_pool2d_cuda
    MkldnnCPU: mkldnn_avg_pool2d
    QuantizedCPU: avg_pool2d_quantized_cpu

- func: avg_pool2d_backward.grad_input(Tensor grad_output, Tensor self, int[2] kernel_size, int[2] stride, int[2] padding, bool ceil_mode, bool count_include_pad, int? divisor_override, *, Tensor(a!) grad_input) -> Tensor(a!)
  use_c10_dispatcher: hacky_wrapper_for_legacy_signatures
  python_module: nn
  dispatch:
    CPU: avg_pool2d_backward_out_cpu
    CUDA: avg_pool2d_backward_out_cuda

- func: avg_pool2d_backward(Tensor grad_output, Tensor self, int[2] kernel_size, int[2] stride, int[2] padding, bool ceil_mode, bool count_include_pad, int? divisor_override) -> Tensor
  python_module: nn
  dispatch:
    CPU: avg_pool2d_backward_cpu
    CUDA: avg_pool2d_backward_cuda

- func: avg_pool3d.out(Tensor self, int[3] kernel_size, int[3] stride=[], int[3] padding=0, bool ceil_mode=False, bool count_include_pad=True, int? divisor_override=None, *, Tensor(a!) out) -> Tensor(a!)
  use_c10_dispatcher: hacky_wrapper_for_legacy_signatures
  python_module: nn
  dispatch:
    CPU: avg_pool3d_out_cpu
    CUDA: avg_pool3d_out_cuda
    MkldnnCPU: mkldnn_avg_pool3d_out

- func: avg_pool3d(Tensor self, int[3] kernel_size, int[3] stride=[], int[3] padding=0, bool ceil_mode=False, bool count_include_pad=True, int? divisor_override=None) -> Tensor
  python_module: nn
  dispatch:
    CPU: avg_pool3d_cpu
    CUDA: avg_pool3d_cuda
    MkldnnCPU: mkldnn_avg_pool3d
    QuantizedCPU: avg_pool3d_quantized_cpu

- func: avg_pool3d_backward.grad_input(Tensor grad_output, Tensor self, int[3] kernel_size, int[3] stride, int[3] padding, bool ceil_mode, bool count_include_pad, int? divisor_override, *, Tensor(a!) grad_input) -> Tensor(a!)
  use_c10_dispatcher: hacky_wrapper_for_legacy_signatures
  python_module: nn
  dispatch:
    CPU: avg_pool3d_backward_out_cpu
    CUDA: avg_pool3d_backward_out_cuda

- func: avg_pool3d_backward(Tensor grad_output, Tensor self, int[3] kernel_size, int[3] stride, int[3] padding, bool ceil_mode, bool count_include_pad, int? divisor_override) -> Tensor
  python_module: nn
  dispatch:
    CPU: avg_pool3d_backward_cpu
    CUDA: avg_pool3d_backward_cuda

# Return: (Tensor output, Tensor indices)
- func: fractional_max_pool2d.output(Tensor self, int[2] kernel_size, int[2] output_size, Tensor random_samples, *, Tensor(a!) output, Tensor(b!) indices) -> (Tensor(a!), Tensor(b!))
  use_c10_dispatcher: hacky_wrapper_for_legacy_signatures
  python_module: nn
  dispatch:
    CPU: fractional_max_pool2d_out_cpu
    CUDA: fractional_max_pool2d_out_cuda

# Return: (Tensor output, Tensor indices)
- func: fractional_max_pool2d(Tensor self, int[2] kernel_size, int[2] output_size, Tensor random_samples) -> (Tensor, Tensor)
  python_module: nn
  dispatch:
    CPU: fractional_max_pool2d_cpu
    CUDA: fractional_max_pool2d_cuda

- func: fractional_max_pool2d_backward.grad_input(Tensor grad_output, Tensor self, int[2] kernel_size, int[2] output_size, Tensor indices, *, Tensor(a!) grad_input) -> Tensor(a!)
  use_c10_dispatcher: hacky_wrapper_for_legacy_signatures
  python_module: nn
  dispatch:
    CPU: fractional_max_pool2d_backward_out_cpu
    CUDA: fractional_max_pool2d_backward_out_cuda

- func: fractional_max_pool2d_backward(Tensor grad_output, Tensor self, int[2] kernel_size, int[2] output_size, Tensor indices) -> Tensor
  python_module: nn
  dispatch:
    CPU: fractional_max_pool2d_backward_cpu
    CUDA: fractional_max_pool2d_backward_cuda

# Return: (Tensor output, Tensor indices)
- func: fractional_max_pool3d.output(Tensor self, int[3] kernel_size, int[3] output_size, Tensor random_samples, *, Tensor(a!) output, Tensor(b!) indices) -> (Tensor(a!), Tensor(b!))
  use_c10_dispatcher: hacky_wrapper_for_legacy_signatures
  python_module: nn
  dispatch:
    CPU: fractional_max_pool3d_out_cpu
    CUDA: fractional_max_pool3d_out_cuda

# Return: (Tensor output, Tensor indices)
- func: fractional_max_pool3d(Tensor self, int[3] kernel_size, int[3] output_size, Tensor random_samples) -> (Tensor, Tensor)
  python_module: nn
  dispatch:
    CPU: fractional_max_pool3d_cpu
    CUDA: fractional_max_pool3d_cuda

- func: fractional_max_pool3d_backward.grad_input(Tensor grad_output, Tensor self, int[3] kernel_size, int[3] output_size, Tensor indices, *, Tensor(a!) grad_input) -> Tensor(a!)
  use_c10_dispatcher: hacky_wrapper_for_legacy_signatures
  python_module: nn
  dispatch:
    CPU: fractional_max_pool3d_backward_out_cpu
    CUDA: fractional_max_pool3d_backward_out_cuda

- func: fractional_max_pool3d_backward(Tensor grad_output, Tensor self, int[3] kernel_size, int[3] output_size, Tensor indices) -> Tensor
  python_module: nn
  dispatch:
    CPU: fractional_max_pool3d_backward_cpu
    CUDA: fractional_max_pool3d_backward_cuda

# Return: (Tensor output, Tensor indices)
- func: max_pool2d_with_indices.out(Tensor self, int[2] kernel_size, int[2] stride=[], int[2] padding=0, int[2] dilation=1, bool ceil_mode=False, *, Tensor(a!) out, Tensor(b!) indices) -> (Tensor(a!), Tensor(b!))
  use_c10_dispatcher: hacky_wrapper_for_legacy_signatures
  python_module: nn
  dispatch:
    CPU: max_pool2d_with_indices_out_cpu
    CUDA: max_pool2d_with_indices_out_cuda

# Return: (Tensor output, Tensor indices)
- func: max_pool2d_with_indices(Tensor self, int[2] kernel_size, int[2] stride=[], int[2] padding=0, int[2] dilation=1, bool ceil_mode=False) -> (Tensor, Tensor)
  python_module: nn
  dispatch:
    CPU: max_pool2d_with_indices_cpu
    CUDA: max_pool2d_with_indices_cuda

- func: max_pool2d_with_indices_backward.grad_input(Tensor grad_output, Tensor self, int[2] kernel_size, int[2] stride, int[2] padding, int[2] dilation, bool ceil_mode, Tensor indices, *, Tensor(a!) grad_input) -> Tensor(a!)
  use_c10_dispatcher: hacky_wrapper_for_legacy_signatures
  python_module: nn
  dispatch:
    CPU: max_pool2d_with_indices_backward_out_cpu
    CUDA: max_pool2d_with_indices_backward_out_cuda

- func: max_pool2d_with_indices_backward(Tensor grad_output, Tensor self, int[2] kernel_size, int[2] stride, int[2] padding, int[2] dilation, bool ceil_mode, Tensor indices) -> Tensor
  python_module: nn
  dispatch:
    CPU: max_pool2d_with_indices_backward_cpu
    CUDA: max_pool2d_with_indices_backward_cuda

# Return: (Tensor output, Tensor indices)
- func: max_pool3d_with_indices.out(Tensor self, int[3] kernel_size, int[3] stride=[], int[3] padding=0, int[3] dilation=1, bool ceil_mode=False, *, Tensor(a!) out, Tensor(b!) indices) -> (Tensor(a!), Tensor(b!))
  use_c10_dispatcher: hacky_wrapper_for_legacy_signatures
  python_module: nn
  dispatch:
    CPU: max_pool3d_with_indices_out_cpu
    CUDA: max_pool3d_with_indices_out_cuda

# Return: (Tensor output, Tensor indices)
- func: max_pool3d_with_indices(Tensor self, int[3] kernel_size, int[3] stride=[], int[3] padding=0, int[3] dilation=1, bool ceil_mode=False) -> (Tensor, Tensor)
  python_module: nn
  dispatch:
    CPU: max_pool3d_with_indices_cpu
    CUDA: max_pool3d_with_indices_cuda

- func: max_pool3d_with_indices_backward.grad_input(Tensor grad_output, Tensor self, int[3] kernel_size, int[3] stride, int[3] padding, int[3] dilation, bool ceil_mode, Tensor indices, *, Tensor(a!) grad_input) -> Tensor(a!)
  use_c10_dispatcher: hacky_wrapper_for_legacy_signatures
  python_module: nn
  dispatch:
    CPU: max_pool3d_with_indices_backward_out_cpu
    CUDA: max_pool3d_with_indices_backward_out_cuda

- func: max_pool3d_with_indices_backward(Tensor grad_output, Tensor self, int[3] kernel_size, int[3] stride, int[3] padding, int[3] dilation, bool ceil_mode, Tensor indices) -> Tensor
  python_module: nn
  dispatch:
    CPU: max_pool3d_with_indices_backward_cpu
    CUDA: max_pool3d_with_indices_backward_cuda

- func: max_unpool2d.out(Tensor self, Tensor indices, int[2] output_size, *, Tensor(a!) out) -> Tensor(a!)
  use_c10_dispatcher: hacky_wrapper_for_legacy_signatures
  python_module: nn
  dispatch:
    CPU: max_unpooling2d_forward_out_cpu
    CUDA: max_unpooling2d_forward_out_cuda

- func: max_unpool2d(Tensor self, Tensor indices, int[2] output_size) -> Tensor
  python_module: nn
  dispatch:
    CPU: max_unpooling2d_forward_cpu
    CUDA: max_unpooling2d_forward_cuda

- func: max_unpool2d_backward.grad_input(Tensor grad_output, Tensor self, Tensor indices, int[2] output_size, *, Tensor(a!) grad_input) -> Tensor(a!)
  use_c10_dispatcher: hacky_wrapper_for_legacy_signatures
  python_module: nn
  dispatch:
    CPU: max_unpooling2d_backward_out_cpu
    CUDA: max_unpooling2d_backward_out_cuda

- func: max_unpool2d_backward(Tensor grad_output, Tensor self, Tensor indices, int[2] output_size) -> Tensor
  python_module: nn
  dispatch:
    CPU: max_unpooling2d_backward_cpu
    CUDA: max_unpooling2d_backward_cuda

- func: max_unpool3d.out(Tensor self, Tensor indices, int[3] output_size, int[3] stride, int[3] padding, *, Tensor(a!) out) -> Tensor(a!)
  use_c10_dispatcher: hacky_wrapper_for_legacy_signatures
  python_module: nn
  dispatch:
    CPU: max_unpooling3d_forward_out_cpu
    CUDA: max_unpooling3d_forward_out_cuda

- func: max_unpool3d(Tensor self, Tensor indices, int[3] output_size, int[3] stride, int[3] padding) -> Tensor
  python_module: nn
  dispatch:
    CPU: max_unpooling3d_forward_cpu
    CUDA: max_unpooling3d_forward_cuda

- func: max_unpool3d_backward.grad_input(Tensor grad_output, Tensor self, Tensor indices, int[3] output_size, int[3] stride, int[3] padding, *, Tensor(a!) grad_input) -> Tensor(a!)
  use_c10_dispatcher: hacky_wrapper_for_legacy_signatures
  python_module: nn
  dispatch:
    CPU: max_unpooling3d_backward_out_cpu
    CUDA: max_unpooling3d_backward_out_cuda

- func: max_unpool3d_backward(Tensor grad_output, Tensor self, Tensor indices, int[3] output_size, int[3] stride, int[3] padding) -> Tensor
  python_module: nn
  dispatch:
    CPU: max_unpooling3d_backward_cpu
    CUDA: max_unpooling3d_backward_cuda

- func: reflection_pad1d.out(Tensor self, int[2] padding, *, Tensor(a!) out) -> Tensor(a!)
  use_c10_dispatcher: hacky_wrapper_for_legacy_signatures
  python_module: nn
  dispatch:
    CPU, QuantizedCPU: reflection_pad1d_out_cpu
    CUDA: reflection_pad1d_out_cuda

- func: reflection_pad1d(Tensor self, int[2] padding) -> Tensor
  python_module: nn
  dispatch:
    CPU, QuantizedCPU: reflection_pad1d_cpu
    CUDA: reflection_pad1d_cuda

- func: reflection_pad1d_backward.grad_input(Tensor grad_output, Tensor self, int[2] padding, *, Tensor(a!) grad_input) -> Tensor(a!)
  use_c10_dispatcher: hacky_wrapper_for_legacy_signatures
  python_module: nn
  dispatch:
    CPU: reflection_pad1d_backward_out_cpu
    CUDA: reflection_pad1d_backward_out_cuda

- func: reflection_pad1d_backward(Tensor grad_output, Tensor self, int[2] padding) -> Tensor
  python_module: nn
  dispatch:
    CPU: reflection_pad1d_backward_cpu
    CUDA: reflection_pad1d_backward_cuda

- func: reflection_pad2d.out(Tensor self, int[4] padding, *, Tensor(a!) out) -> Tensor(a!)
  use_c10_dispatcher: hacky_wrapper_for_legacy_signatures
  python_module: nn
  dispatch:
    CPU, QuantizedCPU: reflection_pad2d_out_cpu
    CUDA: reflection_pad2d_out_cuda

- func: reflection_pad2d(Tensor self, int[4] padding) -> Tensor
  python_module: nn
  dispatch:
    CPU, QuantizedCPU: reflection_pad2d_cpu
    CUDA: reflection_pad2d_cuda

- func: reflection_pad2d_backward.grad_input(Tensor grad_output, Tensor self, int[4] padding, *, Tensor(a!) grad_input) -> Tensor(a!)
  use_c10_dispatcher: hacky_wrapper_for_legacy_signatures
  python_module: nn
  dispatch:
    CPU: reflection_pad2d_backward_out_cpu
    CUDA: reflection_pad2d_backward_out_cuda

- func: reflection_pad2d_backward(Tensor grad_output, Tensor self, int[4] padding) -> Tensor
  python_module: nn
  dispatch:
    CPU: reflection_pad2d_backward_cpu
    CUDA: reflection_pad2d_backward_cuda

- func: replication_pad1d.out(Tensor self, int[2] padding, *, Tensor(a!) out) -> Tensor(a!)
  use_c10_dispatcher: hacky_wrapper_for_legacy_signatures
  python_module: nn
  dispatch:
    CPU: replication_pad1d_out_cpu
    CUDA: replication_pad1d_out_cuda

- func: replication_pad1d(Tensor self, int[2] padding) -> Tensor
  python_module: nn
  dispatch:
    CPU: replication_pad1d_cpu
    CUDA: replication_pad1d_cuda

- func: replication_pad1d_backward.grad_input(Tensor grad_output, Tensor self, int[2] padding, *, Tensor(a!) grad_input) -> Tensor(a!)
  use_c10_dispatcher: hacky_wrapper_for_legacy_signatures
  python_module: nn
  dispatch:
    CPU: replication_pad1d_backward_out_cpu
    CUDA: replication_pad1d_backward_out_cuda

- func: replication_pad1d_backward(Tensor grad_output, Tensor self, int[2] padding) -> Tensor
  python_module: nn
  dispatch:
    CPU: replication_pad1d_backward_cpu
    CUDA: replication_pad1d_backward_cuda

- func: replication_pad2d.out(Tensor self, int[4] padding, *, Tensor(a!) out) -> Tensor(a!)
  use_c10_dispatcher: hacky_wrapper_for_legacy_signatures
  python_module: nn
  dispatch:
    CPU: replication_pad2d_out_cpu
    CUDA: replication_pad2d_out_cuda

- func: replication_pad2d(Tensor self, int[4] padding) -> Tensor
  python_module: nn
  dispatch:
    CPU: replication_pad2d_cpu
    CUDA: replication_pad2d_cuda

- func: replication_pad2d_backward.grad_input(Tensor grad_output, Tensor self, int[4] padding, *, Tensor(a!) grad_input) -> Tensor(a!)
  use_c10_dispatcher: hacky_wrapper_for_legacy_signatures
  python_module: nn
  dispatch:
    CPU: replication_pad2d_backward_out_cpu
    CUDA: replication_pad2d_backward_out_cuda

- func: replication_pad2d_backward(Tensor grad_output, Tensor self, int[4] padding) -> Tensor
  python_module: nn
  dispatch:
    CPU: replication_pad2d_backward_cpu
    CUDA: replication_pad2d_backward_cuda

- func: replication_pad3d.out(Tensor self, int[6] padding, *, Tensor(a!) out) -> Tensor(a!)
  use_c10_dispatcher: hacky_wrapper_for_legacy_signatures
  python_module: nn
  dispatch:
    CPU: replication_pad3d_out_cpu
    CUDA: replication_pad3d_out_cuda

- func: replication_pad3d(Tensor self, int[6] padding) -> Tensor
  python_module: nn
  dispatch:
    CPU: replication_pad3d_cpu
    CUDA: replication_pad3d_cuda

- func: replication_pad3d_backward.grad_input(Tensor grad_output, Tensor self, int[6] padding, *, Tensor(a!) grad_input) -> Tensor(a!)
  use_c10_dispatcher: hacky_wrapper_for_legacy_signatures
  python_module: nn
  dispatch:
    CPU: replication_pad3d_backward_out_cpu
    CUDA: replication_pad3d_backward_out_cuda

- func: replication_pad3d_backward(Tensor grad_output, Tensor self, int[6] padding) -> Tensor
  python_module: nn
  dispatch:
    CPU: replication_pad3d_backward_cpu
    CUDA: replication_pad3d_backward_cuda

- func: upsample_linear1d.vec(Tensor input, int[]? output_size, bool align_corners, float[]? scale_factors) -> Tensor
  python_module: nn
  dispatch:
    CPU: upsample_linear1d_cpu
    CUDA: upsample_linear1d_cuda

- func: upsample_linear1d_backward.vec(Tensor grad_output, int[]? output_size, int[] input_size, bool align_corners, float[]? scale_factors) -> Tensor
  python_module: nn
  dispatch:
    CPU: upsample_linear1d_backward_cpu
    CUDA: upsample_linear1d_backward_cuda

- func: upsample_bilinear2d.vec(Tensor input, int[]? output_size, bool align_corners, float[]? scale_factors) -> Tensor
  python_module: nn
  dispatch:
    CPU: upsample_bilinear2d_cpu
    CUDA: upsample_bilinear2d_cuda
    QuantizedCPU: upsample_bilinear2d_quantized_cpu

- func: upsample_bilinear2d_backward.vec(Tensor grad_output, int[]? output_size, int[] input_size, bool align_corners, float[]? scale_factors) -> Tensor
  python_module: nn
  dispatch:
    CPU: upsample_bilinear2d_backward_cpu
    CUDA: upsample_bilinear2d_backward_cuda

- func: upsample_trilinear3d.vec(Tensor input, int[]? output_size, bool align_corners, float[]? scale_factors) -> Tensor
  python_module: nn
  dispatch:
    CPU: upsample_trilinear3d_cpu
    CUDA: upsample_trilinear3d_cuda

- func: upsample_trilinear3d_backward.vec(Tensor grad_output, int[]? output_size, int[] input_size, bool align_corners, float[]? scale_factors) -> Tensor
  python_module: nn
  dispatch:
    CPU: upsample_trilinear3d_backward_cpu
    CUDA: upsample_trilinear3d_backward_cuda

- func: upsample_bicubic2d.vec(Tensor input, int[]? output_size, bool align_corners, float[]? scale_factors) -> Tensor
  python_module: nn
  dispatch:
    CPU: upsample_bicubic2d_cpu
    CUDA: upsample_bicubic2d_cuda

- func: upsample_bicubic2d_backward.vec(Tensor grad_output, int[]? output_size, int[] input_size, bool align_corners, float[]? scale_factors) -> Tensor
  python_module: nn
  dispatch:
    CPU: upsample_bicubic2d_backward_cpu
    CUDA: upsample_bicubic2d_backward_cuda

- func: upsample_nearest1d.vec(Tensor input, int[]? output_size, float[]? scale_factors) -> Tensor
  python_module: nn
  dispatch:
    DefaultBackend: upsample_nearest1d

- func: upsample_nearest1d_backward.vec(Tensor grad_output, int[]? output_size, int[] input_size, float[]? scale_factors) -> Tensor
  python_module: nn
  dispatch:
    DefaultBackend: upsample_nearest1d_backward

- func: upsample_nearest2d.vec(Tensor input, int[]? output_size, float[]? scale_factors) -> Tensor
  python_module: nn
  dispatch:
    CPU: upsample_nearest2d_cpu
    CUDA: upsample_nearest2d_cuda
    QuantizedCPU: upsample_nearest2d_quantized_cpu

- func: upsample_nearest2d_backward.vec(Tensor grad_output, int[]? output_size, int[] input_size, float[]? scale_factors) -> Tensor
  python_module: nn
  dispatch:
    CPU: upsample_nearest2d_backward_cpu
    CUDA: upsample_nearest2d_backward_cuda

- func: upsample_nearest3d.vec(Tensor input, int[]? output_size, float[]? scale_factors) -> Tensor
  python_module: nn
  dispatch:
    CPU: upsample_nearest3d_cpu
    CUDA: upsample_nearest3d_cuda
    QuantizedCPU: upsample_nearest3d_quantized_cpu

- func: upsample_nearest3d_backward.vec(Tensor grad_output, int[]? output_size, int[] input_size, float[]? scale_factors) -> Tensor
  python_module: nn
  dispatch:
    CPU: upsample_nearest3d_backward_cpu
    CUDA: upsample_nearest3d_backward_cuda

# NOTE: all of the non-"vec" upsample overloads are only kept for backward compatibility.
- func: upsample_linear1d.out(Tensor self, int[1] output_size, bool align_corners, float? scales=None, *, Tensor(a!) out) -> Tensor(a!)
  use_c10_dispatcher: hacky_wrapper_for_legacy_signatures
  python_module: nn
  dispatch:
    CPU: upsample_linear1d_out_cpu
    CUDA: upsample_linear1d_out_cuda

- func: upsample_linear1d(Tensor self, int[1] output_size, bool align_corners, float? scales=None) -> Tensor
  python_module: nn
  dispatch:
    CPU: upsample_linear1d_cpu
    CUDA: upsample_linear1d_cuda

- func: upsample_linear1d_backward.grad_input(Tensor grad_output, int[1] output_size, int[3] input_size, bool align_corners, float? scales=None, *, Tensor(a!) grad_input) -> Tensor(a!)
  use_c10_dispatcher: hacky_wrapper_for_legacy_signatures
  python_module: nn
  dispatch:
    CPU: upsample_linear1d_backward_out_cpu
    CUDA: upsample_linear1d_backward_out_cuda

- func: upsample_linear1d_backward(Tensor grad_output, int[1] output_size, int[3] input_size, bool align_corners, float? scales=None) -> Tensor
  python_module: nn
  dispatch:
    CPU: upsample_linear1d_backward_cpu
    CUDA: upsample_linear1d_backward_cuda

- func: upsample_bilinear2d.out(Tensor self, int[2] output_size, bool align_corners, float? scales_h=None, float? scales_w=None, *, Tensor(a!) out) -> Tensor(a!)
  use_c10_dispatcher: hacky_wrapper_for_legacy_signatures
  python_module: nn
  dispatch:
    CPU: upsample_bilinear2d_out_cpu
    CUDA: upsample_bilinear2d_out_cuda

- func: upsample_bilinear2d(Tensor self, int[2] output_size, bool align_corners, float? scales_h=None, float? scales_w=None) -> Tensor
  python_module: nn
  dispatch:
    CPU: upsample_bilinear2d_cpu
    CUDA: upsample_bilinear2d_cuda
    QuantizedCPU: upsample_bilinear2d_quantized_cpu

- func: upsample_bilinear2d_backward.grad_input(Tensor grad_output, int[2] output_size, int[4] input_size, bool align_corners, float? scales_h=None, float? scales_w=None, *, Tensor(a!) grad_input) -> Tensor(a!)
  use_c10_dispatcher: hacky_wrapper_for_legacy_signatures
  python_module: nn
  dispatch:
    CPU: upsample_bilinear2d_backward_out_cpu
    CUDA: upsample_bilinear2d_backward_out_cuda

- func: upsample_bilinear2d_backward(Tensor grad_output, int[2] output_size, int[4] input_size, bool align_corners, float? scales_h=None, float? scales_w=None) -> Tensor
  python_module: nn
  dispatch:
    CPU: upsample_bilinear2d_backward_cpu
    CUDA: upsample_bilinear2d_backward_cuda

- func: upsample_bicubic2d.out(Tensor self, int[2] output_size, bool align_corners, float? scales_h=None, float? scales_w=None, *, Tensor(a!) out) -> Tensor(a!)
  use_c10_dispatcher: hacky_wrapper_for_legacy_signatures
  python_module: nn
  dispatch:
    CPU: upsample_bicubic2d_out_cpu
    CUDA: upsample_bicubic2d_out_cuda

- func: upsample_bicubic2d(Tensor self, int[2] output_size, bool align_corners, float? scales_h=None, float? scales_w=None) -> Tensor
  python_module: nn
  dispatch:
    CPU: upsample_bicubic2d_cpu
    CUDA: upsample_bicubic2d_cuda

- func: upsample_bicubic2d_backward.grad_input(Tensor grad_output, int[2] output_size, int[4] input_size, bool align_corners, float? scales_h=None, float? scales_w=None, *, Tensor(a!) grad_input) -> Tensor(a!)
  use_c10_dispatcher: hacky_wrapper_for_legacy_signatures
  python_module: nn
  dispatch:
    CPU: upsample_bicubic2d_backward_out_cpu
    CUDA: upsample_bicubic2d_backward_out_cuda

- func: upsample_bicubic2d_backward(Tensor grad_output, int[2] output_size, int[4] input_size, bool align_corners, float? scales_h=None, float? scales_w=None) -> Tensor
  python_module: nn
  dispatch:
    CPU: upsample_bicubic2d_backward_cpu
    CUDA: upsample_bicubic2d_backward_cuda

- func: upsample_trilinear3d.out(Tensor self, int[3] output_size, bool align_corners, float? scales_d=None, float? scales_h=None, float? scales_w=None, *, Tensor(a!) out) -> Tensor(a!)
  use_c10_dispatcher: hacky_wrapper_for_legacy_signatures
  python_module: nn
  dispatch:
    CPU: upsample_trilinear3d_out_cpu
    CUDA: upsample_trilinear3d_out_cuda

- func: upsample_trilinear3d(Tensor self, int[3] output_size, bool align_corners, float? scales_d=None, float? scales_h=None, float? scales_w=None) -> Tensor
  python_module: nn
  dispatch:
    CPU: upsample_trilinear3d_cpu
    CUDA: upsample_trilinear3d_cuda

- func: upsample_trilinear3d_backward.grad_input(Tensor grad_output, int[3] output_size, int[5] input_size, bool align_corners, float? scales_d=None, float? scales_h=None, float? scales_w=None, *, Tensor(a!) grad_input) -> Tensor(a!)
  use_c10_dispatcher: hacky_wrapper_for_legacy_signatures
  python_module: nn
  dispatch:
    CPU: upsample_trilinear3d_backward_out_cpu
    CUDA: upsample_trilinear3d_backward_out_cuda

- func: upsample_trilinear3d_backward(Tensor grad_output, int[3] output_size, int[5] input_size, bool align_corners, float? scales_d=None, float? scales_h=None, float? scales_w=None) -> Tensor
  python_module: nn
  dispatch:
    CPU: upsample_trilinear3d_backward_cpu
    CUDA: upsample_trilinear3d_backward_cuda

- func: upsample_nearest1d.out(Tensor self, int[1] output_size, float? scales=None, *, Tensor(a!) out) -> Tensor(a!)
  use_c10_dispatcher: full
  python_module: nn
  structured: True
  dispatch:
    CPU: upsample_nearest1d_out_cpu
    CUDA: upsample_nearest1d_out_cuda

- func: upsample_nearest1d(Tensor self, int[1] output_size, float? scales=None) -> Tensor
  python_module: nn
  structured_delegate: upsample_nearest1d.out

- func: upsample_nearest1d_backward.grad_input(Tensor grad_output, int[1] output_size, int[3] input_size, float? scales=None, *, Tensor(a!) grad_input) -> Tensor(a!)
  use_c10_dispatcher: full
  python_module: nn
  structured: True
  dispatch:
    CPU: upsample_nearest1d_backward_out_cpu
    CUDA: upsample_nearest1d_backward_out_cuda

- func: upsample_nearest1d_backward(Tensor grad_output, int[1] output_size, int[3] input_size, float? scales=None) -> Tensor
  python_module: nn
  structured_delegate: upsample_nearest1d_backward.grad_input

- func: upsample_nearest2d.out(Tensor self, int[2] output_size, float? scales_h=None, float? scales_w=None, *, Tensor(a!) out) -> Tensor(a!)
  use_c10_dispatcher: hacky_wrapper_for_legacy_signatures
  python_module: nn
  dispatch:
    CPU: upsample_nearest2d_out_cpu
    CUDA: upsample_nearest2d_out_cuda

- func: upsample_nearest2d(Tensor self, int[2] output_size, float? scales_h=None, float? scales_w=None) -> Tensor
  python_module: nn
  dispatch:
    CPU: upsample_nearest2d_cpu
    CUDA: upsample_nearest2d_cuda
    QuantizedCPU: upsample_nearest2d_quantized_cpu

- func: upsample_nearest2d_backward.grad_input(Tensor grad_output, int[2] output_size, int[4] input_size, float? scales_h=None, float? scales_w=None, *, Tensor(a!) grad_input) -> Tensor(a!)
  use_c10_dispatcher: hacky_wrapper_for_legacy_signatures
  python_module: nn
  dispatch:
    CPU: upsample_nearest2d_backward_out_cpu
    CUDA: upsample_nearest2d_backward_out_cuda

- func: upsample_nearest2d_backward(Tensor grad_output, int[2] output_size, int[4] input_size, float? scales_h=None, float? scales_w=None) -> Tensor
  python_module: nn
  dispatch:
    CPU: upsample_nearest2d_backward_cpu
    CUDA: upsample_nearest2d_backward_cuda

- func: upsample_nearest3d.out(Tensor self, int[3] output_size, float? scales_d=None, float? scales_h=None, float? scales_w=None, *, Tensor(a!) out) -> Tensor(a!)
  use_c10_dispatcher: hacky_wrapper_for_legacy_signatures
  python_module: nn
  dispatch:
    CPU: upsample_nearest3d_out_cpu
    CUDA: upsample_nearest3d_out_cuda

- func: upsample_nearest3d(Tensor self, int[3] output_size, float? scales_d=None, float? scales_h=None, float? scales_w=None) -> Tensor
  python_module: nn
  dispatch:
    CPU: upsample_nearest3d_cpu
    CUDA: upsample_nearest3d_cuda
    QuantizedCPU: upsample_nearest3d_quantized_cpu

- func: upsample_nearest3d_backward.grad_input(Tensor grad_output, int[3] output_size, int[5] input_size, float? scales_d=None, float? scales_h=None, float? scales_w=None, *, Tensor(a!) grad_input) -> Tensor(a!)
  use_c10_dispatcher: hacky_wrapper_for_legacy_signatures
  python_module: nn
  dispatch:
    CPU: upsample_nearest3d_backward_out_cpu
    CUDA: upsample_nearest3d_backward_out_cuda

- func: upsample_nearest3d_backward(Tensor grad_output, int[3] output_size, int[5] input_size, float? scales_d=None, float? scales_h=None, float? scales_w=None) -> Tensor
  python_module: nn
  dispatch:
    CPU: upsample_nearest3d_backward_cpu
    CUDA: upsample_nearest3d_backward_cuda

- func: sigmoid_backward.grad_input(Tensor grad_output, Tensor output, *, Tensor(a!) grad_input) -> Tensor(a!)
  use_c10_dispatcher: hacky_wrapper_for_legacy_signatures
  python_module: nn
  dispatch:
    CPU, CUDA: sigmoid_backward_out

- func: sigmoid_backward(Tensor grad_output, Tensor output) -> Tensor
  python_module: nn
  dispatch:
    CPU, CUDA: sigmoid_backward

- func: logit_backward.grad_input(Tensor grad_output, Tensor self, float? eps=None, *, Tensor(a!) grad_input) -> Tensor(a!)
  use_c10_dispatcher: hacky_wrapper_for_legacy_signatures
  python_module: nn
  dispatch:
    CPU, CUDA: logit_backward_out

- func: logit_backward(Tensor grad_output, Tensor self, float? eps=None) -> Tensor
  python_module: nn
  dispatch:
    CPU, CUDA: logit_backward

- func: tanh_backward.grad_input(Tensor grad_output, Tensor output, *, Tensor(a!) grad_input) -> Tensor(a!)
  use_c10_dispatcher: hacky_wrapper_for_legacy_signatures
  python_module: nn
  dispatch:
    CPU, CUDA: tanh_backward_out

- func: tanh_backward(Tensor grad_output, Tensor output) -> Tensor
  python_module: nn
  dispatch:
    CPU, CUDA: tanh_backward

# What's a thnn_conv_ versus a slow_conv_?
#
# Historically, we have inefficient implementations of convolutions
# coming from the THNN/THCUNN library.  These convolutions typically
# operated by computing the Toeplitz matrix and then doing a matrix
# multiply with the input; this is very memory inefficient!  However,
# occasionally, we really don't have anything better, so it's helpful
# to have these fallbacks when there is no more optimized implementation
# in cudnn or mkldnn, etc.  Both thnn_ and slow_ convolutions fall
# into this bucket.
#
# The difference between these two designations, is that thnn_ refers
# to a convolution that is still written in the "legacy" style; that is,
# C code in the THNN/ or THCUNN/ directory.  A slow_ convolution is
# one that is written in the native style: modern C++.  Algorithmically,
# these are the same thing, but we give them different prefixes to
# make the operational distinction clear.

- func: slow_conv_transpose2d.out(Tensor self, Tensor weight, int[2] kernel_size, Tensor? bias=None, int[2] stride=1, int[2] padding=0, int[2] output_padding=0, int[2] dilation=1, *, Tensor(a!) out) -> Tensor(a!)
  use_c10_dispatcher: hacky_wrapper_for_legacy_signatures
  python_module: nn
  dispatch:
    CPU: slow_conv_transpose2d_out_cpu
    CUDA: slow_conv_transpose2d_out_cuda

- func: slow_conv_transpose2d(Tensor self, Tensor weight, int[2] kernel_size, Tensor? bias=None, int[2] stride=1, int[2] padding=0, int[2] output_padding=0, int[2] dilation=1) -> Tensor
  use_c10_dispatcher: hacky_wrapper_for_legacy_signatures
  python_module: nn
  dispatch:
    CPU: slow_conv_transpose2d_cpu
    CUDA: slow_conv_transpose2d_cuda

- func: slow_conv_transpose2d_backward.grad_output(Tensor grad_output, Tensor self, Tensor weight, int[2] kernel_size, int[2] stride, int[2] padding, int[2] output_padding, int[2] dilation, Tensor columns, Tensor ones, *, Tensor(a!) grad_input, Tensor(b!) grad_weight, Tensor(c!) grad_bias) -> (Tensor(a!), Tensor(b!), Tensor(c!))
  use_c10_dispatcher: hacky_wrapper_for_legacy_signatures
  python_module: nn
  dispatch:
    CPU: slow_conv_transpose2d_backward_out_cpu
    CUDA: slow_conv_transpose2d_backward_out_cuda

- func: slow_conv_transpose2d_backward.output_mask(Tensor grad_output, Tensor self, Tensor weight, int[2] kernel_size, int[2] stride, int[2] padding, int[2] output_padding, int[2] dilation, Tensor columns, Tensor ones, bool[3] output_mask) -> (Tensor grad_input, Tensor grad_weight, Tensor grad_bias)
  python_module: nn
  dispatch:
    CPU: slow_conv_transpose2d_backward_cpu
    CUDA: slow_conv_transpose2d_backward_cuda

- func: slow_conv_transpose3d.out(Tensor self, Tensor weight, int[3] kernel_size, Tensor? bias=None, int[3] stride=1, int[3] padding=0, int[3] output_padding=0, int[3] dilation=1, *, Tensor(a!) out) -> Tensor(a!)
  use_c10_dispatcher: hacky_wrapper_for_legacy_signatures
  python_module: nn
  dispatch:
    CPU: slow_conv_transpose3d_out_cpu
    CUDA: slow_conv_transpose3d_out_cuda

- func: slow_conv_transpose3d(Tensor self, Tensor weight, int[3] kernel_size, Tensor? bias=None, int[3] stride=1, int[3] padding=0, int[3] output_padding=0, int[3] dilation=1) -> Tensor
  use_c10_dispatcher: hacky_wrapper_for_legacy_signatures
  python_module: nn
  dispatch:
    CPU: slow_conv_transpose3d_cpu
    CUDA: slow_conv_transpose3d_cuda

- func: slow_conv_transpose3d_backward.grad_output(Tensor grad_output, Tensor self, Tensor weight, int[3] kernel_size, int[3] stride, int[3] padding, int[3] output_padding, int[3] dilation, Tensor finput, Tensor fgrad_input, *, Tensor(a!) grad_input, Tensor(b!) grad_weight, Tensor(c!) grad_bias) -> (Tensor(a!), Tensor(b!), Tensor(c!))
  use_c10_dispatcher: hacky_wrapper_for_legacy_signatures
  python_module: nn
  dispatch:
    CPU: slow_conv_transpose3d_backward_out_cpu
    CUDA: slow_conv_transpose3d_backward_out_cuda

- func: slow_conv_transpose3d_backward.output_mask(Tensor grad_output, Tensor self, Tensor weight, int[3] kernel_size, int[3] stride, int[3] padding, int[3] output_padding, int[3] dilation, Tensor finput, Tensor fgrad_input, bool[3] output_mask) -> (Tensor grad_input, Tensor grad_weight, Tensor grad_bias)
  python_module: nn
  dispatch:
    CPU: slow_conv_transpose3d_backward_cpu
    CUDA: slow_conv_transpose3d_backward_cuda

- func: thnn_conv2d.out(Tensor self, Tensor weight, int[2] kernel_size, Tensor? bias=None, int[2] stride=1, int[2] padding=0, *, Tensor(a!) out) -> Tensor(a!)
  use_c10_dispatcher: hacky_wrapper_for_legacy_signatures
  python_module: nn

- func: thnn_conv2d(Tensor self, Tensor weight, int[2] kernel_size, Tensor? bias=None, int[2] stride=1, int[2] padding=0) -> Tensor
  use_c10_dispatcher: hacky_wrapper_for_legacy_signatures
  python_module: nn

- func: thnn_conv2d_forward.output(Tensor self, Tensor weight, int[2] kernel_size, Tensor? bias, int[2] stride, int[2] padding, *, Tensor(a!) output, Tensor(b!) finput, Tensor(c!) fgrad_input) -> (Tensor(a!), Tensor(b!), Tensor(c!))
  use_c10_dispatcher: hacky_wrapper_for_legacy_signatures
  python_module: nn
  dispatch:
    CPU: slow_conv2d_forward_out_cpu
    CUDA: legacy::cuda::_thnn_conv2d_forward_out

- func: thnn_conv2d_forward(Tensor self, Tensor weight, int[2] kernel_size, Tensor? bias, int[2] stride, int[2] padding) -> (Tensor output, Tensor finput, Tensor fgrad_input)
  use_c10_dispatcher: hacky_wrapper_for_legacy_signatures
  python_module: nn
  dispatch:
    CPU: slow_conv2d_forward_cpu
    CUDA: legacy::cuda::_thnn_conv2d_forward

- func: thnn_conv2d_backward.grad_input(Tensor grad_output, Tensor self, Tensor weight, int[2] kernel_size, int[2] stride, int[2] padding, Tensor finput, Tensor fgrad_input, *, Tensor(a!) grad_input, Tensor(b!) grad_weight, Tensor(c!) grad_bias) -> (Tensor(a!), Tensor(b!), Tensor(c!))
  use_c10_dispatcher: hacky_wrapper_for_legacy_signatures
  python_module: nn
  dispatch:
    CPU: slow_conv2d_backward_out_cpu
    CUDA: slow_conv2d_backward_out_cuda

- func: thnn_conv2d_backward.output_mask(Tensor grad_output, Tensor self, Tensor weight, int[2] kernel_size, int[2] stride, int[2] padding, Tensor finput, Tensor fgrad_input, bool[3] output_mask) -> (Tensor grad_input, Tensor grad_weight, Tensor grad_bias)
  python_module: nn
  dispatch:
    CPU: slow_conv2d_backward_cpu
    CUDA: slow_conv2d_backward_cuda

- func: thnn_conv_depthwise2d.out(Tensor self, Tensor weight, int[2] kernel_size, Tensor? bias=None, int[2] stride=1, int[2] padding=0, int[2] dilation=1, *, Tensor(a!) out) -> Tensor(a!)
  use_c10_dispatcher: hacky_wrapper_for_legacy_signatures
  python_module: nn

- func: thnn_conv_depthwise2d(Tensor self, Tensor weight, int[2] kernel_size, Tensor? bias=None, int[2] stride=1, int[2] padding=0, int[2] dilation=1) -> Tensor
  use_c10_dispatcher: hacky_wrapper_for_legacy_signatures
  python_module: nn

- func: thnn_conv_depthwise2d_forward.out(Tensor self, Tensor weight, int[2] kernel_size, Tensor? bias, int[2] stride, int[2] padding, int[2] dilation, *, Tensor(a!) out) -> Tensor(a!)
  use_c10_dispatcher: hacky_wrapper_for_legacy_signatures
  python_module: nn
  dispatch:
    CUDA: legacy::cuda::_thnn_conv_depthwise2d_forward_out

- func: thnn_conv_depthwise2d_forward(Tensor self, Tensor weight, int[2] kernel_size, Tensor? bias, int[2] stride, int[2] padding, int[2] dilation) -> Tensor
  use_c10_dispatcher: hacky_wrapper_for_legacy_signatures
  python_module: nn
  dispatch:
    CUDA: legacy::cuda::_thnn_conv_depthwise2d_forward

- func: thnn_conv_depthwise2d_backward.grad_input(Tensor grad_output, Tensor self, Tensor weight, int[2] kernel_size, int[2] stride, int[2] padding, int[2] dilation, *, Tensor(a!) grad_input, Tensor(b!) grad_weight) -> (Tensor(a!), Tensor(b!))
  use_c10_dispatcher: hacky_wrapper_for_legacy_signatures
  python_module: nn
  dispatch:
    CUDA: thnn_conv_depthwise2d_backward_out

- func: thnn_conv_depthwise2d_backward.output_mask(Tensor grad_output, Tensor self, Tensor weight, int[2] kernel_size, int[2] stride, int[2] padding, int[2] dilation, bool[2] output_mask) -> (Tensor grad_input, Tensor grad_weight)
  python_module: nn
  dispatch:
    CUDA: thnn_conv_depthwise2d_backward

- func: slow_conv3d.out(Tensor self, Tensor weight, int[3] kernel_size, Tensor? bias=None, int[3] stride=1, int[3] padding=0, *, Tensor(a!) out) -> Tensor(a!)
  use_c10_dispatcher: hacky_wrapper_for_legacy_signatures
  python_module: nn

- func: slow_conv3d(Tensor self, Tensor weight, int[3] kernel_size, Tensor? bias=None, int[3] stride=1, int[3] padding=0) -> Tensor
  use_c10_dispatcher: hacky_wrapper_for_legacy_signatures
  python_module: nn

- func: slow_conv3d_forward.output(Tensor self, Tensor weight, int[3] kernel_size, Tensor? bias, int[3] stride, int[3] padding, *, Tensor(a!) output, Tensor(b!) finput, Tensor(c!) fgrad_input) -> (Tensor(a!), Tensor(b!), Tensor(c!))
  use_c10_dispatcher: hacky_wrapper_for_legacy_signatures
  python_module: nn
  dispatch:
    CPU: slow_conv3d_forward_out_cpu

- func: slow_conv3d_forward(Tensor self, Tensor weight, int[3] kernel_size, Tensor? bias, int[3] stride, int[3] padding) -> (Tensor output, Tensor finput, Tensor fgrad_input)
  use_c10_dispatcher: hacky_wrapper_for_legacy_signatures
  python_module: nn
  dispatch:
    CPU: slow_conv3d_forward_cpu

- func: slow_conv3d_backward.grad_input(Tensor grad_output, Tensor self, Tensor weight, int[3] kernel_size, int[3] stride, int[3] padding, Tensor finput, Tensor fgrad_input, *, Tensor(a!) grad_input, Tensor(b!) grad_weight, Tensor(c!) grad_bias) -> (Tensor(a!), Tensor(b!), Tensor(c!))
  use_c10_dispatcher: hacky_wrapper_for_legacy_signatures
  python_module: nn
  dispatch:
    CPU: slow_conv3d_backward_out_cpu

- func: slow_conv3d_backward.output_mask(Tensor grad_output, Tensor self, Tensor weight, int[3] kernel_size, int[3] stride, int[3] padding, Tensor finput, Tensor fgrad_input, bool[3] output_mask) -> (Tensor grad_input, Tensor grad_weight, Tensor grad_bias)
  python_module: nn
  dispatch:
    CPU: slow_conv3d_backward_cpu

- func: slow_conv_dilated2d(Tensor self, Tensor weight, int[2] kernel_size, Tensor? bias=None, int[2] stride=1, int[2] padding=0, int[2] dilation=1) -> Tensor
  use_c10_dispatcher: hacky_wrapper_for_legacy_signatures
  python_module: nn
  dispatch:
    CPU: slow_conv_dilated2d_cpu
    CUDA: slow_conv_dilated2d_cuda

- func: slow_conv_dilated2d_backward(Tensor grad_output, Tensor self, Tensor weight, int[2] kernel_size, int[2] stride, int[2] padding, int[2] dilation, bool[3] output_mask) -> (Tensor grad_input, Tensor grad_weight, Tensor grad_bias)
  python_module: nn
  dispatch:
    CPU: slow_conv_dilated2d_backward_cpu
    CUDA: slow_conv_dilated2d_backward_cuda

- func: slow_conv_dilated3d(Tensor self, Tensor weight, int[3] kernel_size, Tensor? bias=None, int[3] stride=1, int[3] padding=0, int[3] dilation=1) -> Tensor
  use_c10_dispatcher: hacky_wrapper_for_legacy_signatures
  python_module: nn
  dispatch:
    CPU: slow_conv_dilated3d_cpu
    CUDA: slow_conv_dilated3d_cuda

- func: slow_conv_dilated3d_backward(Tensor grad_output, Tensor self, Tensor weight, int[3] kernel_size, int[3] stride, int[3] padding, int[3] dilation, bool[3] output_mask) -> (Tensor grad_input, Tensor grad_weight, Tensor grad_bias)
  python_module: nn
  dispatch:
    CPU: slow_conv_dilated3d_backward_cpu
    CUDA: slow_conv_dilated3d_backward_cuda

- func: col2im.out(Tensor self, int[2] output_size, int[2] kernel_size, int[2] dilation, int[2] padding, int[2] stride, *, Tensor(a!) out) -> Tensor(a!)
  use_c10_dispatcher: hacky_wrapper_for_legacy_signatures
  python_module: nn
  dispatch:
    CPU: col2im_out_cpu
    CUDA: col2im_out_cuda

- func: col2im(Tensor self, int[2] output_size, int[2] kernel_size, int[2] dilation, int[2] padding, int[2] stride) -> Tensor
  python_module: nn
  dispatch:
    CPU: col2im_cpu
    CUDA: col2im_cuda

- func: col2im_backward.grad_input(Tensor grad_output, int[2] kernel_size, int[2] dilation, int[2] padding, int[2] stride, *, Tensor(a!) grad_input) -> Tensor(a!)
  use_c10_dispatcher: hacky_wrapper_for_legacy_signatures
  python_module: nn
  dispatch:
    CPU: col2im_backward_out_cpu
    CUDA: col2im_backward_out_cuda

- func: col2im_backward(Tensor grad_output, int[2] kernel_size, int[2] dilation, int[2] padding, int[2] stride) -> Tensor
  python_module: nn
  dispatch:
    CPU: col2im_backward_cpu
    CUDA: col2im_backward_cuda

- func: column_stack(Tensor[] tensors) -> Tensor
  dispatch:
    Math: column_stack

- func: column_stack.out(Tensor[] tensors, *, Tensor(a!) out) -> Tensor(a!)
  use_c10_dispatcher: hacky_wrapper_for_legacy_signatures
  dispatch:
    Math: column_stack_out

- func: im2col.out(Tensor self, int[2] kernel_size, int[2] dilation, int[2] padding, int[2] stride, *, Tensor(a!) out) -> Tensor(a!)
  use_c10_dispatcher: hacky_wrapper_for_legacy_signatures
  python_module: nn
  dispatch:
    CPU: im2col_out_cpu
    CUDA: im2col_out_cuda

- func: im2col(Tensor self, int[2] kernel_size, int[2] dilation, int[2] padding, int[2] stride) -> Tensor
  python_module: nn
  dispatch:
    CPU: im2col_cpu
    CUDA: im2col_cuda

- func: im2col_backward.grad_input(Tensor grad_output, int[2] input_size, int[2] kernel_size, int[2] dilation, int[2] padding, int[2] stride, *, Tensor(a!) grad_input) -> Tensor(a!)
  use_c10_dispatcher: hacky_wrapper_for_legacy_signatures
  python_module: nn
  dispatch:
    CPU: im2col_backward_out_cpu
    CUDA: im2col_backward_out_cuda

- func: im2col_backward(Tensor grad_output, int[2] input_size, int[2] kernel_size, int[2] dilation, int[2] padding, int[2] stride) -> Tensor
  python_module: nn
  dispatch:
    CPU: im2col_backward_cpu
    CUDA: im2col_backward_cuda

- func: isfinite(Tensor self) -> Tensor
  variants: function, method
  device_guard: False

- func: isinf(Tensor self) -> Tensor
  variants: function, method
  device_guard: False

- func: record_stream(Tensor(a!) self, Stream s) -> ()
  variants: method
  dispatch:
    CUDA: record_stream_cuda

- func: isposinf(Tensor self) -> Tensor
  variants: function, method

- func: isposinf.out(Tensor self, *, Tensor(a!) out) -> Tensor(a!)
  use_c10_dispatcher: hacky_wrapper_for_legacy_signatures
  dispatch:
    CPU, CUDA: isposinf_out

- func: isneginf(Tensor self) -> Tensor
  variants: function, method

- func: isneginf.out(Tensor self, *, Tensor(a!) out) -> Tensor(a!)
  use_c10_dispatcher: hacky_wrapper_for_legacy_signatures
  dispatch:
    CPU, CUDA: isneginf_out

# NOTE [_add_batch_dim and _remove_batch_dim]
# _add_batch_dim and _remove_batch_dim are meant to be used in the implementation
# of the vmap frontend API (see torch/_vmap_internals.py). They are not
# user-facing, hence the leading underscore. Please don't use them them anywhere else.
- func: _add_batch_dim(Tensor self, int batch_dim, int level) -> Tensor
  variants: function

# See NOTE [_add_batch_dim and _remove_batch_dim]
- func: _remove_batch_dim(Tensor self, int level, int batch_size, int out_dim) -> Tensor
  variants: function

## Functions related to the fast Fourier transform and the torch.fft namespace
# Note [FFT namespace binding]
# Functions in the fft python module should have their names start with
#   "fft_" underscore and be bound to the desired Python name in
#   torch/fft/__init__.py, and the desired C++ name in torch/csrc/api/include/torch/fft.h.
#   The "fft_" names should be hidden from the user and not documented.
#
# See fft_fft as an example.

# torch.fft.fft
# NOTE: NOT an alias for torch.fft, which has different semantics
- func: fft_fft(Tensor self, int? n=None, int dim=-1, str? norm=None) -> Tensor
  python_module: fft
  variants: function

- func: fft_fft.out(Tensor self, int? n=None, int dim=-1, str? norm=None, *, Tensor(a!) out) -> Tensor(a!)
  use_c10_dispatcher: hacky_wrapper_for_legacy_signatures
  python_module: fft
  variants: function

- func: fft_ifft(Tensor self, int? n=None, int dim=-1, str? norm=None) -> Tensor
  python_module: fft
  variants: function

- func: fft_ifft.out(Tensor self, int? n=None, int dim=-1, str? norm=None, *, Tensor(a!) out) -> Tensor(a!)
  use_c10_dispatcher: hacky_wrapper_for_legacy_signatures
  python_module: fft
  variants: function

- func: fft_rfft(Tensor self, int? n=None, int dim=-1, str? norm=None) -> Tensor
  python_module: fft
  variants: function

- func: fft_rfft.out(Tensor self, int? n=None, int dim=-1, str? norm=None, *, Tensor(a!) out) -> Tensor(a!)
  use_c10_dispatcher: hacky_wrapper_for_legacy_signatures
  python_module: fft
  variants: function

- func: fft_irfft(Tensor self, int? n=None, int dim=-1, str? norm=None) -> Tensor
  python_module: fft
  variants: function

- func: fft_irfft.out(Tensor self, int? n=None, int dim=-1, str? norm=None, *, Tensor(a!) out) -> Tensor(a!)
  use_c10_dispatcher: hacky_wrapper_for_legacy_signatures
  python_module: fft
  variants: function

- func: fft_hfft(Tensor self, int? n=None, int dim=-1, str? norm=None) -> Tensor
  python_module: fft
  variants: function

- func: fft_hfft.out(Tensor self, int? n=None, int dim=-1, str? norm=None, *, Tensor(a!) out) -> Tensor(a!)
  use_c10_dispatcher: hacky_wrapper_for_legacy_signatures
  python_module: fft
  variants: function

- func: fft_ihfft(Tensor self, int? n=None, int dim=-1, str? norm=None) -> Tensor
  python_module: fft
  variants: function

- func: fft_ihfft.out(Tensor self, int? n=None, int dim=-1, str? norm=None, *, Tensor(a!) out) -> Tensor(a!)
  use_c10_dispatcher: hacky_wrapper_for_legacy_signatures
  python_module: fft
  variants: function

- func: fft_fft2(Tensor self, int[1]? s=None, int[1] dim=[-2,-1], str? norm=None) -> Tensor
  python_module: fft
  variants: function

- func: fft_fft2.out(Tensor self, int[1]? s=None, int[1] dim=[-2,-1], str? norm=None, *, Tensor(a!) out) -> Tensor(a!)
  use_c10_dispatcher: hacky_wrapper_for_legacy_signatures
  python_module: fft
  variants: function

- func: fft_ifft2(Tensor self, int[1]? s=None, int[1] dim=[-2,-1], str? norm=None) -> Tensor
  python_module: fft
  variants: function

- func: fft_ifft2.out(Tensor self, int[1]? s=None, int[1] dim=[-2,-1], str? norm=None, *, Tensor(a!) out) -> Tensor(a!)
  use_c10_dispatcher: hacky_wrapper_for_legacy_signatures
  python_module: fft
  variants: function

- func: fft_rfft2(Tensor self, int[1]? s=None, int[1] dim=[-2,-1], str? norm=None) -> Tensor
  python_module: fft
  variants: function

- func: fft_rfft2.out(Tensor self, int[1]? s=None, int[1] dim=[-2,-1], str? norm=None, *, Tensor(a!) out) -> Tensor(a!)
  use_c10_dispatcher: hacky_wrapper_for_legacy_signatures
  python_module: fft
  variants: function

- func: fft_irfft2(Tensor self, int[1]? s=None, int[1] dim=[-2,-1], str? norm=None) -> Tensor
  python_module: fft
  variants: function

- func: fft_irfft2.out(Tensor self, int[1]? s=None, int[1] dim=[-2,-1], str? norm=None, *, Tensor(a!) out) -> Tensor(a!)
  use_c10_dispatcher: hacky_wrapper_for_legacy_signatures
  python_module: fft
  variants: function

- func: fft_fftn(Tensor self, int[1]? s=None, int[1]? dim=None, str? norm=None) -> Tensor
  python_module: fft
  variants: function

- func: fft_fftn.out(Tensor self, int[1]? s=None, int[1]? dim=None, str? norm=None, *, Tensor(a!) out) -> Tensor(a!)
  use_c10_dispatcher: hacky_wrapper_for_legacy_signatures
  python_module: fft
  variants: function

- func: fft_ifftn(Tensor self, int[1]? s=None, int[1]? dim=None, str? norm=None) -> Tensor
  python_module: fft
  variants: function

- func: fft_ifftn.out(Tensor self, int[1]? s=None, int[1]? dim=None, str? norm=None, *, Tensor(a!) out) -> Tensor(a!)
  use_c10_dispatcher: hacky_wrapper_for_legacy_signatures
  python_module: fft
  variants: function

- func: fft_rfftn(Tensor self, int[1]? s=None, int[1]? dim=None, str? norm=None) -> Tensor
  python_module: fft
  variants: function

- func: fft_rfftn.out(Tensor self, int[1]? s=None, int[1]? dim=None, str? norm=None, *, Tensor(a!) out) -> Tensor(a!)
  use_c10_dispatcher: hacky_wrapper_for_legacy_signatures
  python_module: fft
  variants: function

- func: fft_irfftn(Tensor self, int[1]? s=None, int[1]? dim=None, str? norm=None) -> Tensor
  python_module: fft
  variants: function

- func: fft_irfftn.out(Tensor self, int[1]? s=None, int[1]? dim=None, str? norm=None, *, Tensor(a!) out) -> Tensor(a!)
  use_c10_dispatcher: hacky_wrapper_for_legacy_signatures
  python_module: fft
  variants: function

- func: fft_fftfreq(int n, float d=1.0, *, ScalarType? dtype=None, Layout? layout=None, Device? device=None, bool? pin_memory=None) -> Tensor
  use_c10_dispatcher: hacky_wrapper_for_legacy_signatures
  python_module: fft
  variants: function

- func: fft_fftfreq.out(int n, float d=1.0, *, Tensor(a!) out) -> Tensor(a!)
  use_c10_dispatcher: hacky_wrapper_for_legacy_signatures
  python_module: fft
  variants: function

- func: fft_rfftfreq(int n, float d=1.0, *, ScalarType? dtype=None, Layout? layout=None, Device? device=None, bool? pin_memory=None) -> Tensor
  use_c10_dispatcher: hacky_wrapper_for_legacy_signatures
  python_module: fft
  variants: function

- func: fft_rfftfreq.out(int n, float d=1.0, *, Tensor(a!) out) -> Tensor(a!)
  use_c10_dispatcher: hacky_wrapper_for_legacy_signatures
  python_module: fft
  variants: function

- func: fft_fftshift(Tensor self, int[1]? dim=None) -> Tensor
  python_module: fft
  variants: function

- func: fft_ifftshift(Tensor self, int[1]? dim=None) -> Tensor
  python_module: fft
  variants: function

## Functions for linear algebra and the torch.linalg namespace
# Note [linalg namespace binding]
# Functions in the linalg python module should have their names start with
#   "linalg_" and be bound to the desired Python name in
#   torch/linalg/__init__.py, and the desired C++ name in torch/csrc/api/include/torch/linalg.h.
#   The "linalg_" names should be hidden from the user and not documented.
#
# See linalg_det as an example.

- func: linalg_cholesky(Tensor self) -> Tensor
  python_module: linalg
  variants: function
  dispatch:
    DefaultBackend: linalg_cholesky

- func: linalg_cholesky.out(Tensor self, *, Tensor(a!) out) -> Tensor(a!)
  use_c10_dispatcher: hacky_wrapper_for_legacy_signatures
  python_module: linalg
  variants: function
  dispatch:
    DefaultBackend: linalg_cholesky_out

# torch.linalg.det, alias for torch.det
- func: linalg_det(Tensor self) -> Tensor
  python_module: linalg
  variants: function

- func: det(Tensor self) -> Tensor
  variants: function, method
  dispatch:
    DefaultBackend: det

- func: _syevd_helper(Tensor self, bool compute_eigenvectors, str uplo) -> (Tensor, Tensor)
  variants: function
  dispatch:
    CPU: _syevd_helper_cpu
    CUDA: _syevd_helper_cuda

- func: linalg_eigh(Tensor self, str UPLO="L") -> (Tensor eigenvalues, Tensor eigenvectors)
  python_module: linalg
  variants: function
  dispatch:
    DefaultBackend: linalg_eigh

- func: linalg_eigh.eigvals(Tensor self, str UPLO="L", *, Tensor(a!) eigvals, Tensor(b!) eigvecs) -> (Tensor(a!) eigenvalues, Tensor(b!) eigenvectors)
  use_c10_dispatcher: hacky_wrapper_for_legacy_signatures
  python_module: linalg
  dispatch:
    DefaultBackend: linalg_eigh_out

- func: linalg_eigvalsh(Tensor self, str UPLO="L") -> Tensor
  python_module: linalg
  variants: function
  dispatch:
    DefaultBackend: linalg_eigvalsh

- func: linalg_eigvalsh.out(Tensor self, str UPLO='L', *, Tensor(a!) out) -> Tensor(a!)
  use_c10_dispatcher: hacky_wrapper_for_legacy_signatures
  python_module: linalg
  dispatch:
    DefaultBackend: linalg_eigvalsh_out

- func: inner(Tensor self, Tensor other) -> Tensor
  variants: function, method

- func: inner.out(Tensor self, Tensor other, *, Tensor(a!) out) -> Tensor(a!)
  use_c10_dispatcher: hacky_wrapper_for_legacy_signatures

# torch.outer, alias for torch.ger
- func: outer(Tensor self, Tensor vec2) -> Tensor
  variants: function, method

- func: outer.out(Tensor self, Tensor vec2, *, Tensor(a!) out) -> Tensor(a!)
  use_c10_dispatcher: hacky_wrapper_for_legacy_signatures

- func: ger(Tensor self, Tensor vec2) -> Tensor
  variants: function, method
  dispatch:
    DefaultBackend: ger

- func: ger.out(Tensor self, Tensor vec2, *, Tensor(a!) out) -> Tensor(a!)
  use_c10_dispatcher: hacky_wrapper_for_legacy_signatures
  dispatch:
    DefaultBackend: ger_out

- func: linalg_norm(Tensor self, Scalar? ord=None, int[1]? dim=None, bool keepdim=False, *, ScalarType? dtype=None) -> Tensor
  python_module: linalg
  variants: function

- func: linalg_norm.ord_str(Tensor self, str ord, int[1]? dim=None, bool keepdim=False, *, ScalarType? dtype=None) -> Tensor
  python_module: linalg
  variants: function

- func: linalg_norm.out(Tensor self, Scalar? ord=None, int[1]? dim=None, bool keepdim=False, *, ScalarType? dtype=None, Tensor(a!) out) -> Tensor(a!)
  use_c10_dispatcher: hacky_wrapper_for_legacy_signatures
  python_module: linalg
  variants: function

- func: linalg_norm.ord_str_out(Tensor self, str ord, int[1]? dim=None, bool keepdim=False, *, ScalarType? dtype=None, Tensor(a!) out) -> Tensor(a!)
  use_c10_dispatcher: hacky_wrapper_for_legacy_signatures
  python_module: linalg
  variants: function

- func: linalg_cond(Tensor self, Scalar? p=None) -> Tensor
  python_module: linalg
  variants: function
  dispatch:
    Math: linalg_cond

- func: linalg_cond.out(Tensor self, Scalar? p=None, *, Tensor(a!) out) -> Tensor(a!)
  use_c10_dispatcher: hacky_wrapper_for_legacy_signatures
  python_module: linalg
  variants: function
  dispatch:
    Math: linalg_cond_out

- func: linalg_cond.p_str(Tensor self, str p) -> Tensor
  python_module: linalg
  variants: function
  dispatch:
    Math: linalg_cond

- func: linalg_cond.p_str_out(Tensor self, str p, *, Tensor(a!) out) -> Tensor(a!)
  use_c10_dispatcher: hacky_wrapper_for_legacy_signatures
  python_module: linalg
  variants: function
  dispatch:
    Math: linalg_cond_out

- func: _linalg_solve_out_helper_(Tensor(a!) self, Tensor(b!) other, Tensor(c!) infos) -> Tensor(a!)
  use_c10_dispatcher: full
  variants: function
  dispatch:
    CPU: _linalg_solve_out_helper_cpu
    CUDA: _linalg_solve_out_helper_cuda

- func: linalg_solve(Tensor input, Tensor other) -> Tensor
  python_module: linalg
  use_c10_dispatcher: full
  variants: function
  dispatch:
    DefaultBackend: linalg_solve

- func: linalg_solve.out(Tensor input, Tensor other, *, Tensor(a!) out) -> Tensor(a!)
  python_module: linalg
  use_c10_dispatcher: hacky_wrapper_for_legacy_signatures
  dispatch:
    DefaultBackend: linalg_solve_out

- func: linalg_tensorinv(Tensor self, int ind=2) -> Tensor
  use_c10_dispatcher: hacky_wrapper_for_legacy_signatures
  python_module: linalg
  variants: function
  dispatch:
    Math: linalg_tensorinv

- func: linalg_tensorinv.out(Tensor self, int ind=2, *, Tensor(a!) out) -> Tensor(a!)
  use_c10_dispatcher: hacky_wrapper_for_legacy_signatures
  python_module: linalg
  variants: function
  dispatch:
    Math: linalg_tensorinv_out

- func: linalg_tensorsolve(Tensor self, Tensor other, int[]? dims=None) -> Tensor
  python_module: linalg
  variants: function
  dispatch:
    Math: linalg_tensorsolve

- func: linalg_tensorsolve.out(Tensor self, Tensor other, int[]? dims=None, *, Tensor(a!) out) -> Tensor(a!)
  use_c10_dispatcher: hacky_wrapper_for_legacy_signatures
  python_module: linalg
  variants: function
  dispatch:
    Math: linalg_tensorsolve_out

- func: linalg_qr(Tensor self, str mode='reduced') -> (Tensor Q, Tensor R)
  python_module: linalg
  use_c10_dispatcher: full
  variants: function
  dispatch:
    DefaultBackend: linalg_qr

- func: linalg_qr.out(Tensor self, str mode='reduced', *, Tensor(a!) Q, Tensor(b!) R) -> (Tensor(a!) Q, Tensor(b!) R)
  use_c10_dispatcher: hacky_wrapper_for_legacy_signatures
  python_module: linalg
  variants: function
  dispatch:
    DefaultBackend: linalg_qr_out

- func: _linalg_qr_helper(Tensor self, str mode) -> (Tensor, Tensor)
  use_c10_dispatcher: full
  variants: function
  dispatch:
    CPU: _linalg_qr_helper_cpu
    CUDA: _linalg_qr_helper_cuda

- func: linalg_matrix_rank(Tensor self, float? tol=None, bool hermitian=False) -> Tensor
  python_module: linalg
  variants: function
  dispatch:
    Math: linalg_matrix_rank

- func: linalg_matrix_rank.out(Tensor self, float? tol=None, bool hermitian=False, *, Tensor(a!) out) -> Tensor(a!)
  use_c10_dispatcher: hacky_wrapper_for_legacy_signatures
  python_module: linalg
  variants: function
  dispatch:
    Math: linalg_matrix_rank_out

## Functions that are only for testing
# It is undocumented and should not be used outside of tests.
- func: _test_serialization_subcmul(Tensor self, Tensor other, Scalar alpha=1) -> Tensor

# Note: this function is only for testing.
- func: _test_optional_intlist(Tensor values, int[]? addends) -> Tensor
  python_module: nn
  dispatch:
    CPU: _test_optional_intlist

# Note: this function is only for testing.
- func: _test_optional_filled_intlist(Tensor values, int[2]? addends) -> Tensor
  python_module: nn
  dispatch:
    CPU: _test_optional_intlist

# Note: this function is only for testing.
- func: _test_optional_floatlist(Tensor values, float[]? addends) -> Tensor
  python_module: nn
  dispatch:
    CPU: _test_optional_floatlist

# Note: this function is only for testing.
- func: _test_string_default(Tensor dummy, str a="\"'\\", str b='"\'\\') -> Tensor
  python_module: nn

# Note: this function is only for testing.
- func: _test_ambiguous_defaults.a(Tensor dummy, int a=1, int b=1) -> Tensor
  use_c10_dispatcher: full
  python_module: nn

# Note: this function is only for testing.
- func: _test_ambiguous_defaults.b(Tensor dummy, int a=2, str b="2") -> Tensor
  cpp_no_default_args: ['a', 'b']
  use_c10_dispatcher: full
  python_module: nn<|MERGE_RESOLUTION|>--- conflicted
+++ resolved
@@ -5147,15 +5147,6 @@
   dispatch:
     CPU, CUDA: __irshift__
 
-<<<<<<< HEAD
-=======
-- func: lgamma_(Tensor(a!) self) -> Tensor(a!)
-  variants: method
-  dispatch:
-    CPU: _lgamma__cpu
-    CUDA: _lgamma__cuda
-
->>>>>>> 321b9883
 - func: atan2_(Tensor(a!) self, Tensor other) -> Tensor(a!)
   variants: method
   dispatch:
