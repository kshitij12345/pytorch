--- conflicted
+++ resolved
@@ -3341,12 +3341,7 @@
   dispatch:
     CPU, CUDA: logit_out
 
-<<<<<<< HEAD
 - func: sin(Tensor self, *, ScalarType? dtype=None) -> Tensor
-  use_c10_dispatcher: full
-=======
-- func: sin(Tensor self) -> Tensor
->>>>>>> 9d8bd216
   variants: function, method
   dispatch:
     DefaultBackend: sin
