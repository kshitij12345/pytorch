# See README.md in this directory for more guidance

# *********NB: _cast_* operators are DEPRECATED and will be removed
# eventually. These were previously used before TorchScript IR supported
# representing ScalarType's. They are now superseded by usage of
# `aten::to()`. The ops remain here for backward compatibility purposes.

# DEPRECATED. DO NOT USE
- func: _cast_Byte(Tensor self, bool non_blocking=False) -> Tensor
  variants: function

# DEPRECATED. DO NOT USE
- func: _cast_Char(Tensor self, bool non_blocking=False) -> Tensor
  variants: function

# DEPRECATED. DO NOT USE
- func: _cast_Double(Tensor self, bool non_blocking=False) -> Tensor
  variants: function

# DEPRECATED. DO NOT USE
- func: _cast_Float(Tensor self, bool non_blocking=False) -> Tensor
  variants: function

# DEPRECATED. DO NOT USE
- func: _cast_Int(Tensor self, bool non_blocking=False) -> Tensor
  variants: function

# DEPRECATED. DO NOT USE
- func: _cast_Long(Tensor self, bool non_blocking=False) -> Tensor
  variants: function

# DEPRECATED. DO NOT USE
- func: _cast_Short(Tensor self, bool non_blocking=False) -> Tensor
  variants: function

# DEPRECATED. DO NOT USE
- func: _cast_Half(Tensor self, bool non_blocking=False) -> Tensor
  variants: function

# Computes the gradient of current tensor w.r.t. graph leaves.
- func: _backward(Tensor self, Tensor[] inputs, Tensor? gradient=None, bool? retain_graph=None, bool create_graph=False) -> ()
  manual_cpp_binding: True
  variants: method

# DEPRECATED. Sets the tensor data held by this `Variable` to be the same as
# `new_data`.  It requires that `new_data` and `Variable` have compatible tensor
# type, by checking `_has_compatible_shallow_copy_type(this, new_data)`.
#
# This function is deprecated because it doesn't really make sense in a world
# where Variables *are* Tensors (as opposed to them containing tensors, which
# is what the previous interpretation was.)
- func: set_data(Tensor(a!) self, Tensor new_data) -> ()
  manual_cpp_binding: True
  variants: method

- func: data(Tensor self) -> Tensor
  manual_cpp_binding: True
  variants: method

# True if this `Variable` is a leaf and thus does not have a `grad_fn`.
- func: is_leaf(Tensor self) -> bool
  manual_cpp_binding: True
  variants: method

# Returns the output index of this variable from the forward operation that
# produced it.  Conversely, it returns the input index of the gradient `Node` to
# which this `Variable` is connected (because in the gradient computation,
# inputs and outputs switch meaning).  For example:
#
#   y0, y1, y2 = f(x)
#   assert y0.output_nr == 0
#   assert y1.output_nr == 1
#   assert y2.output_nr == 2
#
- func: output_nr(Tensor self) -> int
  manual_cpp_binding: True
  variants: method

- func: _version(Tensor self) -> int
  manual_cpp_binding: True
  variants: method

- func: requires_grad_(Tensor(a!) self, bool requires_grad=True) -> Tensor(a!)
  manual_cpp_binding: True
  variants: method

# Enables .grad attribute for non-leaf Tensors.
- func: retain_grad(Tensor(a!) self) -> ()
  manual_cpp_binding: True
  variants: method

- func: _fw_primal(Tensor(a) self, int level) -> Tensor(a)
  variants: method
  dispatch:
    CompositeExplicitAutograd: _fw_primal

- func: _make_dual(Tensor(a) primal, Tensor tangent, int level) -> Tensor(a)
  variants: function

- func: _unpack_dual(Tensor(a) dual, int level) -> (Tensor(a) primal, Tensor tangent)
  variants: function

- func: rename_(Tensor(a!) self, Dimname[]? names) -> Tensor(a!)
  variants: method

- func: rename(Tensor(a) self, Dimname[]? names) -> Tensor(a)
  variants: method

- func: align_to(Tensor(a) self, Dimname[] names) -> Tensor(a)
  variants: method

- func: align_to.ellipsis_idx(Tensor(a) self, Dimname[] order, int ellipsis_idx) -> Tensor(a)
  variants: method

- func: align_as(Tensor self, Tensor other) -> Tensor
  variants: method

- func: align_tensors(Tensor[] tensors) -> Tensor[]

# Not assert because it's a keyword; not Assert because FX already
# took that syntax
# TODO: need to specify this is side-effectful somehow
- func: _assert_async(Tensor self) -> ()
  dispatch:
    CPU: _assert_async_cpu
    CUDA: _assert_async_cuda

- func: refine_names(Tensor(a) self, Dimname[] names) -> Tensor(a)
  variants: method

- func: _use_cudnn_ctc_loss(Tensor log_probs, Tensor targets, int[] input_lengths, int[] target_lengths, int blank) -> bool
  dispatch:
    CUDA: _use_cudnn_ctc_loss

- func: _cudnn_ctc_loss(Tensor log_probs, Tensor targets, int[] input_lengths, int[] target_lengths, int blank, bool deterministic, bool zero_infinity) -> (Tensor, Tensor)
  dispatch:
    CUDA: _cudnn_ctc_loss

- func: _use_cudnn_rnn_flatten_weight() -> bool

- func: _cudnn_rnn_flatten_weight(Tensor[] weight_arr, int weight_stride0, int input_size, int mode, int hidden_size, int proj_size, int num_layers, bool batch_first, bool bidirectional) -> Tensor
  dispatch:
    CUDA: _cudnn_rnn_flatten_weight

- func: _cudnn_rnn(Tensor input, Tensor[] weight, int weight_stride0, Tensor? weight_buf, Tensor hx, Tensor? cx, int mode, int hidden_size, int proj_size, int num_layers, bool batch_first, float dropout, bool train, bool bidirectional, int[] batch_sizes, Tensor? dropout_state) -> (Tensor, Tensor, Tensor, Tensor, Tensor)
  dispatch:
    CUDA: _cudnn_rnn

- func: _cudnn_rnn_backward(Tensor input, Tensor[] weight, int weight_stride0, Tensor weight_buf, Tensor hx, Tensor? cx, Tensor output, Tensor? grad_output, Tensor? grad_hy, Tensor? grad_cy, int mode, int hidden_size, int proj_size, int num_layers, bool batch_first, float dropout, bool train, bool bidirectional, int[] batch_sizes, Tensor? dropout_state, Tensor reserve, bool[4] output_mask) -> (Tensor, Tensor, Tensor, Tensor[])
  dispatch:
    CUDA: _cudnn_rnn_backward

- func: _cudnn_init_dropout_state(float dropout, bool train, int dropout_seed, *, ScalarType? dtype=None, Layout? layout=None, Device? device=None, bool? pin_memory=False) -> Tensor
  dispatch:
    CUDA: _cudnn_init_dropout_state

- func: _debug_has_internal_overlap(Tensor self) -> int
  variants: function

- func: _fused_dropout(Tensor self, float p, Generator? generator=None) -> (Tensor, Tensor)
  variants: function
  dispatch:
    CUDA: fused_dropout_cuda

- func: _masked_scale(Tensor self, Tensor mask, float scale) -> Tensor
  variants: function
  dispatch:
    CUDA: masked_scale_cuda

- func: _sobol_engine_draw(Tensor quasi, int n, Tensor sobolstate, int dimension, int num_generated, ScalarType? dtype) -> (Tensor, Tensor)

- func: _sobol_engine_ff_(Tensor(a!) self, int n, Tensor sobolstate, int dimension, int num_generated) -> Tensor(a!)

- func: _sobol_engine_scramble_(Tensor(a!) self, Tensor ltm, int dimension) -> Tensor(a!)

- func: _sobol_engine_initialize_state_(Tensor(a!) self, int dimension) -> Tensor(a!)

- func: _reshape_from_tensor(Tensor self, Tensor shape) -> Tensor

- func: _shape_as_tensor(Tensor self) -> Tensor

- func: dropout(Tensor input, float p, bool train) -> Tensor

- func: dropout_(Tensor(a!) self, float p, bool train) -> Tensor(a!)

- func: feature_dropout(Tensor input, float p, bool train) -> Tensor

- func: feature_dropout_(Tensor(a!) self, float p, bool train) -> Tensor(a!)

- func: alpha_dropout(Tensor input, float p, bool train) -> Tensor

- func: alpha_dropout_(Tensor(a!) self, float p, bool train) -> Tensor(a!)

- func: feature_alpha_dropout(Tensor input, float p, bool train) -> Tensor

- func: feature_alpha_dropout_(Tensor(a!) self, float p, bool train) -> Tensor(a!)

- func: abs(Tensor self) -> Tensor
  variants: function, method
  dispatch:
    CompositeExplicitAutograd: abs

- func: abs_(Tensor(a!) self) -> Tensor(a!)
  variants: function, method
  dispatch:
    CompositeExplicitAutograd: abs_

- func: abs.out(Tensor self, *, Tensor(a!) out) -> Tensor(a!)
  dispatch:
    CPU, CUDA: abs_out

# Note [Adding an alias]
# To add an alias do the following:
#
# 1) Copy the original functions native_functions.yaml entry, but replace the
#      original function's name with their own and delete any dispatch
#      keys for the aliases. Specifying a dispatch key will prevent
#      autograd from recording the operations the alias performs, which
#      will stop it from "inheriting" the original operation's autograd behavior.
# 2) Implement the corresponding functions and have them redispatch to the
#      original function.
# 3) Add entries for the alias (and original function, if needed) to
#      aten/src/ATen/core/interned_strings.h
#      (This may require removing an entry from ATen/core/aten_interned_strings.h.)
# 4) Add docstrings to the new function that reference the original function,
#      and document the method as usual (if it exists.)
#    (See torch/_torch_docs.py and docs/source/torch.rst if adding a function,
#     torch/_tensor_docs.py and docs/source/tensors.rst if adding a method,
#     or module-specific doc bindings (like torch/linalg/__init__.py) if
#     adding an alias in a namespace.)
# 5) Update torch/overrides.py consistent with the original function.
# 6) Update the alias_map in torch/csrc/jit/passes/normalize_ops.cpp.
# 7) Add aliases argument to existing OpInfo/UnaryUfuncInfo or create new OpInfo/UnaryUfuncInfo entry
# in op_db list in torch/testing/_internal/common_methods_invocations.py
#
# See torch.absolute, an alias for torch.abs, as an example.

# Absolute, alias for abs
- func: absolute(Tensor self) -> Tensor
  variants: function, method

- func: absolute_(Tensor(a!) self) -> Tensor(a!)
  variants: method

- func: absolute.out(Tensor self, *, Tensor(a!) out) -> Tensor(a!)

- func: angle(Tensor self) -> Tensor
  variants: function, method
  dispatch:
    CPU, CUDA: angle

- func: angle.out(Tensor self, *, Tensor(a!) out) -> Tensor(a!)
  dispatch:
    CPU, CUDA: angle_out

- func: view_as_real(Tensor(a) self) -> Tensor(a)
  variants: function
  dispatch:
    CPU, CUDA: view_as_real

- func: view_as_complex(Tensor(a) self) -> Tensor(a)
  variants: function
  dispatch:
    CPU, CUDA: view_as_complex

- func: sgn(Tensor self) -> Tensor
  variants: function, method
  dispatch:
    CompositeExplicitAutograd: sgn

- func: sgn_(Tensor(a!) self) -> Tensor(a!)
  variants: method
  dispatch:
    CompositeExplicitAutograd: sgn_

- func: sgn.out(Tensor self, *, Tensor(a!) out) -> Tensor(a!)
  dispatch:
    CPU, CUDA: sgn_out

- func: real(Tensor(a) self) -> Tensor(a)
  variants: function

- func: imag(Tensor(a) self) -> Tensor(a)
  variants: function

- func: conj(Tensor(a) self) -> Tensor(a)
  variants: function, method

- func: conj.out(Tensor self, *, Tensor(a!) out) -> Tensor(a!)
  dispatch:
    CPU, CUDA: conj_out

- func: _conj(Tensor self) -> Tensor
  variants: function
  dispatch:
    CompositeExplicitAutograd: _conj

- func: acos(Tensor self) -> Tensor
  variants: function, method
  structured_delegate: acos.out

- func: acos_(Tensor(a!) self) -> Tensor(a!)
  variants: function, method
  structured_delegate: acos.out

- func: acos.out(Tensor self, *, Tensor(a!) out) -> Tensor(a!)
  structured: True
  structured_inherits: TensorIteratorBase
  dispatch:
    CPU, CUDA: acos_out

# arccos, alias of acos
- func: arccos(Tensor self) -> Tensor
  variants: function, method

- func: arccos_(Tensor(a!) self) -> Tensor(a!)
  variants: function, method

- func: arccos.out(Tensor self, *, Tensor(a!) out) -> Tensor(a!)

- func: avg_pool1d(Tensor self, int[1] kernel_size, int[1] stride=[], int[1] padding=0, bool ceil_mode=False, bool count_include_pad=True) -> Tensor

- func: adaptive_avg_pool1d(Tensor self, int[1] output_size) -> Tensor

# Return: (Tensor output, Tensor indices)
- func: adaptive_max_pool1d(Tensor self, int[1] output_size) -> (Tensor, Tensor)

- func: add.Tensor(Tensor self, Tensor other, *, Scalar alpha=1) -> Tensor
  structured_delegate: add.out
  variants: function, method
  dispatch:
    SparseCPU, SparseCUDA: add_sparse
    SparseCsrCPU: add_sparse_csr
    MkldnnCPU: mkldnn_add

- func: add_.Tensor(Tensor(a!) self, Tensor other, *, Scalar alpha=1) -> Tensor(a!)
  variants: method
  structured_delegate: add.out
  dispatch:
    SparseCPU, SparseCUDA: add_sparse_
    SparseCsrCPU: add_sparse_csr_
    MkldnnCPU: mkldnn_add_

- func: add.out(Tensor self, Tensor other, *, Scalar alpha=1, Tensor(a!) out) -> Tensor(a!)
  structured: True
  structured_inherits: TensorIteratorBase
  dispatch:
    CPU, CUDA: add_out
    SparseCPU: add_out_sparse_cpu
    SparseCUDA: add_out_sparse_cuda
    SparseCsrCPU: add_out_sparse_csr_cpu
    MkldnnCPU: mkldnn_add_out

- func: _add_relu.Tensor(Tensor self, Tensor other, *, Scalar alpha=1) -> Tensor
  variants: function
  dispatch:
    CPU: add_relu

- func: _add_relu_.Tensor(Tensor(a!) self, Tensor other, *, Scalar alpha=1) -> Tensor(a!)
  variants: function
  dispatch:
    CPU: add_relu_

- func: _add_relu.out(Tensor self, Tensor other, *, Scalar alpha=1, Tensor(a!) out) -> Tensor(a!)
  variants: function
  dispatch:
    CPU: add_relu_out

# For C++ only, until we have conversion from C++ numbers to Tensor
- func: add.Scalar(Tensor self, Scalar other, Scalar alpha=1) -> Tensor
  variants: function, method
  dispatch:
    CompositeExplicitAutograd: add

- func: add_.Scalar(Tensor(a!) self, Scalar other, Scalar alpha=1) -> Tensor(a!)
  variants: method
  dispatch:
    CompositeExplicitAutograd: add_

- func: addmv(Tensor self, Tensor mat, Tensor vec, *, Scalar beta=1, Scalar alpha=1) -> Tensor
  structured_delegate: addmv.out
  variants: function, method

- func: addmv_(Tensor(a!) self, Tensor mat, Tensor vec, *, Scalar beta=1, Scalar alpha=1) -> Tensor(a!)
  structured_delegate: addmv.out
  variants: function, method

- func: addmv.out(Tensor self, Tensor mat, Tensor vec, *, Scalar beta=1, Scalar alpha=1, Tensor(a!) out) -> Tensor(a!)
  structured: True
  dispatch:
    CPU: addmv_out_cpu
    CUDA: addmv_out_cuda

- func: addr(Tensor self, Tensor vec1, Tensor vec2, *, Scalar beta=1, Scalar alpha=1) -> Tensor
  variants: function, method
  dispatch:
    CPU, CUDA: addr
    CompositeImplicitAutograd: math_addr

- func: addr_(Tensor(a!) self, Tensor vec1, Tensor vec2, *, Scalar beta=1, Scalar alpha=1) -> Tensor(a!)
  variants: method
  dispatch:
    CompositeExplicitAutograd: addr_

- func: addr.out(Tensor self, Tensor vec1, Tensor vec2, *, Scalar beta=1, Scalar alpha=1, Tensor(a!) out) -> Tensor(a!)
  dispatch:
    CPU, CUDA: addr_out
    CompositeImplicitAutograd: math_addr_out

- func: affine_grid_generator(Tensor theta, int[] size, bool align_corners) -> Tensor
  variants: function
  dispatch:
    CompositeExplicitAutograd: affine_grid_generator

- func: affine_grid_generator_backward(Tensor grad, int[] size, bool align_corners) -> Tensor
  variants: function

- func: all.dim(Tensor self, int dim, bool keepdim=False) -> Tensor
  variants: function, method
  dispatch:
    CPU, CUDA: all

- func: all.out(Tensor self, int dim, bool keepdim=False, *, Tensor(a!) out) -> Tensor(a!)
  dispatch:
    CPU, CUDA: all_out

- func: all.dimname(Tensor self, Dimname dim, bool keepdim=False) -> Tensor
  variants: function, method

- func: all.dimname_out(Tensor self, Dimname dim, bool keepdim=False, *, Tensor(a!) out) -> Tensor(a!)

- func: allclose(Tensor self, Tensor other, float rtol=1e-05, float atol=1e-08, bool equal_nan=False) -> bool
  variants: function, method

- func: any.dim(Tensor self, int dim, bool keepdim=False) -> Tensor
  variants: function, method
  dispatch:
    CPU, CUDA: any

- func: any.out(Tensor self, int dim, bool keepdim=False, *, Tensor(a!) out) -> Tensor(a!)
  dispatch:
    CPU, CUDA: any_out

- func: any.dimname(Tensor self, Dimname dim, bool keepdim=False) -> Tensor
  variants: function, method

- func: any.dimname_out(Tensor self, Dimname dim, bool keepdim=False, *, Tensor(a!) out) -> Tensor(a!)

- func: arange(Scalar end, *, ScalarType? dtype=None, Layout? layout=None, Device? device=None, bool? pin_memory=None) -> Tensor

- func: arange.start(Scalar start, Scalar end, *, ScalarType? dtype=None, Layout? layout=None, Device? device=None, bool? pin_memory=None) -> Tensor

- func: arange.start_step(Scalar start, Scalar end, Scalar step, *, ScalarType? dtype=None, Layout? layout=None, Device? device=None, bool? pin_memory=None) -> Tensor

- func: arange.out(Scalar end, *, Tensor(a!) out) -> Tensor(a!)

- func: arange.start_out(Scalar start, Scalar end, Scalar step=1, *, Tensor(a!) out) -> Tensor(a!)
  dispatch:
    CPU: arange_cpu_out
    CUDA: arange_cuda_out

# This function is a temporary hack to allow tracing of arange like constructs with dynamic
# bounds on arange.  Normal arange is not traceable because it does not take any tensor inputs;
# if the range you need is based on another tensor, calling this function directly will
# preserve tracing.  Get rid of this when arange can directly take tensors for bounds
# (so that it can be traced directly).
- func: _dim_arange(Tensor like, int dim) -> Tensor

- func: argmax(Tensor self, int? dim=None, bool keepdim=False) -> Tensor
  variants: function, method
  dispatch:
    CPU, CUDA: argmax

- func: argmax.out(Tensor self, int? dim=None, bool keepdim=False, *, Tensor(a!) out) -> Tensor(a!)
  dispatch:
    CPU, CUDA: argmax_out

- func: argmin(Tensor self, int? dim=None, bool keepdim=False) -> Tensor
  variants: function, method
  dispatch:
    CPU, CUDA: argmin

- func: argmin.out(Tensor self, int? dim=None, bool keepdim=False, *, Tensor(a!) out) -> Tensor(a!)
  dispatch:
    CPU, CUDA: argmin_out

- func: acosh(Tensor self) -> Tensor
  variants: function, method
  structured_delegate: acosh.out

- func: acosh_(Tensor(a!) self) -> Tensor(a!)
  variants: function, method
  structured_delegate: acosh.out

- func: acosh.out(Tensor self, *, Tensor(a!) out) -> Tensor(a!)
  structured: True
  structured_inherits: TensorIteratorBase
  dispatch:
    CPU, CUDA: acosh_out

# arccosh, alias for acosh
- func: arccosh(Tensor self) -> Tensor
  variants: function, method

- func: arccosh_(Tensor(a!) self) -> Tensor(a!)
  variants: function, method

- func: arccosh.out(Tensor self, *, Tensor(a!) out) -> Tensor(a!)

- func: asinh(Tensor self) -> Tensor
  variants: function, method
  structured_delegate: asinh.out

- func: asinh_(Tensor(a!) self) -> Tensor(a!)
  variants: function, method
  structured_delegate: asinh.out

- func: asinh.out(Tensor self, *, Tensor(a!) out) -> Tensor(a!)
  structured: True
  structured_inherits: TensorIteratorBase
  dispatch:
    CPU, CUDA: asinh_out

# arcsinh, alias for asinh
- func: arcsinh(Tensor self) -> Tensor
  variants: function, method

- func: arcsinh_(Tensor(a!) self) -> Tensor(a!)
  variants: function, method

- func: arcsinh.out(Tensor self, *, Tensor(a!) out) -> Tensor(a!)

- func: atanh(Tensor self) -> Tensor
  structured_delegate: atanh.out
  variants: function, method

- func: atanh_(Tensor(a!) self) -> Tensor(a!)
  structured_delegate: atanh.out
  variants: function, method

- func: atanh.out(Tensor self, *, Tensor(a!) out) -> Tensor(a!)
  structured: True
  structured_inherits: TensorIteratorBase
  dispatch:
    CPU, CUDA: atanh_out

# arctanh, alias for atanh
- func: arctanh(Tensor self) -> Tensor
  variants: function, method

- func: arctanh_(Tensor(a!) self) -> Tensor(a!)
  variants: function, method

- func: arctanh.out(Tensor self, *, Tensor(a!) out) -> Tensor(a!)

- func: as_strided(Tensor(a) self, int[] size, int[] stride, int? storage_offset=None) -> Tensor(a)
  variants: function, method
  dispatch:
    CPU, CUDA, Meta: as_strided_tensorimpl
    QuantizedCPU, QuantizedCUDA: as_strided_qtensorimpl
  device_guard: False

- func: as_strided_(Tensor(a!) self, int[] size, int[] stride, int? storage_offset=None) -> Tensor(a!)
  variants: function, method
  device_guard: False
  dispatch:
    CompositeExplicitAutograd: as_strided_

- func: asin(Tensor self) -> Tensor
  variants: function, method
  structured_delegate: asin.out
  dispatch:
    SparseCPU, SparseCUDA: asin_sparse

- func: asin_(Tensor(a!) self) -> Tensor(a!)
  variants: function, method
  structured_delegate: asin.out
  dispatch:
    SparseCPU, SparseCUDA: asin_sparse_

- func: asin.out(Tensor self, *, Tensor(a!) out) -> Tensor(a!)
  structured: True
  structured_inherits: TensorIteratorBase
  dispatch:
    CPU, CUDA: asin_out
    SparseCPU, SparseCUDA: asin_out_sparse

# arcsin, alias of asin
- func: arcsin(Tensor self) -> Tensor
  variants: function, method

- func: arcsin_(Tensor(a!) self) -> Tensor(a!)
  variants: function, method

- func: arcsin.out(Tensor self, *, Tensor(a!) out) -> Tensor(a!)

- func: atan(Tensor self) -> Tensor
  structured_delegate: atan.out
  variants: function, method

- func: atan_(Tensor(a!) self) -> Tensor(a!)
  structured_delegate: atan.out
  variants: function, method

- func: atan.out(Tensor self, *, Tensor(a!) out) -> Tensor(a!)
  structured: True
  structured_inherits: TensorIteratorBase
  dispatch:
    CPU, CUDA: atan_out

# arctan, alias of atan
- func: arctan(Tensor self) -> Tensor
  variants: function, method

- func: arctan_(Tensor(a!) self) -> Tensor(a!)
  variants: function, method

- func: arctan.out(Tensor self, *, Tensor(a!) out) -> Tensor(a!)

- func: atleast_1d(Tensor self) -> Tensor
  variants: function

- func: atleast_1d.Sequence(Tensor[] tensors) -> Tensor[]

- func: atleast_2d(Tensor self) -> Tensor
  variants: function

- func: atleast_2d.Sequence(Tensor[] tensors) -> Tensor[]
  variants: function

- func: atleast_3d(Tensor self) -> Tensor
  variants: function

- func: atleast_3d.Sequence(Tensor[] tensors) -> Tensor[]
  variants: function

- func: baddbmm(Tensor self, Tensor batch1, Tensor batch2, *, Scalar beta=1, Scalar alpha=1) -> Tensor
  variants: function, method
  dispatch:
    CPU: baddbmm_cpu
    CUDA: baddbmm_cuda

- func: baddbmm_(Tensor(a!) self, Tensor batch1, Tensor batch2, *, Scalar beta=1, Scalar alpha=1) -> Tensor(a!)
  variants: method
  dispatch:
    CPU: baddbmm__cpu
    CUDA: baddbmm__cuda

- func: _baddbmm_mkl_(Tensor(a!) self, Tensor batch1, Tensor batch2, *, Scalar beta=1, Scalar alpha=1) -> Tensor(a!)
  variants: function

- func: baddbmm.out(Tensor self, Tensor batch1, Tensor batch2, *, Scalar beta=1, Scalar alpha=1, Tensor(a!) out) -> Tensor(a!)
  variants: function
  dispatch:
    CPU: baddbmm_out_cpu
    CUDA: baddbmm_out_cuda

- func: bartlett_window(int window_length, *, ScalarType? dtype=None, Layout? layout=None, Device? device=None, bool? pin_memory=None) -> Tensor

- func: bartlett_window.periodic(int window_length, bool periodic, *, ScalarType? dtype=None, Layout? layout=None, Device? device=None, bool? pin_memory=None) -> Tensor

- func: batch_norm(Tensor input, Tensor? weight, Tensor? bias, Tensor? running_mean, Tensor? running_var, bool training, float momentum, float eps, bool cudnn_enabled) -> Tensor

- func: quantized_batch_norm(Tensor input, Tensor? weight, Tensor? bias, Tensor mean, Tensor var, float eps, float output_scale, int output_zero_point) -> Tensor
  dispatch:
    QuantizedCPU: quantized_batch_norm

- func: _batch_norm_impl_index(Tensor input, Tensor? weight, Tensor? bias, Tensor? running_mean, Tensor? running_var, bool training, float momentum, float eps, bool cudnn_enabled) -> (Tensor, Tensor, Tensor, Tensor, int)

- func: _batch_norm_impl_index_backward(int impl_index, Tensor input, Tensor grad_output, Tensor? weight, Tensor? running_mean, Tensor? running_var, Tensor? save_mean, Tensor? save_var_transform, bool train, float eps, bool[3] output_mask, Tensor reservedSpace) -> (Tensor, Tensor, Tensor)

# Sample bernoulli with values in `self` as probability.
- func: bernoulli(Tensor self, *, Generator? generator=None) -> Tensor
  variants: function, method
  dispatch:
    CompositeExplicitAutograd: bernoulli

- func: bernoulli.out(Tensor self, *, Generator? generator=None, Tensor(a!) out) -> Tensor(a!)
  variants: function
  dispatch:
    CPU, CUDA: bernoulli_out

- func: bernoulli_.Tensor(Tensor(a!) self, Tensor p, *, Generator? generator=None) -> Tensor(a!)
  variants: method
  dispatch:
    CPU, CUDA: bernoulli_

- func: bernoulli_.float(Tensor(a!) self, float p=0.5, *, Generator? generator=None) -> Tensor(a!)
  variants: method
  dispatch:
    CPU, CUDA: bernoulli_

# This out-of-place version isn't used explicitly, but needed by jit.
# There is no default valid on `p` here because it would introduce ambiguity
# with `bernoulli(Tensor self, *, Generator? generator=None)` declaration.
- func: bernoulli.p(Tensor self, float p, *, Generator? generator=None) -> Tensor
  variants: function, method

- func: bilinear(Tensor input1, Tensor input2, Tensor weight, Tensor? bias) -> Tensor

- func: binary_cross_entropy(Tensor self, Tensor target, Tensor? weight=None, int reduction=Mean) -> Tensor
  python_module: nn
  variants: function
  dispatch:
    CPU: binary_cross_entropy_cpu
    CUDA: binary_cross_entropy_cuda

- func: binary_cross_entropy.out(Tensor self, Tensor target, Tensor? weight=None, int reduction=Mean, *, Tensor(a!) out) -> Tensor(a!)
  python_module: nn
  variants: function
  dispatch:
    CPU: binary_cross_entropy_out_cpu
    CUDA: binary_cross_entropy_out_cuda

- func: binary_cross_entropy_backward(Tensor grad_output, Tensor self, Tensor target, Tensor? weight=None, int reduction=Mean) -> Tensor
  python_module: nn
  variants: function
  dispatch:
    CPU: binary_cross_entropy_backward_cpu
    CUDA: binary_cross_entropy_backward_cuda

- func: binary_cross_entropy_backward.grad_input(Tensor grad_output, Tensor self, Tensor target, Tensor? weight=None, int reduction=Mean, *, Tensor(a!) grad_input) -> Tensor(a!)
  python_module: nn
  variants: function
  dispatch:
    CPU: binary_cross_entropy_backward_out_cpu
    CUDA: binary_cross_entropy_backward_out_cuda

- func: binary_cross_entropy_with_logits(Tensor self, Tensor target, Tensor? weight=None, Tensor? pos_weight=None, int reduction=Mean) -> Tensor
  variants: function
  dispatch:
    CompositeExplicitAutograd: binary_cross_entropy_with_logits

- func: binary_cross_entropy_with_logits_backward(Tensor grad_output, Tensor self, Tensor target, Tensor? weight=None, Tensor? pos_weight=None, int reduction=Mean) -> Tensor
  variants: function

- func: bincount(Tensor self, Tensor? weights=None, int minlength=0) -> Tensor
  variants: function, method
  dispatch:
    CPU: _bincount_cpu
    CUDA: _bincount_cuda

- func: bitwise_not(Tensor self) -> Tensor
  variants: function, method

- func: bitwise_not_(Tensor(a!) self) -> Tensor(a!)
  variants: method

- func: bitwise_not.out(Tensor self, *, Tensor(a!) out) -> Tensor(a!)
  dispatch:
    CPU, CUDA: bitwise_not_out

- func: copysign.out(Tensor self, Tensor other, *, Tensor(a!) out) -> Tensor(a!)
  structured: True
  structured_inherits: TensorIteratorBase
  dispatch:
    CPU, CUDA: copysign_out

- func: copysign.Tensor(Tensor self, Tensor other) -> Tensor
  variants: function, method
  structured_delegate: copysign.out

- func: copysign_.Tensor(Tensor(a!) self, Tensor other) -> Tensor(a!)
  variants: method
  structured_delegate: copysign.out

- func: copysign.Scalar(Tensor self, Scalar other) -> Tensor
  variants: function, method
  dispatch:
    CompositeExplicitAutograd: copysign

- func: copysign_.Scalar(Tensor(a!) self, Scalar other) -> Tensor(a!)
  variants: method
  dispatch:
    CompositeExplicitAutograd: copysign_

- func: copysign.Scalar_out(Tensor self, Scalar other, *, Tensor(a!) out) -> Tensor(a!)
  dispatch:
    CompositeExplicitAutograd: copysign_out

- func: logical_not(Tensor self) -> Tensor
  variants: function, method

- func: logical_not_(Tensor(a!) self) -> Tensor(a!)
  variants: method

- func: logical_not.out(Tensor self, *, Tensor(a!) out) -> Tensor(a!)
  dispatch:
    CPU, CUDA: logical_not_out

- func: logical_xor(Tensor self, Tensor other) -> Tensor
  variants: function, method

- func: logical_xor_(Tensor(a!) self, Tensor other) -> Tensor(a!)
  variants: method

- func: logical_xor.out(Tensor self, Tensor other, *, Tensor(a!) out) -> Tensor(a!)
  dispatch:
    CPU, CUDA: logical_xor_out

- func: logical_and(Tensor self, Tensor other) -> Tensor
  variants: function, method

- func: logical_and_(Tensor(a!) self, Tensor other) -> Tensor(a!)
  variants: method

- func: logical_and.out(Tensor self, Tensor other, *, Tensor(a!) out) -> Tensor(a!)
  dispatch:
    CPU, CUDA: logical_and_out

- func: logical_or(Tensor self, Tensor other) -> Tensor
  variants: function, method

- func: logical_or_(Tensor(a!) self, Tensor other) -> Tensor(a!)
  variants: method

- func: logical_or.out(Tensor self, Tensor other, *, Tensor(a!) out) -> Tensor(a!)
  dispatch:
    CPU, CUDA: logical_or_out

- func: blackman_window(int window_length, *, ScalarType? dtype=None, Layout? layout=None, Device? device=None, bool? pin_memory=None) -> Tensor

- func: blackman_window.periodic(int window_length, bool periodic, *, ScalarType? dtype=None, Layout? layout=None, Device? device=None, bool? pin_memory=None) -> Tensor

- func: bmm(Tensor self, Tensor mat2) -> Tensor
  variants: function, method
  dispatch:
    CPU: bmm_cpu
    CUDA: bmm_cuda
    SparseCPU: bmm_sparse_cpu
    SparseCUDA: bmm_sparse_cuda

- func: _bmm(Tensor self, Tensor mat2, *, bool deterministic=False) -> Tensor
  variants: function
  dispatch:
    SparseCUDA: _bmm_sparse_cuda

- func: bmm.out(Tensor self, Tensor mat2, *, Tensor(a!) out) -> Tensor(a!)
  variants: function
  dispatch:
    CPU: bmm_out_cpu
    CUDA: bmm_out_cuda
    SparseCPU: bmm_out_sparse_cpu
    SparseCUDA: bmm_out_sparse_cuda

- func: _bmm.out(Tensor self, Tensor mat2, *, bool deterministic=False, Tensor(a!) out) -> Tensor(a!)
  variants: function
  dispatch:
    SparseCUDA: _bmm_out_sparse_cuda

- func: broadcast_tensors(Tensor[] tensors) -> Tensor[]
  device_guard: False

- func: broadcast_to(Tensor(a) self, int[] size) -> Tensor(a)
  variants: function, method

- func: cat(Tensor[] tensors, int dim=0) -> Tensor
  dispatch:
    CompositeExplicitAutograd: cat

- func: cat.out(Tensor[] tensors, int dim=0, *, Tensor(a!) out) -> Tensor(a!)
  dispatch:
    CompositeExplicitAutograd: cat_out

- func: cat.names(Tensor[] tensors, Dimname dim) -> Tensor

- func: cat.names_out(Tensor[] tensors, Dimname dim, *, Tensor(a!) out) -> Tensor(a!)

- func: block_diag(Tensor[] tensors) -> Tensor
  variants: function

- func: ceil(Tensor self) -> Tensor
  variants: function, method
  dispatch:
    CompositeExplicitAutograd: ceil

- func: ceil_(Tensor(a!) self) -> Tensor(a!)
  variants: function, method
  dispatch:
    CompositeExplicitAutograd: ceil_

- func: ceil.out(Tensor self, *, Tensor(a!) out) -> Tensor(a!)
  dispatch:
    CPU, CUDA: ceil_out

# alias for torch.linalg.multi_dot
- func: chain_matmul(Tensor[] matrices) -> Tensor
  variants: function

# alias for torch.linalg.multi_dot
- func: chain_matmul.out(Tensor[] matrices, *, Tensor(a!) out) -> Tensor(a!)

- func: unsafe_chunk(Tensor self, int chunks, int dim=0) -> Tensor[]
  variants: function, method
  device_guard: False

- func: chunk(Tensor(a) self, int chunks, int dim=0) -> Tensor(a)[]
  variants: function, method
  device_guard: False

- func: tensor_split.sections(Tensor(a) self, int sections, int dim=0) -> Tensor(a)[]
  variants: function, method

- func: tensor_split.indices(Tensor(a) self, int[] indices, int dim=0) -> Tensor(a)[]
  variants: function, method

- func: tensor_split.tensor_indices_or_sections(Tensor(a) self, Tensor tensor_indices_or_sections, int dim=0) -> Tensor(a)[]
  variants: function, method

- func: clamp(Tensor self, Scalar? min=None, Scalar? max=None) -> Tensor
  variants: function, method
  dispatch:
    CPU, CUDA: clamp
    QuantizedCPU: clamp_quantized_cpu

- func: clamp_(Tensor(a!) self, Scalar? min=None, Scalar? max=None) -> Tensor(a!)
  variants: function, method
  dispatch:
    CompositeExplicitAutograd: clamp_

- func: clamp.out(Tensor self, Scalar? min=None, Scalar? max=None, *, Tensor(a!) out) -> Tensor(a!)
  dispatch:
    CPU, CUDA: clamp_out

- func: clamp_max(Tensor self, Scalar max) -> Tensor
  variants: function, method
  dispatch:
    CompositeExplicitAutograd: clamp_max

- func: clamp_max_(Tensor(a!) self, Scalar max) -> Tensor(a!)
  variants: function, method
  dispatch:
    CompositeExplicitAutograd: clamp_max_

- func: clamp_max.out(Tensor self, Scalar max, *, Tensor(a!) out) -> Tensor(a!)
  dispatch:
    CPU, CUDA: clamp_max_out

- func: clamp_min(Tensor self, Scalar min) -> Tensor
  variants: function, method
  dispatch:
    CompositeExplicitAutograd: clamp_min

- func: clamp_min_(Tensor(a!) self, Scalar min) -> Tensor(a!)
  variants: function, method
  dispatch:
    CompositeExplicitAutograd: clamp_min_

- func: clamp_min.out(Tensor self, Scalar min, *, Tensor(a!) out) -> Tensor(a!)
  dispatch:
    CPU, CUDA: clamp_min_out

# clip is an alias for clamp
- func: clip(Tensor self, Scalar? min=None, Scalar? max=None) -> Tensor
  variants: function, method

- func: clip_(Tensor(a!) self, Scalar? min=None, Scalar? max=None) -> Tensor(a!)
  variants: function, method

- func: clip.out(Tensor self, Scalar? min=None, Scalar? max=None, *, Tensor(a!) out) -> Tensor(a!)

- func: cudnn_is_acceptable(Tensor self) -> bool
  device_guard: False

- func: complex(Tensor real, Tensor imag) -> Tensor
  variants: function
  dispatch:
    CompositeExplicitAutograd: complex

- func: complex.out(Tensor real, Tensor imag, *, Tensor(a!) out) -> Tensor(a!)
  dispatch:
    CPU, CUDA: complex_out

- func: polar(Tensor abs, Tensor angle) -> Tensor
  variants: function
  dispatch:
    CompositeExplicitAutograd: polar

- func: polar.out(Tensor abs, Tensor angle, *, Tensor(a!) out) -> Tensor(a!)
  dispatch:
    CPU, CUDA: polar_out

- func: constant_pad_nd(Tensor self, int[] pad, Scalar value=0) -> Tensor
  variants: function
  dispatch:
    CompositeExplicitAutograd: constant_pad_nd

- func: contiguous(Tensor(a) self, *, MemoryFormat memory_format=contiguous_format) -> Tensor(a)
  variants: method
  manual_cpp_binding: True

- func: convolution(Tensor input, Tensor weight, Tensor? bias, int[] stride, int[] padding, int[] dilation, bool transposed, int[] output_padding, int groups) -> Tensor

- func: convolution_overrideable(Tensor input, Tensor weight, Tensor? bias, int[] stride, int[] padding, int[] dilation, bool transposed, int[] output_padding, int groups) -> Tensor
  dispatch:
    CompositeExplicitAutograd: convolution_overrideable

- func: convolution_backward_overrideable(Tensor grad_output, Tensor input, Tensor weight, int[] stride, int[] padding, int[] dilation, bool transposed, int[] output_padding, int groups, bool[3] output_mask) -> (Tensor grad_input, Tensor grad_weight, Tensor grad_bias)
  dispatch:
    CompositeExplicitAutograd: convolution_backward_overrideable

- func: _convolution(Tensor input, Tensor weight, Tensor? bias, int[] stride, int[] padding, int[] dilation, bool transposed, int[] output_padding, int groups, bool benchmark, bool deterministic, bool cudnn_enabled, bool allow_tf32) -> Tensor

- func: _convolution.deprecated(Tensor input, Tensor weight, Tensor? bias, int[] stride, int[] padding, int[] dilation, bool transposed, int[] output_padding, int groups, bool benchmark, bool deterministic, bool cudnn_enabled) -> Tensor

- func: _convolution_mode(Tensor input, Tensor weight, Tensor? bias, int[] stride, str padding, int[] dilation, int groups) -> Tensor

- func: _convolution_nogroup(Tensor input, Tensor weight, Tensor? bias, int[] stride, int[] padding, int[] dilation, bool transposed, int[] output_padding) -> Tensor

- func: _convolution_double_backward(Tensor? ggI, Tensor? ggW, Tensor? ggb, Tensor gO, Tensor weight, Tensor self, int[] stride, int[] padding, int[] dilation, bool transposed, int[] output_padding, int groups, bool benchmark, bool deterministic, bool cudnn_enabled, bool allow_tf32, bool[3] output_mask) -> (Tensor, Tensor, Tensor)

- func: conv1d(Tensor input, Tensor weight, Tensor? bias=None, int[1] stride=1, int[1] padding=0, int[1] dilation=1, int groups=1) -> Tensor

- func: conv2d(Tensor input, Tensor weight, Tensor? bias=None, int[2] stride=1, int[2] padding=0, int[2] dilation=1, int groups=1) -> Tensor

- func: conv3d(Tensor input, Tensor weight, Tensor? bias=None, int[3] stride=1, int[3] padding=0, int[3] dilation=1, int groups=1) -> Tensor

- func: conv1d.padding(Tensor input, Tensor weight, Tensor? bias=None, int[1] stride=1, str padding="valid", int[1] dilation=1, int groups=1) -> Tensor
  cpp_no_default_args: ['bias', 'stride', 'padding']

- func: conv2d.padding(Tensor input, Tensor weight, Tensor? bias=None, int[2] stride=1, str padding="valid", int[2] dilation=1, int groups=1) -> Tensor
  cpp_no_default_args: ['bias', 'stride', 'padding']

- func: conv3d.padding(Tensor input, Tensor weight, Tensor? bias=None, int[3] stride=1, str padding="valid", int[3] dilation=1, int groups=1) -> Tensor
  cpp_no_default_args: ['bias', 'stride', 'padding']

- func: conv_tbc(Tensor self, Tensor weight, Tensor bias, int pad=0) -> Tensor
  dispatch:
    CompositeExplicitAutograd: conv_tbc

- func: conv_tbc_backward(Tensor self, Tensor input, Tensor weight, Tensor bias, int pad) -> (Tensor, Tensor, Tensor)

# NB: we inherit the goofy argument order from PyTorch torch.nn.functional
- func: conv_transpose1d(Tensor input, Tensor weight, Tensor? bias=None, int[1] stride=1, int[1] padding=0, int[1] output_padding=0, int groups=1, int[1] dilation=1) -> Tensor

- func: conv_transpose2d.input(Tensor input, Tensor weight, Tensor? bias=None, int[2] stride=1, int[2] padding=0, int[2] output_padding=0, int groups=1, int[2] dilation=1) -> Tensor

- func: conv_transpose3d.input(Tensor input, Tensor weight, Tensor? bias=None, int[3] stride=1, int[3] padding=0, int[3] output_padding=0, int groups=1, int[3] dilation=1) -> Tensor

- func: copy_(Tensor(a!) self, Tensor src, bool non_blocking=False) -> Tensor(a!)
  variants: method
  device_guard: False
  dispatch:
    MkldnnCPU: copy_mkldnn_
    CompositeExplicitAutograd: copy_

- func: _copy_from(Tensor self, Tensor dst, bool non_blocking=False) -> Tensor
  dispatch: {}

- func: cos(Tensor self) -> Tensor
  variants: function, method
  structured_delegate: cos.out

- func: cos_(Tensor(a!) self) -> Tensor(a!)
  variants: function, method
  structured_delegate: cos.out

- func: cos.out(Tensor self, *, Tensor(a!) out) -> Tensor(a!)
  structured: True
  structured_inherits: TensorIteratorBase
  dispatch:
    CPU, CUDA: cos_out

- func: cosh(Tensor self) -> Tensor
  variants: function, method
  structured_delegate: cosh.out

- func: cosh_(Tensor(a!) self) -> Tensor(a!)
  variants: function, method
  structured_delegate: cosh.out

- func: cosh.out(Tensor self, *, Tensor(a!) out) -> Tensor(a!)
  structured: True
  structured_inherits: TensorIteratorBase
  dispatch:
    CPU, CUDA: cosh_out

- func: cosine_embedding_loss(Tensor input1, Tensor input2, Tensor target, float margin=0.0, int reduction=Mean) -> Tensor

- func: count_nonzero.dim_IntList(Tensor self, int[] dim) -> Tensor
  variants: function, method
  dispatch:
    CPU, CUDA: count_nonzero

- func: count_nonzero(Tensor self, int? dim=None) -> Tensor
  variants: function, method
  dispatch:
    CompositeExplicitAutograd: count_nonzero

- func: cudnn_affine_grid_generator(Tensor theta, int N, int C, int H, int W) -> Tensor grid
  dispatch:
    CUDA: cudnn_affine_grid_generator_forward

# TODO: Why do I have to call this grad?!
- func: cudnn_affine_grid_generator_backward(Tensor grad, int N, int C, int H, int W) -> Tensor grad_theta
  dispatch:
    CUDA: cudnn_affine_grid_generator_backward

- func: cudnn_batch_norm(Tensor input, Tensor weight, Tensor? bias, Tensor? running_mean, Tensor? running_var, bool training, float exponential_average_factor, float epsilon) -> (Tensor, Tensor, Tensor, Tensor)
  dispatch:
    CUDA: cudnn_batch_norm

# NB: You can only use this if you used cudnn_batch_norm training=True
- func: cudnn_batch_norm_backward(Tensor input, Tensor grad_output, Tensor weight, Tensor? running_mean, Tensor? running_var, Tensor? save_mean, Tensor? save_var, float epsilon, Tensor reserveSpace) -> (Tensor, Tensor, Tensor)
  dispatch:
    CUDA: cudnn_batch_norm_backward

- func: cudnn_convolution.deprecated(Tensor self, Tensor weight, Tensor? bias, int[] padding, int[] stride, int[] dilation, int groups, bool benchmark, bool deterministic) -> Tensor
  dispatch:
    CUDA: cudnn_convolution_deprecated

- func: cudnn_convolution.deprecated2(Tensor self, Tensor weight, int[] padding, int[] stride, int[] dilation, int groups, bool benchmark, bool deterministic) -> Tensor
  dispatch:
    CUDA: cudnn_convolution_deprecated2

- func: cudnn_convolution(Tensor self, Tensor weight, int[] padding, int[] stride, int[] dilation, int groups, bool benchmark, bool deterministic, bool allow_tf32) -> Tensor
  dispatch:
    CUDA: cudnn_convolution

- func: cudnn_convolution_backward_input(int[] self_size, Tensor grad_output, Tensor weight, int[] padding, int[] stride, int[] dilation, int groups, bool benchmark, bool deterministic, bool allow_tf32) -> Tensor
  dispatch:
    CUDA: cudnn_convolution_backward_input

- func: cudnn_convolution_backward(Tensor self, Tensor grad_output, Tensor weight, int[] padding, int[] stride, int[] dilation, int groups, bool benchmark, bool deterministic, bool allow_tf32, bool[2] output_mask) -> (Tensor, Tensor)
  dispatch:
    CUDA: cudnn_convolution_backward

- func: cudnn_convolution_backward_weight(int[] weight_size, Tensor grad_output, Tensor self, int[] padding, int[] stride, int[] dilation, int groups, bool benchmark, bool deterministic, bool allow_tf32) -> Tensor
  dispatch:
    CUDA: cudnn_convolution_backward_weight

- func: cudnn_convolution_transpose.deprecated(Tensor self, Tensor weight, Tensor? bias, int[] padding, int[] output_padding, int[] stride, int[] dilation, int groups, bool benchmark, bool deterministic) -> Tensor
  dispatch:
    CUDA: cudnn_convolution_transpose_deprecated

- func: cudnn_convolution_transpose.deprecated2(Tensor self, Tensor weight, int[] padding, int[] output_padding, int[] stride, int[] dilation, int groups, bool benchmark, bool deterministic) -> Tensor
  dispatch:
    CUDA: cudnn_convolution_transpose_deprecated2

- func: cudnn_convolution_transpose(Tensor self, Tensor weight, int[] padding, int[] output_padding, int[] stride, int[] dilation, int groups, bool benchmark, bool deterministic, bool allow_tf32) -> Tensor
  dispatch:
    CUDA: cudnn_convolution_transpose

# NB: output_padding not strictly needed here, but it's helpful for the float
# backwards
- func: cudnn_convolution_transpose_backward(Tensor self, Tensor grad_output, Tensor weight, int[] padding, int[] output_padding, int[] stride, int[] dilation, int groups, bool benchmark, bool deterministic, bool allow_tf32, bool[2] output_mask) -> (Tensor, Tensor)
  dispatch:
    CUDA: cudnn_convolution_transpose_backward

- func: cudnn_convolution_transpose_backward_input(Tensor grad_output, Tensor weight, int[] padding, int[] stride, int[] dilation, int groups, bool benchmark, bool deterministic, bool allow_tf32) -> Tensor
  dispatch:
    CUDA: cudnn_convolution_transpose_backward_input

- func: cudnn_convolution_transpose_backward_weight(int[] weight_size, Tensor grad_output, Tensor self, int[] padding, int[] stride, int[] dilation, int groups, bool benchmark, bool deterministic, bool allow_tf32) -> Tensor
  dispatch:
    CUDA: cudnn_convolution_transpose_backward_weight

- func: cudnn_convolution_relu(Tensor self, Tensor weight, Tensor? bias, int[] stride, int[] padding, int[] dilation, int groups) -> Tensor
  dispatch:
    CUDA: cudnn_convolution_relu

- func: cudnn_convolution_add_relu(Tensor self, Tensor weight, Tensor z, Scalar? alpha, Tensor? bias, int[] stride, int[] padding, int[] dilation, int groups) -> Tensor
  dispatch:
    CUDA: cudnn_convolution_add_relu

# NB: input is special cased in a way I don't quite understand
- func: cudnn_grid_sampler(Tensor self, Tensor grid) -> Tensor output
  dispatch:
    CUDA: cudnn_grid_sampler_forward

- func: cudnn_grid_sampler_backward(Tensor self, Tensor grid, Tensor grad_output) -> (Tensor grad_self, Tensor grad_grid)
  dispatch:
    CUDA: cudnn_grid_sampler_backward

- func: cummax(Tensor self, int dim) -> (Tensor values, Tensor indices)
  variants: function, method
  dispatch:
    CompositeExplicitAutograd: cummax

- func: cummax.out(Tensor self, int dim, *, Tensor(a!) values, Tensor(b!) indices) -> (Tensor(a!) values, Tensor(b!) indices)
  dispatch:
    CompositeExplicitAutograd: cummax_out

- func: cummax.dimname(Tensor self, Dimname dim) -> (Tensor values, Tensor indices)
  variants: function, method

- func: cummax.dimname_out(Tensor self, Dimname dim, *, Tensor(a!) values, Tensor(b!) indices) -> (Tensor(a!) values, Tensor(b!) indices)

- func: _cummax_helper(Tensor self, Tensor(a!) values, Tensor(b!) indices, int dim) -> ()
  variants: function
  dispatch:
    CPU: cummax_helper_cpu
    CUDA: cummax_helper_cuda

- func: cummin(Tensor self, int dim) -> (Tensor values, Tensor indices)
  variants: function, method
  dispatch:
    CompositeExplicitAutograd: cummin

- func: cummin.out(Tensor self, int dim, *, Tensor(a!) values, Tensor(b!) indices) -> (Tensor(a!) values, Tensor(b!) indices)
  dispatch:
    CompositeExplicitAutograd: cummin_out

- func: cummin.dimname(Tensor self, Dimname dim) -> (Tensor values, Tensor indices)
  variants: function, method

- func: cummin.dimname_out(Tensor self, Dimname dim, *, Tensor(a!) values, Tensor(b!) indices) -> (Tensor(a!) values, Tensor(b!) indices)

- func: _cummin_helper(Tensor self, Tensor(a!) values, Tensor(b!) indices, int dim) -> ()
  variants: function
  dispatch:
    CPU: cummin_helper_cpu
    CUDA: cummin_helper_cuda

- func: cummaxmin_backward(Tensor grad, Tensor input, Tensor indices, int dim) -> Tensor
  variants: function
  device_guard: False

- func: cumprod(Tensor self, int dim, *, ScalarType? dtype=None) -> Tensor
  variants: function, method
  dispatch:
    CompositeExplicitAutograd: cumprod

- func: cumprod_(Tensor(a!) self, int dim, *, ScalarType? dtype=None) -> Tensor(a!)
  variants: method
  dispatch:
    CompositeExplicitAutograd: cumprod_

- func: cumprod.out(Tensor self, int dim, *, ScalarType? dtype=None, Tensor(a!) out) -> Tensor(a!)
  dispatch:
    CompositeExplicitAutograd: cumprod_out

- func: cumprod.dimname(Tensor self, Dimname dim, *, ScalarType? dtype=None) -> Tensor
  variants: function, method

- func: cumprod_.dimname(Tensor(a!) self, Dimname dim, *, ScalarType? dtype=None) -> Tensor(a!)
  variants: method

- func: cumprod.dimname_out(Tensor self, Dimname dim, *, ScalarType? dtype=None, Tensor(a!) out) -> Tensor(a!)

- func: cumprod_backward(Tensor grad, Tensor input, int dim, Tensor output) -> Tensor
  variants: function
  device_guard: False

- func: cumsum(Tensor self, int dim, *, ScalarType? dtype=None) -> Tensor
  variants: function, method
  dispatch:
    CompositeExplicitAutograd: cumsum

- func: cumsum_(Tensor(a!) self, int dim, *, ScalarType? dtype=None) -> Tensor(a!)
  variants: method
  dispatch:
    CompositeExplicitAutograd: cumsum_

- func: cumsum.out(Tensor self, int dim, *, ScalarType? dtype=None, Tensor(a!) out) -> Tensor(a!)
  dispatch:
    CompositeExplicitAutograd: cumsum_out

- func: cumsum.dimname(Tensor self, Dimname dim, *, ScalarType? dtype=None) -> Tensor
  variants: function, method

- func: cumsum_.dimname(Tensor(a!) self, Dimname dim, *, ScalarType? dtype=None) -> Tensor(a!)
  variants: method

- func: cumsum.dimname_out(Tensor self, Dimname dim, *, ScalarType? dtype=None, Tensor(a!) out) -> Tensor(a!)

- func: ctc_loss.IntList(Tensor log_probs, Tensor targets, int[] input_lengths, int[] target_lengths, int blank=0, int reduction=Mean, bool zero_infinity=False) -> Tensor

# convenience function that converts to intlists for you
- func: ctc_loss.Tensor(Tensor log_probs, Tensor targets, Tensor input_lengths, Tensor target_lengths, int blank=0, int reduction=Mean, bool zero_infinity=False) -> Tensor

- func: _ctc_loss(Tensor log_probs, Tensor targets, int[] input_lengths, int[] target_lengths, int blank=0, bool zero_infinity=False) -> (Tensor, Tensor)
  dispatch:
    CPU: ctc_loss_cpu
    CUDA: ctc_loss_gpu

- func: _ctc_loss_backward(Tensor grad, Tensor log_probs, Tensor targets, int[] input_lengths, int[] target_lengths, Tensor neg_log_likelihood, Tensor log_alpha, int blank, bool zero_infinity=False) -> Tensor
  dispatch:
    CPU: ctc_loss_backward_cpu
    CUDA: ctc_loss_backward_gpu

- func: diag_embed(Tensor self, int offset=0, int dim1=-2, int dim2=-1) -> Tensor
  variants: function, method

- func: diagflat(Tensor self, int offset=0) -> Tensor
  variants: function, method

- func: diagonal(Tensor(a) self, int offset=0, int dim1=0, int dim2=1) -> Tensor(a)
  variants: function, method
  dispatch:
    CompositeExplicitAutograd: diagonal

- func: diagonal.Dimname(Tensor(a) self, *, Dimname outdim, Dimname dim1, Dimname dim2, int offset=0) -> Tensor(a)
  variants: function, method

- func: diagonal_backward(Tensor grad, int[] input_sizes, int offset, int dim1, int dim2) -> Tensor
  variants: function
  device_guard: False

- func: fill_diagonal_(Tensor(a!) self, Scalar fill_value, bool wrap=False) -> Tensor(a!)
  variants: method

- func: diff(Tensor self, int n=1, int dim=-1, Tensor? prepend=None, Tensor? append=None) -> Tensor
  variants: function, method

- func: diff.out(Tensor self, int n=1, int dim=-1, Tensor? prepend=None, Tensor? append=None, *, Tensor(a!) out) -> Tensor(a!)
  variants: function

- func: div.Tensor(Tensor self, Tensor other) -> Tensor
  variants: function, method
  structured_delegate: div.out
  dispatch:
    SparseCPU, SparseCUDA: div_sparse

- func: div_.Tensor(Tensor(a!) self, Tensor other) -> Tensor(a!)
  variants: method
  structured_delegate: div.out
  dispatch:
    SparseCPU, SparseCUDA: div_sparse_

- func: div.out(Tensor self, Tensor other, *, Tensor(a!) out) -> Tensor(a!)
  structured: True
  structured_inherits: TensorIteratorBase
  dispatch:
    CPU, CUDA: div_out
    SparseCPU, SparseCUDA: div_out_sparse_zerodim

- func: div.Tensor_mode(Tensor self, Tensor other, *, str? rounding_mode) -> Tensor
  variants: function, method
  structured_delegate: div.out_mode

- func: div_.Tensor_mode(Tensor(a!) self, Tensor other, *, str? rounding_mode) -> Tensor(a!)
  variants: method
  structured_delegate: div.out_mode

- func: div.out_mode(Tensor self, Tensor other, *, str? rounding_mode, Tensor(a!) out) -> Tensor(a!)
  structured: True
  structured_inherits: TensorIteratorBase
  dispatch:
    CPU, CUDA: div_out_mode

# For C++ only, until we have conversion from C++ numbers to Tensor
- func: div.Scalar(Tensor self, Scalar other) -> Tensor
  variants: function, method
  dispatch:
    CompositeExplicitAutograd: div

- func: div_.Scalar(Tensor(a!) self, Scalar other) -> Tensor(a!)
  variants: method
  dispatch:
    CompositeExplicitAutograd: div_

- func: div.Scalar_mode(Tensor self, Scalar other, *, str? rounding_mode) -> Tensor
  variants: function, method
  dispatch:
    CompositeExplicitAutograd: div

- func: div_.Scalar_mode(Tensor(a!) self, Scalar other, *, str? rounding_mode) -> Tensor(a!)
  variants: method
  dispatch:
    CompositeExplicitAutograd: div_

# divide, alias for div
- func: divide.Tensor(Tensor self, Tensor other) -> Tensor
  variants: function, method

- func: divide_.Tensor(Tensor(a!) self, Tensor other) -> Tensor(a!)
  variants: method

- func: divide.out(Tensor self, Tensor other, *, Tensor(a!) out) -> Tensor(a!)

- func: divide.Scalar(Tensor self, Scalar other) -> Tensor
  variants: function, method

- func: divide_.Scalar(Tensor(a!) self, Scalar other) -> Tensor(a!)
  variants: method

- func: divide.Tensor_mode(Tensor self, Tensor other, *, str? rounding_mode) -> Tensor
  variants: function, method

- func: divide_.Tensor_mode(Tensor(a!) self, Tensor other, *, str? rounding_mode) -> Tensor(a!)
  variants: method

- func: divide.out_mode(Tensor self, Tensor other, *, str? rounding_mode, Tensor(a!) out) -> Tensor(a!)

- func: divide.Scalar_mode(Tensor self, Scalar other, *, str? rounding_mode) -> Tensor
  variants: function, method

- func: divide_.Scalar_mode(Tensor(a!) self, Scalar other, *, str? rounding_mode) -> Tensor(a!)
  variants: method

  # true_divide, an alias for div
- func: true_divide.Tensor(Tensor self, Tensor other) -> Tensor
  variants: function, method

- func: true_divide_.Tensor(Tensor(a!) self, Tensor other) -> Tensor(a!)
  variants: method

- func: true_divide.out(Tensor self, Tensor other, *, Tensor(a!) out) -> Tensor(a!)

- func: true_divide.Scalar(Tensor self, Scalar other) -> Tensor
  variants: function, method

- func: true_divide_.Scalar(Tensor(a!) self, Scalar other) -> Tensor(a!)
  variants: method

- func: dot(Tensor self, Tensor tensor) -> Tensor
  variants: function, method
  dispatch:
    CPU: dot
    CUDA: dot_cuda

- func: dot.out(Tensor self, Tensor tensor, *, Tensor(a!) out) -> Tensor(a!)
  dispatch:
    CompositeExplicitAutograd: dot_out

- func: vdot(Tensor self, Tensor other) -> Tensor
  variants: function, method
  dispatch:
    CPU: vdot
    CUDA: vdot_cuda

- func: vdot.out(Tensor self, Tensor other, *, Tensor(a!) out) -> Tensor(a!)
  dispatch:
    CompositeExplicitAutograd: vdot_out

- func: einsum(str equation, Tensor[] tensors) -> Tensor

- func: embedding(Tensor weight, Tensor indices, int padding_idx=-1, bool scale_grad_by_freq=False, bool sparse=False) -> Tensor
  dispatch:
    CompositeExplicitAutograd: embedding

- func: embedding_backward(Tensor grad, Tensor indices, int num_weights, int padding_idx, bool scale_grad_by_freq, bool sparse) -> Tensor

- func: embedding_dense_backward(Tensor grad_output, Tensor indices, int num_weights, int padding_idx, bool scale_grad_by_freq) -> Tensor
  dispatch:
    CPU: embedding_dense_backward_cpu
    CUDA: embedding_dense_backward_cuda

- func: embedding_renorm_(Tensor(a!) self, Tensor indices, float max_norm, float norm_type) -> Tensor(a!)
  dispatch:
    CPU: embedding_renorm_cpu_
    CUDA: embedding_renorm_cuda_

- func: embedding_sparse_backward(Tensor grad, Tensor indices, int num_weights, int padding_idx, bool scale_grad_by_freq) -> Tensor

# NOTE [ embedding_bag Native Functions ]
# The `_embedding_bag.*` variants assume that input tensors except for `weight`,
# e.g. `indices` and `offsets` (and `offset2bag`), are contiguous.
# We really only need to enforce this for `_embedding_bag` (the forward) because
# the backward inputs are the same as forward ones.
# The above `embedding_bag` wrapper is created to achieve this, e.g.,
# applying indices = indices.contiguous().
# The backward functions apply a check that these input tensors are contiguous.


- func: _embedding_bag_forward_only(Tensor weight, Tensor indices, Tensor offsets, bool scale_grad_by_freq=False, int mode=0, bool sparse=False, Tensor? per_sample_weights=None, bool include_last_offset=False, int padding_idx=-1) -> (Tensor, Tensor, Tensor, Tensor)
  dispatch:
    CPU: _embedding_bag_forward_only_cpu
    CUDA: _embedding_bag_forward_only_cuda

- func: _rowwise_prune(Tensor weight, Tensor mask, ScalarType compressed_indices_dtype) -> (Tensor, Tensor)

# row_stack is the alias of vstack
- func: row_stack(Tensor[] tensors) -> Tensor

- func: row_stack.out(Tensor[] tensors, *, Tensor(a!) out) -> Tensor(a!)

- func: embedding_bag(Tensor weight, Tensor indices, Tensor offsets, bool scale_grad_by_freq=False, int mode=0, bool sparse=False, Tensor? per_sample_weights=None, bool include_last_offset=False) -> (Tensor, Tensor, Tensor, Tensor)

# To keep backward and forward compatibility, and to avoid ambiguity with the
# original signature above, scale_grad_by_freq, mode, sparse,
# per_sample_weights, and include_last_offset parameters do not have default
# values. Once the original signature is removed, default values can be added.
- func: embedding_bag.padding_idx(Tensor weight, Tensor indices, Tensor offsets, bool scale_grad_by_freq, int mode, bool sparse, Tensor? per_sample_weights, bool include_last_offset, int? padding_idx) -> (Tensor, Tensor, Tensor, Tensor)

- func: _embedding_bag(Tensor weight, Tensor indices, Tensor offsets, bool scale_grad_by_freq=False, int mode=0, bool sparse=False, Tensor? per_sample_weights=None, bool include_last_offset=False, int padding_idx=-1) -> (Tensor, Tensor, Tensor, Tensor)
  dispatch:
    CPU: _embedding_bag_cpu
    CUDA: _embedding_bag_cuda

- func: _embedding_bag_backward(Tensor grad, Tensor indices, Tensor offsets, Tensor offset2bag, Tensor bag_size, Tensor maximum_indices, int num_weights, bool scale_grad_by_freq, int mode, bool sparse, Tensor? per_sample_weights, int padding_idx=-1) -> Tensor

- func: _embedding_bag_sparse_backward(Tensor grad, Tensor indices, Tensor offsets, Tensor offset2bag, Tensor bag_size, int num_weights, bool scale_grad_by_freq, int mode, Tensor? per_sample_weights, int padding_idx=-1) -> Tensor

- func: _embedding_bag_dense_backward(Tensor grad, Tensor indices, Tensor offset2bag, Tensor bag_size, Tensor maximum_indices, int num_weights, bool scale_grad_by_freq, int mode, Tensor? per_sample_weights, int padding_idx=-1) -> Tensor
  dispatch:
    CPU: _embedding_bag_dense_backward_cpu
    CUDA: _embedding_bag_dense_backward_cuda

- func: _embedding_bag_per_sample_weights_backward(Tensor grad, Tensor weight, Tensor indices, Tensor offsets, Tensor offset2bag, int mode, int padding_idx=-1) -> Tensor
  dispatch:
    CPU: _embedding_bag_per_sample_weights_backward_cpu
    CUDA: _embedding_bag_per_sample_weights_backward_cuda

- func: empty.names(int[] size, *, Dimname[]? names, ScalarType? dtype=None, Layout? layout=None, Device? device=None, bool? pin_memory=None, MemoryFormat? memory_format=None) -> Tensor
  device_guard: False

- func: empty.memory_format(int[] size, *, ScalarType? dtype=None, Layout? layout=None, Device? device=None, bool? pin_memory=None, MemoryFormat? memory_format=None) -> Tensor
  dispatch:
    CPU: empty_cpu
    CUDA: empty_cuda
    Meta: empty_meta
    MkldnnCPU: empty_mkldnn
    SparseCPU, SparseCUDA: empty_sparse

- func: new_empty(Tensor self, int[] size, *, ScalarType? dtype=None, Layout? layout=None, Device? device=None, bool? pin_memory=None) -> Tensor
  variants: method

- func: new_empty_strided(Tensor self, int[] size, int[] stride, *, ScalarType? dtype=None, Layout? layout=None, Device? device=None, bool? pin_memory=None) -> Tensor
  variants: method

- func: new_full(Tensor self, int[] size, Scalar fill_value, *, ScalarType? dtype=None, Layout? layout=None, Device? device=None, bool? pin_memory=None) -> Tensor
  variants: method

- func: new_zeros(Tensor self, int[] size, *, ScalarType? dtype=None, Layout? layout=None, Device? device=None, bool? pin_memory=None) -> Tensor
  variants: method

# other overrides are to provide a more helpful error message that dtype is required
- func: _empty_affine_quantized(int[] size, *, ScalarType? dtype=None, Layout? layout=None, Device? device=None, bool? pin_memory=None, float scale=1, int zero_point=0, MemoryFormat? memory_format=contiguous_format) -> Tensor
  dispatch:
    CPU: empty_affine_quantized_other_backends_stub
    QuantizedCPU, QuantizedCUDA: empty_affine_quantized

# it's a factory function receiving a tensor argument, thus overriding explicitly
# other overrides are to provide a more helpful error message that dtype is required
- func: _empty_per_channel_affine_quantized(int[] size, *, Tensor scales, Tensor zero_points, int axis, ScalarType? dtype=None, Layout? layout=None, Device? device=None, bool? pin_memory=None, MemoryFormat? memory_format=contiguous_format) -> Tensor
  category_override: factory
  dispatch:
    CPU: empty_per_channel_affine_quantized_other_backends_stub
    QuantizedCPU, QuantizedCUDA: empty_per_channel_affine_quantized

- func: resize_(Tensor(a!) self, int[] size, *, MemoryFormat? memory_format=None) -> Tensor(a!)
  variants: method
  device_guard: False
  dispatch:
    CPU, Meta: resize_
    CUDA: resize_cuda_
    QuantizedCPU: quantized_resize_cpu_

- func: empty_quantized(int[] size, Tensor qtensor) -> Tensor
  variants: function
  dispatch:
    QuantizedCPU, QuantizedCUDA: empty_quantized

- func: empty.out(int[] size, *, MemoryFormat? memory_format=None, Tensor(a!) out) -> Tensor(a!)
  device_guard: False

- func: empty_like(Tensor self, *, ScalarType? dtype=None, Layout? layout=None, Device? device=None, bool? pin_memory=None, MemoryFormat? memory_format=None) -> Tensor
  device_guard: False

- func: empty_strided(int[] size, int[] stride, *, ScalarType? dtype=None, Layout? layout=None, Device? device=None, bool? pin_memory=None) -> Tensor
  dispatch:
    CPU: empty_strided_cpu
    CUDA: empty_strided_cuda
    Meta: empty_strided_meta

- func: erf(Tensor self) -> Tensor
  structured_delegate: erf.out
  variants: function, method

- func: erf_(Tensor(a!) self) -> Tensor(a!)
  structured_delegate: erf.out
  variants: function, method

- func: erf.out(Tensor self, *, Tensor(a!) out) -> Tensor(a!)
  structured: True
  structured_inherits: TensorIteratorBase
  dispatch:
    CPU, CUDA: erf_out

- func: erfc(Tensor self) -> Tensor
  structured_delegate: erfc.out
  variants: function, method

- func: erfc_(Tensor(a!) self) -> Tensor(a!)
  structured_delegate: erfc.out
  variants: function, method

- func: erfc.out(Tensor self, *, Tensor(a!) out) -> Tensor(a!)
  structured: True
  structured_inherits: TensorIteratorBase
  dispatch:
    CPU, CUDA: erfc_out

- func: exp(Tensor self) -> Tensor
  structured_delegate: exp.out
  variants: function, method

- func: exp_(Tensor(a!) self) -> Tensor(a!)
  structured_delegate: exp.out
  variants: function, method

- func: exp.out(Tensor self, *, Tensor(a!) out) -> Tensor(a!)
  structured: True
  structured_inherits: TensorIteratorBase
  dispatch:
    CPU, CUDA: exp_out

- func: exp2(Tensor self) -> Tensor
  structured_delegate: exp2.out
  variants: function, method

- func: exp2_(Tensor(a!) self) -> Tensor(a!)
  structured_delegate: exp2.out
  variants: function, method

- func: exp2.out(Tensor self, *, Tensor(a!) out) -> Tensor(a!)
  structured: True
  structured_inherits: TensorIteratorBase
  dispatch:
    CPU, CUDA: exp2_out

- func: expm1(Tensor self) -> Tensor
  structured_delegate: expm1.out
  variants: function, method

- func: expm1_(Tensor(a!) self) -> Tensor(a!)
  structured_delegate: expm1.out
  variants: function, method

- func: expm1.out(Tensor self, *, Tensor(a!) out) -> Tensor(a!)
  structured: True
  structured_inherits: TensorIteratorBase
  dispatch:
    CPU, CUDA: expm1_out

- func: expand(Tensor(a) self, int[] size, *, bool implicit=False) -> Tensor(a)
  variants: method  # This is method-only to match the previous tensor API. In the future we could make this a function too.
  device_guard: False
  dispatch:
    CompositeExplicitAutograd: expand

- func: expand_as(Tensor(a) self, Tensor other) -> Tensor(a)
  variants: method  # This is method-only to match the previous tensor API. In the future we could make this a function too.
  device_guard: False

- func: eye(int n, *, ScalarType? dtype=None, Layout? layout=None, Device? device=None, bool? pin_memory=None) -> Tensor

- func: eye.m(int n, int m, *, ScalarType? dtype=None, Layout? layout=None, Device? device=None, bool? pin_memory=None) -> Tensor

- func: eye.out(int n, *, Tensor(a!) out) -> Tensor(a!)
  dispatch:
    CPU: eye_out_cpu
    CUDA: eye_out_cuda

- func: eye.m_out(int n, int m, *, Tensor(a!) out) -> Tensor(a!)
  dispatch:
    CPU: eye_out_cpu
    CUDA: eye_out_cuda

- func: flatten.using_ints(Tensor(a) self, int start_dim=0, int end_dim=-1) -> Tensor(a)
  variants: function, method

- func: flatten.named_out_dim(Tensor(a) self, int start_dim, int end_dim, Dimname out_dim) -> Tensor(a)
  variants: function, method

- func: flatten.using_names(Tensor(a) self, Dimname start_dim, Dimname end_dim, Dimname out_dim) -> Tensor(a)
  variants: function, method

- func: flatten.DimnameList(Tensor(a) self, Dimname[] dims, Dimname out_dim) -> Tensor(a)
  variants: function, method

- func: unflatten.int(Tensor(a) self, int dim, int[] sizes, Dimname[]? names=None) -> Tensor(a)
  variants: method

- func: unflatten.Dimname(Tensor(a) self, Dimname dim, int[] sizes, Dimname[] names) -> Tensor(a)
  variants: method

- func: fill_.Scalar(Tensor(a!) self, Scalar value) -> Tensor(a!)
  variants: function, method
  dispatch:
    CPU, CUDA, QuantizedCPU, QuantizedCUDA: fill_
    Meta: fill_meta_

- func: fill_.Tensor(Tensor(a!) self, Tensor value) -> Tensor(a!)
  variants: function, method
  dispatch:
    CPU, CUDA, QuantizedCPU, QuantizedCUDA: fill_
    Meta: fill_meta_

- func: floor(Tensor self) -> Tensor
  variants: function, method
  dispatch:
    CompositeExplicitAutograd: floor

- func: floor_(Tensor(a!) self) -> Tensor(a!)
  variants: function, method
  dispatch:
    CompositeExplicitAutograd: floor_

- func: floor.out(Tensor self, *, Tensor(a!) out) -> Tensor(a!)
  dispatch:
    CPU, CUDA: floor_out

- func: floor_divide(Tensor self, Tensor other) -> Tensor
  variants: function, method
  dispatch:
    CPU, CUDA: floor_divide
    SparseCPU, SparseCUDA: floor_divide_sparse

- func: floor_divide_.Tensor(Tensor(a!) self, Tensor other) -> Tensor(a!)
  variants: method
  dispatch:
    CPU, CUDA: floor_divide_
    SparseCPU, SparseCUDA: floor_divide_sparse_

- func: floor_divide.out(Tensor self, Tensor other, *, Tensor(a!) out) -> Tensor(a!)
  dispatch:
    CPU, CUDA: floor_divide_out
    SparseCPU, SparseCUDA: floor_divide_out_sparse_zerodim

- func: floor_divide.Scalar(Tensor self, Scalar other) -> Tensor
  variants: function, method

- func: floor_divide_.Scalar(Tensor(a!) self, Scalar other) -> Tensor(a!)
  variants: method

- func: frac(Tensor self) -> Tensor
  variants: function, method
  dispatch:
    CompositeExplicitAutograd: frac

- func: frac_(Tensor(a!) self) -> Tensor(a!)
  variants: function, method
  dispatch:
    CompositeExplicitAutograd: frac_

- func: frac.out(Tensor self, *, Tensor(a!) out) -> Tensor(a!)
  dispatch:
    CPU, CUDA: frac_out

- func: full.names(int[] size, Scalar fill_value, *, Dimname[]? names, ScalarType? dtype=None, Layout? layout=None, Device? device=None, bool? pin_memory=None) -> Tensor
  device_guard: False

- func: full(int[] size, Scalar fill_value, *, ScalarType? dtype=None, Layout? layout=None, Device? device=None, bool? pin_memory=None) -> Tensor

- func: full.out(int[] size, Scalar fill_value, *, Tensor(a!) out) -> Tensor(a!)

- func: full_like(Tensor self, Scalar fill_value, *, ScalarType? dtype=None, Layout? layout=None, Device? device=None, bool? pin_memory=None, MemoryFormat? memory_format=None) -> Tensor

- func: from_file(str filename, bool? shared=None, int? size=0, *, ScalarType? dtype=None, Layout? layout=None, Device? device=None, bool? pin_memory=None) -> Tensor
  dispatch:
    CPU: from_file

- func: gcd.out(Tensor self, Tensor other, *, Tensor(a!) out) -> Tensor(a!)
  dispatch:
    CPU, CUDA: gcd_out

- func: gcd(Tensor self, Tensor other) -> Tensor
  variants: function, method

- func: gcd_(Tensor(a!) self, Tensor other) -> Tensor(a!)
  variants: function, method

- func: lcm.out(Tensor self, Tensor other, *, Tensor(a!) out) -> Tensor(a!)
  dispatch:
    CPU, CUDA: lcm_out

- func: lcm(Tensor self, Tensor other) -> Tensor
  variants: function, method

- func: lcm_(Tensor(a!) self, Tensor other) -> Tensor(a!)
  variants: function, method

# NOTE [ grid_sampler Native Functions ]
# `grid_sampler` does all the shape checking and then dispatches to one of
# `cudnn_grid_sampler`, `grid_sampler_2d`, or `grid_sampler_3d`, each of which
# has the corresponding backward defined as native functions as well. Therefore,
# in these functions and their backwards, no more shape checking is done.
#
# There is also _grid_sampler_2d_backward_cpu_fallback which is an
# implementation detail of grid_sampler_2d and is only exposed here for testing
# purposes.
#
# Additionally, arguments `padding_mode` and `interpolation_mode` are cast to
# enums defined in `native/GridSampler.h`. `cudnn_grid_sampler` doesn't take in
# `interpolation_mode` because it only supports Bilinear interpolation mode.
# Nor does it take in `align_corners` because it only supports the mode
# `align_corners = True`.
- func: grid_sampler(Tensor input, Tensor grid, int interpolation_mode, int padding_mode, bool align_corners) -> Tensor

- func: grid_sampler_2d(Tensor input, Tensor grid, int interpolation_mode, int padding_mode, bool align_corners) -> Tensor
  dispatch:
    CPU: grid_sampler_2d_cpu
    CUDA: grid_sampler_2d_cuda

- func: grid_sampler_2d_backward(Tensor grad_output, Tensor input, Tensor grid, int interpolation_mode, int padding_mode, bool align_corners) -> (Tensor, Tensor)
  dispatch:
    CPU: grid_sampler_2d_backward_cpu
    CUDA: grid_sampler_2d_backward_cuda

# See NOTE [ grid_sample CPU fallback ]
- func: _grid_sampler_2d_cpu_fallback(Tensor input, Tensor grid, int interpolation_mode, int padding_mode, bool align_corners) -> Tensor
  dispatch:
    CompositeExplicitAutograd: _grid_sampler_2d_cpu_fallback

- func: _grid_sampler_2d_cpu_fallback_backward(Tensor grad_output, Tensor input, Tensor grid, int interpolation_mode, int padding_mode, bool align_corners) -> (Tensor, Tensor)

- func: grid_sampler_3d(Tensor input, Tensor grid, int interpolation_mode, int padding_mode, bool align_corners) -> Tensor
  dispatch:
    CPU: grid_sampler_3d_cpu
    CUDA: grid_sampler_3d_cuda

- func: grid_sampler_3d_backward(Tensor grad_output, Tensor input, Tensor grid, int interpolation_mode, int padding_mode, bool align_corners) -> (Tensor, Tensor)
  dispatch:
    CPU: grid_sampler_3d_backward_cpu
    CUDA: grid_sampler_3d_backward_cuda

- func: hann_window(int window_length, *, ScalarType? dtype=None, Layout? layout=None, Device? device=None, bool? pin_memory=None) -> Tensor

- func: hann_window.periodic(int window_length, bool periodic, *, ScalarType? dtype=None, Layout? layout=None, Device? device=None, bool? pin_memory=None) -> Tensor

- func: hamming_window(int window_length, *, ScalarType? dtype=None, Layout? layout=None, Device? device=None, bool? pin_memory=None) -> Tensor

- func: hamming_window.periodic(int window_length, bool periodic, *, ScalarType? dtype=None, Layout? layout=None, Device? device=None, bool? pin_memory=None) -> Tensor

- func: hamming_window.periodic_alpha(int window_length, bool periodic, float alpha, *, ScalarType? dtype=None, Layout? layout=None, Device? device=None, bool? pin_memory=None) -> Tensor

- func: hamming_window.periodic_alpha_beta(int window_length, bool periodic, float alpha, float beta, *, ScalarType? dtype=None, Layout? layout=None, Device? device=None, bool? pin_memory=None) -> Tensor

- func: kaiser_window(int window_length, *, ScalarType? dtype=None, Layout? layout=None, Device? device=None, bool? pin_memory=None) -> Tensor

- func: kaiser_window.periodic(int window_length, bool periodic, *, ScalarType? dtype=None, Layout? layout=None, Device? device=None, bool? pin_memory=None) -> Tensor

- func: kaiser_window.beta(int window_length, bool periodic, float beta, *, ScalarType? dtype=None, Layout? layout=None, Device? device=None, bool? pin_memory=None) -> Tensor

- func: hinge_embedding_loss(Tensor self, Tensor target, float margin=1.0, int reduction=Mean) -> Tensor

- func: group_norm(Tensor input, int num_groups, Tensor? weight=None, Tensor? bias=None, float eps=1e-05, bool cudnn_enabled=True) -> Tensor

- func: native_group_norm(Tensor input, Tensor? weight, Tensor? bias, int N, int C, int HxW, int group, float eps) -> (Tensor, Tensor, Tensor)
  dispatch:
    CPU, CUDA: native_group_norm
    CompositeImplicitAutograd: math_group_norm

- func: native_group_norm_backward(Tensor grad_out, Tensor input, Tensor mean, Tensor rstd, Tensor? weight, int N, int C, int HxW, int group, bool[3] output_mask) -> (Tensor, Tensor, Tensor)
  dispatch:
    CPU, CUDA: native_group_norm_backward

# Real to complex forward FFT
- func: _fft_r2c(Tensor self, int[] dim, int normalization, bool onesided) -> Tensor
  variants: function
  dispatch:
    CPU: _fft_r2c_mkl
    CUDA: _fft_r2c_cufft

- func: _fft_r2c.out(Tensor self, int[] dim, int normalization, bool onesided, *, Tensor(a!) out) -> Tensor(a!)
  variants: function
  dispatch:
    CPU: _fft_r2c_mkl_out
    CUDA: _fft_r2c_cufft_out

# Complex to real inverse FFT
- func: _fft_c2r(Tensor self, int[] dim, int normalization, int last_dim_size) -> Tensor
  variants: function
  dispatch:
    CPU: _fft_c2r_mkl
    CUDA: _fft_c2r_cufft

- func: _fft_c2r.out(Tensor self, int[] dim, int normalization, int last_dim_size, *, Tensor(a!) out) -> Tensor(a!)
  variants: function
  dispatch:
    CPU: _fft_c2r_mkl_out
    CUDA: _fft_c2r_cufft_out

# Standard complex to complex FFT (forward or backward)
- func: _fft_c2c(Tensor self, int[] dim, int normalization, bool forward) -> Tensor
  variants: function
  dispatch:
    CPU: _fft_c2c_mkl
    CUDA: _fft_c2c_cufft

- func: _fft_c2c.out(Tensor self, int[] dim, int normalization, bool forward, *, Tensor(a!) out) -> Tensor(a!)
  variants: function
  dispatch:
    CPU: _fft_c2c_mkl_out
    CUDA: _fft_c2c_cufft_out

- func: _cufft_get_plan_cache_size(int device_index) -> int

- func: _cufft_get_plan_cache_max_size(int device_index) -> int

- func: _cufft_set_plan_cache_max_size(int device_index, int max_size) -> ()

- func: _cufft_clear_plan_cache(int device_index) -> ()

- func: index.Tensor(Tensor self, Tensor?[] indices) -> Tensor
  variants: function, method
  dispatch:
    CPU, CUDA: index
    QuantizedCPU: quantized_index
  # NB: This function is special-cased in tools/autograd/gen_variable_type.py
  # NB: The following functions are declared in aten/src/ATen/templates/TensorBody.h and defined in aten/src/ATen/TensorIndexing.cpp:
  # - Tensor Tensor::index(ArrayRef<TensorIndex> indices)
  # - Tensor Tensor::index(std::initializer_list<TensorIndex> indices)

- func: index_copy_(Tensor(a!) self, int dim, Tensor index, Tensor source) -> Tensor(a!)
  variants: method
  dispatch:
    CompositeExplicitAutograd: index_copy_

- func: index_copy(Tensor self, int dim, Tensor index, Tensor source) -> Tensor
  variants: function, method

- func: index_copy_.dimname(Tensor(a!) self, Dimname dim, Tensor index, Tensor source) -> Tensor(a!)
  variants: method

- func: index_copy.dimname(Tensor self, Dimname dim, Tensor index, Tensor source) -> Tensor
  variants: function, method

- func: index_put_(Tensor(a!) self, Tensor?[] indices, Tensor values, bool accumulate=False) -> Tensor(a!)
  variants: function, method
  dispatch:
    CompositeExplicitAutograd: index_put_
  # NB: The following functions are declared in aten/src/ATen/templates/TensorBody.h and defined in aten/src/ATen/TensorIndexing.cpp:
  # - Tensor & Tensor::index_put_(ArrayRef<TensorIndex> indices, Tensor const & rhs)
  # - Tensor & Tensor::index_put_(ArrayRef<TensorIndex> indices, Scalar v)
  # - Tensor & Tensor::index_put_(std::initializer_list<TensorIndex> indices, Tensor const & rhs)
  # - Tensor & Tensor::index_put_(std::initializer_list<TensorIndex> indices, Scalar v)

- func: index_put(Tensor self, Tensor?[] indices, Tensor values, bool accumulate=False) -> Tensor
  variants: function, method

- func: _index_put_impl_(Tensor(a!) self, Tensor?[] indices, Tensor values, bool accumulate=False, bool unsafe=False) -> Tensor(a!)
  variants: function
  dispatch:
    CPU, CUDA: _index_put_impl_

- func: instance_norm(Tensor input, Tensor? weight, Tensor? bias, Tensor? running_mean, Tensor? running_var, bool use_input_stats, float momentum, float eps, bool cudnn_enabled) -> Tensor
  variants: function

- func: inverse(Tensor self) -> Tensor
  variants: function, method
  dispatch:
    CompositeExplicitAutograd: inverse

- func: inverse.out(Tensor self, *, Tensor(a!) out) -> Tensor(a!)
  dispatch:
    CompositeExplicitAutograd: inverse_out

- func: _inverse_helper(Tensor self) -> Tensor
  variants: function
  dispatch:
    CPU: _inverse_helper_cpu
    CUDA: _inverse_helper_cuda

- func: isclose(Tensor self, Tensor other, float rtol=1e-05, float atol=1e-08, bool equal_nan=False) -> Tensor
  variants: function, method

- func: isnan(Tensor self) -> Tensor
  variants: function, method
  device_guard: False
  dispatch:
    CPU, CUDA: isnan
    SparseCPU, SparseCUDA: isnan_sparse

- func: is_distributed(Tensor self) -> bool
  variants: function, method
  device_guard: False

- func: is_floating_point(Tensor self) -> bool
  variants: function, method
  device_guard: False
  manual_cpp_binding: True

- func: is_complex(Tensor self) -> bool
  variants: function, method
  device_guard: False
  manual_cpp_binding: True

- func: isreal(Tensor self) -> Tensor
  variants: function, method

- func: is_nonzero(Tensor self) -> bool
  variants: function, method
  device_guard: False

- func: is_same_size(Tensor self, Tensor other) -> bool
  variants: function, method
  device_guard: False

- func: is_signed(Tensor self) -> bool
  variants: function, method
  device_guard: False
  manual_cpp_binding: True

- func: kl_div(Tensor self, Tensor target, int reduction=Mean, *, bool log_target=False) -> Tensor
  dispatch:
    CompositeExplicitAutograd: kl_div

- func: kl_div_backward(Tensor grad_output, Tensor self, Tensor target, int reduction=Mean, *, bool log_target=False) -> Tensor
  dispatch:
    CPU: kl_div_backward_cpu
    CUDA: kl_div_backward_cuda

- func: kron(Tensor self, Tensor other) -> Tensor
  variants: function, method

- func: kron.out(Tensor self, Tensor other, *, Tensor(a!) out) -> Tensor(a!)

- func: kthvalue(Tensor self, int k, int dim=-1, bool keepdim=False) -> (Tensor values, Tensor indices)
  variants: function, method
  dispatch:
    CompositeExplicitAutograd: kthvalue

- func: kthvalue.values(Tensor self, int k, int dim=-1, bool keepdim=False, *, Tensor(a!) values, Tensor(b!) indices) -> (Tensor(a!) values, Tensor(b!) indices)
  dispatch:
    CPU: kthvalue_out_cpu
    CUDA: kthvalue_out_cuda

- func: kthvalue.dimname(Tensor self, int k, Dimname dim, bool keepdim=False) -> (Tensor values, Tensor indices)
  variants: function, method

- func: kthvalue.dimname_out(Tensor self, int k, Dimname dim, bool keepdim=False, *, Tensor(a!) values, Tensor(b!) indices) -> (Tensor(a!) values, Tensor(b!) indices)

- func: layer_norm(Tensor input, int[] normalized_shape, Tensor? weight=None, Tensor? bias=None, float eps=1e-05, bool cudnn_enable=True) -> Tensor

- func: native_layer_norm(Tensor input, int[] normalized_shape, Tensor? weight, Tensor? bias, float eps) -> (Tensor, Tensor, Tensor)
  dispatch:
    CPU: layer_norm_cpu
    CUDA: layer_norm_cuda
    CompositeImplicitAutograd: math_native_layer_norm

- func: native_layer_norm_backward(Tensor grad_out, Tensor input, int[] normalized_shape, Tensor mean, Tensor rstd, Tensor? weight, Tensor? bias, bool[3] output_mask) -> (Tensor, Tensor, Tensor)
  dispatch:
    CPU: layer_norm_backward_cpu
    CUDA: layer_norm_backward_cuda

- func: nan_to_num(Tensor self, float? nan=None, float? posinf=None, float? neginf=None) -> Tensor
  variants: function, method
  dispatch:
    CompositeExplicitAutograd: nan_to_num

- func: nan_to_num_(Tensor(a!) self, float? nan=None, float? posinf=None, float? neginf=None) -> Tensor(a!)
  variants: function, method
  dispatch:
    CompositeExplicitAutograd: nan_to_num_

- func: nan_to_num.out(Tensor self, float? nan=None, float? posinf=None, float? neginf=None, *, Tensor(a!) out) -> Tensor(a!)
  dispatch:
    CPU, CUDA: nan_to_num_out

- func: linear(Tensor input, Tensor weight, Tensor? bias=None) -> Tensor
  python_module: nn

- func: mkldnn_linear(Tensor self, Tensor weight, Tensor? bias=None) -> Tensor
  python_module: nn
  dispatch:
    MkldnnCPU: mkldnn_linear

- func: mkldnn_linear_backward_input(int[] input_size, Tensor grad_output, Tensor weight) -> Tensor
  dispatch:
    MkldnnCPU: mkldnn_linear_backward_input

- func: mkldnn_linear_backward_weights(Tensor grad_output, Tensor input, Tensor weight, bool bias_defined) -> (Tensor, Tensor)
  dispatch:
    MkldnnCPU: mkldnn_linear_backward_weights

- func: mkldnn_linear_backward(Tensor self, Tensor grad_output, Tensor weight, bool[3] output_mask) -> (Tensor, Tensor, Tensor)
  dispatch:
    MkldnnCPU: mkldnn_linear_backward

- func: fbgemm_linear_int8_weight_fp32_activation(Tensor input, Tensor weight, Tensor packed, Tensor col_offsets, Scalar weight_scale, Scalar weight_zero_point, Tensor bias) -> Tensor

- func: fbgemm_linear_int8_weight(Tensor input, Tensor weight, Tensor packed, Tensor col_offsets, Scalar weight_scale, Scalar weight_zero_point, Tensor bias) -> Tensor

- func: fbgemm_linear_quantize_weight(Tensor input) -> (Tensor, Tensor, float, int)

- func: fbgemm_pack_gemm_matrix_fp16(Tensor input) -> Tensor

- func: fbgemm_linear_fp16_weight_fp32_activation(Tensor input, Tensor packed_weight, Tensor bias) -> Tensor

- func: fbgemm_linear_fp16_weight(Tensor input, Tensor packed_weight, Tensor bias) -> Tensor

- func: fbgemm_pack_quantized_matrix(Tensor input) -> Tensor

- func: fbgemm_pack_quantized_matrix.KN(Tensor input, int K, int N) -> Tensor

- func: ldexp.Tensor(Tensor self, Tensor other) -> Tensor
  variants: function, method

- func: ldexp_(Tensor(a!) self, Tensor other) -> Tensor(a!)
  variants: function, method

- func: ldexp.out(Tensor self, Tensor other, *, Tensor(a!) out) -> Tensor(a!)

- func: linspace(Scalar start, Scalar end, int? steps=None, *, ScalarType? dtype=None, Layout? layout=None, Device? device=None, bool? pin_memory=None) -> Tensor

- func: linspace.out(Scalar start, Scalar end, int? steps=None, *, Tensor(a!) out) -> Tensor(a!)
  dispatch:
    CPU: linspace_cpu_out
    CUDA: linspace_cuda_out

- func: log(Tensor self) -> Tensor
  structured_delegate: log.out
  variants: function, method

- func: log_(Tensor(a!) self) -> Tensor(a!)
  structured_delegate: log.out
  variants: function, method

- func: log.out(Tensor self, *, Tensor(a!) out) -> Tensor(a!)
  structured: True
  structured_inherits: TensorIteratorBase
  dispatch:
    CPU, CUDA: log_out

- func: log10(Tensor self) -> Tensor
  structured_delegate: log10.out
  variants: function, method

- func: log10_(Tensor(a!) self) -> Tensor(a!)
  structured_delegate: log10.out
  variants: function, method

- func: log10.out(Tensor self, *, Tensor(a!) out) -> Tensor(a!)
  structured: True
  structured_inherits: TensorIteratorBase
  dispatch:
    CPU, CUDA: log10_out

- func: log1p(Tensor self) -> Tensor
  structured_delegate: log1p.out
  variants: function, method
  dispatch:
    SparseCPU, SparseCUDA: log1p_sparse

- func: log1p_(Tensor(a!) self) -> Tensor(a!)
  structured_delegate: log1p.out
  variants: function, method
  dispatch:
    SparseCPU, SparseCUDA: log1p_sparse_

- func: log1p.out(Tensor self, *, Tensor(a!) out) -> Tensor(a!)
  structured: True
  structured_inherits: TensorIteratorBase
  dispatch:
    CPU, CUDA: log1p_out
    SparseCPU, SparseCUDA: log1p_out_sparse

- func: log2(Tensor self) -> Tensor
  structured_delegate: log2.out
  variants: function, method

- func: log2_(Tensor(a!) self) -> Tensor(a!)
  structured_delegate: log2.out
  variants: function, method

- func: log2.out(Tensor self, *, Tensor(a!) out) -> Tensor(a!)
  structured: True
  structured_inherits: TensorIteratorBase
  dispatch:
    CPU, CUDA: log2_out

- func: logaddexp.out(Tensor self, Tensor other, *, Tensor(a!) out) -> Tensor(a!)
  dispatch:
    CPU, CUDA: logaddexp_out

- func: logaddexp(Tensor self, Tensor other) -> Tensor
  variants: method, function
  dispatch:
    CompositeExplicitAutograd: logaddexp

- func: logaddexp2.out(Tensor self, Tensor other, *, Tensor(a!) out) -> Tensor(a!)
  dispatch:
    CPU, CUDA: logaddexp2_out

- func: logaddexp2(Tensor self, Tensor other) -> Tensor
  variants: method, function
  dispatch:
    CompositeExplicitAutograd: logaddexp2

- func: xlogy.Tensor(Tensor self, Tensor other) -> Tensor
  variants: function, method
  dispatch:
    CPU, CUDA: xlogy

- func: xlogy.Scalar_Self(Scalar self, Tensor other) -> Tensor
  variants: function
  dispatch:
    CPU, CUDA: xlogy

- func: xlogy.Scalar_Other(Tensor self, Scalar other) -> Tensor
  variants: function, method
  dispatch:
    CPU, CUDA: xlogy

# xlogy: inplace variant
- func: xlogy_.Tensor(Tensor(a!) self, Tensor other) -> Tensor(a!)
  variants: function, method
  dispatch:
    CPU, CUDA: xlogy_

- func: xlogy_.Scalar_Other(Tensor(a!) self, Scalar other) -> Tensor(a!)
  variants: function, method
  dispatch:
    CPU, CUDA: xlogy_

# xlogy: out variant
- func: xlogy.OutTensor(Tensor self, Tensor other, *, Tensor(a!) out) -> Tensor(a!)
  variants: function
  dispatch:
    CPU, CUDA: xlogy_out

- func: xlogy.OutScalar_Self(Scalar self, Tensor other, *, Tensor(a!) out) -> Tensor(a!)
  variants: function
  dispatch:
    CPU, CUDA: xlogy_out

- func: xlogy.OutScalar_Other(Tensor self, Scalar other, *, Tensor(a!) out) -> Tensor(a!)
  variants: function
  dispatch:
    CPU, CUDA: xlogy_out

- func: logdet(Tensor self) -> Tensor
  variants: function, method
  dispatch:
    CompositeExplicitAutograd: logdet

- func: logspace(Scalar start, Scalar end, int? steps=None, float base=10.0, *, ScalarType? dtype=None, Layout? layout=None, Device? device=None, bool? pin_memory=None) -> Tensor

- func: logspace.out(Scalar start, Scalar end, int? steps=None, float base=10.0, *, Tensor(a!) out) -> Tensor(a!)
  dispatch:
    CPU: logspace_cpu_out
    CUDA: logspace_cuda_out

# log_softmax allows positional dtype, unlike most operators, because kwonly is BC-breaking when loading jit models.
- func: log_softmax.int(Tensor self, int dim, ScalarType? dtype=None) -> Tensor
  variants: function, method

- func: log_softmax.Dimname(Tensor self, Dimname dim, *, ScalarType? dtype=None) -> Tensor
  variants: function, method

- func: _log_softmax(Tensor self, int dim, bool half_to_float) -> Tensor
  dispatch:
    CPU: log_softmax_cpu
    CUDA: log_softmax_cuda

- func: _log_softmax_backward_data(Tensor grad_output, Tensor output, int dim, Tensor self) -> Tensor
  dispatch:
    CPU: log_softmax_backward_cpu
    CUDA: log_softmax_backward_cuda

- func: _logcumsumexp(Tensor self, int dim) -> Tensor
  dispatch:
    CPU: _logcumsumexp_cpu
    CUDA: _logcumsumexp_cuda

- func: _logcumsumexp.out(Tensor self, int dim, *, Tensor(a!) out) -> Tensor(a!)
  dispatch:
    CPU: _logcumsumexp_out_cpu
    CUDA: _logcumsumexp_out_cuda

- func: logcumsumexp(Tensor self, int dim) -> Tensor
  variants: function, method
  dispatch:
    CompositeExplicitAutograd: logcumsumexp

- func: logcumsumexp.out(Tensor self, int dim, *, Tensor(a!) out) -> Tensor(a!)
  dispatch:
    CompositeExplicitAutograd: logcumsumexp_out

- func: logcumsumexp.dimname(Tensor self, Dimname dim) -> Tensor
  variants: function, method

- func: logcumsumexp.dimname_out(Tensor self, Dimname dim, *, Tensor(a!) out) -> Tensor(a!)

- func: logsumexp(Tensor self, int[1] dim, bool keepdim=False) -> Tensor
  variants: function, method
  dispatch:
    CompositeExplicitAutograd: logsumexp

- func: logsumexp.out(Tensor self, int[1] dim, bool keepdim=False, *, Tensor(a!) out) -> Tensor(a!)
  dispatch:
    CompositeExplicitAutograd: logsumexp_out

- func: logsumexp.names(Tensor self, Dimname[1] dim, bool keepdim=False) -> Tensor
  variants: function, method

- func: logsumexp.names_out(Tensor self, Dimname[1] dim, bool keepdim=False, *, Tensor(a!) out) -> Tensor(a!)

- func: margin_ranking_loss(Tensor input1, Tensor input2, Tensor target, float margin=0.0, int reduction=Mean) -> Tensor

- func: matmul(Tensor self, Tensor other) -> Tensor
  variants: function, method

- func: matmul.out(Tensor self, Tensor other, *, Tensor(a!) out) -> Tensor(a!)

- func: matrix_rank.tol(Tensor self, float tol, bool symmetric=False) -> Tensor

- func: matrix_rank(Tensor self, bool symmetric=False) -> Tensor

# Alias to linalg.matrix_power
- func: matrix_power(Tensor self, int n) -> Tensor
  variants: function, method

# Alias to linalg.matrix_power
- func: matrix_power.out(Tensor self, int n, *, Tensor(a!) out) -> Tensor(a!)

- func: matrix_exp(Tensor self) -> Tensor
  variants: function, method
  dispatch:
    CPU, CUDA: matrix_exp

- func: matrix_exp_backward(Tensor self, Tensor grad) -> Tensor

- func: _aminmax(Tensor self) -> (Tensor, Tensor)
  variants: function
  dispatch:
    CPU, CUDA: _aminmax_all

- func: _aminmax.dim(Tensor self, int dim, bool keepdim=False) -> (Tensor, Tensor)
  variants: function
  dispatch:
    CPU, CUDA: _aminmax

- func: _compute_linear_combination(Tensor input, Tensor coefficients) -> Tensor
  dispatch:
    CPU, CUDA: _compute_linear_combination

- func: _compute_linear_combination.out(Tensor input, Tensor coefficients, *, Tensor(a!) out) -> Tensor(a!)
  dispatch:
    CPU, CUDA: _compute_linear_combination_out

- func: max.dim(Tensor self, int dim, bool keepdim=False) -> (Tensor values, Tensor indices)
  variants: function, method
  dispatch:
    CPU, CUDA, QuantizedCPU, QuantizedCUDA: max

- func: max.dim_max(Tensor self, int dim, bool keepdim=False, *, Tensor(a!) max, Tensor(b!) max_values) -> (Tensor(a!) values, Tensor(b!) indices)
  dispatch:
    CPU, CUDA: max_out

- func: max.names_dim(Tensor self, Dimname dim, bool keepdim=False) -> (Tensor values, Tensor indices)
  variants: function, method

- func: max.names_dim_max(Tensor self, Dimname dim, bool keepdim=False, *, Tensor(a!) max, Tensor(b!) max_values) -> (Tensor(a!) values, Tensor(b!) indices)

- func: value_selecting_reduction_backward(Tensor grad, int dim, Tensor indices, int[] sizes, bool keepdim) -> Tensor
  variants: function
  device_guard: False

- func: amax(Tensor self, int[1] dim=[], bool keepdim=False) -> Tensor
  variants: function, method
  dispatch:
    CompositeExplicitAutograd: amax

- func: amax.out(Tensor self, int[1] dim=[], bool keepdim=False, *, Tensor(a!) out) -> Tensor(a!)
  dispatch:
    CPU, CUDA: amax_out

# Return: (Tensor output, Tensor indices)
- func: max_pool1d_with_indices(Tensor self, int[1] kernel_size, int[1] stride=[], int[1] padding=0, int[1] dilation=1, bool ceil_mode=False) -> (Tensor, Tensor)

- func: max_pool1d(Tensor self, int[1] kernel_size, int[1] stride=[], int[1] padding=0, int[1] dilation=1, bool ceil_mode=False) -> Tensor

- func: max_pool2d(Tensor self, int[2] kernel_size, int[2] stride=[], int[2] padding=0, int[2] dilation=1, bool ceil_mode=False) -> Tensor

- func: mkldnn_max_pool2d(Tensor self, int[2] kernel_size, int[2] stride=[], int[2] padding=0, int[2] dilation=1, bool ceil_mode=False) -> Tensor
  dispatch:
    MkldnnCPU: mkldnn_max_pool2d

- func: mkldnn_max_pool2d_backward(Tensor grad_output, Tensor output, Tensor input, int[2] kernel_size, int[2] stride=[], int[2] padding=0, int[2] dilation=1, bool ceil_mode=False) -> Tensor
  dispatch:
    MkldnnCPU: mkldnn_max_pool2d_backward

- func: mkldnn_max_pool3d(Tensor self, int[3] kernel_size, int[3] stride=[], int[3] padding=0, int[3] dilation=1, bool ceil_mode=False) -> Tensor
  dispatch:
    MkldnnCPU: mkldnn_max_pool3d

- func: mkldnn_max_pool3d_backward(Tensor grad_output, Tensor output, Tensor input, int[3] kernel_size, int[3] stride=[], int[3] padding=0, int[3] dilation=1, bool ceil_mode=False) -> Tensor
  dispatch:
    MkldnnCPU: mkldnn_max_pool3d_backward

- func: quantized_max_pool1d(Tensor self, int[1] kernel_size, int[1] stride=[], int[1] padding=0, int[1] dilation=1, bool ceil_mode=False) -> Tensor
  dispatch:
    QuantizedCPU: quantized_max_pool1d

- func: quantized_max_pool2d(Tensor self, int[2] kernel_size, int[2] stride=[], int[2] padding=0, int[2] dilation=1, bool ceil_mode=False) -> Tensor
  dispatch:
    QuantizedCPU: quantized_max_pool2d

- func: max_pool3d(Tensor self, int[3] kernel_size, int[3] stride=[], int[3] padding=0, int[3] dilation=1, bool ceil_mode=False) -> Tensor

# The CPU and GPU dispatch variants are named weirdly here because otherwise there
# are namespacing issues in C++
- func: mean(Tensor self, *, ScalarType? dtype=None) -> Tensor
  variants: function, method
  dispatch:
    CPU, CUDA: mean_cpu_gpu
    QuantizedCPU: mean_quantized_cpu

- func: mean.dim(Tensor self, int[1] dim, bool keepdim=False, *, ScalarType? dtype=None) -> Tensor
  variants: function, method
  dispatch:
    CPU, CUDA: mean_cpu_gpu
    QuantizedCPU: mean_quantized_cpu

- func: mean.out(Tensor self, int[1] dim, bool keepdim=False, *, ScalarType? dtype=None, Tensor(a!) out) -> Tensor(a!)
  dispatch:
    CPU, CUDA: mean_out_cpu_gpu
    QuantizedCPU: mean_out_quantized_cpu

- func: mean.names_dim(Tensor self, Dimname[1] dim, bool keepdim=False, *, ScalarType? dtype=None) -> Tensor
  variants: function, method

- func: mean.names_out(Tensor self, Dimname[1] dim, bool keepdim=False, *, ScalarType? dtype=None, Tensor(a!) out) -> Tensor(a!)

- func: median(Tensor self) -> Tensor
  variants: function, method
  dispatch:
    CPU: median_cpu
    CUDA: median_cuda

- func: median.dim(Tensor self, int dim, bool keepdim=False) -> (Tensor values, Tensor indices)
  variants: function, method
  dispatch:
    CompositeExplicitAutograd: median

- func: median.dim_values(Tensor self, int dim, bool keepdim=False, *, Tensor(a!) values, Tensor(b!) indices) -> (Tensor(a!) values, Tensor(b!) indices)
  dispatch:
    CPU: median_out_cpu
    CUDA: median_out_cuda

- func: median.names_dim(Tensor self, Dimname dim, bool keepdim=False) -> (Tensor values, Tensor indices)
  variants: function, method

- func: median.names_dim_values(Tensor self, Dimname dim, bool keepdim=False, *, Tensor(a!) values, Tensor(b!) indices) -> (Tensor(a!) values, Tensor(b!) indices)

- func: nanmedian(Tensor self) -> Tensor
  variants: function, method
  dispatch:
    CPU: nanmedian_cpu
    CUDA: nanmedian_cuda

- func: nanmedian.dim(Tensor self, int dim, bool keepdim=False) -> (Tensor values, Tensor indices)
  variants: function, method
  dispatch:
    CompositeExplicitAutograd: nanmedian

- func: nanmedian.dim_values(Tensor self, int dim, bool keepdim=False, *, Tensor(a!) values, Tensor(b!) indices) -> (Tensor(a!) values, Tensor(b!) indices)
  dispatch:
    CPU: nanmedian_out_cpu
    CUDA: nanmedian_out_cuda

- func: nanmedian.names_dim(Tensor self, Dimname dim, bool keepdim=False) -> (Tensor values, Tensor indices)
  variants: function, method

- func: nanmedian.names_dim_values(Tensor self, Dimname dim, bool keepdim=False, *, Tensor(a!) values, Tensor(b!) indices) -> (Tensor(a!) values, Tensor(b!) indices)

- func: min.dim(Tensor self, int dim, bool keepdim=False) -> (Tensor values, Tensor indices)
  variants: function, method
  dispatch:
    CPU, CUDA, QuantizedCPU, QuantizedCUDA: min

- func: min.dim_min(Tensor self, int dim, bool keepdim=False, *, Tensor(a!) min, Tensor(b!) min_indices) -> (Tensor(a!) values, Tensor(b!) indices)
  dispatch:
    CPU, CUDA: min_out

- func: min.names_dim(Tensor self, Dimname dim, bool keepdim=False) -> (Tensor values, Tensor indices)
  variants: function, method

- func: min.names_dim_min(Tensor self, Dimname dim, bool keepdim=False, *, Tensor(a!) min, Tensor(b!) min_indices) -> (Tensor(a!) values, Tensor(b!) indices)

- func: amin(Tensor self, int[1] dim=[], bool keepdim=False) -> Tensor
  variants: function, method
  dispatch:
    CompositeExplicitAutograd: amin

- func: amin.out(Tensor self, int[1] dim=[], bool keepdim=False, *, Tensor(a!) out) -> Tensor(a!)
  dispatch:
    CPU, CUDA: amin_out

- func: mkldnn_convolution(Tensor self, Tensor weight, Tensor? bias, int[] padding, int[] stride, int[] dilation, int groups) -> Tensor
  dispatch:
    CompositeExplicitAutograd: mkldnn_convolution

- func: mkldnn_convolution_backward_input(int[] self_size, Tensor grad_output, Tensor weight, int[] padding, int[] stride, int[] dilation, int groups, bool bias_defined) -> Tensor

- func: mkldnn_convolution_backward_weights(int[] weight_size, Tensor grad_output, Tensor self, int[] padding, int[] stride, int[] dilation, int groups, bool bias_defined) -> (Tensor, Tensor)

- func: mkldnn_convolution_backward(Tensor self, Tensor grad_output, Tensor weight, int[] padding, int[] stride, int[] dilation, int groups, bool[3] output_mask) -> (Tensor, Tensor, Tensor)
  dispatch:
    CompositeExplicitAutograd: mkldnn_convolution_backward

- func: miopen_batch_norm(Tensor input, Tensor weight, Tensor? bias, Tensor? running_mean, Tensor? running_var, bool training, float exponential_average_factor, float epsilon) -> (Tensor, Tensor, Tensor)
  dispatch:
    CUDA: miopen_batch_norm

- func: miopen_batch_norm_backward(Tensor input, Tensor grad_output, Tensor weight, Tensor? running_mean, Tensor? running_var, Tensor? save_mean, Tensor? save_var, float epsilon) -> (Tensor, Tensor, Tensor)
  dispatch:
    CUDA: miopen_batch_norm_backward

- func: miopen_convolution(Tensor self, Tensor weight, Tensor? bias, int[] padding, int[] stride, int[] dilation, int groups, bool benchmark, bool deterministic) -> Tensor
  dispatch:
    CUDA: miopen_convolution

- func: miopen_convolution_backward_input(int[] self_size, Tensor grad_output, Tensor weight, int[] padding, int[] stride, int[] dilation, int groups, bool benchmark, bool deterministic) -> Tensor
  dispatch:
    CUDA: miopen_convolution_backward_input

- func: miopen_convolution_backward(Tensor self, Tensor grad_output, Tensor weight, int[] padding, int[] stride, int[] dilation, int groups, bool benchmark, bool deterministic, bool[3] output_mask) -> (Tensor, Tensor, Tensor)
  dispatch:
    CUDA: miopen_convolution_backward

- func: miopen_convolution_backward_bias(Tensor grad_output) -> Tensor
  dispatch:
    CUDA: miopen_convolution_backward_bias

- func: miopen_convolution_backward_weight(int[] weight_size, Tensor grad_output, Tensor self, int[] padding, int[] stride, int[] dilation, int groups, bool benchmark, bool deterministic) -> Tensor
  dispatch:
    CUDA: miopen_convolution_backward_weight

- func: miopen_convolution_transpose(Tensor self, Tensor weight, Tensor? bias, int[] padding, int[] output_padding, int[] stride, int[] dilation, int groups, bool benchmark, bool deterministic) -> Tensor
  dispatch:
    CUDA: miopen_convolution_transpose

# NB: output_padding not strictly needed here, but it's helpful for the float
# backwards
- func: miopen_convolution_transpose_backward(Tensor self, Tensor grad_output, Tensor weight, int[] padding, int[] output_padding, int[] stride, int[] dilation, int groups, bool benchmark, bool deterministic, bool[3] output_mask) -> (Tensor, Tensor, Tensor)
  dispatch:
    CUDA: miopen_convolution_transpose_backward

- func: miopen_convolution_transpose_backward_input(Tensor grad_output, Tensor weight, int[] padding, int[] stride, int[] dilation, int groups, bool benchmark, bool deterministic) -> Tensor
  dispatch:
    CUDA: miopen_convolution_transpose_backward_input

- func: miopen_convolution_transpose_backward_weight(int[] weight_size, Tensor grad_output, Tensor self, int[] padding, int[] stride, int[] dilation, int groups, bool benchmark, bool deterministic) -> Tensor
  dispatch:
    CUDA: miopen_convolution_transpose_backward_weight

- func: miopen_depthwise_convolution(Tensor self, Tensor weight, Tensor? bias, int[] padding, int[] stride, int[] dilation, int groups, bool benchmark, bool deterministic) -> Tensor
  dispatch:
    CUDA: miopen_depthwise_convolution

- func: miopen_depthwise_convolution_backward_input(int[] self_size, Tensor grad_output, Tensor weight, int[] padding, int[] stride, int[] dilation, int groups, bool benchmark, bool deterministic) -> Tensor
  dispatch:
    CUDA: miopen_depthwise_convolution_backward_input

- func: miopen_depthwise_convolution_backward(Tensor self, Tensor grad_output, Tensor weight, int[] padding, int[] stride, int[] dilation, int groups, bool benchmark, bool deterministic, bool[3] output_mask) -> (Tensor, Tensor, Tensor)
  dispatch:
    CUDA: miopen_depthwise_convolution_backward

- func: miopen_depthwise_convolution_backward_weight(int[] weight_size, Tensor grad_output, Tensor self, int[] padding, int[] stride, int[] dilation, int groups, bool benchmark, bool deterministic) -> Tensor
  dispatch:
    CUDA: miopen_depthwise_convolution_backward_weight

- func: miopen_rnn(Tensor input, Tensor[] weight, int weight_stride0, Tensor hx, Tensor? cx, int mode, int hidden_size, int num_layers, bool batch_first, float dropout, bool train, bool bidirectional, int[] batch_sizes, Tensor? dropout_state) -> (Tensor, Tensor, Tensor, Tensor, Tensor)
  dispatch:
    CUDA: miopen_rnn

- func: miopen_rnn_backward(Tensor input, Tensor[] weight, int weight_stride0, Tensor weight_buf, Tensor hx, Tensor? cx, Tensor output, Tensor? grad_output, Tensor? grad_hy, Tensor? grad_cy, int mode, int hidden_size, int num_layers, bool batch_first, float dropout, bool train, bool bidirectional, int[] batch_sizes, Tensor? dropout_state, Tensor reserve, bool[4] output_mask) -> (Tensor, Tensor, Tensor, Tensor[])
  dispatch:
    CUDA: miopen_rnn_backward

- func: mm(Tensor self, Tensor mat2) -> Tensor
  variants: function, method
  dispatch:
    CPU: mm_cpu
    CUDA: mm_cuda
    SparseCPU, SparseCUDA, SparseCsrCPU: _sparse_mm

- func: mm.out(Tensor self, Tensor mat2, *, Tensor(a!) out) -> Tensor(a!)
  dispatch:
    CPU: mm_cpu_out
    CUDA: mm_out_cuda
    SparseCPU, SparseCUDA: _sparse_mm_out
    SparseCsrCPU: _sparse_csr_mm_out

- func: _sparse_mm(Tensor sparse, Tensor dense) -> Tensor

- func: _sparse_sparse_matmul(Tensor self, Tensor other) -> Tensor
  dispatch:
    SparseCPU: sparse_sparse_matmul_cpu
    SparseCUDA: sparse_sparse_matmul_cuda

- func: _sparse_mask_helper(Tensor t, Tensor mask_indices) -> Tensor
  dispatch:
    SparseCPU: sparse_mask_helper_cpu
    SparseCUDA: sparse_mask_helper_cuda

- func: mode(Tensor self, int dim=-1, bool keepdim=False) -> (Tensor values, Tensor indices)
  variants: function, method
  dispatch:
    CPU, CUDA: mode

- func: mode.values(Tensor self, int dim=-1, bool keepdim=False, *, Tensor(a!) values, Tensor(b!) indices) -> (Tensor(a!) values, Tensor(b!) indices)
  dispatch:
    CompositeExplicitAutograd: mode_out

- func: mode.dimname(Tensor self, Dimname dim, bool keepdim=False) -> (Tensor values, Tensor indices)
  variants: function, method

- func: mode.dimname_out(Tensor self, Dimname dim, bool keepdim=False, *, Tensor(a!) values, Tensor(b!) indices) -> (Tensor(a!) values, Tensor(b!) indices)

- func: mul.Tensor(Tensor self, Tensor other) -> Tensor
  structured_delegate: mul.out
  variants: function, method
  dispatch:
    SparseCPU, SparseCUDA: mul_sparse
    MkldnnCPU: mkldnn_mul

- func: mul_.Tensor(Tensor(a!) self, Tensor other) -> Tensor(a!)
  structured_delegate: mul.out
  variants: method
  dispatch:
    SparseCPU, SparseCUDA: mul_sparse_
    MkldnnCPU: mkldnn_mul_

- func: mul.out(Tensor self, Tensor other, *, Tensor(a!) out) -> Tensor(a!)
  structured: True
  structured_inherits: TensorIteratorBase
  dispatch:
    CPU, CUDA: mul_out
    SparseCPU: mul_out_sparse_cpu
    SparseCUDA: mul_out_sparse_cuda
    MkldnnCPU: mkldnn_mul_out

  # For C++ only, until we have conversion from C++ numbers to Tensor
- func: mul.Scalar(Tensor self, Scalar other) -> Tensor
  variants: function, method
  dispatch:
    CompositeExplicitAutograd: mul

- func: mul_.Scalar(Tensor(a!) self, Scalar other) -> Tensor(a!)
  variants: method
  dispatch:
    CompositeExplicitAutograd: mul_

# multiply, alias for mul
- func: multiply.Tensor(Tensor self, Tensor other) -> Tensor
  variants: function, method

- func: multiply_.Tensor(Tensor(a!) self, Tensor other) -> Tensor(a!)
  variants: method

- func: multiply.out(Tensor self, Tensor other, *, Tensor(a!) out) -> Tensor(a!)

- func: multiply.Scalar(Tensor self, Scalar other) -> Tensor
  variants: function, method

- func: multiply_.Scalar(Tensor(a!) self, Scalar other) -> Tensor(a!)
  variants: method

- func: mv(Tensor self, Tensor vec) -> Tensor
  variants: function, method
  dispatch:
    CPU, CUDA: mv
    SparseCPU, SparseCUDA, SparseCsrCPU: mv_sparse

- func: mv.out(Tensor self, Tensor vec, *, Tensor(a!) out) -> Tensor(a!)
  dispatch:
    CompositeExplicitAutograd: mv_out

- func: mvlgamma(Tensor self, int p) -> Tensor
  variants: function, method
  dispatch:
    CompositeExplicitAutograd: mvlgamma

- func: mvlgamma_(Tensor(a!) self, int p) -> Tensor(a!)
  variants: method
  dispatch:
    CompositeExplicitAutograd: mvlgamma_

- func: narrow_copy(Tensor self, int dim, int start, int length) -> Tensor
  variants: function, method
  dispatch:
    CPU: narrow_copy_dense_cpu
    SparseCPU, SparseCUDA: narrow_copy_sparse
    CompositeExplicitAutograd: narrow_copy_dense

- func: narrow_copy.out(Tensor self, int dim, int start, int length, *, Tensor(a!) out) -> Tensor(a!)
  dispatch:
    CPU: narrow_copy_dense_cpu_out

- func: narrow(Tensor(a) self, int dim, int start, int length) -> Tensor(a)
  variants: function, method
  device_guard: False

- func: narrow.Tensor(Tensor(a) self, int dim, Tensor start, int length) -> Tensor(a)
  variants: function, method
  device_guard: False

- func: native_batch_norm(Tensor input, Tensor? weight, Tensor? bias, Tensor? running_mean, Tensor? running_var, bool training, float momentum, float eps) -> (Tensor, Tensor, Tensor)
  dispatch:
    CPU: batch_norm_cpu
    CUDA: batch_norm_cuda
    MkldnnCPU: mkldnn_batch_norm

- func: native_batch_norm.out(Tensor input, Tensor? weight, Tensor? bias, Tensor? running_mean, Tensor? running_var, bool training, float momentum, float eps, *, Tensor(a!) out, Tensor(b!) save_mean, Tensor(c!) save_invstd) -> (Tensor(a!), Tensor(b!), Tensor(c!))
  dispatch:
    CUDA: batch_norm_cuda_out

- func: batch_norm_stats(Tensor input, float eps) -> (Tensor, Tensor)
  dispatch:
    CUDA: batch_norm_stats_cuda

- func: batch_norm_elemt(Tensor input, Tensor? weight, Tensor? bias, Tensor mean, Tensor invstd, float eps) -> Tensor
  dispatch:
    CUDA: batch_norm_elemt_cuda

- func: batch_norm_elemt.out(Tensor input, Tensor? weight, Tensor? bias, Tensor mean, Tensor invstd, float eps, *, Tensor(a!) out) -> Tensor(a!)
  dispatch:
    CUDA: batch_norm_elemt_cuda_out

# for backward compatibility
- func: batch_norm_gather_stats(Tensor input, Tensor mean, Tensor invstd, Tensor? running_mean, Tensor? running_var, float momentum, float eps, int count) -> (Tensor, Tensor)
  dispatch:
    CUDA: batch_norm_gather_stats_cuda

- func: batch_norm_gather_stats_with_counts(Tensor input, Tensor mean, Tensor invstd, Tensor? running_mean, Tensor? running_var, float momentum, float eps, Tensor counts) -> (Tensor, Tensor)
  dispatch:
    CUDA: batch_norm_gather_stats_with_counts_cuda

- func: native_batch_norm_backward(Tensor grad_out, Tensor input, Tensor? weight, Tensor? running_mean, Tensor? running_var, Tensor? save_mean, Tensor? save_invstd, bool train, float eps, bool[3] output_mask) -> (Tensor, Tensor, Tensor)
  dispatch:
    CPU: batch_norm_backward_cpu
    CUDA: batch_norm_backward_cuda
    MkldnnCPU: mkldnn_batch_norm_backward

- func: batch_norm_backward_reduce(Tensor grad_out, Tensor input, Tensor mean, Tensor invstd, Tensor? weight, bool input_g, bool weight_g, bool bias_g) -> (Tensor, Tensor, Tensor, Tensor)
  dispatch:
    CUDA: batch_norm_backward_reduce_cuda

- func: batch_norm_backward_elemt(Tensor grad_out, Tensor input, Tensor mean, Tensor invstd, Tensor? weight, Tensor mean_dy, Tensor mean_dy_xmu, Tensor count) -> Tensor
  dispatch:
    CUDA: batch_norm_backward_elemt_cuda

- func: batch_norm_update_stats(Tensor input, Tensor? running_mean, Tensor? running_var, float momentum) -> (Tensor, Tensor)
  dispatch:
    CPU: batch_norm_update_stats_cpu
    CUDA: batch_norm_update_stats_cuda

- func: is_vulkan_available() -> bool

- func: _nnpack_available() -> bool

- func: _nnpack_spatial_convolution(Tensor input, Tensor weight, Tensor? bias, int[2] padding, int[2] stride=1) -> Tensor
  variants: function
  dispatch:
    CompositeExplicitAutograd: _nnpack_spatial_convolution

- func: _nnpack_spatial_convolution_backward(Tensor input, Tensor grad_output, Tensor weight, int[2] padding, bool[3] output_mask) -> (Tensor, Tensor, Tensor)
  variants: function

- func: _nnpack_spatial_convolution_backward_input(Tensor input, Tensor grad_output, Tensor weight, int[2] padding) -> Tensor
  variants: function

- func: _nnpack_spatial_convolution_backward_weight(Tensor input, int[] weightsize, Tensor grad_output, int[2] padding) -> Tensor
  variants: function

- func: ones.names(int[] size, *, Dimname[]? names, ScalarType? dtype=None, Layout? layout=None, Device? device=None, bool? pin_memory=None) -> Tensor
  device_guard: False

- func: ones(int[] size, *, ScalarType? dtype=None, Layout? layout=None, Device? device=None, bool? pin_memory=None) -> Tensor

- func: ones.out(int[] size, *, Tensor(a!) out) -> Tensor(a!)

- func: ones_like(Tensor self, *, ScalarType? dtype=None, Layout? layout=None, Device? device=None, bool? pin_memory=None, MemoryFormat? memory_format=None) -> Tensor

- func: pairwise_distance(Tensor x1, Tensor x2, float p=2, float eps=1e-06, bool keepdim=False) -> Tensor

- func: cdist(Tensor x1, Tensor x2, float p=2, int? compute_mode=None) -> Tensor

- func: _euclidean_dist(Tensor x1, Tensor x2) -> Tensor
  dispatch:
    CompositeExplicitAutograd: _euclidean_dist

- func: _cdist_forward(Tensor x1, Tensor x2, float p, int? compute_mode) -> Tensor
  dispatch:
    CPU, CUDA: _cdist_forward

- func: _cdist_backward(Tensor grad, Tensor x1, Tensor x2, float p, Tensor cdist) -> Tensor
  dispatch:
    CPU, CUDA: _cdist_backward

- func: pdist(Tensor self, float p=2) -> Tensor

- func: _pdist_forward(Tensor self, float p=2) -> Tensor
  dispatch:
    CPU, CUDA: _pdist_forward

- func: _pdist_backward(Tensor grad, Tensor self, float p, Tensor pdist) -> Tensor
  dispatch:
    CPU, CUDA: _pdist_backward

- func: cosine_similarity(Tensor x1, Tensor x2, int dim=1, float eps=1e-08) -> Tensor
  variants: function

- func: permute(Tensor(a) self, int[] dims) -> Tensor(a)
  variants: method  # This is method-only to match the previous tensor API. In the future we could make this a function too.
  dispatch:
    CompositeExplicitAutograd: permute

- func: movedim.intlist(Tensor(a) self, int[] source, int[] destination) -> Tensor(a)
  variants: function, method

- func: movedim.int(Tensor(a) self, int source, int destination) -> Tensor(a)
  variants: function, method

# moveaxis, alias for movedim
- func: moveaxis.intlist(Tensor(a) self, int[] source, int[] destination) -> Tensor(a)
  variants: function, method

- func: moveaxis.int(Tensor(a) self, int source, int destination) -> Tensor(a)
  variants: function, method

# Only exposed from C++ -- in Python,
# we expose it as an attribute `T`, not a function.
#
# I'd like to name this "T" in C++ too, but
# calling a native function "T" causes undefined
# behavior on Windows, for reasons I don't understand
# (maybe related to capital letter collation somehow...)
- func: numpy_T(Tensor(a) self) -> Tensor(a)
  variants: method

- func: pixel_shuffle(Tensor self, int upscale_factor) -> Tensor

- func: pixel_unshuffle(Tensor self, int downscale_factor) -> Tensor

- func: channel_shuffle(Tensor self, int groups) -> Tensor
  dispatch:
    CPU: channel_shuffle
    QuantizedCPU: channel_shuffle_quantized_cpu

- func: is_pinned(Tensor self) -> bool
  variants: method

- func: pin_memory(Tensor(a) self) -> Tensor(a)
  variants: method

- func: pinverse(Tensor self, float rcond=1e-15) -> Tensor
  variants: function, method

- func: poisson_nll_loss(Tensor input, Tensor target, bool log_input, bool full, float eps, int reduction) -> Tensor
  variants: function

- func: rad2deg(Tensor self) -> Tensor
  variants: function, method
  dispatch:
    CompositeExplicitAutograd: rad2deg

- func: rad2deg_(Tensor(a!) self) -> Tensor(a!)
  variants: function, method
  dispatch:
    CompositeExplicitAutograd: rad2deg_

- func: rad2deg.out(Tensor self, *, Tensor(a!) out) -> Tensor(a!)
  dispatch:
    CompositeExplicitAutograd: rad2deg_out

- func: deg2rad(Tensor self) -> Tensor
  variants: function, method
  dispatch:
    CompositeExplicitAutograd: deg2rad

- func: deg2rad_(Tensor(a!) self) -> Tensor(a!)
  variants: function, method
  dispatch:
    CompositeExplicitAutograd: deg2rad_

- func: deg2rad.out(Tensor self, *, Tensor(a!) out) -> Tensor(a!)
  dispatch:
    CompositeExplicitAutograd: deg2rad_out

- func: scalar_tensor(Scalar s, *, ScalarType? dtype=None, Layout? layout=None, Device? device=None, bool? pin_memory=None) -> Tensor

- func: rand.names(int[] size, *, Dimname[]? names, ScalarType? dtype=None, Layout? layout=None, Device? device=None, bool? pin_memory=None) -> Tensor
  device_guard: False

- func: rand.generator_with_names(int[] size, *, Generator? generator, Dimname[]? names, ScalarType? dtype=None, Layout? layout=None, Device? device=None, bool? pin_memory=None) -> Tensor
  device_guard: False

- func: rand(int[] size, *, ScalarType? dtype=None, Layout? layout=None, Device? device=None, bool? pin_memory=None) -> Tensor

- func: rand.generator(int[] size, *, Generator? generator, ScalarType? dtype=None, Layout? layout=None, Device? device=None, bool? pin_memory=None) -> Tensor

- func: rand.out(int[] size, *, Tensor(a!) out) -> Tensor(a!)

- func: rand.generator_out(int[] size, *, Generator? generator, Tensor(a!) out) -> Tensor(a!)

- func: rand_like(Tensor self, *, ScalarType? dtype=None, Layout? layout=None, Device? device=None, bool? pin_memory=None, MemoryFormat? memory_format=None) -> Tensor

- func: randint(int high, int[] size, *, ScalarType? dtype=None, Layout? layout=None, Device? device=None, bool? pin_memory=None) -> Tensor

- func: randint.generator(int high, int[] size, *, Generator? generator, ScalarType? dtype=None, Layout? layout=None, Device? device=None, bool? pin_memory=None) -> Tensor

- func: randint.low(int low, int high, int[] size, *, ScalarType? dtype=None, Layout? layout=None, Device? device=None, bool? pin_memory=None) -> Tensor

- func: randint.low_generator(int low, int high, int[] size, *, Generator? generator, ScalarType? dtype=None, Layout? layout=None, Device? device=None, bool? pin_memory=None) -> Tensor

- func: randint.out(int high, int[] size, *, Tensor(a!) out) -> Tensor(a!)

- func: randint.generator_out(int high, int[] size, *, Generator? generator, Tensor(a!) out) -> Tensor(a!)

- func: randint.low_out(int low, int high, int[] size, *, Tensor(a!) out) -> Tensor(a!)

- func: randint.low_generator_out(int low, int high, int[] size, *, Generator? generator, Tensor(a!) out) -> Tensor(a!)

- func: randint_like(Tensor self, int high, *, ScalarType? dtype=None, Layout? layout=None, Device? device=None, bool? pin_memory=None, MemoryFormat? memory_format=None) -> Tensor

- func: randint_like.low_dtype(Tensor self, int low, int high, *, ScalarType? dtype=None, Layout? layout=None, Device? device=None, bool? pin_memory=None, MemoryFormat? memory_format=None) -> Tensor

- func: randn(int[] size, *, ScalarType? dtype=None, Layout? layout=None, Device? device=None, bool? pin_memory=None) -> Tensor

- func: randn.generator(int[] size, *, Generator? generator, ScalarType? dtype=None, Layout? layout=None, Device? device=None, bool? pin_memory=None) -> Tensor

- func: randn.names(int[] size, *, Dimname[]? names, ScalarType? dtype=None, Layout? layout=None, Device? device=None, bool? pin_memory=None) -> Tensor
  device_guard: False

- func: randn.generator_with_names(int[] size, *, Generator? generator, Dimname[]? names, ScalarType? dtype=None, Layout? layout=None, Device? device=None, bool? pin_memory=None) -> Tensor
  device_guard: False

- func: randn.out(int[] size, *, Tensor(a!) out) -> Tensor(a!)

- func: randn.generator_out(int[] size, *, Generator? generator, Tensor(a!) out) -> Tensor(a!)

- func: randn_like(Tensor self, *, ScalarType? dtype=None, Layout? layout=None, Device? device=None, bool? pin_memory=None, MemoryFormat? memory_format=None) -> Tensor

- func: randperm(int n, *, ScalarType? dtype=None, Layout? layout=None, Device? device=None, bool? pin_memory=None) -> Tensor

- func: randperm.generator(int n, *, Generator? generator, ScalarType? dtype=None, Layout? layout=None, Device? device=None, bool? pin_memory=None) -> Tensor

- func: randperm.out(int n, *, Tensor(a!) out) -> Tensor(a!)

- func: randperm.generator_out(int n, *, Generator? generator, Tensor(a!) out) -> Tensor(a!)
  dispatch:
    CPU: randperm_out_cpu
    CUDA: randperm_out_cuda

- func: range.step(Scalar start, Scalar end, Scalar step=1, *, ScalarType? dtype=None, Layout? layout=None, Device? device=None, bool? pin_memory=None) -> Tensor

- func: range(Scalar start, Scalar end, *, ScalarType? dtype=None, Layout? layout=None, Device? device=None, bool? pin_memory=None) -> Tensor

- func: range.out(Scalar start, Scalar end, Scalar step=1, *, Tensor(a!) out) -> Tensor(a!)
  dispatch:
    CPU: range_cpu_out
    CUDA: range_cuda_out

- func: ravel(Tensor(a) self) -> Tensor(a)
  variants: function, method

- func: reciprocal(Tensor self) -> Tensor
  structured_delegate: reciprocal.out
  variants: function, method

- func: reciprocal_(Tensor(a!) self) -> Tensor(a!)
  structured_delegate: reciprocal.out
  variants: function, method

- func: reciprocal.out(Tensor self, *, Tensor(a!) out) -> Tensor(a!)
  structured: True
  structured_inherits: TensorIteratorBase
  dispatch:
    CPU, CUDA: reciprocal_out

- func: neg(Tensor self) -> Tensor
  variants: function, method
  dispatch:
    CPU, CUDA, SparseCPU, SparseCUDA: neg

- func: neg_(Tensor(a!) self) -> Tensor(a!)
  variants: function, method
  dispatch:
    CPU, CUDA: neg_
    SparseCPU, SparseCUDA: neg_sparse_

- func: neg.out(Tensor self, *, Tensor(a!) out) -> Tensor(a!)
  dispatch:
    CPU, CUDA: neg_out
    SparseCPU, SparseCUDA: neg_out_sparse

# Alias for neg
- func: negative(Tensor self) -> Tensor
  variants: function, method

- func: negative_(Tensor(a!) self) -> Tensor(a!)
  variants: function, method

- func: negative.out(Tensor self, *, Tensor(a!) out) -> Tensor(a!)

- func: repeat(Tensor self, int[] repeats) -> Tensor
  variants: method  # This is method-only to match the previous tensor API. In the future we could make this a function too.
  dispatch:
    CompositeExplicitAutograd: repeat

- func: repeat_interleave.Tensor(Tensor repeats) -> Tensor
  variants: function
  dispatch:
    CPU: repeat_interleave_cpu
    CUDA: repeat_interleave_cuda

- func: repeat_interleave.self_Tensor(Tensor self, Tensor repeats, int? dim=None) -> Tensor
  variants: function, method

- func: repeat_interleave.self_int(Tensor self, int repeats, int? dim=None) -> Tensor
  variants: function, method

- func: reshape(Tensor(a) self, int[] shape) -> Tensor(a)
  variants: function, method
  device_guard: False

- func: _mkldnn_reshape(Tensor self, int[] shape) -> Tensor
  device_guard: False
  dispatch:
    MkldnnCPU: mkldnn_reshape

- func: reshape_as(Tensor(a) self, Tensor other) -> Tensor(a)
  variants: method
  device_guard: False

- func: round(Tensor self) -> Tensor
  variants: function, method
  dispatch:
    CompositeExplicitAutograd: round

- func: round_(Tensor(a!) self) -> Tensor(a!)
  variants: function, method
  dispatch:
    CompositeExplicitAutograd: round_

- func: round.out(Tensor self, *, Tensor(a!) out) -> Tensor(a!)
  dispatch:
    CPU: round_out
    CUDA: round_out

- func: rrelu(Tensor self, Scalar lower=0.125, Scalar upper=0.3333333333333333, bool training=False, Generator? generator=None) -> Tensor

- func: rrelu_(Tensor(a!) self, Scalar lower=0.125, Scalar upper=0.3333333333333333, bool training=False, Generator? generator=None) -> Tensor(a!)

- func: relu(Tensor self) -> Tensor
  variants: function, method
  dispatch:
    CPU, CUDA: relu
    MkldnnCPU: mkldnn_relu
    QuantizedCPU: relu_quantized_cpu

- func: relu_(Tensor(a!) self) -> Tensor(a!)
  variants: function, method
  dispatch:
    CPU, CUDA: relu_
    MkldnnCPU: mkldnn_relu_
    QuantizedCPU: relu_quantized_cpu_

- func: relu6(Tensor self) -> Tensor
  python_module: nn

- func: relu6_(Tensor(a!) self) -> Tensor(a!)
  python_module: nn

- func: prelu(Tensor self, Tensor weight) -> Tensor
  variants: function, method
  dispatch:
    CPU: prelu_cpu
    CUDA: prelu_cuda

- func: prelu_backward(Tensor grad_output, Tensor self, Tensor weight) -> (Tensor, Tensor)
  variants: function, method
  dispatch:
    CPU: prelu_backward_cpu
    CUDA: prelu_backward_cuda

- func: gelu(Tensor self) -> Tensor
  python_module: nn
  dispatch:
    CPU: gelu_cpu
    CUDA: gelu_cuda

- func: gelu_backward(Tensor grad, Tensor self) -> Tensor
  python_module: nn
  dispatch:
    CPU: gelu_backward_cpu
    CUDA: gelu_backward_cuda

- func: infinitely_differentiable_gelu_backward(Tensor grad, Tensor self) -> Tensor
  variants: function
  python_module: nn
  device_guard: False

- func: hardshrink(Tensor self, Scalar lambd=0.5) -> Tensor
  variants: function, method
  dispatch:
    CPU, CUDA: hardshrink

- func: hardshrink_backward(Tensor grad_out, Tensor self, Scalar lambd) -> Tensor
  variants: function, method
  dispatch:
    CPU, CUDA: hardshrink_backward

- func: rsqrt(Tensor self) -> Tensor
  variants: function, method
  dispatch:
    CPU, CUDA: rsqrt

- func: rsqrt_(Tensor(a!) self) -> Tensor(a!)
  variants: function, method
  dispatch:
    CompositeExplicitAutograd: rsqrt_

- func: rsqrt.out(Tensor self, *, Tensor(a!) out) -> Tensor(a!)
  dispatch:
    CPU, CUDA: rsqrt_out

- func: select.Dimname(Tensor(a) self, Dimname dim, int index) -> Tensor(a)
  variants: function, method
  device_guard: False

- func: select.int(Tensor(a) self, int dim, int index) -> Tensor(a)
  variants: function, method
  device_guard: False
  dispatch:
    CompositeExplicitAutograd: select

- func: select_backward(Tensor grad, int[] input_sizes, int dim, int index) -> Tensor
  variants: function
  device_guard: False

- func: selu(Tensor self) -> Tensor

- func: selu_(Tensor(a!) self) -> Tensor(a!)

- func: celu(Tensor self, Scalar alpha=1.0) -> Tensor
  dispatch:
    CompositeExplicitAutograd: celu

- func: celu_(Tensor(a!) self, Scalar alpha=1.0) -> Tensor(a!)
  dispatch:
    CompositeExplicitAutograd: celu_

- func: silu(Tensor self) -> Tensor
  python_module: nn
  dispatch:
    CompositeExplicitAutograd: silu

- func: silu_(Tensor(a!) self) -> Tensor(a!)
  python_module: nn
  dispatch:
    CompositeExplicitAutograd: silu_

- func: silu.out(Tensor self, *, Tensor(a!) out) -> Tensor(a!)
  python_module: nn
  dispatch:
    CPU, CUDA: silu_out

- func: silu_backward(Tensor grad_output, Tensor self) -> Tensor
  python_module: nn
  dispatch:
    CPU, CUDA: silu_backward
    CompositeImplicitAutograd: math_silu_backward

- func: sigmoid(Tensor self) -> Tensor
  structured_delegate: sigmoid.out
  variants: function, method
  dispatch:
    QuantizedCPU: sigmoid_quantized_cpu
    MkldnnCPU: mkldnn_sigmoid

- func: sigmoid_(Tensor(a!) self) -> Tensor(a!)
  structured_delegate: sigmoid.out
  variants: function, method
  dispatch:
    MkldnnCPU: mkldnn_sigmoid_

- func: sigmoid.out(Tensor self, *, Tensor(a!) out) -> Tensor(a!)
  structured: True
  structured_inherits: TensorIteratorBase
  dispatch:
    CPU, CUDA: sigmoid_out

- func: logit(Tensor self, float? eps=None) -> Tensor
  variants: function, method
  dispatch:
    CPU, CUDA: logit

- func: logit_(Tensor(a!) self, float? eps=None) -> Tensor(a!)
  variants: function, method
  dispatch:
    CPU, CUDA: logit_

- func: logit.out(Tensor self, float? eps=None, *, Tensor(a!) out) -> Tensor(a!)
  dispatch:
    CPU, CUDA: logit_out

- func: sin(Tensor self) -> Tensor
  structured_delegate: sin.out
  variants: function, method

- func: sin_(Tensor(a!) self) -> Tensor(a!)
  structured_delegate: sin.out
  variants: function, method

- func: sin.out(Tensor self, *, Tensor(a!) out) -> Tensor(a!)
  structured: True
  structured_inherits: TensorIteratorBase
  dispatch:
    CPU, CUDA: sin_out

- func: sinc(Tensor self) -> Tensor
  structured_delegate: sinc.out
  variants: function, method

- func: sinc_(Tensor(a!) self) -> Tensor(a!)
  structured_delegate: sinc.out
  variants: function, method

- func: sinc.out(Tensor self, *, Tensor(a!) out) -> Tensor(a!)
  structured: True
  structured_inherits: TensorIteratorBase
  dispatch:
    CPU, CUDA: sinc_out

- func: sinh(Tensor self) -> Tensor
  structured_delegate: sinh.out
  variants: function, method

- func: sinh_(Tensor(a!) self) -> Tensor(a!)
  structured_delegate: sinh.out
  variants: function, method

- func: sinh.out(Tensor self, *, Tensor(a!) out) -> Tensor(a!)
  structured: True
  structured_inherits: TensorIteratorBase
  dispatch:
    CPU, CUDA: sinh_out

# Returns a copy of this `Variable` that is detached from its autograd graph.
# This method is OK to call if the `Variable` is a view.
#
# NOTE: Previously, if we change the tensor metadata (e.g. sizes / strides /
# storage / storage_offset) of a tensor created from `detach()`, those metadata
# in the original tensor will also be updated. However, the new behavior is that
# those metadata changes to the detached tensor will not update the original tensor
# anymore, and in the `detach()` function we need to set `allow_tensor_metadata_change_`
# to false to make such changes explicitly illegal, in order to prevent users from
# changing metadata of the detached tensor and expecting the original tensor to also
# be updated.
- func: detach(Tensor(a) self) -> Tensor(a)
  variants: function, method
  dispatch:
    CompositeExplicitAutograd: detach

# Like `detach()`, but modifies this `Variable` in-place. This method may
# only be called on non-view `Variable`s. You can use `is_view()` to check
# this. If this `Variable` is a view, throws an `std::runtime_error()`.
- func: detach_(Tensor(a!) self) -> Tensor(a!)
  variants: function, method
  dispatch:
    CompositeExplicitAutograd: detach_

- func: size.int(Tensor self, int dim) -> int
  variants: function
  device_guard: False
  manual_cpp_binding: True

- func: size.Dimname(Tensor self, Dimname dim) -> int
  variants: function, method
  device_guard: False

- func: slice.Tensor(Tensor(a) self, int dim=0, int? start=0, int? end=9223372036854775807, int step=1) -> Tensor(a)
  variants: function, method
  device_guard: False
  dispatch:
    CompositeExplicitAutograd: slice

- func: slice_backward(Tensor grad, int[] input_sizes, int dim, int start, int end, int step) -> Tensor
  variants: function
  device_guard: False

- func: slogdet(Tensor self) -> (Tensor sign, Tensor logabsdet)
  variants: function, method
  dispatch:
    CompositeExplicitAutograd: slogdet

- func: smm(Tensor self, Tensor mat2) -> Tensor
  variants: function, method

# softmax allows positional dtype, unlike most operators, because kwonly is BC-breaking when loading jit models.
- func: softmax.int(Tensor self, int dim, ScalarType? dtype=None) -> Tensor
  variants: function, method

- func: softmax.Dimname(Tensor self, Dimname dim, *, ScalarType? dtype=None) -> Tensor
  variants: function, method

- func: _softmax(Tensor self, int dim, bool half_to_float) -> Tensor
  dispatch:
    CPU: softmax_cpu
    CUDA: softmax_cuda
    MkldnnCPU: mkldnn_softmax

- func: _softmax_backward_data(Tensor grad_output, Tensor output, int dim, Tensor self) -> Tensor
  dispatch:
    CPU: softmax_backward_cpu
    CUDA: softmax_backward_cuda

- func: unsafe_split.Tensor(Tensor self, int split_size, int dim=0) -> Tensor[]
  variants: function, method
  device_guard: False
  dispatch:
    CompositeExplicitAutograd: unsafe_split

- func: split.Tensor(Tensor(a) self, int split_size, int dim=0) -> Tensor(a)[]
  variants: function, method
  device_guard: False
  dispatch:
    CompositeExplicitAutograd: split

- func: unsafe_split_with_sizes(Tensor self, int[] split_sizes, int dim=0) -> Tensor[]
  variants: function, method
  device_guard: False
  dispatch:
    CompositeExplicitAutograd: unsafe_split_with_sizes

- func: split_with_sizes(Tensor(a) self, int[] split_sizes, int dim=0) -> Tensor(a)[]
  variants: function, method
  device_guard: False
  dispatch:
    CompositeExplicitAutograd: split_with_sizes

- func: squeeze(Tensor(a) self) -> Tensor(a)
  variants: function, method
  device_guard: False
  dispatch:
    CompositeExplicitAutograd: squeeze

- func: squeeze.dim(Tensor(a) self, int dim) -> Tensor(a)
  variants: function, method
  device_guard: False
  dispatch:
    CompositeExplicitAutograd: squeeze

- func: squeeze.dimname(Tensor(a) self, Dimname dim) -> Tensor(a)
  variants: function, method
  device_guard: False

- func: squeeze_(Tensor(a!) self) -> Tensor(a!)
  variants: method
  device_guard: False
  dispatch:
    CompositeExplicitAutograd: squeeze_

- func: squeeze_.dim(Tensor(a!) self, int dim) -> Tensor(a!)
  variants: method
  device_guard: False
  dispatch:
    CompositeExplicitAutograd: squeeze_

- func: squeeze_.dimname(Tensor(a!) self, Dimname dim) -> Tensor(a!)
  variants: method
  device_guard: False

- func: sspaddmm(Tensor self, Tensor mat1, Tensor mat2, *, Scalar beta=1, Scalar alpha=1) -> Tensor
  variants: function, method

- func: sspaddmm.out(Tensor self, Tensor mat1, Tensor mat2, *, Scalar beta=1, Scalar alpha=1, Tensor(a!) out) -> Tensor(a!)
  dispatch:
    CPU: _sspaddmm_out_only_sparse
    CUDA: _sspaddmm_out_only_sparse_cuda
    SparseCPU: _sspaddmm_out_cpu
    SparseCUDA: _sspaddmm_out_cuda

- func: stack(Tensor[] tensors, int dim=0) -> Tensor
  dispatch:
    CompositeExplicitAutograd: stack

- func: stack.out(Tensor[] tensors, int dim=0, *, Tensor(a!) out) -> Tensor(a!)
  dispatch:
    CompositeExplicitAutograd: stack_out

- func: _stack(Tensor[] tensors, int dim=0) -> Tensor
  dispatch: # match the backends supported by _cat
    CPU: _stack_cpu
    CompositeExplicitAutograd: _stack

- func: _stack.out(Tensor[] tensors, int dim=0, *, Tensor(a!) out) -> Tensor(a!)
  dispatch: # match the backends supported by _cat_out
    CPU: _stack_out_cpu
    CompositeExplicitAutograd: _stack_out

- func: hstack(Tensor[] tensors) -> Tensor

- func: hstack.out(Tensor[] tensors, *, Tensor(a!) out) -> Tensor(a!)

- func: vstack(Tensor[] tensors) -> Tensor

- func: vstack.out(Tensor[] tensors, *, Tensor(a!) out) -> Tensor(a!)

- func: dstack(Tensor[] tensors) -> Tensor

- func: dstack.out(Tensor[] tensors, *, Tensor(a!) out) -> Tensor(a!)

# The signature is designed to be consistent with librosa except that it is
# missing the `pad_mode` and `center` arguments, which are taken care of at
# `torch.functional.py`. They shall be moved here once we have mapping between
# Python strings and C++ Enum in codegen.
- func: stft(Tensor self, int n_fft, int? hop_length=None, int? win_length=None, Tensor? window=None, bool normalized=False, bool? onesided=None, bool? return_complex=None) -> Tensor
  variants: function, method

- func: istft(Tensor self, int n_fft, int? hop_length=None, int? win_length=None, Tensor? window=None, bool center=True, bool normalized=False, bool? onesided=None, int? length=None, bool return_complex=False) -> Tensor
  variants: function, method

- func: stride.int(Tensor self, int dim) -> int
  variants: function
  device_guard: False
  manual_cpp_binding: True

- func: stride.Dimname(Tensor self, Dimname dim) -> int
  variants: function, method
  device_guard: False

- func: sum(Tensor self, *, ScalarType? dtype=None) -> Tensor
  variants: function, method
  dispatch:
    CPU, CUDA: sum

- func: sum.dim_IntList(Tensor self, int[1] dim, bool keepdim=False, *, ScalarType? dtype=None) -> Tensor
  variants: function, method
  dispatch:
    CPU, CUDA: sum

- func: sum.dim_DimnameList(Tensor self, Dimname[1] dim, bool keepdim=False, *, ScalarType? dtype=None) -> Tensor
  variants: function, method

- func: sum.IntList_out(Tensor self, int[1] dim, bool keepdim=False, *, ScalarType? dtype=None, Tensor(a!) out) -> Tensor(a!)
  dispatch:
    CPU, CUDA: sum_out

- func: sum.DimnameList_out(Tensor self, Dimname[1] dim, bool keepdim=False, *, ScalarType? dtype=None, Tensor(a!) out) -> Tensor(a!)

- func: nansum(Tensor self, *, ScalarType? dtype=None) -> Tensor
  variants: function, method
  dispatch:
    CPU, CUDA: nansum

- func: nansum.dim_IntList(Tensor self, int[1] dim, bool keepdim=False, *, ScalarType? dtype=None) -> Tensor
  variants: function, method
  dispatch:
    CPU, CUDA: nansum

- func: nansum.IntList_out(Tensor self, int[1] dim, bool keepdim=False, *, ScalarType? dtype=None, Tensor(a!) out) -> Tensor(a!)
  dispatch:
    CPU, CUDA: nansum_out

- func: sum_to_size(Tensor self, int[] size) -> Tensor
  variants: method
  device_guard: False

- func: sqrt(Tensor self) -> Tensor
  structured_delegate: sqrt.out
  variants: function, method
  dispatch:
    SparseCPU, SparseCUDA: sqrt_sparse

- func: sqrt_(Tensor(a!) self) -> Tensor(a!)
  structured_delegate: sqrt.out
  variants: function, method

- func: sqrt.out(Tensor self, *, Tensor(a!) out) -> Tensor(a!)
  structured: True
  structured_inherits: TensorIteratorBase
  dispatch:
    CPU, CUDA: sqrt_out
    SparseCPU, SparseCUDA: sqrt_out_sparse

- func: square(Tensor self) -> Tensor
  variants: function, method

- func: square_(Tensor(a!) self) -> Tensor(a!)
  variants: function, method

- func: square.out(Tensor self, *, Tensor(a!) out) -> Tensor(a!)
  dispatch:
    CPU, CUDA: square_out

- func: std(Tensor self, bool unbiased=True) -> Tensor
  variants: function, method
  dispatch:
    CPU, CUDA: std

- func: std.dim(Tensor self, int[1] dim, bool unbiased=True, bool keepdim=False) -> Tensor
  variants: function, method
  dispatch:
    CPU, CUDA: std

- func: std_mean(Tensor self, bool unbiased=True) -> (Tensor, Tensor)
  variants: function
  dispatch:
    CPU, CUDA: std_mean

- func: std_mean.dim(Tensor self, int[1] dim, bool unbiased=True, bool keepdim=False) -> (Tensor, Tensor)
  variants: function
  dispatch:
    CPU, CUDA: std_mean

- func: std_mean.names_dim(Tensor self, Dimname[1] dim, bool unbiased=True, bool keepdim=False) -> (Tensor, Tensor)
  variants: function

- func: std.out(Tensor self, int[1] dim, bool unbiased=True, bool keepdim=False, *, Tensor(a!) out) -> Tensor(a!)
  dispatch:
    CPU, CUDA: std_out

- func: std.names_dim(Tensor self, Dimname[1] dim, bool unbiased=True, bool keepdim=False) -> Tensor
  variants: function, method

- func: std.names_out(Tensor self, Dimname[1] dim, bool unbiased=True, bool keepdim=False, *, Tensor(a!) out) -> Tensor(a!)

- func: prod(Tensor self, *, ScalarType? dtype=None) -> Tensor
  variants: function, method
  dispatch:
    CPU, CUDA: prod

- func: prod.dim_int(Tensor self, int dim, bool keepdim=False, *, ScalarType? dtype=None) -> Tensor
  variants: function, method
  dispatch:
    CPU, CUDA: prod

- func: prod.int_out(Tensor self, int dim, bool keepdim=False, *, ScalarType? dtype=None, Tensor(a!) out) -> Tensor(a!)
  dispatch:
    CPU, CUDA: prod_out

- func: prod.dim_Dimname(Tensor self, Dimname dim, bool keepdim=False, *, ScalarType? dtype=None) -> Tensor
  variants: function, method

- func: prod.Dimname_out(Tensor self, Dimname dim, bool keepdim=False, *, ScalarType? dtype=None, Tensor(a!) out) -> Tensor(a!)

- func: t(Tensor(a) self) -> Tensor(a)
  device_guard: False
  variants: function, method
  dispatch:
    CompositeExplicitAutograd: t

- func: t_(Tensor(a!) self) -> Tensor(a!)
  device_guard: False
  variants: method
  dispatch:
    CompositeExplicitAutograd: t_

- func: tan(Tensor self) -> Tensor
  structured_delegate: tan.out
  variants: function, method

- func: tan_(Tensor(a!) self) -> Tensor(a!)
  structured_delegate: tan.out
  variants: function, method

- func: tan.out(Tensor self, *, Tensor(a!) out) -> Tensor(a!)
  structured: True
  structured_inherits: TensorIteratorBase
  dispatch:
    CPU, CUDA: tan_out

- func: tanh(Tensor self) -> Tensor
  structured_delegate: tanh.out
  variants: function, method
  dispatch:
    QuantizedCPU: tanh_quantized_cpu
    MkldnnCPU: mkldnn_tanh

- func: tanh_(Tensor(a!) self) -> Tensor(a!)
  structured_delegate: tanh.out
  variants: function, method
  dispatch:
    MkldnnCPU: mkldnn_tanh_
- func: tanh.out(Tensor self, *, Tensor(a!) out) -> Tensor(a!)
  structured: True
  structured_inherits: TensorIteratorBase
  dispatch:
    CPU, CUDA: tanh_out

- func: tensordot(Tensor self, Tensor other, int[] dims_self, int[] dims_other) -> Tensor
  variants: function

- func: tensordot.out(Tensor self, Tensor other, int[] dims_self, int[] dims_other, *, Tensor(a!) out) -> Tensor(a!)
  variants: function
  dispatch:
    CPU, CUDA: tensordot_out

# TODO: namespace threshold in 'nn'
- func: threshold(Tensor self, Scalar threshold, Scalar value) -> Tensor
  variants: function
  dispatch:
    CPU: threshold
    CUDA: threshold_cuda
    QuantizedCPU: threshold_quantized_cpu

- func: threshold_(Tensor(a!) self, Scalar threshold, Scalar value) -> Tensor(a!)
  variants: function
  dispatch:
    CPU: threshold_
    CUDA: threshold__cuda

- func: threshold.out(Tensor self, Scalar threshold, Scalar value, *, Tensor(a!) out) -> Tensor(a!)
  dispatch:
    CPU: threshold_out
    CUDA: threshold_out_cuda

- func: threshold_backward(Tensor grad_output, Tensor self, Scalar threshold) -> Tensor
  variants: function
  dispatch:
    CPU: threshold_backward
    CUDA: threshold_backward_cuda
    MkldnnCPU: mkldnn_relu_backward

- func: tile(Tensor self, int[] dims) -> Tensor
  variants: function, method

- func: transpose.int(Tensor(a) self, int dim0, int dim1) -> Tensor(a)
  variants: function, method
  device_guard: False
  dispatch:
    CompositeExplicitAutograd: transpose

- func: transpose.Dimname(Tensor(a) self, Dimname dim0, Dimname dim1) -> Tensor(a)
  variants: function, method
  device_guard: False

- func: _mkldnn_transpose(Tensor self, int dim0, int dim1) -> Tensor
  device_guard: False
  dispatch:
    MkldnnCPU: mkldnn_transpose

- func: transpose_(Tensor(a!) self, int dim0, int dim1) -> Tensor(a!)
  variants: method
  device_guard: False
  dispatch:
    CompositeExplicitAutograd: transpose_

- func: _mkldnn_transpose_(Tensor(a!) self, int dim0, int dim1) -> Tensor(a!)
  device_guard: False
  dispatch:
    MkldnnCPU: mkldnn_transpose_

- func: one_hot(Tensor self, int num_classes=-1) -> Tensor
  python_module: nn
  variants: function

- func: flip(Tensor self, int[] dims) -> Tensor
  variants: function, method
  dispatch:
    CPU, QuantizedCPU: flip_cpu
    CUDA: flip_cuda

- func: fliplr(Tensor self) -> Tensor
  variants: function, method

- func: flipud(Tensor self) -> Tensor
  variants: function, method

- func: roll(Tensor self, int[1] shifts, int[1] dims=[]) -> Tensor
  variants: function, method
  dispatch:
    CPU: roll_cpu
    CUDA: roll_cuda

# default int[] value [0,1] should not add space after comma, since codegen parser uses ', ' to split args

- func: rot90(Tensor self, int k=1, int[] dims=[0,1]) -> Tensor
  variants: function, method
  dispatch:
    CompositeExplicitAutograd: rot90

- func: trapz.x(Tensor y, Tensor x, *, int dim=-1) -> Tensor

- func: trapz.dx(Tensor y, *, float dx=1, int dim=-1) -> Tensor

- func: _trilinear(Tensor i1, Tensor i2, Tensor i3, int[] expand1, int[] expand2, int[] expand3, int[] sumdim, int unroll_dim=1) -> Tensor
  dispatch:
    CompositeExplicitAutograd: _trilinear

- func: triplet_margin_loss(Tensor anchor, Tensor positive, Tensor negative, float margin=1.0, float p=2, float eps=1e-06, bool swap=False, int reduction=Mean) -> Tensor

- func: trunc(Tensor self) -> Tensor
  variants: function, method
  dispatch:
    CompositeExplicitAutograd: trunc

- func: trunc_(Tensor(a!) self) -> Tensor(a!)
  variants: function, method
  dispatch:
    CompositeExplicitAutograd: trunc_

- func: trunc.out(Tensor self, *, Tensor(a!) out) -> Tensor(a!)
  dispatch:
    CPU, CUDA: trunc_out

# Alias for trunc
- func: fix(Tensor self) -> Tensor
  variants: function, method

- func: fix_(Tensor(a!) self) -> Tensor(a!)
  variants: function, method

- func: fix.out(Tensor self, *, Tensor(a!) out) -> Tensor(a!)

- func: type_as(Tensor self, Tensor other) -> Tensor
  variants: method

- func: _has_compatible_shallow_copy_type(Tensor self, Tensor from) -> bool
  variants: function

- func: _unique(Tensor self, bool sorted=True, bool return_inverse=False) -> (Tensor, Tensor)
  variants: function
  dispatch:
    CPU: _unique_cpu
    CUDA: _unique_cuda

- func: unique_dim(Tensor self, int dim, bool sorted=True, bool return_inverse=False, bool return_counts=False) -> (Tensor, Tensor, Tensor)
  variants: function
  dispatch:
    CPU: unique_dim_cpu
    CUDA: unique_dim_cuda

- func: unique_consecutive(Tensor self, bool return_inverse=False, bool return_counts=False, int? dim=None) -> (Tensor, Tensor, Tensor)
  variants: function
  dispatch:
    CPU: unique_consecutive_cpu
    CUDA: unique_consecutive_cuda

- func: unique_dim_consecutive(Tensor self, int dim, bool return_inverse=False, bool return_counts=False) -> (Tensor, Tensor, Tensor)
  variants: function
  dispatch:
    CPU: unique_dim_consecutive_cpu
    CUDA: unique_dim_consecutive_cuda

# _unique and _unique_dim are fragile and modifying them easily cause internal break
# the below operator is a temporary hack for adding return_counts support
# Please don't rely on these two operators, they will be removed soon

- func: _unique2(Tensor self, bool sorted=True, bool return_inverse=False, bool return_counts=False) -> (Tensor, Tensor, Tensor)
  variants: function
  dispatch:
    CPU: _unique2_cpu
    CUDA: _unique2_cuda

- func: _unsafe_view(Tensor self, int[] size) -> Tensor
  dispatch:
    CompositeExplicitAutograd: _unsafe_view

- func: unsqueeze(Tensor(a) self, int dim) -> Tensor(a)
  variants: function, method
  device_guard: False
  dispatch:
    CompositeExplicitAutograd: unsqueeze

- func: unsqueeze_(Tensor(a!) self, int dim) -> Tensor(a!)
  variants: method
  device_guard: False
  dispatch:
    CompositeExplicitAutograd: unsqueeze_

- func: vander(Tensor x, int? N=None, bool increasing=False) -> Tensor

- func: var(Tensor self, bool unbiased=True) -> Tensor
  variants: function, method
  dispatch:
    CPU, CUDA: var

- func: var.dim(Tensor self, int[1] dim, bool unbiased=True, bool keepdim=False) -> Tensor
  variants: function, method
  dispatch:
    CPU, CUDA: var

- func: var.out(Tensor self, int[1] dim, bool unbiased=True, bool keepdim=False, *, Tensor(a!) out) -> Tensor(a!)
  dispatch:
    CPU, CUDA: var_out

- func: var.names_dim(Tensor self, Dimname[1] dim, bool unbiased=True, bool keepdim=False) -> Tensor
  variants: function, method

- func: var.names_out(Tensor self, Dimname[1] dim, bool unbiased=True, bool keepdim=False, *, Tensor(a!) out) -> Tensor(a!)

- func: var_mean(Tensor self, bool unbiased=True) -> (Tensor, Tensor)
  variants: function
  dispatch:
    CPU, CUDA: var_mean

- func: var_mean.dim(Tensor self, int[1] dim, bool unbiased=True, bool keepdim=False) -> (Tensor, Tensor)
  variants: function
  dispatch:
    CPU, CUDA: var_mean

- func: var_mean.names_dim(Tensor self, Dimname[1] dim, bool unbiased=True, bool keepdim=False) -> (Tensor, Tensor)
  variants: function

- func: view_as(Tensor(a) self, Tensor other) -> Tensor(a)
  variants: method
  device_guard: False

# we define both of these because 'where' does the broadcast and '_s_where' doesn't;
# this allows us to implicitly calculate the broadcast derivative, while only dealing with the
# _s_where derivative.
- func: where.self(Tensor condition, Tensor self, Tensor other) -> Tensor
  variants: function, method

- func: where.ScalarSelf(Tensor condition, Scalar self, Tensor other) -> Tensor
  variants: function

- func: where.ScalarOther(Tensor condition, Tensor self, Scalar other) -> Tensor
  variants: function

- func: where.Scalar(Tensor condition, Scalar self, Scalar other) -> Tensor
  variants: function

- func: where(Tensor condition) -> Tensor[]
  variants: function

- func: _s_where(Tensor condition, Tensor self, Tensor other) -> Tensor
  variants: function
  dispatch:
    CPU, CUDA: _s_where

- func: norm_except_dim(Tensor v, int pow=2, int dim=0) -> Tensor
  variants: function

# VariableType::_weight_norm does not want to be given a gap in the autograd graph,
# so we don't define "dispatch" variants for it.
- func: _weight_norm(Tensor v, Tensor g, int dim=0) -> Tensor
  variants: function

- func: _weight_norm_cuda_interface(Tensor v, Tensor g, int dim=0) -> (Tensor, Tensor)
  variants: function
  dispatch:
    CUDA: weight_norm_cuda

- func: _weight_norm_cuda_interface_backward(Tensor grad_w, Tensor saved_v, Tensor saved_g, Tensor saved_norms, int dim) -> (Tensor, Tensor)
  variants: function
  dispatch:
    CUDA: weight_norm_cuda_backward

- func: _weight_norm_differentiable_backward(Tensor grad_w, Tensor saved_v, Tensor saved_g, Tensor saved_norms, int dim) -> (Tensor, Tensor)
  variants: function

- func: zeros.names(int[] size, *, Dimname[]? names, ScalarType? dtype=None, Layout? layout=None, Device? device=None, bool? pin_memory=None) -> Tensor
  device_guard: False

- func: zeros(int[] size, *, ScalarType? dtype=None, Layout? layout=None, Device? device=None, bool? pin_memory=None) -> Tensor

- func: zeros.out(int[] size, *, Tensor(a!) out) -> Tensor(a!)

- func: zeros_like(Tensor self, *, ScalarType? dtype=None, Layout? layout=None, Device? device=None, bool? pin_memory=None, MemoryFormat? memory_format=None) -> Tensor

- func: _standard_gamma_grad(Tensor self, Tensor output) -> Tensor
  variants: function
  dispatch:
    CPU: _standard_gamma_grad_cpu
    CUDA: _standard_gamma_grad_cuda

- func: _standard_gamma(Tensor self, Generator? generator=None) -> Tensor
  variants: function
  dispatch:
    CPU: _s_gamma_cpu
    CUDA: _s_gamma_cuda

- func: _dirichlet_grad(Tensor x, Tensor alpha, Tensor total) -> Tensor
  dispatch:
    CPU: _dirichlet_grad_cpu
    CUDA: _dirichlet_grad_cuda

- func: _sample_dirichlet(Tensor self, Generator? generator=None) -> Tensor
  variants: function
  dispatch:
    CPU: _s_dirichlet_cpu
    CUDA: _s_dirichlet_cuda

- func: poisson(Tensor self, Generator? generator=None) -> Tensor
  dispatch:
    CPU: _s_poisson_cpu
    CUDA: _s_poisson_cuda

- func: binomial(Tensor count, Tensor prob, Generator? generator=None) -> Tensor
  dispatch:
    CPU: _s_binomial_cpu
    CUDA: _s_binomial_cuda

# When more variants get ported to native, this dispatch will get more
# complicated

- func: native_norm(Tensor self, Scalar p=2) -> Tensor
  dispatch:
    SparseCPU, SparseCUDA: norm_sparse

- func: native_norm.ScalarOpt_dim_dtype(Tensor self, Scalar? p, int[1] dim, bool keepdim, ScalarType? dtype) -> Tensor
  dispatch:
    SparseCPU, SparseCUDA: norm_sparse

# TODO: reduce signatures down to one when optional args is available
- func: _sparse_sum(Tensor self) -> Tensor

- func: _sparse_sum.dtype(Tensor self, *, ScalarType dtype) -> Tensor

- func: _sparse_sum.dim(Tensor self, int[1] dim) -> Tensor
  dispatch:
    CompositeExplicitAutograd: _sparse_sum

- func: _sparse_sum.dim_dtype(Tensor self, int[1] dim, *, ScalarType dtype) -> Tensor

- func: _sparse_sum_backward(Tensor grad, Tensor self, int[] dim) -> Tensor
  dispatch:
    SparseCPU: _sparse_sum_backward_cpu
    SparseCUDA: _sparse_sum_backward_cuda

- func: _sparse_softmax.int(Tensor self, int dim, ScalarType? dtype=None) -> Tensor
  variants: function

- func: _sparse_softmax.Dimname(Tensor self, Dimname dim, *, ScalarType? dtype=None) -> Tensor
  variants: function

- func: _sparse_softmax(Tensor self, int dim, bool half_to_float) -> Tensor
  dispatch:
    SparseCPU: softmax_sparse_cpu
    SparseCUDA: softmax_sparse_cuda

- func: _sparse_softmax_backward_data(Tensor grad_output, Tensor output, int dim, Tensor self) -> Tensor
  dispatch:
    SparseCPU: softmax_backward_sparse_cpu
    SparseCUDA: softmax_backward_sparse_cuda

- func: _sparse_log_softmax.int(Tensor self, int dim, ScalarType? dtype=None) -> Tensor
  variants: function

- func: _sparse_log_softmax.Dimname(Tensor self, Dimname dim, *, ScalarType? dtype=None) -> Tensor
  variants: function

- func: _sparse_log_softmax(Tensor self, int dim, bool half_to_float) -> Tensor
  dispatch:
    SparseCPU: log_softmax_sparse_cpu
    SparseCUDA: log_softmax_sparse_cuda

- func: _sparse_log_softmax_backward_data(Tensor grad_output, Tensor output, int dim, Tensor self) -> Tensor
  dispatch:
    SparseCPU: log_softmax_backward_sparse_cpu
    SparseCUDA: log_softmax_backward_sparse_cuda

- func: norm.ScalarOpt_dtype(Tensor self, Scalar? p, *, ScalarType dtype) -> Tensor
  variants: function, method
  dispatch:
    CPU, CUDA, SparseCPU, SparseCUDA: norm

- func: norm.Scalar(Tensor self, Scalar p=2) -> Tensor
  variants: function, method
  dispatch:
    CPU, CUDA, SparseCPU, SparseCUDA: norm

- func: norm.ScalarOpt_dim_dtype(Tensor self, Scalar? p, int[1] dim, bool keepdim, *, ScalarType dtype) -> Tensor
  variants: function, method
  dispatch:
    CPU, CUDA, SparseCPU, SparseCUDA: norm

- func: norm.ScalarOpt_dim(Tensor self, Scalar? p, int[1] dim, bool keepdim=False) -> Tensor
  variants: function, method
  dispatch:
    CPU, CUDA, SparseCPU, SparseCUDA: norm

- func: norm.dtype_out(Tensor self, Scalar? p, int[1] dim, bool keepdim, *, ScalarType dtype, Tensor(a!) out) -> Tensor(a!)
  dispatch:
    CPU, CUDA: norm_out

- func: norm.out(Tensor self, Scalar? p, int[1] dim, bool keepdim=False, *, Tensor(a!) out) -> Tensor(a!)
  dispatch:
    CPU, CUDA: norm_out

# These four redispatch in their implementation, so OK to be CompositeImplicitAutograd
- func: norm.names_ScalarOpt_dim_dtype(Tensor self, Scalar? p, Dimname[1] dim, bool keepdim, *, ScalarType dtype) -> Tensor
  variants: function, method

- func: norm.names_ScalarOpt_dim(Tensor self, Scalar? p, Dimname[1] dim, bool keepdim=False) -> Tensor
  variants: function, method

- func: norm.names_dtype_out(Tensor self, Scalar? p, Dimname[1] dim, bool keepdim, *, ScalarType dtype, Tensor(a!) out) -> Tensor(a!)

- func: norm.names_out(Tensor self, Scalar? p, Dimname[1] dim, bool keepdim=False, *, Tensor(a!) out) -> Tensor(a!)

- func: frexp.Tensor(Tensor self) -> (Tensor mantissa, Tensor exponent)
  variants: method, function
  dispatch:
    CompositeExplicitAutograd: frexp

- func: frexp.Tensor_out(Tensor self, *, Tensor(a!) mantissa, Tensor(b!) exponent) -> (Tensor(a!) mantissa, Tensor(b!) exponent)
  dispatch:
    CPU, CUDA: frexp_out

- func: frobenius_norm(Tensor self) -> Tensor
  variants: function

- func: frobenius_norm.dim(Tensor self, int[1] dim, bool keepdim=False) -> Tensor
  variants: function

- func: frobenius_norm.out(Tensor self, int[1] dim, bool keepdim=False, *, Tensor(a!) out) -> Tensor(a!)
  variants: function

- func: nuclear_norm(Tensor self, bool keepdim=False) -> Tensor
  variants: function

- func: nuclear_norm.out(Tensor self, bool keepdim=False, *, Tensor(a!) out) -> Tensor(a!)
  variants: function

- func: nuclear_norm.dim(Tensor self, int[2] dim, bool keepdim=False) -> Tensor
  variants: function

- func: nuclear_norm.dim_out(Tensor self, int[2] dim, bool keepdim=False, *, Tensor(a!) out) -> Tensor(a!)
  variants: function

- func: clone(Tensor self, *, MemoryFormat? memory_format=None) -> Tensor
  variants: function, method
  dispatch:
    CompositeExplicitAutograd: clone
    SparseCPU, SparseCUDA: clone_sparse
    MkldnnCPU: mkldnn_clone
    QuantizedCPU, QuantizedCUDA: quantized_clone

- func: resize_as_(Tensor(a!) self, Tensor the_template, *, MemoryFormat? memory_format=None) -> Tensor(a!)
  variants: function, method
  dispatch:
    CompositeExplicitAutograd: resize_as_

- func: resize_as_sparse_(Tensor(a!) self, Tensor the_template) -> Tensor(a!)
  variants: function
  dispatch:
    SparseCPU, SparseCUDA: resize_as_sparse_
    SparseCsrCPU: resize_as_sparse_csr_

- func: zero_(Tensor(a!) self) -> Tensor(a!)
  variants: method, function
  dispatch:
    CPU, CUDA: zero_
    Meta: zero_meta_
    SparseCPU, SparseCUDA: zero_sparse_
    MkldnnCPU: mkldnn_zero_

- func: sub.out(Tensor self, Tensor other, *, Scalar alpha=1, Tensor(a!) out) -> Tensor(a!)
  structured: True
  structured_inherits: TensorIteratorBase
  dispatch:
    CPU, CUDA: sub_out
    SparseCPU, SparseCUDA: sub_out_sparse

- func: sub.Tensor(Tensor self, Tensor other, *, Scalar alpha=1) -> Tensor
  variants: function, method
  structured_delegate: sub.out
  dispatch:
    SparseCPU, SparseCUDA: sub_sparse

- func: sub_.Tensor(Tensor(a!) self, Tensor other, *, Scalar alpha=1) -> Tensor(a!)
  variants: method
  structured_delegate: sub.out
  dispatch:
    SparseCPU, SparseCUDA: sub_sparse_

# For C++ only, until we have conversion from C++ numbers to Tensor
- func: sub.Scalar(Tensor self, Scalar other, Scalar alpha=1) -> Tensor
  variants: function, method
  dispatch:
    CompositeExplicitAutograd: sub

- func: sub_.Scalar(Tensor(a!) self, Scalar other, Scalar alpha=1) -> Tensor(a!)
  variants: method
  dispatch:
    CompositeExplicitAutograd: sub_

# subtract, alias for sub
- func: subtract.out(Tensor self, Tensor other, *, Scalar alpha=1, Tensor(a!) out) -> Tensor(a!)

- func: subtract.Tensor(Tensor self, Tensor other, *, Scalar alpha=1) -> Tensor
  variants: function, method

- func: subtract_.Tensor(Tensor(a!) self, Tensor other, *, Scalar alpha=1) -> Tensor(a!)
  variants: method

# For C++ only, until we have conversion from C++ numbers to Tensor
- func: subtract.Scalar(Tensor self, Scalar other, Scalar alpha=1) -> Tensor
  variants: function, method

- func: subtract_.Scalar(Tensor(a!) self, Scalar other, Scalar alpha=1) -> Tensor(a!)
  variants: method

- func: rsub.Tensor(Tensor self, Tensor other, *, Scalar alpha=1) -> Tensor
  variants: function
  dispatch:
    CPU, CUDA: rsub

- func: heaviside.out(Tensor self, Tensor values, *, Tensor(a!) out) -> Tensor(a!)
  dispatch:
    CPU, CUDA: heaviside_out

- func: heaviside(Tensor self, Tensor values) -> Tensor
  variants: function, method

- func: heaviside_(Tensor(a!) self, Tensor values) -> Tensor(a!)
  variants: method

# For C++ only, until we have conversion from C++ numbers to Tensor
- func: rsub.Scalar(Tensor self, Scalar other, Scalar alpha=1) -> Tensor
  variants: function
  dispatch:
    CompositeExplicitAutograd: rsub

# Functionally the same as addmm, but we give it a different derivative formula
# that doesn't propagate gradients to non-present entries on sparse.
- func: _sparse_addmm(Tensor self, Tensor sparse, Tensor dense, *, Scalar beta=1, Scalar alpha=1) -> Tensor
  dispatch:
    CompositeExplicitAutograd: _sparse_addmm

- func: addmm.out(Tensor self, Tensor mat1, Tensor mat2, *, Scalar beta=1, Scalar alpha=1, Tensor(a!) out) -> Tensor(a!)
  dispatch:
    CPU: addmm_cpu_out
    CUDA: addmm_out_cuda
    SparseCPU: addmm_out_sparse_dense_cpu
    SparseCUDA: addmm_out_sparse_dense_cuda
    SparseCsrCPU: addmm_out_sparse_csr_dense_cpu

- func: addmm(Tensor self, Tensor mat1, Tensor mat2, *, Scalar beta=1, Scalar alpha=1) -> Tensor
  variants: function, method
  dispatch:
    CPU: addmm_cpu
    CUDA: addmm_cuda
    SparseCPU: addmm_sparse_dense_cpu
    SparseCUDA: addmm_sparse_dense_cuda
    SparseCsrCPU: addmm_sparse_csr_dense_cpu

- func: addmm_(Tensor(a!) self, Tensor mat1, Tensor mat2, *, Scalar beta=1, Scalar alpha=1) -> Tensor(a!)
  variants: method
  dispatch:
    CPU: addmm_cpu_
    CUDA: addmm__cuda
    # Warning!  For whatever reason, the inplace sparse addmm is NON
    # broadcasting
    SparseCPU: s_addmm_sparse_dense_cpu_
    SparseCUDA: s_addmm_sparse_dense_cuda_

# NOTE [ Sparse: autograd and API ]
#
#
# Sparse Tensor Constructors
# ~~~~~~~~~~~~~~~~~~~~~~~~~~
#
# The API entry points to sparse tensor construction should be
# `sparse_coo tensor` and `_sparse_coo_tensor_unsafe`. Depending on whether the
# indices and values tensors are given, they eventually dispatch to either
# `sparse_coo_tensor_with_dims` or `sparse_coo_tensor_with_dims_and_tensors`.
#
# The autograd support for ctor is implement on `sparse_coo_tensor_with_dims_and_tensors`.
#
# The API methods `sparse_coo tensor` and `_sparse_coo_tensor_unsafe`
# **must not** have specific type dispatches because otherwise codegen will
# consider them as abstract methods (see Note [Abstract ATen methods]), dispatch
# using **Tensor** type, and thus lose autograd tracking on the actual method
# they dispatch to, e.g., `sparse_coo_tensor_with_dims_and_tensors`.
#
#
# Sparse Methods API Design
# ~~~~~~~~~~~~~~~~~~~~~~~~~
#
# Goals: 1. Flexible API for users to write custom sparse ops
#        2. ctor and member accessor with autograd support
#
# To achieve 1, we need to provide a set of *dangerous* APIs (dangerous in the
# sense that misusing them will break sparse tensor invariant and may out in
# unexpected behavior, e.g., crash). These methods are all prefixed with
# underscore "_" to indicate that they should be used with care. We provide:
#
#   + `_indices()`: returns the *raw* indices within the sparse tensor (not just
#                   sharing storage). Any inplace operation will change the
#                   actual indices, including t_, set_, as_strided_, resize_,
#                   etc.
#   + `_values()`: returns the *raw* values within the sparse tensor. Similar
#                  semantics as `_indices()`
#   + `_nnz()`: returns the number of non-zero entries. This will always be
#               determined by the shapes of indices and values.
#   + `_coalesced_(bool)`: inplace sets whether the tensor is coalesced, and
#                          returns itself.
#
# These methods are very useful in writing new operations, e.g., a custom
# autograd Function.
#
# We also provide other public *safe* APIs:
#   + `indices()`: returns a **view** of the indices tensor if the sparse tensor
#                  is **coalesced**.
#   + `values()`: returns a **view** of the values tensor if the containing
#                 sparse tensor is **coalesced**.
#   + `sparse_dim()`: number of sparse dimensions
#   + `dense_dim()`: number of dense dimensions
#   + `is_coalesced()`: whether the sparse tensor is coalesced
#
# `_indices()` and `_values()` should returns the raw indices and values dense
# tensors within a sparse tensor. They can be quite unsafe with inplace
# operations like `t_()`, and exposes uncoalesced indices and values. The public
# recommended API is `indices()` and `values()`, both of which first check that
# the tensor is coalesced and return views on those tensors.
#
#
# Autograd Support
# ~~~~~~~~~~~~~~~~
#
# Autograd is supported on `values()` and sparse tensor ctor with indices and
# values tensors. E.g., `torch.sparse_coo_tensor(i, v).values().sum()` is
# differentiable w.r.t. `v`.
#
# NB: The `values()` and `_values()` operators are special in that they are
# layout-aware, i.e., the output depends not just on the data it represents, but
# also on the input layout details (in this case, the `indices` tensor). See
# NOTE [ as_strided Backward and layout-aware/agnostic autograd ] in Functions.cpp
# for discussion on layout-aware vs layout-agnostic autograd. Since PyTorch ops
# operate in the layout-agnostic mode, similar to `as_strided`, backward of
# these two operators need to consider them in a layout-agnostic way:
#   + `values()`:
#     Input is coalesced.
#     We just pretend having `input.indices()` as an additional argument
#     `input_indices`, then forward is similar to
#     `input.to(kStrided).index_select(input_indices)` regardless of the layout.
#     Note that `values()` normally is layout-aware even if we constrain
#     ourselves on sparse inputs since it may include all zeros values entries
#     as "present" entries.
#   + `_values()`:
#     Input may be uncoalesced.
#     It is not straightforward to construct a layout-agnostic version because
#     duplicate indices entries may exist and additional parameterization is
#     needed to distribute the value into different values entries. Furthermore,
#     this op is intended to provide ways to write custom sparse ops, rather
#     than being used in autograd graph, so it is marked as *non-differentiable*
#     in derivatives.yaml.
#
# Before reading the following, see NOTE [ Autograd Variable Views ] in
# variable.h for details on views that are tracked by autograd, and views that
# are not.
#
# Moreover, these methods return tensors that share storage with inputs, so we
# mark these methods as view ops to support autograd history tracking.
# The sparse tensor ctor output should technically be view of both input indices
# and values tensors, but currently we only support setting as view of a single
# Variable, so it is only view of the values tensor.
# TODO: clone indices in sparse tensor ctor.
#
# For other methods that return outputs that share storage with inputs, i.e.,
# `indices()` and `_indices()`. We mark their outputs as non-differentiable, so
# the view relation is not tracked by autograd, but the version counter is still
# shared. In other words, their outputs are non-differentiable views of the
# sparse tensor.
# FIXME: would be nicer if TensorOptions was optional based; not adding default arguments for options given
# the default would never make sense.

- func: sparse_csr_tensor.crow_col_value_size(Tensor crow_indices, Tensor col_indices, Tensor values, int[] size, *, ScalarType? dtype=None, Layout? layout=None, Device? device=None, bool? pin_memory=False) -> Tensor

- func: sparse_csr_tensor.crow_col_value(Tensor crow_indices, Tensor col_indices, Tensor values, *, ScalarType? dtype=None, Layout? layout=None, Device? device=None, bool? pin_memory=False) -> Tensor

- func: sparse_coo_tensor.size(int[] size, *, ScalarType? dtype=None, Layout? layout=None, Device? device=None, bool? pin_memory=False) -> Tensor

- func: sparse_coo_tensor.indices(Tensor indices, Tensor values, *, ScalarType? dtype=None, Layout? layout=None, Device? device=None, bool? pin_memory=None) -> Tensor

- func: sparse_coo_tensor.indices_size(Tensor indices, Tensor values, int[] size, *, ScalarType? dtype=None, Layout? layout=None, Device? device=None, bool? pin_memory=None) -> Tensor

- func: _sparse_coo_tensor_unsafe(Tensor indices, Tensor values, int[] size, *, ScalarType? dtype=None, Layout? layout=None, Device? device=None, bool? pin_memory=None) -> Tensor

- func: _validate_sparse_coo_tensor_args(Tensor indices, Tensor values, int[] size) -> ()

- func: _sparse_coo_tensor_with_dims(int sparse_dim, int dense_dim, int[] size, *, ScalarType? dtype=None, Layout? layout=None, Device? device=None, bool? pin_memory=False) -> Tensor
  dispatch:
    SparseCPU, SparseCUDA: new_with_dims_sparse

- func: _sparse_coo_tensor_with_dims_and_tensors(int sparse_dim, int dense_dim, int[] size, Tensor indices, Tensor values, *, ScalarType? dtype=None, Layout? layout=None, Device? device=None, bool? pin_memory=False) -> Tensor
  dispatch:
    SparseCPU, SparseCUDA: new_with_dims_and_tensor_sparse

- func: sparse_resize_(Tensor(a!) self, int[] size, int sparse_dim, int dense_dim) -> Tensor(a!)
  variants: method
  dispatch:
    SparseCPU, SparseCUDA: sparse_resize_

- func: sparse_resize_and_clear_(Tensor(a!) self, int[] size, int sparse_dim, int dense_dim) -> Tensor(a!)
  variants: method
  dispatch:
    SparseCPU, SparseCUDA: sparse_resize_and_clear_

- func: sparse_mask(Tensor self, Tensor mask) -> Tensor
  variants: method
  dispatch:
    SparseCPU: sparse_mask_cpu
    SparseCUDA: sparse_mask_cuda

- func: to_dense(Tensor self, ScalarType? dtype=None) -> Tensor
  variants: method
  dispatch:
    SparseCPU, SparseCUDA, SparseCsrCPU: sparse_to_dense
    MkldnnCPU: mkldnn_to_dense

- func: to_dense_backward(Tensor grad, Tensor input) -> Tensor

- func: sparse_dim(Tensor self) -> int
  variants: method
  dispatch:
    SparseCPU, SparseCUDA: sparse_dim_sparse
  device_guard: False

# legacy method
- func: _dimI(Tensor self) -> int
  variants: method
  dispatch:
    SparseCPU, SparseCUDA: sparse_dim_sparse
  device_guard: False

- func: dense_dim(Tensor self) -> int
  variants: method
  dispatch:
    SparseCPU, SparseCUDA: dense_dim_sparse
  device_guard: False

# legacy method
- func: _dimV(Tensor self) -> int
  variants: method
  dispatch:
    SparseCPU, SparseCUDA: dense_dim_sparse
  device_guard: False

- func: _nnz(Tensor self) -> int
  variants: method
  dispatch:
    SparseCPU, SparseCUDA: _nnz_sparse
    SparseCsrCPU: _nnz_sparse_csr
  device_guard: False

# NOTE: [ coalesce autograd ]
# coalesce returns self directly for already coalesced sparse tensors.
# This means coalesce cannot have a derivative registered, otherwise it creates
# circular references in the autograd graph (see gh-52874).
# Instead, the derivative is registered on the slow-path "_coalesce"
- func: coalesce(Tensor(a) self) -> Tensor(a)
  variants: method

- func: _coalesce(Tensor self) -> Tensor
  dispatch:
    SparseCPU: _coalesce_sparse_cpu
    SparseCUDA: _coalesce_sparse_cuda

- func: is_coalesced(Tensor self) -> bool
  variants: method
  dispatch:
    SparseCPU, SparseCUDA: is_coalesced_sparse
  device_guard: False

- func: _indices(Tensor(a) self) -> Tensor(a)
  variants: method
  dispatch:
    SparseCPU, SparseCUDA: _indices_sparse
  device_guard: False

- func: _values(Tensor(a) self) -> Tensor(a)
  variants: method
  dispatch:
    SparseCPU, SparseCUDA: _values_sparse
  device_guard: False

# This method doesn't do any check but only directly sets the flag. So it can be
# a bit unsafe. Similar to _indices and _values, this is useful for implementing
# custom sparse operations in Python/C++ extension.
- func: _coalesced_(Tensor(a!) self, bool coalesced) -> Tensor(a!)
  variants: method
  dispatch:
    SparseCPU, SparseCUDA: _coalesced_sparse_
  device_guard: False

- func: indices(Tensor(a) self) -> Tensor(a)
  variants: method
  dispatch:
    SparseCPU, SparseCUDA: indices_sparse
  device_guard: False

- func: values(Tensor(a) self) -> Tensor(a)
  variants: method
  dispatch:
    SparseCPU, SparseCUDA: values_sparse
    SparseCsrCPU: values_sparse_csr
  device_guard: False

- func: crow_indices(Tensor(a) self) -> Tensor(a)
  variants: method
  dispatch:
    SparseCsrCPU: crow_indices_sparse_csr
  device_guard: False

- func: col_indices(Tensor(a) self) -> Tensor(a)
  variants: method
  dispatch:
    SparseCsrCPU: col_indices_sparse_csr
  device_guard: False

- func: hspmm.out(Tensor mat1, Tensor mat2, *, Tensor(a!) out) -> Tensor(a!)
  dispatch:
    SparseCPU: hspmm_out_sparse_cpu
    SparseCUDA: hspmm_out_sparse_cuda

- func: hspmm(Tensor mat1, Tensor mat2) -> Tensor
  dispatch:
    SparseCPU: hspmm_sparse_cpu
    SparseCUDA: hspmm_sparse_cuda

- func: copy_sparse_to_sparse_(Tensor(a!) self, Tensor src, bool non_blocking=False) -> Tensor(a!)
  variants: function
  dispatch:
    SparseCPU, SparseCUDA: copy_sparse_

- func: unbind.int(Tensor(a) self, int dim=0) -> Tensor(a)[]
  variants: function, method
  dispatch:
    CompositeExplicitAutograd: unbind

- func: unbind.Dimname(Tensor(a) self, Dimname dim) -> Tensor(a)[]
  variants: function, method

- func: to_sparse.sparse_dim(Tensor self, int sparse_dim) -> Tensor
  variants: method
  dispatch:
    CPU, CUDA: dense_to_sparse

- func: to_sparse(Tensor self) -> Tensor
  variants: method
  dispatch:
    CPU, CUDA: dense_to_sparse

- func: to_mkldnn(Tensor self, ScalarType? dtype=None) -> Tensor
  variants: method
  dispatch:
    CPU: dense_to_mkldnn

- func: mkldnn_reorder_conv2d_weight(Tensor self, int[2] padding=0, int[2] stride=1, int[2] dilation=1, int groups=1) -> Tensor
  variants: function
  python_module: nn
  dispatch:
    MkldnnCPU: mkldnn_reorder_conv2d_weight

- func: mkldnn_reorder_conv3d_weight(Tensor self, int[3] padding=0, int[3] stride=1, int[3] dilation=1, int groups=1) -> Tensor
  variants: function
  python_module: nn
  dispatch:
    MkldnnCPU: mkldnn_reorder_conv3d_weight

- func: to_mkldnn_backward(Tensor grad, Tensor input) -> Tensor

- func: quantize_per_tensor(Tensor self, float scale, int zero_point, ScalarType dtype) -> Tensor
  variants: function
  dispatch:
    CPU, CUDA: quantize_per_tensor

- func: quantize_per_tensor.tensors(Tensor[] tensors, Tensor scales, Tensor zero_points, ScalarType dtype) -> Tensor[]
  variants: function
  dispatch:
    CPU: quantize_per_tensor_list_cpu

- func: quantize_per_channel(Tensor self, Tensor scales, Tensor zero_points, int axis, ScalarType dtype) -> Tensor
  variants: function
  dispatch:
    CPU: quantize_per_channel_cpu

- func: dequantize.self(Tensor self) -> Tensor
  variants: function, method
  dispatch:
    CPU: dequantize_cpu
    QuantizedCPU, QuantizedCUDA: dequantize_quantized_cpu

- func: dequantize.tensors(Tensor[] tensors) -> Tensor[]
  variants: function
  dispatch:
    QuantizedCPU: dequantize_tensors_quantized_cpu

- func: q_scale(Tensor self) -> float
  variants: function, method
  dispatch:
    QuantizedCPU, QuantizedCUDA: q_scale_quant

- func: q_zero_point(Tensor self) -> int
  variants: function, method
  dispatch:
    QuantizedCPU, QuantizedCUDA: q_zero_point_quant

- func: q_per_channel_scales(Tensor self) -> Tensor
  variants: function, method
  dispatch:
    QuantizedCPU, QuantizedCUDA: q_per_channel_scales

- func: q_per_channel_zero_points(Tensor self) -> Tensor
  variants: function, method
  dispatch:
    QuantizedCPU, QuantizedCUDA: q_per_channel_zero_points

- func: q_per_channel_axis(Tensor self) -> int
  variants: function, method
  dispatch:
    QuantizedCPU, QuantizedCUDA: q_per_channel_axis

- func: int_repr(Tensor self) -> Tensor
  variants: function, method
  dispatch:
    QuantizedCPU: int_repr_quantized_cpu
    QuantizedCUDA: int_repr_quantized_cuda

- func: _make_per_tensor_quantized_tensor(Tensor self, float scale, int zero_point) -> Tensor
  dispatch:
    CPU: make_per_tensor_quantized_tensor_cpu
    CUDA: make_per_tensor_quantized_tensor_cuda

- func: _make_per_channel_quantized_tensor(Tensor self, Tensor scale, Tensor zero_point, int axis) -> Tensor
  dispatch:
    CPU: make_per_channel_quantized_tensor_cpu

- func: qscheme(Tensor self) -> QScheme
  variants: method
  dispatch:
    QuantizedCPU, QuantizedCUDA: qscheme_quant

- func: fake_quantize_per_tensor_affine(Tensor self, float scale, int zero_point, int quant_min, int quant_max) -> Tensor
  variants: function

- func: fake_quantize_per_tensor_affine_cachemask(Tensor self, float scale, int zero_point, int quant_min, int quant_max) -> (Tensor output, Tensor mask)
  variants: function
  dispatch:
    CPU, CUDA: fake_quantize_per_tensor_affine_cachemask

- func: fake_quantize_per_tensor_affine_cachemask_backward(Tensor grad, Tensor mask) -> Tensor
  variants: function

- func: _fake_quantize_learnable_per_tensor_affine(Tensor self, Tensor scale, Tensor zero_point, int quant_min, int quant_max, float grad_factor=1.0) -> Tensor
  variants: function
  dispatch:
    CPU, CUDA: _fake_quantize_learnable_per_tensor_affine

- func: _fake_quantize_learnable_per_tensor_affine_backward(Tensor grad, Tensor self, Tensor scale, Tensor zero_point, int quant_min, int quant_max, float grad_factor=1.0) -> (Tensor, Tensor, Tensor)
  variants: function

- func: fake_quantize_per_channel_affine(Tensor self, Tensor scale, Tensor zero_point, int axis, int quant_min, int quant_max) -> Tensor
  variants: function

- func: fake_quantize_per_channel_affine_cachemask(Tensor self, Tensor scale, Tensor zero_point, int axis, int quant_min, int quant_max) -> (Tensor output, Tensor mask)
  variants: function
  dispatch:
    CPU, CUDA: fake_quantize_per_channel_affine_cachemask

- func: fake_quantize_per_channel_affine_cachemask_backward(Tensor grad, Tensor mask) -> Tensor
  variants: function

- func: _fake_quantize_learnable_per_channel_affine(Tensor self, Tensor scale, Tensor zero_point, int axis, int quant_min, int quant_max, float grad_factor=1.0) -> Tensor
  variants: function
  dispatch:
    CPU, CUDA: _fake_quantize_learnable_per_channel_affine

- func: _fake_quantize_learnable_per_channel_affine_backward(Tensor grad, Tensor self, Tensor scale, Tensor zero_point, int axis, int quant_min, int quant_max, float grad_factor=1.0) -> (Tensor, Tensor, Tensor)
  variants: function

- func: _choose_qparams_per_tensor(Tensor self, bool reduce_range=False) -> (float, int)
  variants: function

- func: _saturate_weight_to_fp16(Tensor weight) -> Tensor
  variants: function

- func: choose_qparams_optimized(Tensor input, int numel, int n_bins, float ratio, int bit_width) -> (Tensor, Tensor)
  variants: function

# to(Device) must not exist because all constructors of Device also works for
# TensorOptions. Otherwise, an ambiguity error is thrown.
# See NOTE [ TensorOptions Constructors ].
- func: to.dtype_layout(Tensor self, *, ScalarType? dtype=None, Layout? layout=None, Device? device=None, bool? pin_memory=None, bool non_blocking=False, bool copy=False, MemoryFormat? memory_format=None) -> Tensor
  variants: method
  device_guard: False

- func: to.device(Tensor self, Device device, ScalarType dtype, bool non_blocking=False, bool copy=False, MemoryFormat? memory_format=None) -> Tensor
  variants: method
  device_guard: False

- func: to.dtype(Tensor self, ScalarType dtype, bool non_blocking=False, bool copy=False, MemoryFormat? memory_format=None) -> Tensor
  variants: method
  device_guard: False

- func: to.other(Tensor self, Tensor other, bool non_blocking=False, bool copy=False, MemoryFormat? memory_format=None) -> Tensor
  variants: method
  device_guard: False

- func: meshgrid(Tensor[] tensors) -> Tensor[]

- func: cartesian_prod(Tensor[] tensors) -> Tensor
  variants: function

- func: combinations(Tensor self, int r=2, bool with_replacement=False) -> Tensor
  variants: function

- func: item(Tensor self) -> Scalar
  variants: method

- func: result_type.Tensor(Tensor tensor, Tensor other) -> ScalarType
  variants: function

- func: result_type.Scalar(Tensor tensor, Scalar other) -> ScalarType
  variants: function

- func: result_type.Scalar_Tensor(Scalar scalar, Tensor tensor) -> ScalarType
  variants: function

- func: result_type.Scalar_Scalar(Scalar scalar1, Scalar scalar2) -> ScalarType

- func: can_cast(ScalarType from, ScalarType to) -> bool
  variants: function

- func: promote_types(ScalarType type1, ScalarType type2) -> ScalarType
  variants: function

# NB: Does NOT check precondition that numel == 1
- func: _local_scalar_dense(Tensor self) -> Scalar
  dispatch:
    CPU: _local_scalar_dense_cpu
    CUDA: _local_scalar_dense_cuda
  variants: function

# Fused RNN kernels
- func: _thnn_fused_lstm_cell(Tensor input_gates, Tensor hidden_gates, Tensor cx, Tensor? input_bias=None, Tensor? hidden_bias=None) -> (Tensor, Tensor, Tensor)
  dispatch:
    CUDA: _thnn_fused_lstm_cell_cuda

- func: _thnn_fused_lstm_cell_backward(Tensor? grad_hy, Tensor? grad_cy, Tensor cx, Tensor cy, Tensor workspace, bool has_bias) -> (Tensor, Tensor, Tensor, Tensor, Tensor)
  dispatch:
    CUDA: _thnn_fused_lstm_cell_backward_cuda

- func: _thnn_differentiable_lstm_cell_backward(Tensor? grad_hy, Tensor? grad_cy, Tensor input_gates, Tensor hidden_gates, Tensor? input_bias, Tensor? hidden_bias, Tensor cx, Tensor cy) -> (Tensor, Tensor, Tensor, Tensor, Tensor)

- func: _thnn_fused_gru_cell(Tensor input_gates, Tensor hidden_gates, Tensor hx, Tensor? input_bias=None, Tensor? hidden_bias=None) -> (Tensor, Tensor)
  dispatch:
    CUDA: _thnn_fused_gru_cell_cuda

- func: _thnn_fused_gru_cell_backward(Tensor grad_hy, Tensor workspace, bool has_bias) -> (Tensor, Tensor, Tensor, Tensor, Tensor)
  dispatch:
    CUDA: _thnn_fused_gru_cell_backward_cuda

- func: _thnn_differentiable_gru_cell_backward(Tensor grad_hy, Tensor input_gates, Tensor hidden_gates, Tensor hx, Tensor? input_bias, Tensor? hidden_bias) -> (Tensor, Tensor, Tensor, Tensor, Tensor)

# RNN cells and layers
- func: lstm.input(Tensor input, Tensor[] hx, Tensor[] params, bool has_biases, int num_layers, float dropout, bool train, bool bidirectional, bool batch_first) -> (Tensor, Tensor, Tensor)

- func: lstm.data(Tensor data, Tensor batch_sizes, Tensor[] hx, Tensor[] params, bool has_biases, int num_layers, float dropout, bool train, bool bidirectional) -> (Tensor, Tensor, Tensor)

- func: gru.input(Tensor input, Tensor hx, Tensor[] params, bool has_biases, int num_layers, float dropout, bool train, bool bidirectional, bool batch_first) -> (Tensor, Tensor)

- func: gru.data(Tensor data, Tensor batch_sizes, Tensor hx, Tensor[] params, bool has_biases, int num_layers, float dropout, bool train, bool bidirectional) -> (Tensor, Tensor)

- func: rnn_tanh.input(Tensor input, Tensor hx, Tensor[] params, bool has_biases, int num_layers, float dropout, bool train, bool bidirectional, bool batch_first) -> (Tensor, Tensor)

- func: rnn_tanh.data(Tensor data, Tensor batch_sizes, Tensor hx, Tensor[] params, bool has_biases, int num_layers, float dropout, bool train, bool bidirectional) -> (Tensor, Tensor)

- func: rnn_relu.input(Tensor input, Tensor hx, Tensor[] params, bool has_biases, int num_layers, float dropout, bool train, bool bidirectional, bool batch_first) -> (Tensor, Tensor)

- func: rnn_relu.data(Tensor data, Tensor batch_sizes, Tensor hx, Tensor[] params, bool has_biases, int num_layers, float dropout, bool train, bool bidirectional) -> (Tensor, Tensor)

- func: lstm_cell(Tensor input, Tensor[] hx, Tensor w_ih, Tensor w_hh, Tensor? b_ih=None, Tensor? b_hh=None) -> (Tensor, Tensor)

- func: gru_cell(Tensor input, Tensor hx, Tensor w_ih, Tensor w_hh, Tensor? b_ih=None, Tensor? b_hh=None) -> Tensor

- func: rnn_tanh_cell(Tensor input, Tensor hx, Tensor w_ih, Tensor w_hh, Tensor? b_ih=None, Tensor? b_hh=None) -> Tensor

- func: rnn_relu_cell(Tensor input, Tensor hx, Tensor w_ih, Tensor w_hh, Tensor? b_ih=None, Tensor? b_hh=None) -> Tensor

# Quantized RNN layer registration has been moved to C10 dispatch in `RNN.cpp`

# Quantized RNN layers
# - func: quantized_lstm(Tensor input, Tensor[] hx, Tensor[] params, bool has_biases, int num_layers, float dropout, bool train, bool bidirectional, bool batch_first, *, ScalarType? dtype=None, bool use_dynamic=False) -> (Tensor, Tensor, Tensor)


# - func: quantized_lstm.data(Tensor data, Tensor batch_sizes, Tensor[] hx, Tensor[] params, bool has_biases, int num_layers, float dropout, bool train, bool bidirectional, *, ScalarType? dtype=None, bool use_dynamic=False) -> (Tensor, Tensor, Tensor)


# Quantized GRU layers

# - func: quantized_gru.input(Tensor input, Tensor hx, Tensor[] params, bool has_biases, int num_layers, float dropout, bool train, bool bidirectional, bool batch_first) -> (Tensor, Tensor)
#

# - func: quantized_gru.data(Tensor data, Tensor batch_sizes, Tensor hx, Tensor[] params, bool has_biases, int num_layers, float dropout, bool train, bool bidirectional) -> (Tensor, Tensor)
#

# Quantized RNN cells
- func: quantized_lstm_cell(Tensor input, Tensor[] hx, Tensor w_ih, Tensor w_hh, Tensor b_ih, Tensor b_hh, Tensor packed_ih, Tensor packed_hh, Tensor col_offsets_ih, Tensor col_offsets_hh, Scalar scale_ih, Scalar scale_hh, Scalar zero_point_ih, Scalar zero_point_hh) -> (Tensor, Tensor)

- func: quantized_gru_cell(Tensor input, Tensor hx, Tensor w_ih, Tensor w_hh, Tensor b_ih, Tensor b_hh, Tensor packed_ih, Tensor packed_hh, Tensor col_offsets_ih, Tensor col_offsets_hh, Scalar scale_ih, Scalar scale_hh, Scalar zero_point_ih, Scalar zero_point_hh) -> Tensor

- func: quantized_rnn_relu_cell(Tensor input, Tensor hx, Tensor w_ih, Tensor w_hh, Tensor b_ih, Tensor b_hh, Tensor packed_ih, Tensor packed_hh, Tensor col_offsets_ih, Tensor col_offsets_hh, Scalar scale_ih, Scalar scale_hh, Scalar zero_point_ih, Scalar zero_point_hh) -> Tensor

- func: quantized_rnn_tanh_cell(Tensor input, Tensor hx, Tensor w_ih, Tensor w_hh, Tensor b_ih, Tensor b_hh, Tensor packed_ih, Tensor packed_hh, Tensor col_offsets_ih, Tensor col_offsets_hh, Scalar scale_ih, Scalar scale_hh, Scalar zero_point_ih, Scalar zero_point_hh) -> Tensor

# PackedSequence utilities
- func: _pack_padded_sequence(Tensor input, Tensor lengths, bool batch_first) -> (Tensor, Tensor)
  dispatch:
    CompositeExplicitAutograd: _pack_padded_sequence

- func: _pack_padded_sequence_backward(Tensor grad, int[] input_size, Tensor batch_sizes, bool batch_first) -> Tensor

- func: _pad_packed_sequence(Tensor data, Tensor batch_sizes, bool batch_first, Scalar padding_value, int total_length) -> (Tensor, Tensor)

# wrappers for legacy TH methods

- func: set_.source_Storage(Tensor(a!) self, Storage source) -> Tensor(a!)
  variants: method
  device_guard: False
  dispatch:
    CPU, CUDA: set_

- func: set_.source_Storage_storage_offset(Tensor(a!) self, Storage source, int storage_offset, int[] size, int[] stride=[]) -> Tensor(a!)
  variants: method
  device_guard: False
  dispatch:
    CPU: set_storage_cpu_
    CUDA: set_storage_cuda_
    QuantizedCPU, QuantizedCUDA: set_storage_quantized_

- func: set_.source_Tensor(Tensor(a!) self, Tensor source) -> Tensor(a!)
  variants: method
  device_guard: False
  dispatch:
    CPU, CUDA: set_tensor_

- func: set_(Tensor(a!) self) -> Tensor(a!)
  variants: method
  dispatch:
    CPU: set_cpu_
    CUDA: set_cuda_

- func: is_set_to(Tensor self, Tensor tensor) -> bool
  variants: method
  device_guard: False
  dispatch:
    CPU, CUDA: is_set_to

- func: masked_fill_.Scalar(Tensor(a!) self, Tensor mask, Scalar value) -> Tensor(a!)
  variants: method
  dispatch:
    CPU: masked_fill__cpu
    CUDA: masked_fill__cuda

- func: masked_fill.Scalar(Tensor self, Tensor mask, Scalar value) -> Tensor
  variants: function, method

- func: masked_fill_.Tensor(Tensor(a!) self, Tensor mask, Tensor value) -> Tensor(a!)
  variants: method
  dispatch:
    CPU: masked_fill__cpu
    CUDA: masked_fill__cuda

- func: masked_fill.Tensor(Tensor self, Tensor mask, Tensor value) -> Tensor
  variants: function, method

- func: masked_scatter_(Tensor(a!) self, Tensor mask, Tensor source) -> Tensor(a!)
  variants: method
  dispatch:
    CPU: masked_scatter__cpu
    CUDA: masked_scatter__cuda

- func: masked_scatter(Tensor self, Tensor mask, Tensor source) -> Tensor
  variants: function, method

- func: view(Tensor(a) self, int[] size) -> Tensor(a)
  variants: method
  device_guard: False
  dispatch:
    CPU, CUDA, Meta, QuantizedCPU, QuantizedCUDA: view
    MkldnnCPU: mkldnn_view

# Warning: If you want to change the name or overload name of this
# operator, you might also want to change the `isBlockListedSchema`
# function in `torch/csrc/jit/frontend/schema_catching.cpp`.
# The name and overload name of this operator is hardcoded in that
# function in order to workaround a bug:
# https://github.com/pytorch/pytorch/issues/47964
- func: view.dtype(Tensor(a) self, ScalarType dtype) -> Tensor(a)
  variants: method
  device_guard: False
  dispatch:
    CompositeExplicitAutograd: view_dtype

- func: put_(Tensor(a!) self, Tensor index, Tensor source, bool accumulate=False) -> Tensor(a!)
  variants: method
  dispatch:
    CPU, CUDA: put_

- func: put(Tensor self, Tensor index, Tensor source, bool accumulate=False) -> Tensor
  variants: function, method

- func: index_add_(Tensor(a!) self, int dim, Tensor index, Tensor source) -> Tensor(a!)
  variants: method

- func: index_add_.alpha(Tensor(a!) self, int dim, Tensor index, Tensor source, *, Scalar alpha) -> Tensor(a!)
  variants: method
  dispatch:
    CPU: index_add_cpu_
    CUDA: index_add_cuda_

- func: index_add(Tensor self, int dim, Tensor index, Tensor source) -> Tensor
  variants: function, method

- func: index_add.alpha(Tensor self, int dim, Tensor index, Tensor source, *, Scalar alpha) -> Tensor
  variants: function, method

- func: index_add.dimname(Tensor self, Dimname dim, Tensor index, Tensor source, *, Scalar alpha=1) -> Tensor
  variants: function, method

- func: index_fill_.int_Scalar(Tensor(a!) self, int dim, Tensor index, Scalar value) -> Tensor(a!)
  variants: method
  dispatch:
    CPU: index_fill_
    CUDA: index_fill_

- func: index_fill.int_Scalar(Tensor self, int dim, Tensor index, Scalar value) -> Tensor
  variants: function, method

- func: index_fill_.int_Tensor(Tensor(a!) self, int dim, Tensor index, Tensor value) -> Tensor(a!)
  variants: method
  dispatch:
    CPU, CUDA: index_fill_

- func: index_fill.int_Tensor(Tensor self, int dim, Tensor index, Tensor value) -> Tensor
  variants: function, method

- func: index_fill_.Dimname_Scalar(Tensor(a!) self, Dimname dim, Tensor index, Scalar value) -> Tensor(a!)
  variants: method

- func: index_fill_.Dimname_Tensor(Tensor(a!) self, Dimname dim, Tensor index, Tensor value) -> Tensor(a!)
  variants: method

- func: index_fill.Dimname_Scalar(Tensor self, Dimname dim, Tensor index, Scalar value) -> Tensor
  variants: function, method

- func: index_fill.Dimname_Tensor(Tensor self, Dimname dim, Tensor index, Tensor value) -> Tensor
  variants: function, method

- func: scatter_.src(Tensor(a!) self, int dim, Tensor index, Tensor src) -> Tensor(a!)
  variants: method
  dispatch:
    CPU, CUDA: scatter_

- func: scatter.src(Tensor self, int dim, Tensor index, Tensor src) -> Tensor
  variants: function, method

- func: scatter_.value(Tensor(a!) self, int dim, Tensor index, Scalar value) -> Tensor(a!)
  variants: method
  dispatch:
    CPU, CUDA: scatter_fill_

- func: scatter.value(Tensor self, int dim, Tensor index, Scalar value) -> Tensor
  variants: function, method

- func: scatter.dimname_src(Tensor self, Dimname dim, Tensor index, Tensor src) -> Tensor
  variants: function, method

- func: scatter.dimname_value(Tensor self, Dimname dim, Tensor index, Scalar value) -> Tensor
  variants: function, method

- func: scatter_.reduce(Tensor(a!) self, int dim, Tensor index, Tensor src, *, str reduce) -> Tensor(a!)
  variants: method
  dispatch:
    CPU, CUDA: scatter_reduce_

- func: scatter_.value_reduce(Tensor(a!) self, int dim, Tensor index, Scalar value, *, str reduce) -> Tensor(a!)
  variants: method
  dispatch:
    CPU, CUDA: scatter_scalar_reduce_

- func: scatter_add_(Tensor(a!) self, int dim, Tensor index, Tensor src) -> Tensor(a!)
  variants: method
  dispatch:
    CPU, CUDA: scatter_add_

- func: scatter_add(Tensor self, int dim, Tensor index, Tensor src) -> Tensor
  variants: function, method

- func: scatter_add.dimname(Tensor self, Dimname dim, Tensor index, Tensor src) -> Tensor
  variants: function, method

- func: eq_.Scalar(Tensor(a!) self, Scalar other) -> Tensor(a!)
  variants: method
  dispatch:
    CompositeExplicitAutograd: eq_

- func: eq_.Tensor(Tensor(a!) self, Tensor other) -> Tensor(a!)
  variants: method
  dispatch:
    CompositeExplicitAutograd: eq_

- func: bitwise_and.Tensor_out(Tensor self, Tensor other, *, Tensor(a!) out) -> Tensor(a!)
  variants: function
  dispatch:
    CPU, CUDA: bitwise_and_out

- func: bitwise_and.Scalar_out(Tensor self, Scalar other, *, Tensor(a!) out) -> Tensor(a!)
  variants: function
  dispatch:
    CPU, CUDA: bitwise_and_out

- func: bitwise_and.Scalar(Tensor self, Scalar other) -> Tensor
  variants: method, function

- func: bitwise_and.Tensor(Tensor self, Tensor other) -> Tensor
  variants: method, function

- func: bitwise_and_.Scalar(Tensor(a!) self, Scalar other) -> Tensor(a!)
  variants: method

- func: bitwise_and_.Tensor(Tensor(a!) self, Tensor other) -> Tensor(a!)
  variants: method

- func: __and__.Scalar(Tensor self, Scalar other) -> Tensor
  variants: method, function

- func: __and__.Tensor(Tensor self, Tensor other) -> Tensor
  variants: method, function

- func: __iand__.Scalar(Tensor(a!) self, Scalar other) -> Tensor(a!)
  variants: method

- func: __iand__.Tensor(Tensor(a!) self, Tensor other) -> Tensor(a!)
  variants: method

- func: bitwise_or.Tensor_out(Tensor self, Tensor other, *, Tensor(a!) out) -> Tensor(a!)
  variants: function
  dispatch:
    CPU, CUDA: bitwise_or_out

- func: bitwise_or.Scalar_out(Tensor self, Scalar other, *, Tensor(a!) out) -> Tensor(a!)
  variants: function
  dispatch:
    CPU, CUDA: bitwise_or_out

- func: bitwise_or.Scalar(Tensor self, Scalar other) -> Tensor
  variants: method, function

- func: bitwise_or.Tensor(Tensor self, Tensor other) -> Tensor
  variants: method, function

- func: bitwise_or_.Scalar(Tensor(a!) self, Scalar other) -> Tensor(a!)
  variants: method

- func: bitwise_or_.Tensor(Tensor(a!) self, Tensor other) -> Tensor(a!)
  variants: method

- func: __or__.Scalar(Tensor self, Scalar other) -> Tensor
  variants: method, function

- func: __or__.Tensor(Tensor self, Tensor other) -> Tensor
  variants: method, function

- func: __ior__.Scalar(Tensor(a!) self, Scalar other) -> Tensor(a!)
  variants: method

- func: __ior__.Tensor(Tensor(a!) self, Tensor other) -> Tensor(a!)
  variants: method

- func: bitwise_xor.Tensor_out(Tensor self, Tensor other, *, Tensor(a!) out) -> Tensor(a!)
  variants: function
  dispatch:
    CPU, CUDA: bitwise_xor_out

- func: bitwise_xor.Scalar_out(Tensor self, Scalar other, *, Tensor(a!) out) -> Tensor(a!)
  variants: function
  dispatch:
    CPU, CUDA: bitwise_xor_out

- func: bitwise_xor.Scalar(Tensor self, Scalar other) -> Tensor
  variants: method, function

- func: bitwise_xor.Tensor(Tensor self, Tensor other) -> Tensor
  variants: method, function

- func: bitwise_xor_.Scalar(Tensor(a!) self, Scalar other) -> Tensor(a!)
  variants: method

- func: bitwise_xor_.Tensor(Tensor(a!) self, Tensor other) -> Tensor(a!)
  variants: method

- func: __xor__.Scalar(Tensor self, Scalar other) -> Tensor
  variants: method, function

- func: __xor__.Tensor(Tensor self, Tensor other) -> Tensor
  variants: method, function

- func: __ixor__.Scalar(Tensor(a!) self, Scalar other) -> Tensor(a!)
  variants: method

- func: __ixor__.Tensor(Tensor(a!) self, Tensor other) -> Tensor(a!)
  variants: method

- func: __lshift__.Scalar(Tensor self, Scalar other) -> Tensor
  variants: method, function
  dispatch:
    CPU, CUDA: __lshift__

- func: __lshift__.Tensor(Tensor self, Tensor other) -> Tensor
  variants: method, function
  dispatch:
    CPU, CUDA: __lshift__

- func: __ilshift__.Scalar(Tensor(a!) self, Scalar other) -> Tensor(a!)
  variants: method
  dispatch:
    CPU, CUDA: __ilshift__

- func: __ilshift__.Tensor(Tensor(a!) self, Tensor other) -> Tensor(a!)
  variants: method
  dispatch:
    CPU, CUDA: __ilshift__

- func: __rshift__.Scalar(Tensor self, Scalar other) -> Tensor
  variants: method, function
  dispatch:
    CPU, CUDA: __rshift__

- func: __rshift__.Tensor(Tensor self, Tensor other) -> Tensor
  variants: method, function
  dispatch:
    CPU, CUDA: __rshift__

- func: __irshift__.Scalar(Tensor(a!) self, Scalar other) -> Tensor(a!)
  variants: method
  dispatch:
    CPU, CUDA: __irshift__

- func: __irshift__.Tensor(Tensor(a!) self, Tensor other) -> Tensor(a!)
  variants: method
  dispatch:
    CPU, CUDA: __irshift__

- func: tril_(Tensor(a!) self, int diagonal=0) -> Tensor(a!)
  variants: method
  dispatch:
    CPU: tril_cpu_
    CUDA: tril_cuda_

- func: triu_(Tensor(a!) self, int diagonal=0) -> Tensor(a!)
  variants: method
  dispatch:
    CPU: triu_cpu_
    CUDA: triu_cuda_

- func: digamma_(Tensor(a!) self) -> Tensor(a!)
  structured_delegate: digamma.out
  variants: method

- func: polygamma_(Tensor(a!) self, int n) -> Tensor(a!)
  variants: method

- func: renorm_(Tensor(a!) self, Scalar p, int dim, Scalar maxnorm) -> Tensor(a!)
  variants: method
  dispatch:
    CPU: legacy::cpu::_th_renorm_
    CUDA: legacy::cuda::_th_renorm_

- func: lerp_.Scalar(Tensor(a!) self, Tensor end, Scalar weight) -> Tensor(a!)
  variants: method
  dispatch:
    CPU: lerp_cpu_scalar_
    CUDA: lerp_cuda_scalar_

- func: lerp_.Tensor(Tensor(a!) self, Tensor end, Tensor weight) -> Tensor(a!)
  variants: method
  dispatch:
    CPU: lerp_cpu_tensor_
    CUDA: lerp_cuda_tensor_

- func: fmod_.Scalar(Tensor(a!) self, Scalar other) -> Tensor(a!)
  variants: method
  dispatch:
    CPU, CUDA: fmod_

- func: fmod_.Tensor(Tensor(a!) self, Tensor other) -> Tensor(a!)
  variants: method
  dispatch:
    CPU, CUDA: fmod_

- func: remainder_.Scalar(Tensor(a!) self, Scalar other) -> Tensor(a!)
  variants: method
  dispatch:
    CPU, CUDA: remainder_

- func: remainder_.Tensor(Tensor(a!) self, Tensor other) -> Tensor(a!)
  variants: method
  dispatch:
    CPU, CUDA: remainder_

- func: addbmm_(Tensor(a!) self, Tensor batch1, Tensor batch2, *, Scalar beta=1, Scalar alpha=1) -> Tensor(a!)
  variants: method
  dispatch:
    CPU, CUDA: addbmm_

- func: addbmm.out(Tensor self, Tensor batch1, Tensor batch2, *, Scalar beta=1, Scalar alpha=1, Tensor(a!) out) -> Tensor(a!)
  dispatch:
    CPU, CUDA: addbmm_out

- func: addbmm(Tensor self, Tensor batch1, Tensor batch2, *, Scalar beta=1, Scalar alpha=1) -> Tensor
  variants: method, function
  dispatch:
    CPU, CUDA: addbmm

- func: addcdiv_(Tensor(a!) self, Tensor tensor1, Tensor tensor2, *, Scalar value=1) -> Tensor(a!)
  variants: method
  dispatch:
    CompositeExplicitAutograd: addcdiv_

- func: random_.from(Tensor(a!) self, int from, int? to, *, Generator? generator=None) -> Tensor(a!)
  variants: method
  dispatch:
    CPU, CUDA: random_
    Meta: random_meta_

- func: random_.to(Tensor(a!) self, int to, *, Generator? generator=None) -> Tensor(a!)
  variants: method
  dispatch:
    CPU, CUDA: random_
    Meta: random_meta_

- func: random_(Tensor(a!) self, *, Generator? generator=None) -> Tensor(a!)
  variants: method
  dispatch:
    CPU, CUDA: random_
    Meta: random_meta_

- func: uniform_(Tensor(a!) self, float from=0, float to=1, *, Generator? generator=None) -> Tensor(a!)
  variants: method
  dispatch:
    CPU, CUDA: uniform_
    Meta: uniform_meta_

- func: cauchy_(Tensor(a!) self, float median=0, float sigma=1, *, Generator? generator=None) -> Tensor(a!)
  variants: method
  dispatch:
    CPU, CUDA: cauchy_

- func: log_normal_(Tensor(a!) self, float mean=1, float std=2, *, Generator? generator=None) -> Tensor(a!)
  variants: method
  dispatch:
    CPU, CUDA: log_normal_

- func: exponential_(Tensor(a!) self, float lambd=1, *, Generator? generator=None) -> Tensor(a!)
  variants: method
  dispatch:
    CPU, CUDA: exponential_

- func: geometric_(Tensor(a!) self, float p, *, Generator? generator=None) -> Tensor(a!)
  variants: method
  dispatch:
    CPU, CUDA: geometric_

# wrappers for TH functions

- func: diag.out(Tensor self, int diagonal=0, *, Tensor(a!) out) -> Tensor(a!)
  dispatch:
    CPU: diag_cpu_out
    CUDA: diag_cuda_out

- func: diag(Tensor self, int diagonal=0) -> Tensor
  variants: method, function
  dispatch:
    CompositeExplicitAutograd: diag

- func: diag_backward(Tensor grad, int[] input_sizes, int diagonal) -> Tensor
  variants: function
  device_guard: False

- func: cross.out(Tensor self, Tensor other, int? dim=None, *, Tensor(a!) out) -> Tensor(a!)
  dispatch:
    CPU, CUDA: cross_out

- func: cross(Tensor self, Tensor other, int? dim=None) -> Tensor
  variants: method, function
  dispatch:
    CPU, CUDA: cross

- func: triu.out(Tensor self, int diagonal=0, *, Tensor(a!) out) -> Tensor(a!)
  dispatch:
    CPU: triu_cpu_out
    CUDA: triu_cuda_out

- func: triu(Tensor self, int diagonal=0) -> Tensor
  variants: method, function
  dispatch:
    CompositeExplicitAutograd: triu

- func: tril.out(Tensor self, int diagonal=0, *, Tensor(a!) out) -> Tensor(a!)
  dispatch:
    CPU: tril_cpu_out
    CUDA: tril_cuda_out

- func: tril(Tensor self, int diagonal=0) -> Tensor
  variants: method, function
  dispatch:
    CompositeExplicitAutograd: tril

- func: tril_indices(int row, int col, int offset=0, *, ScalarType? dtype=long, Layout? layout=None, Device? device=None, bool? pin_memory=None) -> Tensor
  dispatch:
    CPU: tril_indices_cpu
    CUDA: tril_indices_cuda

- func: triu_indices(int row, int col, int offset=0, *, ScalarType? dtype=long, Layout? layout=None, Device? device=None, bool? pin_memory=None) -> Tensor
  dispatch:
    CPU: triu_indices_cpu
    CUDA: triu_indices_cuda

- func: trace(Tensor self) -> Tensor
  variants: method, function
  dispatch:
    CPU: trace_cpu
    CUDA: trace_cuda

- func: trace_backward(Tensor grad, int[] sizes) -> Tensor
  variants: function
  device_guard: False

- func: ne.Scalar_out(Tensor self, Scalar other, *, Tensor(a!) out) -> Tensor(a!)
  dispatch:
    CPU, CUDA: ne_out
    QuantizedCPU: ne_out_quantized_cpu

- func: ne.Scalar(Tensor self, Scalar other) -> Tensor
  variants: method, function
  dispatch:
    CPU, CUDA: ne
    QuantizedCPU: ne_quantized_cpu

- func: ne.Tensor_out(Tensor self, Tensor other, *, Tensor(a!) out) -> Tensor(a!)
  dispatch:
    CPU, CUDA: ne_out
    QuantizedCPU: ne_out_quantized_cpu

- func: ne.Tensor(Tensor self, Tensor other) -> Tensor
  variants: method, function
  dispatch:
    CPU, CUDA: ne
    QuantizedCPU: ne_quantized_cpu

- func: ne_.Scalar(Tensor(a!) self, Scalar other) -> Tensor(a!)
  variants: method
  dispatch:
    CompositeExplicitAutograd: ne_

- func: ne_.Tensor(Tensor(a!) self, Tensor other) -> Tensor(a!)
  variants: method
  dispatch:
    CompositeExplicitAutograd: ne_

# not_equal, alias for torch.ne
- func: not_equal.Scalar_out(Tensor self, Scalar other, *, Tensor(a!) out) -> Tensor(a!)

- func: not_equal.Scalar(Tensor self, Scalar other) -> Tensor
  variants: method, function

- func: not_equal.Tensor_out(Tensor self, Tensor other, *, Tensor(a!) out) -> Tensor(a!)

- func: not_equal.Tensor(Tensor self, Tensor other) -> Tensor
  variants: method, function

- func: not_equal_.Scalar(Tensor(a!) self, Scalar other) -> Tensor(a!)
  variants: method

- func: not_equal_.Tensor(Tensor(a!) self, Tensor other) -> Tensor(a!)
  variants: method

- func: eq.Scalar_out(Tensor self, Scalar other, *, Tensor(a!) out) -> Tensor(a!)
  dispatch:
    CPU, CUDA: eq_out
    QuantizedCPU: eq_out_quantized_cpu

- func: eq.Scalar(Tensor self, Scalar other) -> Tensor
  variants: method, function
  dispatch:
    CPU, CUDA: eq
    QuantizedCPU: eq_quantized_cpu

- func: eq.Tensor_out(Tensor self, Tensor other, *, Tensor(a!) out) -> Tensor(a!)
  dispatch:
    CPU, CUDA: eq_out
    QuantizedCPU: eq_out_quantized_cpu

- func: eq.Tensor(Tensor self, Tensor other) -> Tensor
  variants: method, function
  dispatch:
    CPU, CUDA: eq
    QuantizedCPU: eq_quantized_cpu

- func: ge.Scalar_out(Tensor self, Scalar other, *, Tensor(a!) out) -> Tensor(a!)
  dispatch:
    CPU, CUDA: ge_out
    QuantizedCPU: ge_out_quantized_cpu

- func: ge.Scalar(Tensor self, Scalar other) -> Tensor
  variants: method, function
  dispatch:
    CPU, CUDA: ge
    QuantizedCPU: ge_quantized_cpu

- func: ge.Tensor_out(Tensor self, Tensor other, *, Tensor(a!) out) -> Tensor(a!)
  dispatch:
    CPU, CUDA: ge_out
    QuantizedCPU: ge_out_quantized_cpu

- func: ge.Tensor(Tensor self, Tensor other) -> Tensor
  variants: method, function
  dispatch:
    CPU, CUDA: ge
    QuantizedCPU: ge_quantized_cpu

- func: ge_.Scalar(Tensor(a!) self, Scalar other) -> Tensor(a!)
  variants: method
  dispatch:
    CompositeExplicitAutograd: ge_

- func: ge_.Tensor(Tensor(a!) self, Tensor other) -> Tensor(a!)
  variants: method
  dispatch:
    CompositeExplicitAutograd: ge_

# greater_equal, alias for torch.ge
- func: greater_equal.Scalar_out(Tensor self, Scalar other, *, Tensor(a!) out) -> Tensor(a!)

- func: greater_equal.Scalar(Tensor self, Scalar other) -> Tensor
  variants: method, function

- func: greater_equal.Tensor_out(Tensor self, Tensor other, *, Tensor(a!) out) -> Tensor(a!)

- func: greater_equal.Tensor(Tensor self, Tensor other) -> Tensor
  variants: method, function

- func: greater_equal_.Scalar(Tensor(a!) self, Scalar other) -> Tensor(a!)
  variants: method

- func: greater_equal_.Tensor(Tensor(a!) self, Tensor other) -> Tensor(a!)
  variants: method

- func: le.Scalar_out(Tensor self, Scalar other, *, Tensor(a!) out) -> Tensor(a!)
  dispatch:
    CPU, CUDA: le_out
    QuantizedCPU: le_out_quantized_cpu

- func: le.Scalar(Tensor self, Scalar other) -> Tensor
  variants: method, function
  dispatch:
    CPU, CUDA: le
    QuantizedCPU: le_quantized_cpu

- func: le.Tensor_out(Tensor self, Tensor other, *, Tensor(a!) out) -> Tensor(a!)
  dispatch:
    CPU, CUDA: le_out
    QuantizedCPU: le_out_quantized_cpu

- func: le.Tensor(Tensor self, Tensor other) -> Tensor
  variants: method, function
  dispatch:
    CPU, CUDA: le
    QuantizedCPU: le_quantized_cpu

- func: le_.Scalar(Tensor(a!) self, Scalar other) -> Tensor(a!)
  variants: method
  dispatch:
    CompositeExplicitAutograd: le_

- func: le_.Tensor(Tensor(a!) self, Tensor other) -> Tensor(a!)
  variants: method
  dispatch:
    CompositeExplicitAutograd: le_

# less_equal, alias for torch.le
- func: less_equal.Scalar_out(Tensor self, Scalar other, *, Tensor(a!) out) -> Tensor(a!)

- func: less_equal.Scalar(Tensor self, Scalar other) -> Tensor
  variants: method, function

- func: less_equal.Tensor_out(Tensor self, Tensor other, *, Tensor(a!) out) -> Tensor(a!)

- func: less_equal.Tensor(Tensor self, Tensor other) -> Tensor
  variants: method, function

- func: less_equal_.Scalar(Tensor(a!) self, Scalar other) -> Tensor(a!)
  variants: method

- func: less_equal_.Tensor(Tensor(a!) self, Tensor other) -> Tensor(a!)
  variants: method

- func: gt.Scalar_out(Tensor self, Scalar other, *, Tensor(a!) out) -> Tensor(a!)
  dispatch:
    CPU, CUDA: gt_out
    QuantizedCPU: gt_out_quantized_cpu

- func: gt.Scalar(Tensor self, Scalar other) -> Tensor
  variants: method, function
  dispatch:
    CPU, CUDA: gt
    QuantizedCPU: gt_quantized_cpu

- func: gt.Tensor_out(Tensor self, Tensor other, *, Tensor(a!) out) -> Tensor(a!)
  dispatch:
    CPU, CUDA: gt_out
    QuantizedCPU: gt_out_quantized_cpu

- func: gt.Tensor(Tensor self, Tensor other) -> Tensor
  variants: method, function
  dispatch:
    CPU, CUDA: gt
    QuantizedCPU: gt_quantized_cpu

- func: gt_.Scalar(Tensor(a!) self, Scalar other) -> Tensor(a!)
  variants: method
  dispatch:
    CompositeExplicitAutograd: gt_

- func: gt_.Tensor(Tensor(a!) self, Tensor other) -> Tensor(a!)
  variants: method
  dispatch:
    CompositeExplicitAutograd: gt_

#  greater, alias for torch.gt
- func: greater.Scalar_out(Tensor self, Scalar other, *, Tensor(a!) out) -> Tensor(a!)

- func: greater.Scalar(Tensor self, Scalar other) -> Tensor
  variants: method, function

- func: greater.Tensor_out(Tensor self, Tensor other, *, Tensor(a!) out) -> Tensor(a!)

- func: greater.Tensor(Tensor self, Tensor other) -> Tensor
  variants: method, function

- func: greater_.Scalar(Tensor(a!) self, Scalar other) -> Tensor(a!)
  variants: method

- func: greater_.Tensor(Tensor(a!) self, Tensor other) -> Tensor(a!)
  variants: method

- func: lt.Scalar_out(Tensor self, Scalar other, *, Tensor(a!) out) -> Tensor(a!)
  dispatch:
    CPU, CUDA: lt_out
    QuantizedCPU: lt_out_quantized_cpu

- func: lt.Scalar(Tensor self, Scalar other) -> Tensor
  variants: method, function
  dispatch:
    CPU, CUDA: lt
    QuantizedCPU: lt_quantized_cpu

- func: lt.Tensor_out(Tensor self, Tensor other, *, Tensor(a!) out) -> Tensor(a!)
  dispatch:
    CPU, CUDA: lt_out
    QuantizedCPU: lt_out_quantized_cpu

- func: lt.Tensor(Tensor self, Tensor other) -> Tensor
  variants: method, function
  dispatch:
    CPU, CUDA: lt
    QuantizedCPU: lt_quantized_cpu

- func: lt_.Scalar(Tensor(a!) self, Scalar other) -> Tensor(a!)
  variants: method
  dispatch:
    CompositeExplicitAutograd: lt_

- func: lt_.Tensor(Tensor(a!) self, Tensor other) -> Tensor(a!)
  variants: method
  dispatch:
    CompositeExplicitAutograd: lt_

#  less, alias for torch.lt
- func: less.Scalar_out(Tensor self, Scalar other, *, Tensor(a!) out) -> Tensor(a!)

- func: less.Scalar(Tensor self, Scalar other) -> Tensor
  variants: method, function

- func: less.Tensor_out(Tensor self, Tensor other, *, Tensor(a!) out) -> Tensor(a!)

- func: less.Tensor(Tensor self, Tensor other) -> Tensor
  variants: method, function

- func: less_.Scalar(Tensor(a!) self, Scalar other) -> Tensor(a!)
  variants: method

- func: less_.Tensor(Tensor(a!) self, Tensor other) -> Tensor(a!)
  variants: method

- func: take.out(Tensor self, Tensor index, *, Tensor(a!) out) -> Tensor(a!)
  dispatch:
    CPU, CUDA: take_out

- func: take(Tensor self, Tensor index) -> Tensor
  variants: method, function
  dispatch:
    CPU, CUDA: take

- func: take_along_dim.out(Tensor self, Tensor indices, int? dim=None, *, Tensor(a!) out) -> Tensor(a!)

- func: take_along_dim(Tensor self, Tensor indices, int? dim=None) -> Tensor
  variants: method, function

- func: index_select.out(Tensor self, int dim, Tensor index, *, Tensor(a!) out) -> Tensor(a!)
  dispatch:
    CPU: index_select_out_cpu_
    CUDA: index_select_out_cuda

- func: index_select(Tensor self, int dim, Tensor index) -> Tensor
  variants: method, function
  dispatch:
    CPU: index_select_cpu_
    CUDA: index_select_cuda
    SparseCPU: index_select_sparse
    SparseCUDA: index_select_sparse

- func: index_select.dimname_out(Tensor self, Dimname dim, Tensor index, *, Tensor(a!) out) -> Tensor(a!)

- func: index_select.dimname(Tensor self, Dimname dim, Tensor index) -> Tensor
  variants: method, function

- func: index_select_backward(Tensor grad, int[] self_sizes, int dim, Tensor index) -> Tensor
  variants: function
  device_guard: False

- func: masked_select.out(Tensor self, Tensor mask, *, Tensor(a!) out) -> Tensor(a!)
  dispatch:
    CPU: masked_select_out_cpu
    CUDA: masked_select_out_cuda

- func: masked_select(Tensor self, Tensor mask) -> Tensor
  variants: method, function
  dispatch:
    CPU: masked_select_cpu
    CUDA: masked_select_cuda

- func: masked_select_backward(Tensor grad, Tensor input, Tensor mask) -> Tensor
  variants: function
  device_guard: False

- func: nonzero.out(Tensor self, *, Tensor(a!) out) -> Tensor(a!)
  dispatch:
    CPU: legacy::cpu::_th_nonzero_out
    CUDA: nonzero_out_cuda

- func: nonzero(Tensor self) -> Tensor
  variants: method, function
  dispatch:
    CPU: legacy::cpu::_th_nonzero
    CUDA: nonzero_cuda

- func: nonzero_numpy(Tensor self) -> Tensor[]
  variants: method, function

- func: gather.out(Tensor self, int dim, Tensor index, *, bool sparse_grad=False, Tensor(a!) out) -> Tensor(a!)
  dispatch:
    CPU: gather_out_cpu_cuda
    CUDA: gather_out_cpu_cuda

- func: gather(Tensor self, int dim, Tensor index, *, bool sparse_grad=False) -> Tensor
  variants: method, function
  dispatch:
    CPU, CUDA: gather

- func: gather_backward(Tensor grad, Tensor self, int dim, Tensor index, bool sparse_grad) -> Tensor
  variants: function
  device_guard: False

- func: gather.dimname_out(Tensor self, Dimname dim, Tensor index, *, bool sparse_grad=False, Tensor(a!) out) -> Tensor(a!)

- func: gather.dimname(Tensor self, Dimname dim, Tensor index, *, bool sparse_grad=False) -> Tensor
  variants: method, function

- func: _gather_sparse_backward(Tensor self, int dim, Tensor index, Tensor grad) -> Tensor

- func: addcmul.out(Tensor self, Tensor tensor1, Tensor tensor2, *, Scalar value=1, Tensor(a!) out) -> Tensor(a!)
  dispatch:
    CPU, CUDA: addcmul_out

- func: addcmul(Tensor self, Tensor tensor1, Tensor tensor2, *, Scalar value=1) -> Tensor
  variants: method, function
  dispatch:
    CompositeExplicitAutograd: addcmul

- func: addcmul_(Tensor(a!) self, Tensor tensor1, Tensor tensor2, *, Scalar value=1) -> Tensor(a!)
  variants: method
  dispatch:
    CompositeExplicitAutograd: addcmul_

- func: addcdiv.out(Tensor self, Tensor tensor1, Tensor tensor2, *, Scalar value=1, Tensor(a!) out) -> Tensor(a!)
  dispatch:
    CPU, CUDA: addcdiv_out

- func: addcdiv(Tensor self, Tensor tensor1, Tensor tensor2, *, Scalar value=1) -> Tensor
  variants: method, function
  dispatch:
    CompositeExplicitAutograd: addcdiv

- func: cross_entropy_loss(Tensor self, Tensor target, Tensor? weight=None, int reduction=Mean, int ignore_index=-100) -> Tensor
  python_module: nn

- func: lstsq.X(Tensor self, Tensor A, *, Tensor(a!) X, Tensor(b!) qr) -> (Tensor(a!) solution, Tensor(b!) QR)
  dispatch:
    CPU: legacy::cpu::_th_gels_out
    CUDA: legacy::cuda::_th_gels_out

- func: lstsq(Tensor self, Tensor A) -> (Tensor solution, Tensor QR)
  variants: method, function
  dispatch:
    CPU: legacy::cpu::_th_gels
    CUDA: legacy::cuda::_th_gels

- func: triangular_solve.X(Tensor self, Tensor A, bool upper=True, bool transpose=False, bool unitriangular=False, *, Tensor(a!) X, Tensor(b!) M) -> (Tensor(a!) solution, Tensor(b!) cloned_coefficient)
  dispatch:
    CPU, CUDA: triangular_solve_out

- func: triangular_solve(Tensor self, Tensor A, bool upper=True, bool transpose=False, bool unitriangular=False) -> (Tensor solution, Tensor cloned_coefficient)
  variants: method, function
  dispatch:
    CPU, CUDA: triangular_solve

- func: symeig.e(Tensor self, bool eigenvectors=False, bool upper=True, *, Tensor(a!) e, Tensor(b!) V) -> (Tensor(a!) eigenvalues, Tensor(b!) eigenvectors)
  dispatch:
    CompositeExplicitAutograd: symeig_out

- func: symeig(Tensor self, bool eigenvectors=False, bool upper=True) -> (Tensor eigenvalues, Tensor eigenvectors)
  variants: method, function
  dispatch:
    CompositeExplicitAutograd: symeig

- func: _symeig_helper(Tensor self, bool eigenvectors, bool upper) -> (Tensor, Tensor)
  variants: function
  dispatch:
    CPU: _symeig_helper_cpu
    CUDA: _symeig_helper_cuda

- func: eig.e(Tensor self, bool eigenvectors=False, *, Tensor(a!) e, Tensor(b!) v) -> (Tensor(a!) eigenvalues, Tensor(b!) eigenvectors)
  dispatch:
    CompositeExplicitAutograd: eig_out

- func: eig(Tensor self, bool eigenvectors=False) -> (Tensor eigenvalues, Tensor eigenvectors)
  variants: method, function
  dispatch:
    CompositeExplicitAutograd: eig

- func: svd.U(Tensor self, bool some=True, bool compute_uv=True, *, Tensor(a!) U, Tensor(b!) S, Tensor(c!) V) -> (Tensor(a!) U, Tensor(b!) S, Tensor(c!) V)

- func: svd(Tensor self, bool some=True, bool compute_uv=True) -> (Tensor U, Tensor S, Tensor V)
  variants: method, function

- func: _svd_helper(Tensor self, bool some, bool compute_uv) -> (Tensor U, Tensor S, Tensor V)
  variants: function
  dispatch:
    CPU: _svd_helper_cpu
    CUDA: _svd_helper_cuda

# swapaxes, alias for transpose
- func: swapaxes(Tensor(a) self, int axis0, int axis1) -> Tensor(a)
  variants: function, method
  device_guard: False

- func: swapaxes_(Tensor(a!) self, int axis0, int axis1) -> Tensor(a!)
  variants: method
  device_guard: False

# swapdims, alias for transpose
- func: swapdims(Tensor(a) self, int dim0, int dim1) -> Tensor(a)
  variants: function, method
  device_guard: False

- func: swapdims_(Tensor(a!) self, int dim0, int dim1) -> Tensor(a!)
  variants: method
  device_guard: False

- func: cholesky.out(Tensor self, bool upper=False, *, Tensor(a!) out) -> Tensor(a!)
  dispatch:
    CompositeExplicitAutograd: cholesky_out

- func: cholesky(Tensor self, bool upper=False) -> Tensor
  variants: method, function
  dispatch:
    CompositeExplicitAutograd: cholesky

- func: _cholesky_helper(Tensor self, bool upper) -> Tensor
  variants: function
  dispatch:
    CPU: _cholesky_helper_cpu
    CUDA: _cholesky_helper_cuda

- func: cholesky_solve.out(Tensor self, Tensor input2, bool upper=False, *, Tensor(a!) out) -> Tensor(a!)
  dispatch:
    CompositeExplicitAutograd: cholesky_solve_out

- func: cholesky_solve(Tensor self, Tensor input2, bool upper=False) -> Tensor
  variants: method, function
  dispatch:
    CompositeExplicitAutograd: cholesky_solve

- func: _cholesky_solve_helper(Tensor self, Tensor A, bool upper) -> Tensor
  variants: function
  dispatch:
    CPU: _cholesky_solve_helper_cpu
    CUDA: _cholesky_solve_helper_cuda

- func: solve(Tensor self, Tensor A) -> (Tensor solution, Tensor LU)
  variants: function, method
  dispatch:
    CompositeExplicitAutograd: solve

- func: solve.solution(Tensor self, Tensor A, *, Tensor(a!) solution, Tensor(b!) lu) -> (Tensor(a!) solution, Tensor(b!) LU)
  dispatch:
    CompositeExplicitAutograd: solve_out

- func: _solve_helper(Tensor self, Tensor A) -> (Tensor, Tensor)
  variants: function
  dispatch:
    CPU: _solve_helper_cpu
    CUDA: _solve_helper_cuda

- func: cholesky_inverse(Tensor self, bool upper=False) -> Tensor
  variants: method, function
  dispatch:
    CPU, CUDA: cholesky_inverse

- func: cholesky_inverse.out(Tensor self, bool upper=False, *, Tensor(a!) out) -> Tensor(a!)
  dispatch:
    CPU, CUDA: cholesky_inverse_out

- func: qr.Q(Tensor self, bool some=True, *, Tensor(a!) Q, Tensor(b!) R) -> (Tensor(a!) Q, Tensor(b!) R)

- func: qr(Tensor self, bool some=True) -> (Tensor Q, Tensor R)
  variants: method, function

- func: geqrf.a(Tensor self, *, Tensor(a!) a, Tensor(b!) tau) -> (Tensor(a!) a, Tensor(b!) tau)
  dispatch:
    CPU: legacy::cpu::_th_geqrf_out
    CUDA: legacy::cuda::_th_geqrf_out

- func: geqrf(Tensor self) -> (Tensor a, Tensor tau)
  variants: method, function
  dispatch:
    CPU: legacy::cpu::_th_geqrf
    CUDA: legacy::cuda::_th_geqrf

# orgqr, alias for linalg_householder_product
- func: orgqr(Tensor self, Tensor input2) -> Tensor
  variants: method, function

- func: orgqr.out(Tensor self, Tensor input2, *, Tensor(a!) out) -> Tensor(a!)

- func: ormqr.out(Tensor self, Tensor input2, Tensor input3, bool left=True, bool transpose=False, *, Tensor(a!) out) -> Tensor(a!)
  dispatch:
    CPU: legacy::cpu::_th_ormqr_out

- func: ormqr(Tensor self, Tensor input2, Tensor input3, bool left=True, bool transpose=False) -> Tensor
  variants: method, function
  dispatch:
    CPU: legacy::cpu::_th_ormqr

- func: _lu_with_info(Tensor self, bool pivot=True, bool check_errors=True) -> (Tensor, Tensor, Tensor)
  variants: function
  dispatch:
    CPU: _lu_with_info_cpu
    CUDA: _lu_with_info_cuda

- func: lu_solve.out(Tensor self, Tensor LU_data, Tensor LU_pivots, *, Tensor(a!) out) -> Tensor(a!)
  dispatch:
    CompositeExplicitAutograd: lu_solve_out

- func: lu_solve(Tensor self, Tensor LU_data, Tensor LU_pivots) -> Tensor
  variants: method, function
  dispatch:
    CompositeExplicitAutograd: lu_solve

- func: _lu_solve_helper(Tensor self, Tensor LU_data, Tensor LU_pivots) -> Tensor
  variants: function
  dispatch:
    CPU: _lu_solve_helper_cpu
    CUDA: _lu_solve_helper_cuda

# TODO: remove dispatch section when porting TH CUDA to ATen
- func: multinomial.out(Tensor self, int num_samples, bool replacement=False, *, Generator? generator=None, Tensor(a!) out) -> Tensor(a!)
  dispatch:
    CPU, CUDA: multinomial_out

- func: multinomial(Tensor self, int num_samples, bool replacement=False, *, Generator? generator=None) -> Tensor
  variants: method, function
  dispatch:
    CPU, CUDA: multinomial

- func: lgamma.out(Tensor self, *, Tensor(a!) out) -> Tensor(a!)
  structured: True
  structured_inherits: TensorIteratorBase
  dispatch:
    CPU, CUDA: lgamma_out

- func: lgamma_(Tensor(a!) self) -> Tensor(a!)
  structured_delegate: lgamma.out
  variants: method

- func: lgamma(Tensor self) -> Tensor
  structured_delegate: lgamma.out
  variants: method, function

- func: digamma.out(Tensor self, *, Tensor(a!) out) -> Tensor(a!)
  structured: True
  structured_inherits: TensorIteratorBase
  dispatch:
    CPU, CUDA: digamma_out

- func: digamma(Tensor self) -> Tensor
  structured_delegate: digamma.out
  variants: method, function

- func: polygamma.out(int n, Tensor self, *, Tensor(a!) out) -> Tensor(a!)
  dispatch:
    CPU, CUDA: polygamma_out

- func: polygamma(int n, Tensor self) -> Tensor
  variants: method, function
  dispatch:
    CompositeExplicitAutograd: polygamma

- func: erfinv(Tensor self) -> Tensor
  structured_delegate: erfinv.out
  variants: method, function

- func: erfinv_(Tensor(a!) self) -> Tensor(a!)
  structured_delegate: erfinv.out
  variants: method

- func: erfinv.out(Tensor self, *, Tensor(a!) out) -> Tensor(a!)
  structured: True
  structured_inherits: TensorIteratorBase
  dispatch:
    CPU, CUDA: erfinv_out

- func: i0(Tensor self) -> Tensor
  variants: function, method
  dispatch:
    CompositeExplicitAutograd: i0

- func: i0_(Tensor(a!) self) -> Tensor(a!)
  variants: function, method
  dispatch:
    CompositeExplicitAutograd: i0_

- func: i0.out(Tensor self, *, Tensor(a!) out) -> Tensor(a!)
  dispatch:
    CPU, CUDA: i0_out

- func: sign(Tensor self) -> Tensor
  variants: function, method
  dispatch:
    CompositeExplicitAutograd: sign

- func: sign_(Tensor(a!) self) -> Tensor(a!)
  variants: method
  dispatch:
    CompositeExplicitAutograd: sign_

- func: sign.out(Tensor self, *, Tensor(a!) out) -> Tensor(a!)
  dispatch:
    CPU, CUDA: sign_out

- func: signbit(Tensor self) -> Tensor
  variants: function, method

- func: signbit.out(Tensor self, *, Tensor(a!) out) -> Tensor(a!)
  dispatch:
    CPU: signbit_out
    CUDA: signbit_out

- func: dist(Tensor self, Tensor other, Scalar p=2) -> Tensor
  variants: method, function
  dispatch:
    CompositeExplicitAutograd: dist

- func: atan2.out(Tensor self, Tensor other, *, Tensor(a!) out) -> Tensor(a!)
  structured: True
  structured_inherits: TensorIteratorBase
  dispatch:
    CPU, CUDA: atan2_out

- func: atan2_(Tensor(a!) self, Tensor other) -> Tensor(a!)
  structured_delegate: atan2.out
  variants: method

- func: atan2(Tensor self, Tensor other) -> Tensor
  structured_delegate: atan2.out
  variants: method, function

- func: lerp.Scalar_out(Tensor self, Tensor end, Scalar weight, *, Tensor(a!) out) -> Tensor(a!)
  dispatch:
    CPU: lerp_cpu_scalar_out
    CUDA: lerp_cuda_scalar_out

- func: lerp.Tensor_out(Tensor self, Tensor end, Tensor weight, *, Tensor(a!) out) -> Tensor(a!)
  dispatch:
    CPU: lerp_cpu_tensor_out
    CUDA: lerp_cuda_tensor_out

- func: lerp.Scalar(Tensor self, Tensor end, Scalar weight) -> Tensor
  variants: method, function
  dispatch:
    CPU: lerp_cpu_scalar
    CUDA: lerp_cuda_scalar

- func: lerp.Tensor(Tensor self, Tensor end, Tensor weight) -> Tensor
  variants: method, function
  dispatch:
    CPU: lerp_cpu_tensor
    CUDA: lerp_cuda_tensor

- func: histc.out(Tensor self, int bins=100, Scalar min=0, Scalar max=0, *, Tensor(a!) out) -> Tensor(a!)
  dispatch:
    CPU: legacy::cpu::_th_histc_out
    CUDA: _histc_out_cuda

- func: histc(Tensor self, int bins=100, Scalar min=0, Scalar max=0) -> Tensor
  variants: method, function
  dispatch:
    CPU: legacy::cpu::_th_histc
    CUDA: _histc_cuda

- func: fmod.Scalar_out(Tensor self, Scalar other, *, Tensor(a!) out) -> Tensor(a!)
  dispatch:
    CPU, CUDA: fmod_out

- func: fmod.Scalar(Tensor self, Scalar other) -> Tensor
  variants: method, function
  dispatch:
    CPU, CUDA: fmod

- func: fmod.Tensor_out(Tensor self, Tensor other, *, Tensor(a!) out) -> Tensor(a!)
  dispatch:
    CPU, CUDA: fmod_out

- func: fmod.Tensor(Tensor self, Tensor other) -> Tensor
  variants: method, function
  dispatch:
    CPU, CUDA: fmod

- func: hypot.out(Tensor self, Tensor other, *, Tensor(a!) out) -> Tensor(a!)
  dispatch:
    CPU, CUDA: hypot_out

- func: hypot(Tensor self, Tensor other) -> Tensor
  variants: method, function
  dispatch:
    CPU, CUDA: hypot

- func: hypot_(Tensor(a!) self, Tensor other) -> Tensor(a!)
  variants: method
  dispatch:
    CompositeExplicitAutograd: hypot_

- func: igamma.out(Tensor self, Tensor other, *, Tensor(a!) out) -> Tensor(a!)
  dispatch:
    CPU, CUDA: igamma_out

- func: igamma(Tensor self, Tensor other) -> Tensor
  variants: method, function
  dispatch:
    CPU, CUDA: igamma

- func: igamma_(Tensor(a!) self, Tensor other) -> Tensor(a!)
  variants: method
  dispatch:
    CPU, CUDA: igamma_

- func: igammac.out(Tensor self, Tensor other, *, Tensor(a!) out) -> Tensor(a!)
  dispatch:
    CPU, CUDA: igammac_out

- func: igammac(Tensor self, Tensor other) -> Tensor
  variants: method, function
  dispatch:
    CPU, CUDA: igammac

- func: igammac_(Tensor(a!) self, Tensor other) -> Tensor(a!)
  variants: method
  dispatch:
    CPU, CUDA: igammac_

- func: nextafter.out(Tensor self, Tensor other, *, Tensor(a!) out) -> Tensor(a!)
  dispatch:
    CPU, CUDA: nextafter_out

- func: nextafter(Tensor self, Tensor other) -> Tensor
  variants: method, function
  dispatch:
    CPU, CUDA: nextafter

- func: nextafter_(Tensor(a!) self, Tensor other) -> Tensor(a!)
  variants: method
  dispatch:
    CompositeExplicitAutograd: nextafter_

- func: remainder.Scalar_out(Tensor self, Scalar other, *, Tensor(a!) out) -> Tensor(a!)
  dispatch:
    CPU, CUDA: remainder_out

- func: remainder.Scalar(Tensor self, Scalar other) -> Tensor
  variants: method, function
  dispatch:
    CPU, CUDA: remainder

- func: remainder.Tensor_out(Tensor self, Tensor other, *, Tensor(a!) out) -> Tensor(a!)
  dispatch:
    CPU, CUDA: remainder_out

- func: remainder.Tensor(Tensor self, Tensor other) -> Tensor
  variants: method, function
  dispatch:
    CPU, CUDA: remainder

- func: min(Tensor self) -> Tensor
  variants: method, function
  dispatch:
    CPU, CUDA: min
    QuantizedCPU: min_quantized_cpu

- func: fmin(Tensor self, Tensor other) -> Tensor
  variants: method, function
  dispatch:
    CPU, CUDA: fmin

- func: fmin.out(Tensor self, Tensor other, *, Tensor(a!) out) -> Tensor(a!)
  dispatch:
    CPU, CUDA: fmin_out

- func: max(Tensor self) -> Tensor
  variants: method, function
  dispatch:
    CPU, CUDA: max
    QuantizedCPU: max_quantized_cpu

- func: fmax(Tensor self, Tensor other) -> Tensor
  variants: method, function
  dispatch:
    CPU, CUDA: fmax

- func: fmax.out(Tensor self, Tensor other, *, Tensor(a!) out) -> Tensor(a!)
  dispatch:
    CPU, CUDA: fmax_out

- func: maximum(Tensor self, Tensor other) -> Tensor
  variants: method, function
  dispatch:
    CPU, CUDA: maximum

- func: maximum.out(Tensor self, Tensor other, *, Tensor(a!) out) -> Tensor(a!)
  dispatch:
    CPU, CUDA: maximum_out

# binary max, alias of maximum
# NOTE: max is not an alias for maximum, since there is also unary max
- func: max.other(Tensor self, Tensor other) -> Tensor
  variants: method, function

- func: max.out(Tensor self, Tensor other, *, Tensor(a!) out) -> Tensor(a!)

- func: minimum(Tensor self, Tensor other) -> Tensor
  variants: method, function
  dispatch:
    CPU, CUDA: minimum

- func: minimum.out(Tensor self, Tensor other, *, Tensor(a!) out) -> Tensor(a!)
  dispatch:
    CPU, CUDA: minimum_out

# binary min, alias for minimum
# NOTE: min is not an alias for minimum, since there is also unary min
- func: min.out(Tensor self, Tensor other, *, Tensor(a!) out) -> Tensor(a!)

- func: min.other(Tensor self, Tensor other) -> Tensor
  variants: method, function

# The following quantile signatures are DEPRECATED in favor of the new ones with the interpolation kwarg.
- func: quantile.scalar_out(Tensor self, float q, int? dim=None, bool keepdim=False, *, Tensor(a!) out) -> Tensor(a!)

- func: quantile.scalar(Tensor self, float q, int? dim=None, bool keepdim=False) -> Tensor
  variants: method, function

- func: quantile.out(Tensor self, Tensor q, int? dim=None, bool keepdim=False, *, Tensor(a!) out) -> Tensor(a!)

- func: quantile(Tensor self, Tensor q, int? dim=None, bool keepdim=False) -> Tensor
  variants: method, function

- func: nanquantile.scalar_out(Tensor self, float q, int? dim=None, bool keepdim=False, *, Tensor(a!) out) -> Tensor(a!)

- func: nanquantile.scalar(Tensor self, float q, int? dim=None, bool keepdim=False) -> Tensor
  variants: method, function

- func: nanquantile.out(Tensor self, Tensor q, int? dim=None, bool keepdim=False, *, Tensor(a!) out) -> Tensor(a!)

- func: nanquantile(Tensor self, Tensor q, int? dim=None, bool keepdim=False) -> Tensor
  variants: method, function

# To keep backward and forward compatibility, and to avoid ambiguity with the original signatures, dim, keepdim and interpolation
# parameters are required for now. Once the deprecated signatures are removed they will be made optional.
- func: quantile.new_scalar_out(Tensor self, float q, int? dim, bool keepdim, *, str interpolation, Tensor(a!) out) -> Tensor(a!)

- func: quantile.new_scalar(Tensor self, float q, int? dim, bool keepdim, *, str interpolation) -> Tensor
  variants: method, function

- func: quantile.new_out(Tensor self, Tensor q, int? dim, bool keepdim, *, str interpolation, Tensor(a!) out) -> Tensor(a!)

- func: quantile.new(Tensor self, Tensor q, int? dim, bool keepdim, *, str interpolation) -> Tensor
  variants: method, function

- func: nanquantile.new_scalar_out(Tensor self, float q, int? dim, bool keepdim, *, str interpolation, Tensor(a!) out) -> Tensor(a!)

- func: nanquantile.new_scalar(Tensor self, float q, int? dim, bool keepdim, *, str interpolation) -> Tensor
  variants: method, function

- func: nanquantile.new_out(Tensor self, Tensor q, int? dim, bool keepdim, *, str interpolation, Tensor(a!) out) -> Tensor(a!)

- func: nanquantile.new(Tensor self, Tensor q, int? dim, bool keepdim, *, str interpolation) -> Tensor
  variants: method, function

- func: sort.values(Tensor self, int dim=-1, bool descending=False, *, Tensor(a!) values, Tensor(b!) indices) -> (Tensor(a!) values, Tensor(b!) indices)
  dispatch:
    CPU: sort_out_cpu
    CUDA: sort_out_cuda

- func: sort.values_stable(Tensor self, *, bool? stable, int dim=-1, bool descending=False, Tensor(a!) values, Tensor(b!) indices) -> (Tensor(a!) values, Tensor(b!) indices)
  dispatch:
    CPU: sort_out_cpu_stable
    CUDA: sort_out_stable_cuda

- func: sort(Tensor self, int dim=-1, bool descending=False) -> (Tensor values, Tensor indices)
  variants: method, function
  dispatch:
    CPU: sort_cpu
    CUDA: sort_cuda
    QuantizedCPU: sort_quantized_cpu

- func: sort.stable(Tensor self, *, bool? stable, int dim=-1, bool descending=False) -> (Tensor values, Tensor indices)
  variants: method, function
  dispatch:
    CPU: sort_cpu_stable
    CUDA: sort_stable_cuda
    QuantizedCPU: sort_quantized_cpu_stable

- func: sort.dimname_values(Tensor self, Dimname dim, bool descending=False, *, Tensor(a!) values, Tensor(b!) indices) -> (Tensor(a!) values, Tensor(b!) indices)

- func: sort.dimname_values_stable(Tensor self, *, bool? stable, Dimname dim, bool descending=False, Tensor(a!) values, Tensor(b!) indices) -> (Tensor(a!) values, Tensor(b!) indices)

- func: sort.dimname(Tensor self, Dimname dim, bool descending=False) -> (Tensor values, Tensor indices)
  variants: method, function

- func: sort.dimname_stable(Tensor self, *, bool? stable, Dimname dim, bool descending=False) -> (Tensor values, Tensor indices)
  variants: method, function

- func: msort.out(Tensor self, *, Tensor(a!) out) -> Tensor(a!)

- func: msort(Tensor self) -> Tensor
  variants: method, function

- func: argsort(Tensor self, int dim=-1, bool descending=False) -> Tensor
  variants: method, function

- func: argsort.dimname(Tensor self, Dimname dim, bool descending=False) -> Tensor
  variants: method, function

- func: topk.values(Tensor self, int k, int dim=-1, bool largest=True, bool sorted=True, *, Tensor(a!) values, Tensor(b!) indices) -> (Tensor(a!) values, Tensor(b!) indices)
  dispatch:
    CPU: topk_out_cpu
    CUDA: legacy::cuda::_th_topk_out

- func: topk(Tensor self, int k, int dim=-1, bool largest=True, bool sorted=True) -> (Tensor values, Tensor indices)
  variants: method, function
  dispatch:
    CPU, CUDA: topk
    QuantizedCPU: topk_quantized_cpu

- func: all(Tensor self) -> Tensor
  variants: method, function
  dispatch:
    CPU, CUDA: all

- func: any(Tensor self) -> Tensor
  variants: method, function
  dispatch:
    CPU, CUDA: any
    SparseCPU, SparseCUDA: any_sparse

- func: renorm.out(Tensor self, Scalar p, int dim, Scalar maxnorm, *, Tensor(a!) out) -> Tensor(a!)
  dispatch:
    CPU: legacy::cpu::_th_renorm_out
    CUDA: legacy::cuda::_th_renorm_out

- func: renorm(Tensor self, Scalar p, int dim, Scalar maxnorm) -> Tensor
  variants: method, function
  dispatch:
    CPU: legacy::cpu::_th_renorm
    CUDA: legacy::cuda::_th_renorm

- func: unfold(Tensor(a) self, int dimension, int size, int step) -> Tensor(a)
  variants: method
  device_guard: False
  dispatch:
    CPU, CUDA: unfold
    QuantizedCPU, QuantizedCUDA: unfold

- func: unfold_backward(Tensor grad_in, int[] input_sizes, int dim, int size, int step) -> Tensor
  variants: function
  dispatch:
    CPU, CUDA: unfold_backward

- func: equal(Tensor self, Tensor other) -> bool
  variants: method, function
  dispatch:
    CPU: cpu_equal
    CUDA: cuda_equal
    QuantizedCPU: equal_quantized_cpu

- func: pow.Tensor_Tensor_out(Tensor self, Tensor exponent, *, Tensor(a!) out) -> Tensor(a!)
  structured: True
  structured_inherits: TensorIteratorBase
  dispatch:
    CPU, CUDA: pow_Tensor_Tensor_out

- func: pow.Tensor_Tensor(Tensor self, Tensor exponent) -> Tensor
  structured_delegate: pow.Tensor_Tensor_out
  variants: method, function

- func: pow.Scalar_out(Scalar self, Tensor exponent, *, Tensor(a!) out) -> Tensor(a!)
  structured: True
  dispatch:
    CPU, CUDA: pow_Scalar_out

- func: pow.Scalar(Scalar self, Tensor exponent) -> Tensor
  structured_delegate: pow.Scalar_out

- func: pow.Tensor_Scalar_out(Tensor self, Scalar exponent, *, Tensor(a!) out) -> Tensor(a!)
  structured: True
  structured_inherits: TensorIteratorBase
  dispatch:
    CPU, CUDA: pow_Tensor_Scalar_out
    SparseCPU, SparseCUDA: pow_out_sparse_scalar

- func: pow.Tensor_Scalar(Tensor self, Scalar exponent) -> Tensor
  structured_delegate: pow.Tensor_Scalar_out
  variants: function, method
  dispatch:
    SparseCPU, SparseCUDA: pow_sparse_scalar

- func: pow_.Scalar(Tensor(a!) self, Scalar exponent) -> Tensor(a!)
  structured_delegate: pow.Tensor_Scalar_out
  variants: method

- func: pow_.Tensor(Tensor(a!) self, Tensor exponent) -> Tensor(a!)
  structured_delegate: pow.Tensor_Tensor_out
  variants: method

- func: float_power.Tensor_Tensor_out(Tensor self, Tensor exponent, *, Tensor(a!) out) -> Tensor(a!)

- func: float_power.Tensor_Tensor(Tensor self, Tensor exponent) -> Tensor
  variants: function, method

- func: float_power.Scalar_out(Scalar self, Tensor exponent, *, Tensor(a!) out) -> Tensor(a!)

- func: float_power.Scalar(Scalar self, Tensor exponent) -> Tensor

- func: float_power.Tensor_Scalar_out(Tensor self, Scalar exponent, *, Tensor(a!) out) -> Tensor(a!)

- func: float_power.Tensor_Scalar(Tensor self, Scalar exponent) -> Tensor
  variants: function, method

- func: float_power_.Scalar(Tensor(a!) self, Scalar exponent) -> Tensor(a!)
  variants: method

- func: float_power_.Tensor(Tensor(a!) self, Tensor exponent) -> Tensor(a!)
  variants: method

- func: normal_(Tensor(a!) self, float mean=0, float std=1, *, Generator? generator=None) -> Tensor(a!)
  variants: method
  dispatch:
    CPU, CUDA: normal_
    Meta: normal_meta_

- func: normal.Tensor_float_out(Tensor mean, float std=1, *, Generator? generator=None, Tensor(a!) out) -> Tensor(a!)
  dispatch:
    CPU, CUDA: normal_out

- func: normal.Tensor_float(Tensor mean, float std=1, *, Generator? generator=None) -> Tensor
  dispatch:
    CPU, CUDA: normal

- func: normal.float_Tensor_out(float mean, Tensor std, *, Generator? generator=None, Tensor(a!) out) -> Tensor(a!)
  dispatch:
    CPU, CUDA: normal_out

- func: normal.float_Tensor(float mean, Tensor std, *, Generator? generator=None) -> Tensor
  dispatch:
    CPU, CUDA: normal

- func: normal.Tensor_Tensor_out(Tensor mean, Tensor std, *, Generator? generator=None, Tensor(a!) out) -> Tensor(a!)
  dispatch:
    CPU, CUDA: normal_out

- func: normal.Tensor_Tensor(Tensor mean, Tensor std, *, Generator? generator=None) -> Tensor
  dispatch:
    CPU, CUDA: normal

- func: normal.float_float(float mean, float std, int[] size, *, Generator? generator=None, ScalarType? dtype=None, Layout? layout=None, Device? device=None, bool? pin_memory=None) -> Tensor

- func: normal.float_float_out(float mean, float std, int[] size, *, Generator? generator=None, Tensor(a!) out) -> Tensor(a!)

- func: alias(Tensor(a) self) -> Tensor(a)
  variants: method, function
  dispatch:
    CompositeExplicitAutograd: alias

- func: _index_copy_(Tensor(a!) self, int dim, Tensor index, Tensor source) -> Tensor(a!)
  dispatch:
    CPU: _index_copy_impl_
    CUDA: _index_copy_impl_

- func: _cumsum(Tensor self, int dim) -> Tensor
  dispatch:
    CPU: _cumsum_cpu
    CUDA: _cumsum_cuda

- func: _cumsum.out(Tensor self, int dim, *, Tensor(a!) out) -> Tensor(a!)
  dispatch:
    CPU: _cumsum_out_cpu
    CUDA: _cumsum_out_cuda

- func: _cumprod(Tensor self, int dim) -> Tensor
  dispatch:
    CPU: _cumprod_cpu
    CUDA: _cumprod_cuda

- func: _cumprod.out(Tensor self, int dim, *, Tensor(a!) out) -> Tensor(a!)
  dispatch:
    CPU: _cumprod_out_cpu
    CUDA: _cumprod_out_cuda

- func: _var(Tensor self, bool unbiased=True) -> Tensor
  dispatch:
    CPU: legacy::cpu::_th_var

- func: _std(Tensor self, bool unbiased=True) -> Tensor
  dispatch:
    CPU: legacy::cpu::_th_std

- func: _amp_foreach_non_finite_check_and_unscale_(Tensor(a!)[] self, Tensor(b!) found_inf, Tensor inv_scale) -> ()
  variants: function
  dispatch:
    CUDA: _amp_foreach_non_finite_check_and_unscale_cuda_

- func: _amp_update_scale(Tensor(a!) growth_tracker, Tensor current_scale, Tensor found_inf, float scale_growth_factor, float scale_backoff_factor, int growth_interval) -> Tensor
  variants: function
  dispatch:
    CUDA: _amp_update_scale_cuda

- func: _cat(Tensor[] tensors, int dim=0) -> Tensor
  dispatch:
    CPU: _cat_cpu
    CUDA: cat_cuda
    QuantizedCPU: cat_quantized_cpu

- func: _cat.out(Tensor[] tensors, int dim=0, *, Tensor(a!) out) -> Tensor(a!)
  dispatch:
    CPU: _cat_out_cpu
    CUDA: cat_out_cuda
    QuantizedCPU: cat_out_quantized_cpu

- func: _foreach_add.Scalar(Tensor[] tensors, Scalar scalar) -> Tensor[]
  variants: function
  dispatch:
    CPU: foreach_tensor_add_scalar_kernel_slow
    CUDA: foreach_tensor_add_scalar_kernel_cuda

- func: _foreach_add_.Scalar(Tensor(a!)[] self, Scalar scalar) -> ()
  variants: function
  dispatch:
    CPU: foreach_tensor_add_scalar_kernel_slow_
    CUDA: foreach_tensor_add_scalar_kernel_cuda_

- func: _foreach_sub.Scalar(Tensor[] tensors, Scalar scalar) -> Tensor[]
  variants: function
  dispatch:
    CPU: foreach_tensor_sub_scalar_kernel_slow
    CUDA: foreach_tensor_sub_scalar_kernel_cuda

- func: _foreach_sub_.Scalar(Tensor(a!)[] self, Scalar scalar) -> ()
  variants: function
  dispatch:
    CPU: foreach_tensor_sub_scalar_kernel_slow_
    CUDA: foreach_tensor_sub_scalar_kernel_cuda_

- func: _foreach_mul.Scalar(Tensor[] tensors, Scalar scalar) -> Tensor[]
  variants: function
  dispatch:
    CPU: foreach_tensor_mul_scalar_kernel_slow
    CUDA: foreach_tensor_mul_scalar_kernel_cuda

- func: _foreach_mul_.Scalar(Tensor(a!)[] self, Scalar scalar) -> ()
  variants: function
  dispatch:
    CPU: foreach_tensor_mul_scalar_kernel_slow_
    CUDA: foreach_tensor_mul_scalar_kernel_cuda_

- func: _foreach_div.Scalar(Tensor[] tensors, Scalar scalar) -> Tensor[]
  variants: function
  dispatch:
    CPU: foreach_tensor_div_scalar_kernel_slow
    CUDA: foreach_tensor_div_scalar_kernel_cuda

- func: _foreach_div_.Scalar(Tensor(a!)[] self, Scalar scalar) -> ()
  variants: function
  dispatch:
    CPU: foreach_tensor_div_scalar_kernel_slow_
    CUDA: foreach_tensor_div_scalar_kernel_cuda_

- func: _foreach_add.List(Tensor[] tensors1, Tensor[] tensors2, *, Scalar alpha=1) -> Tensor[]
  variants: function
  dispatch:
    CPU: foreach_tensor_add_list_kernel_slow
    CUDA: foreach_tensor_add_list_kernel_cuda

- func: _foreach_add_.List(Tensor(a!)[] self, Tensor[] other, *, Scalar alpha=1) -> ()
  variants: function
  dispatch:
    CPU: foreach_tensor_add_list_kernel_slow_
    CUDA: foreach_tensor_add_list_kernel_cuda_

- func: _foreach_sub.List(Tensor[] tensors1, Tensor[] tensors2, *, Scalar alpha=1) -> Tensor[]
  variants: function
  dispatch:
    CPU: foreach_tensor_sub_list_kernel_slow
    CUDA: foreach_tensor_sub_list_kernel_cuda

- func: _foreach_sub_.List(Tensor(a!)[] self, Tensor[] other, *, Scalar alpha=1) -> ()
  variants: function
  dispatch:
    CPU: foreach_tensor_sub_list_kernel_slow_
    CUDA: foreach_tensor_sub_list_kernel_cuda_

- func: _foreach_mul.List(Tensor[] tensors1, Tensor[] tensors2) -> Tensor[]
  variants: function
  dispatch:
    CPU: foreach_tensor_mul_list_kernel_slow
    CUDA: foreach_tensor_mul_list_kernel_cuda

- func: _foreach_mul_.List(Tensor(a!)[] self, Tensor[] other) -> ()
  variants: function
  dispatch:
    CPU: foreach_tensor_mul_list_kernel_slow_
    CUDA: foreach_tensor_mul_list_kernel_cuda_

- func: _foreach_div.List(Tensor[] tensors1, Tensor[] tensors2) -> Tensor[]
  variants: function
  dispatch:
    CPU: foreach_tensor_div_list_kernel_slow
    CUDA: foreach_tensor_div_list_kernel_cuda

- func: _foreach_div_.List(Tensor(a!)[] self, Tensor[] other) -> ()
  variants: function
  dispatch:
    CPU: foreach_tensor_div_list_kernel_slow_
    CUDA: foreach_tensor_div_list_kernel_cuda_

- func: _foreach_add.ScalarList(Tensor[] tensors, Scalar[] scalars) -> Tensor[]
  variants: function
  dispatch:
    CPU: foreach_tensor_add_scalarlist_kernel_slow
    CUDA: foreach_tensor_add_scalarlist_kernel_cuda

- func: _foreach_add_.ScalarList(Tensor(a!)[] self, Scalar[] scalars) -> ()
  variants: function
  dispatch:
    CPU: foreach_tensor_add_scalarlist_kernel_slow_
    CUDA: foreach_tensor_add_scalarlist_kernel_cuda_

- func: _foreach_sub.ScalarList(Tensor[] tensors, Scalar[] scalars) -> Tensor[]
  variants: function
  dispatch:
    CPU: foreach_tensor_sub_scalarlist_kernel_slow
    CUDA: foreach_tensor_sub_scalarlist_kernel_cuda

- func: _foreach_sub_.ScalarList(Tensor(a!)[] self, Scalar[] scalars) -> ()
  variants: function
  dispatch:
    CPU: foreach_tensor_sub_scalarlist_kernel_slow_
    CUDA: foreach_tensor_sub_scalarlist_kernel_cuda_

- func: _foreach_div.ScalarList(Tensor[] tensors, Scalar[] scalars) -> Tensor[]
  variants: function
  dispatch:
    CPU: foreach_tensor_div_scalarlist_kernel_slow
    CUDA: foreach_tensor_div_scalarlist_kernel_cuda

- func: _foreach_div_.ScalarList(Tensor(a!)[] self, Scalar[] scalars) -> ()
  variants: function
  dispatch:
    CPU: foreach_tensor_div_scalarlist_kernel_slow_
    CUDA: foreach_tensor_div_scalarlist_kernel_cuda_

- func: _foreach_mul.ScalarList(Tensor[] tensors, Scalar[] scalars) -> Tensor[]
  variants: function
  dispatch:
    CPU: foreach_tensor_mul_scalarlist_kernel_slow
    CUDA: foreach_tensor_mul_scalarlist_kernel_cuda

- func: _foreach_mul_.ScalarList(Tensor(a!)[] self, Scalar[] scalars) -> ()
  variants: function
  dispatch:
    CPU: foreach_tensor_mul_scalarlist_kernel_slow_
    CUDA: foreach_tensor_mul_scalarlist_kernel_cuda_

- func: _foreach_exp(Tensor[] tensors) -> Tensor[]
  variants: function
  dispatch:
    CPU: foreach_tensor_exp_slow
    CUDA: foreach_tensor_exp_cuda

- func: _foreach_zero_(Tensor(a!)[] self) -> ()
  variants: function
  dispatch:
    CPU: foreach_tensor_zero_slow_
    CUDA: foreach_tensor_zero_cuda_

- func: _foreach_exp_(Tensor(a!)[] self) -> ()
  variants: function
  dispatch:
    CPU: foreach_tensor_exp_slow_
    CUDA: foreach_tensor_exp_cuda_

- func: _foreach_sqrt(Tensor[] tensors) -> Tensor[]
  variants: function
  dispatch:
    CPU: foreach_tensor_sqrt_slow
    CUDA: foreach_tensor_sqrt_cuda

- func: _foreach_sqrt_(Tensor(a!)[] self) -> ()
  variants: function
  dispatch:
    CPU: foreach_tensor_sqrt_slow_
    CUDA: foreach_tensor_sqrt_cuda_

- func: _foreach_abs(Tensor[] tensors) -> Tensor[]
  variants: function
  dispatch:
    CPU: foreach_tensor_abs_slow
    CUDA: foreach_tensor_abs_cuda

- func: _foreach_abs_(Tensor(a!)[] self) -> ()
  variants: function
  dispatch:
    CPU: foreach_tensor_abs_slow_
    CUDA: foreach_tensor_abs_cuda_

- func: _foreach_acos(Tensor[] tensors) -> Tensor[]
  variants: function
  dispatch:
    CPU: foreach_tensor_acos_slow
    CUDA: foreach_tensor_acos_cuda

- func: _foreach_acos_(Tensor(a!)[] self) -> ()
  variants: function
  dispatch:
    CPU: foreach_tensor_acos_slow_
    CUDA: foreach_tensor_acos_cuda_

- func: _foreach_asin(Tensor[] tensors) -> Tensor[]
  variants: function
  dispatch:
    CPU: foreach_tensor_asin_slow
    CUDA: foreach_tensor_asin_cuda

- func: _foreach_asin_(Tensor(a!)[] self) -> ()
  variants: function
  dispatch:
    CPU: foreach_tensor_asin_slow_
    CUDA: foreach_tensor_asin_cuda_

- func: _foreach_atan(Tensor[] tensors) -> Tensor[]
  variants: function
  dispatch:
    CPU: foreach_tensor_atan_slow
    CUDA: foreach_tensor_atan_cuda

- func: _foreach_atan_(Tensor(a!)[] self) -> ()
  variants: function
  dispatch:
    CPU: foreach_tensor_atan_slow_
    CUDA: foreach_tensor_atan_cuda_

- func: _foreach_ceil(Tensor[] tensors) -> Tensor[]
  variants: function
  dispatch:
    CPU: foreach_tensor_ceil_slow
    CUDA: foreach_tensor_ceil_cuda

- func: _foreach_ceil_(Tensor(a!)[] self) -> ()
  variants: function
  dispatch:
    CPU: foreach_tensor_ceil_slow_
    CUDA: foreach_tensor_ceil_cuda_

- func: _foreach_cos(Tensor[] tensors) -> Tensor[]
  variants: function
  dispatch:
    CPU: foreach_tensor_cos_slow
    CUDA: foreach_tensor_cos_cuda

- func: _foreach_cos_(Tensor(a!)[] self) -> ()
  variants: function
  dispatch:
    CPU: foreach_tensor_cos_slow_
    CUDA: foreach_tensor_cos_cuda_

- func: _foreach_cosh(Tensor[] tensors) -> Tensor[]
  variants: function
  dispatch:
    CPU: foreach_tensor_cosh_slow
    CUDA: foreach_tensor_cosh_cuda

- func: _foreach_cosh_(Tensor(a!)[] self) -> ()
  variants: function
  dispatch:
    CPU: foreach_tensor_cosh_slow_
    CUDA: foreach_tensor_cosh_cuda_

- func: _foreach_erf(Tensor[] tensors) -> Tensor[]
  variants: function
  dispatch:
    CPU: foreach_tensor_erf_slow
    CUDA: foreach_tensor_erf_cuda

- func: _foreach_erf_(Tensor(a!)[] self) -> ()
  variants: function
  dispatch:
    CPU: foreach_tensor_erf_slow_
    CUDA: foreach_tensor_erf_cuda_

- func: _foreach_erfc(Tensor[] tensors) -> Tensor[]
  variants: function
  dispatch:
    CPU: foreach_tensor_erfc_slow
    CUDA: foreach_tensor_erfc_cuda

- func: _foreach_erfc_(Tensor(a!)[] self) -> ()
  variants: function
  dispatch:
    CPU: foreach_tensor_erfc_slow_
    CUDA: foreach_tensor_erfc_cuda_

- func: _foreach_expm1(Tensor[] tensors) -> Tensor[]
  variants: function
  dispatch:
    CPU: foreach_tensor_expm1_slow
    CUDA: foreach_tensor_expm1_cuda

- func: _foreach_expm1_(Tensor(a!)[] self) -> ()
  variants: function
  dispatch:
    CPU: foreach_tensor_expm1_slow_
    CUDA: foreach_tensor_expm1_cuda_

- func: _foreach_floor(Tensor[] tensors) -> Tensor[]
  variants: function
  dispatch:
    CPU: foreach_tensor_floor_slow
    CUDA: foreach_tensor_floor_cuda

- func: _foreach_floor_(Tensor(a!)[] self) -> ()
  variants: function
  dispatch:
    CPU: foreach_tensor_floor_slow_
    CUDA: foreach_tensor_floor_cuda_

- func: _foreach_log(Tensor[] tensors) -> Tensor[]
  variants: function
  dispatch:
    CPU: foreach_tensor_log_slow
    CUDA: foreach_tensor_log_cuda

- func: _foreach_log_(Tensor(a!)[] self) -> ()
  variants: function
  dispatch:
    CPU: foreach_tensor_log_slow_
    CUDA: foreach_tensor_log_cuda_

- func: _foreach_log10(Tensor[] tensors) -> Tensor[]
  variants: function
  dispatch:
    CPU: foreach_tensor_log10_slow
    CUDA: foreach_tensor_log10_cuda

- func: _foreach_log10_(Tensor(a!)[] self) -> ()
  variants: function
  dispatch:
    CPU: foreach_tensor_log10_slow_
    CUDA: foreach_tensor_log10_cuda_

- func: _foreach_log1p(Tensor[] tensors) -> Tensor[]
  variants: function
  dispatch:
    CPU: foreach_tensor_log1p_slow
    CUDA: foreach_tensor_log1p_cuda

- func: _foreach_log1p_(Tensor(a!)[] self) -> ()
  variants: function
  dispatch:
    CPU: foreach_tensor_log1p_slow_
    CUDA: foreach_tensor_log1p_cuda_

- func: _foreach_log2(Tensor[] tensors) -> Tensor[]
  variants: function
  dispatch:
    CPU: foreach_tensor_log2_slow
    CUDA: foreach_tensor_log2_cuda

- func: _foreach_log2_(Tensor(a!)[] self) -> ()
  variants: function
  dispatch:
    CPU: foreach_tensor_log2_slow_
    CUDA: foreach_tensor_log2_cuda_

- func: _foreach_neg(Tensor[] tensors) -> Tensor[]
  variants: function
  dispatch:
    CPU: foreach_tensor_neg_slow
    CUDA: foreach_tensor_neg_cuda

- func: _foreach_neg_(Tensor(a!)[] self) -> ()
  variants: function
  dispatch:
    CPU: foreach_tensor_neg_slow_
    CUDA: foreach_tensor_neg_cuda_

- func: _foreach_tan(Tensor[] tensors) -> Tensor[]
  variants: function
  dispatch:
    CPU: foreach_tensor_tan_slow
    CUDA: foreach_tensor_tan_cuda

- func: _foreach_tan_(Tensor(a!)[] self) -> ()
  variants: function
  dispatch:
    CPU: foreach_tensor_tan_slow_
    CUDA: foreach_tensor_tan_cuda_

- func: _foreach_tanh(Tensor[] tensors) -> Tensor[]
  variants: function
  dispatch:
    CPU: foreach_tensor_tanh_slow
    CUDA: foreach_tensor_tanh_cuda

- func: _foreach_tanh_(Tensor(a!)[] self) -> ()
  variants: function
  dispatch:
    CPU: foreach_tensor_tanh_slow_
    CUDA: foreach_tensor_tanh_cuda_

- func: _foreach_sin(Tensor[] tensors) -> Tensor[]
  variants: function
  dispatch:
    CPU: foreach_tensor_sin_slow
    CUDA: foreach_tensor_sin_cuda

- func: _foreach_sin_(Tensor(a!)[] self) -> ()
  variants: function
  dispatch:
    CPU: foreach_tensor_sin_slow_
    CUDA: foreach_tensor_sin_cuda_

- func: _foreach_sinh(Tensor[] tensors) -> Tensor[]
  variants: function
  dispatch:
    CPU: foreach_tensor_sinh_slow
    CUDA: foreach_tensor_sinh_cuda

- func: _foreach_sinh_(Tensor(a!)[] self) -> ()
  variants: function
  dispatch:
    CPU: foreach_tensor_sinh_slow_
    CUDA: foreach_tensor_sinh_cuda_

- func: _foreach_round(Tensor[] tensors) -> Tensor[]
  variants: function
  dispatch:
    CPU: foreach_tensor_round_slow
    CUDA: foreach_tensor_round_cuda

- func: _foreach_round_(Tensor(a!)[] self) -> ()
  variants: function
  dispatch:
    CPU: foreach_tensor_round_slow_
    CUDA: foreach_tensor_round_cuda_

- func: _foreach_lgamma(Tensor[] tensors) -> Tensor[]
  variants: function
  dispatch:
    CPU: foreach_tensor_lgamma_slow
    CUDA: foreach_tensor_lgamma_cuda

- func: _foreach_lgamma_(Tensor(a!)[] self) -> ()
  variants: function
  dispatch:
    CPU: foreach_tensor_lgamma_slow_
    CUDA: foreach_tensor_lgamma_cuda_

- func: _foreach_frac(Tensor[] tensors) -> Tensor[]
  variants: function
  dispatch:
    CPU: foreach_tensor_frac_slow
    CUDA: foreach_tensor_frac_cuda

- func: _foreach_frac_(Tensor(a!)[] self) -> ()
  variants: function
  dispatch:
    CPU: foreach_tensor_frac_slow_
    CUDA: foreach_tensor_frac_cuda_

- func: _foreach_reciprocal(Tensor[] tensors) -> Tensor[]
  variants: function
  dispatch:
    CPU: foreach_tensor_reciprocal_slow
    CUDA: foreach_tensor_reciprocal_cuda

- func: _foreach_reciprocal_(Tensor(a!)[] self) -> ()
  variants: function
  dispatch:
    CPU: foreach_tensor_reciprocal_slow_
    CUDA: foreach_tensor_reciprocal_cuda_

- func: _foreach_sigmoid(Tensor[] tensors) -> Tensor[]
  variants: function
  dispatch:
    CPU: foreach_tensor_sigmoid_slow
    CUDA: foreach_tensor_sigmoid_cuda

- func: _foreach_sigmoid_(Tensor(a!)[] self) -> ()
  variants: function
  dispatch:
    CPU: foreach_tensor_sigmoid_slow_
    CUDA: foreach_tensor_sigmoid_cuda_

- func: _foreach_trunc(Tensor[] tensors) -> Tensor[]
  variants: function
  dispatch:
    CPU: foreach_tensor_trunc_slow
    CUDA: foreach_tensor_trunc_cuda

- func: _foreach_trunc_(Tensor(a!)[] self) -> ()
  variants: function
  dispatch:
    CPU: foreach_tensor_trunc_slow_
    CUDA: foreach_tensor_trunc_cuda_

- func: _foreach_addcdiv_.Scalar(Tensor(a!)[] self, Tensor[] tensor1, Tensor[] tensor2, Scalar value=1) -> ()
  variants: function
  dispatch:
    CPU: foreach_tensor_addcdiv_scalar_slow_
    CUDA: foreach_tensor_addcdiv_scalar_cuda_

- func: _foreach_addcmul_.Scalar(Tensor(a!)[] self, Tensor[] tensor1, Tensor[] tensor2, Scalar value=1) -> ()
  variants: function
  dispatch:
    CPU: foreach_tensor_addcmul_scalar_slow_
    CUDA: foreach_tensor_addcmul_scalar_cuda_

- func: _foreach_addcdiv_.ScalarList(Tensor(a!)[] self, Tensor[] tensor1, Tensor[] tensor2, Scalar[] scalars) -> ()
  variants: function
  dispatch:
    CPU: foreach_tensor_addcdiv_scalarlist_slow_
    CUDA: foreach_tensor_addcdiv_scalarlist_cuda_

- func: _foreach_addcmul_.ScalarList(Tensor(a!)[] self, Tensor[] tensor1, Tensor[] tensor2, Scalar[] scalars) -> ()
  variants: function
  dispatch:
    CPU: foreach_tensor_addcmul_scalarlist_slow_
    CUDA: foreach_tensor_addcmul_scalarlist_cuda_

- func: _foreach_addcdiv.Scalar(Tensor[] input, Tensor[] tensor1, Tensor[] tensor2, Scalar value=1) -> Tensor[]
  variants: function
  dispatch:
    CPU: foreach_tensor_addcdiv_scalar_slow
    CUDA: foreach_tensor_addcdiv_scalar_cuda

- func: _foreach_addcmul.Scalar(Tensor[] input, Tensor[] tensor1, Tensor[] tensor2, Scalar value=1) -> Tensor[]
  variants: function
  dispatch:
    CPU: foreach_tensor_addcmul_scalar_slow
    CUDA: foreach_tensor_addcmul_scalar_cuda

- func: _foreach_addcdiv.ScalarList(Tensor[] input, Tensor[] tensor1, Tensor[] tensor2, Scalar[] scalars) -> Tensor[]
  variants: function
  dispatch:
    CPU: foreach_tensor_addcdiv_scalarlist_slow
    CUDA: foreach_tensor_addcdiv_scalarlist_cuda

- func: _foreach_addcmul.ScalarList(Tensor[] input, Tensor[] tensor1, Tensor[] tensor2, Scalar[] scalars) -> Tensor[]
  variants: function
  dispatch:
    CPU: foreach_tensor_addcmul_scalarlist_slow
    CUDA: foreach_tensor_addcmul_scalarlist_cuda

- func: _foreach_maximum.List(Tensor[] tensors1, Tensor[] tensors2) -> Tensor[]
  variants: function
  dispatch:
    CPU: foreach_tensor_maximum_slow
    CUDA: foreach_tensor_maximum_cuda

- func: _foreach_minimum.List(Tensor[] tensors1, Tensor[] tensors2) -> Tensor[]
  variants: function
  dispatch:
    CPU: foreach_tensor_minimum_slow
    CUDA: foreach_tensor_minimum_cuda

- func: bucketize.Tensor(Tensor self, Tensor boundaries, *, bool out_int32=False, bool right=False) -> Tensor
  dispatch:
    CPU: bucketize_cpu
    CUDA: bucketize_cuda

- func: bucketize.Tensor_out(Tensor self, Tensor boundaries, *, bool out_int32=False, bool right=False, Tensor(a!) out) -> Tensor(a!)
  dispatch:
    CPU: bucketize_out_cpu
    CUDA: bucketize_out_cuda

- func: bucketize.Scalar(Scalar self, Tensor boundaries, *, bool out_int32=False, bool right=False) -> Tensor
  dispatch:
    CPU: bucketize_cpu
    CUDA: bucketize_cuda

- func: searchsorted.Tensor(Tensor sorted_sequence, Tensor self, *, bool out_int32=False, bool right=False) -> Tensor
  dispatch:
    CPU: searchsorted_cpu
    CUDA: searchsorted_cuda

- func: searchsorted.Tensor_out(Tensor sorted_sequence, Tensor self, *, bool out_int32=False, bool right=False, Tensor(a!) out) -> Tensor(a!)
  dispatch:
    CPU: searchsorted_out_cpu
    CUDA: searchsorted_out_cuda

- func: searchsorted.Scalar(Tensor sorted_sequence, Scalar self, *, bool out_int32=False, bool right=False) -> Tensor
  dispatch:
    CPU: searchsorted_cpu
    CUDA: searchsorted_cuda

## NN wrappers

- func: mse_loss.out(Tensor self, Tensor target, int reduction=Mean, *, Tensor(a!) out) -> Tensor(a!)
  python_module: nn
  dispatch:
    CPU, CUDA: mse_loss_out

- func: mse_loss(Tensor self, Tensor target, int reduction=Mean) -> Tensor
  python_module: nn
  dispatch:
    CPU, CUDA: mse_loss

- func: mse_loss_backward.grad_input(Tensor grad_output, Tensor self, Tensor target, int reduction, *, Tensor(a!) grad_input) -> Tensor(a!)
  python_module: nn
  dispatch:
    CPU, CUDA: mse_loss_backward_out

- func: mse_loss_backward(Tensor grad_output, Tensor self, Tensor target, int reduction) -> Tensor
  python_module: nn
  dispatch:
    CPU, CUDA: mse_loss_backward

- func: l1_loss.out(Tensor self, Tensor target, int reduction=Mean, *, Tensor(a!) out) -> Tensor(a!)
  python_module: nn
  dispatch:
    CompositeExplicitAutograd: l1_loss_out

- func: l1_loss(Tensor self, Tensor target, int reduction=Mean) -> Tensor
  python_module: nn
  dispatch:
    CompositeExplicitAutograd: l1_loss

- func: l1_loss_backward.grad_input(Tensor grad_output, Tensor self, Tensor target, int reduction, *, Tensor(a!) grad_input) -> Tensor(a!)
  python_module: nn
  dispatch:
    CPU, CUDA: l1_loss_backward_out

- func: l1_loss_backward(Tensor grad_output, Tensor self, Tensor target, int reduction) -> Tensor
  python_module: nn
  dispatch:
    CompositeExplicitAutograd: l1_loss_backward

- func: multi_margin_loss.out(Tensor self, Tensor target, Scalar p=1, Scalar margin=1, Tensor? weight=None, int reduction=Mean, *, Tensor(a!) out) -> Tensor(a!)
  python_module: nn
  dispatch:
    CPU: multi_margin_loss_cpu_out
    CUDA: legacy::cuda::_thnn_multi_margin_loss_forward_out

- func: multi_margin_loss(Tensor self, Tensor target, Scalar p=1, Scalar margin=1, Tensor? weight=None, int reduction=Mean) -> Tensor
  python_module: nn
  dispatch:
    CPU: multi_margin_loss_cpu
    CUDA: legacy::cuda::_thnn_multi_margin_loss_forward

- func: multi_margin_loss_backward.grad_input(Tensor grad_output, Tensor self, Tensor target, Scalar p, Scalar margin, Tensor? weight=None, int reduction=Mean, *, Tensor(a!) grad_input) -> Tensor(a!)
  python_module: nn
  dispatch:
    CPU: multi_margin_loss_cpu_backward_out
    CUDA: legacy::cuda::_thnn_multi_margin_loss_backward_out

- func: multi_margin_loss_backward(Tensor grad_output, Tensor self, Tensor target, Scalar p, Scalar margin, Tensor? weight=None, int reduction=Mean) -> Tensor
  python_module: nn
  dispatch:
    CPU: multi_margin_loss_cpu_backward
    CUDA: legacy::cuda::_thnn_multi_margin_loss_backward

- func: multilabel_margin_loss.out(Tensor self, Tensor target, int reduction=Mean, *, Tensor(a!) out) -> Tensor(a!)
  python_module: nn

- func: multilabel_margin_loss(Tensor self, Tensor target, int reduction=Mean) -> Tensor
  python_module: nn

- func: multilabel_margin_loss_forward.output(Tensor self, Tensor target, int reduction, *, Tensor(a!) output, Tensor(b!) is_target) -> (Tensor(a!), Tensor(b!))
  python_module: nn
  dispatch:
    CPU: multilabel_margin_loss_forward_out_cpu
    CUDA: legacy::cuda::_thnn_multilabel_margin_loss_forward_out

- func: multilabel_margin_loss_forward(Tensor self, Tensor target, int reduction) -> (Tensor output, Tensor is_target)
  python_module: nn
  dispatch:
    CPU: multilabel_margin_loss_forward_cpu
    CUDA: legacy::cuda::_thnn_multilabel_margin_loss_forward

- func: multilabel_margin_loss_backward.grad_input(Tensor grad_output, Tensor self, Tensor target, int reduction, Tensor is_target, *, Tensor(a!) grad_input) -> Tensor(a!)
  python_module: nn
  dispatch:
    CPU: multilabel_margin_loss_backward_cpu_out
    CUDA: legacy::cuda::_thnn_multilabel_margin_loss_backward_out

- func: multilabel_margin_loss_backward(Tensor grad_output, Tensor self, Tensor target, int reduction, Tensor is_target) -> Tensor
  python_module: nn
  dispatch:
    CPU: multilabel_margin_loss_backward_cpu
    CUDA: legacy::cuda::_thnn_multilabel_margin_loss_backward

- func: nll_loss.out(Tensor self, Tensor target, Tensor? weight=None, int reduction=Mean, int ignore_index=-100, *, Tensor(a!) out) -> Tensor(a!)
  python_module: nn

- func: nll_loss_nd(Tensor self, Tensor target, Tensor? weight=None, int reduction=Mean, int ignore_index=-100) -> Tensor
  python_module: nn

- func: nll_loss(Tensor self, Tensor target, Tensor? weight=None, int reduction=Mean, int ignore_index=-100) -> Tensor
  python_module: nn

- func: nll_loss_forward.output(Tensor self, Tensor target, Tensor? weight, int reduction, int ignore_index, *, Tensor(a!) output, Tensor(b!) total_weight) -> (Tensor(a!), Tensor(b!))
  python_module: nn
  dispatch:
    CPU: nll_loss_forward_out_cpu
    CUDA: legacy::cuda::_thnn_nll_loss_forward_out

- func: nll_loss_forward(Tensor self, Tensor target, Tensor? weight, int reduction, int ignore_index) -> (Tensor output, Tensor total_weight)
  python_module: nn
  dispatch:
    CPU: nll_loss_forward_cpu
    CUDA: legacy::cuda::_thnn_nll_loss_forward

- func: nll_loss_backward.grad_input(Tensor grad_output, Tensor self, Tensor target, Tensor? weight, int reduction, int ignore_index, Tensor total_weight, *, Tensor(a!) grad_input) -> Tensor(a!)
  python_module: nn
  dispatch:
    CPU: nll_loss_backward_out_cpu
    CUDA: legacy::cuda::_thnn_nll_loss_backward_out

- func: nll_loss_backward(Tensor grad_output, Tensor self, Tensor target, Tensor? weight, int reduction, int ignore_index, Tensor total_weight) -> Tensor
  python_module: nn
  dispatch:
    CPU: nll_loss_backward_cpu
    CUDA: legacy::cuda::_thnn_nll_loss_backward

- func: nll_loss2d.out(Tensor self, Tensor target, Tensor? weight=None, int reduction=Mean, int ignore_index=-100, *, Tensor(a!) out) -> Tensor(a!)
  python_module: nn

- func: nll_loss2d(Tensor self, Tensor target, Tensor? weight=None, int reduction=Mean, int ignore_index=-100) -> Tensor
  python_module: nn

- func: nll_loss2d_forward.output(Tensor self, Tensor target, Tensor? weight, int reduction, int ignore_index, *, Tensor(a!) output, Tensor(b!) total_weight) -> (Tensor(a!), Tensor(b!))
  python_module: nn
  dispatch:
    CPU: nll_loss2d_forward_out_cpu
    CUDA: legacy::cuda::_thnn_nll_loss2d_forward_out

- func: nll_loss2d_forward(Tensor self, Tensor target, Tensor? weight, int reduction, int ignore_index) -> (Tensor output, Tensor total_weight)
  python_module: nn
  dispatch:
    CPU: nll_loss2d_forward_cpu
    CUDA: legacy::cuda::_thnn_nll_loss2d_forward

- func: nll_loss2d_backward.grad_input(Tensor grad_output, Tensor self, Tensor target, Tensor? weight, int reduction, int ignore_index, Tensor total_weight, *, Tensor(a!) grad_input) -> Tensor(a!)
  python_module: nn
  dispatch:
    CPU: nll_loss2d_backward_out_cpu
    CUDA: legacy::cuda::_thnn_nll_loss2d_backward_out

- func: nll_loss2d_backward(Tensor grad_output, Tensor self, Tensor target, Tensor? weight, int reduction, int ignore_index, Tensor total_weight) -> Tensor
  python_module: nn
  dispatch:
    CPU: nll_loss2d_backward_cpu
    CUDA: legacy::cuda::_thnn_nll_loss2d_backward

- func: smooth_l1_loss.out(Tensor self, Tensor target, int reduction=Mean, float beta=1.0, *, Tensor(a!) out) -> Tensor(a!)
  python_module: nn
  dispatch:
    CPU: smooth_l1_loss_out
    CUDA: smooth_l1_loss_out

- func: smooth_l1_loss(Tensor self, Tensor target, int reduction=Mean, float beta=1.0) -> Tensor
  python_module: nn
  dispatch:
    CPU, CUDA: smooth_l1_loss

- func: smooth_l1_loss_backward.grad_input(Tensor grad_output, Tensor self, Tensor target, int reduction, float beta, *, Tensor(a!) grad_input) -> Tensor(a!)
  python_module: nn
  dispatch:
    CPU: smooth_l1_loss_backward_out
    CUDA: smooth_l1_loss_backward_out

- func: smooth_l1_loss_backward(Tensor grad_output, Tensor self, Tensor target, int reduction, float beta) -> Tensor
  python_module: nn
  dispatch:
    CompositeExplicitAutograd: smooth_l1_loss_backward

- func: huber_loss.out(Tensor self, Tensor target, int reduction=Mean, float delta=1.0, *, Tensor(a!) out) -> Tensor(a!)
  python_module: nn
  dispatch:
    CPU, CUDA: huber_loss_out

- func: huber_loss(Tensor self, Tensor target, int reduction=Mean, float delta=1.0) -> Tensor
  python_module: nn
  dispatch:
    CPU, CUDA: huber_loss

- func: huber_loss_backward.out(Tensor grad_output, Tensor self, Tensor target, int reduction, float delta, *, Tensor(a!) grad_input) -> Tensor(a!)
  python_module: nn
  dispatch:
    CPU, CUDA: huber_loss_backward_out

- func: huber_loss_backward(Tensor grad_output, Tensor self, Tensor target, int reduction, float delta) -> Tensor
  python_module: nn
  dispatch:
    CompositeExplicitAutograd: huber_loss_backward

- func: soft_margin_loss.out(Tensor self, Tensor target, int reduction=Mean, *, Tensor(a!) out) -> Tensor(a!)
  python_module: nn
  dispatch:
    CompositeExplicitAutograd: soft_margin_loss_out

- func: soft_margin_loss(Tensor self, Tensor target, int reduction=Mean) -> Tensor
  python_module: nn
  dispatch:
    CompositeExplicitAutograd: soft_margin_loss

- func: soft_margin_loss_backward.grad_input(Tensor grad_output, Tensor self, Tensor target, int reduction, *, Tensor(a!) grad_input) -> Tensor(a!)
  python_module: nn
  dispatch:
    CompositeExplicitAutograd: soft_margin_loss_backward_out

- func: soft_margin_loss_backward(Tensor grad_output, Tensor self, Tensor target, int reduction) -> Tensor
  python_module: nn
  dispatch:
    CompositeExplicitAutograd: soft_margin_loss_backward

- func: elu.out(Tensor self, Scalar alpha=1, Scalar scale=1, Scalar input_scale=1, *, Tensor(a!) out) -> Tensor(a!)
  python_module: nn
  dispatch:
    CPU, CUDA: elu_out

- func: elu(Tensor self, Scalar alpha=1, Scalar scale=1, Scalar input_scale=1) -> Tensor
  python_module: nn
  dispatch:
    CPU, CUDA: elu

- func: elu_backward(Tensor grad_output, Scalar alpha, Scalar scale, Scalar input_scale, bool is_result, Tensor self_or_result) -> Tensor
  python_module: nn
  dispatch:
    CPU, CUDA: elu_backward

- func: elu_(Tensor(a!) self, Scalar alpha=1, Scalar scale=1, Scalar input_scale=1) -> Tensor(a!)
  python_module: nn
  dispatch:
    CompositeExplicitAutograd: elu_

- func: glu.out(Tensor self, int dim=-1, *, Tensor(a!) out) -> Tensor(a!)
  python_module: nn
  dispatch:
    CPU: glu_out
    CUDA: legacy::cuda::_thnn_glu_forward_out

- func: glu(Tensor self, int dim=-1) -> Tensor
  python_module: nn
  dispatch:
    CPU: glu
    CUDA: legacy::cuda::_thnn_glu_forward

- func: glu_backward.grad_input(Tensor grad_output, Tensor self, int dim, *, Tensor(a!) grad_input) -> Tensor(a!)
  python_module: nn
  dispatch:
    CPU: glu_backward_out
    CUDA: legacy::cuda::_thnn_glu_backward_out

- func: glu_backward(Tensor grad_output, Tensor self, int dim) -> Tensor
  python_module: nn
  dispatch:
    CPU: glu_backward
    CUDA: legacy::cuda::_thnn_glu_backward

- func: hardsigmoid.out(Tensor self, *, Tensor(a!) out) -> Tensor(a!)
  python_module: nn
  dispatch:
    CPU, CUDA: hardsigmoid_out

- func: hardsigmoid(Tensor self) -> Tensor
  python_module: nn
  dispatch:
    CPU, CUDA: hardsigmoid
    QuantizedCPU: hardsigmoid_quantized_cpu

- func: hardsigmoid_(Tensor(a!) self) -> Tensor(a!)
  python_module: nn
  dispatch:
    CPU, CUDA: hardsigmoid_

- func: hardsigmoid_backward(Tensor grad_output, Tensor self) -> Tensor
  python_module: nn
  dispatch:
    CPU, CUDA: hardsigmoid_backward

- func: hardtanh.out(Tensor self, Scalar min_val=-1, Scalar max_val=1, *, Tensor(a!) out) -> Tensor(a!)
  python_module: nn
  dispatch:
    CPU, CUDA: hardtanh_out
    QuantizedCPU: hardtanh_out_quantized_cpu

- func: hardtanh(Tensor self, Scalar min_val=-1, Scalar max_val=1) -> Tensor
  python_module: nn
  dispatch:
    CPU, CUDA: hardtanh
    QuantizedCPU: hardtanh_quantized_cpu

- func: hardtanh_backward.grad_input(Tensor grad_output, Tensor self, Scalar min_val, Scalar max_val, *, Tensor(a!) grad_input) -> Tensor(a!)
  python_module: nn
  dispatch:
    CPU, CUDA: hardtanh_backward_out

- func: hardtanh_backward(Tensor grad_output, Tensor self, Scalar min_val, Scalar max_val) -> Tensor
  python_module: nn
  dispatch:
    CPU, CUDA: hardtanh_backward

- func: hardtanh_(Tensor(a!) self, Scalar min_val=-1, Scalar max_val=1) -> Tensor(a!)
  python_module: nn
  dispatch:
    CPU, CUDA: hardtanh_
    QuantizedCPU: hardtanh_quantized_cpu_

- func: hardswish.out(Tensor self, *, Tensor(a!) out) -> Tensor(a!)
  python_module: nn
  dispatch:
    CPU, CUDA: hardswish_out

- func: hardswish(Tensor self) -> Tensor
  python_module: nn
  dispatch:
    CPU, CUDA: hardswish

- func: hardswish_(Tensor(a!) self) -> Tensor(a!)
  python_module: nn
  dispatch:
    CPU, CUDA: hardswish_

- func: hardswish_backward(Tensor grad_output, Tensor self) -> Tensor
  python_module: nn
  dispatch:
    CPU, CUDA: hardswish_backward

- func: leaky_relu.out(Tensor self, Scalar negative_slope=0.01, *, Tensor(a!) out) -> Tensor(a!)
  python_module: nn
  dispatch:
    CPU, CUDA: leaky_relu_out
    QuantizedCPU: leaky_relu_out_quantized_cpu

- func: leaky_relu(Tensor self, Scalar negative_slope=0.01) -> Tensor
  python_module: nn
  dispatch:
    CPU, CUDA: leaky_relu
    QuantizedCPU: leaky_relu_quantized_cpu

- func: leaky_relu_backward(Tensor grad_output, Tensor self, Scalar negative_slope, bool self_is_result) -> Tensor
  python_module: nn
  dispatch:
    CPU, CUDA: leaky_relu_backward

- func: leaky_relu_(Tensor(a!) self, Scalar negative_slope=0.01) -> Tensor(a!)
  python_module: nn
  dispatch:
    CPU, CUDA: leaky_relu_
    QuantizedCPU: leaky_relu_quantized_cpu_

- func: log_sigmoid.out(Tensor self, *, Tensor(a!) out) -> Tensor(a!)
  python_module: nn

- func: log_sigmoid(Tensor self) -> Tensor
  python_module: nn

- func: log_sigmoid_forward.output(Tensor self, *, Tensor(a!) output, Tensor(b!) buffer) -> (Tensor(a!), Tensor(b!))
  python_module: nn
  dispatch:
    CPU: log_sigmoid_forward_out_cpu
    CUDA: legacy::cuda::_thnn_log_sigmoid_forward_out

- func: log_sigmoid_forward(Tensor self) -> (Tensor output, Tensor buffer)
  python_module: nn
  dispatch:
    CPU: log_sigmoid_forward_cpu
    CUDA: legacy::cuda::_thnn_log_sigmoid_forward

- func: log_sigmoid_backward.grad_input(Tensor grad_output, Tensor self, Tensor buffer, *, Tensor(a!) grad_input) -> Tensor(a!)
  python_module: nn
  dispatch:
    CPU: log_sigmoid_backward_out_cpu
    CUDA: legacy::cuda::_thnn_log_sigmoid_backward_out

- func: log_sigmoid_backward(Tensor grad_output, Tensor self, Tensor buffer) -> Tensor
  python_module: nn
  dispatch:
    CPU: log_sigmoid_backward_cpu
    CUDA: legacy::cuda::_thnn_log_sigmoid_backward

- func: rrelu_with_noise.out(Tensor self, Tensor noise, Scalar lower=0.125, Scalar upper=0.3333333333333333, bool training=False, Generator? generator=None, *, Tensor(a!) out) -> Tensor(a!)
  python_module: nn
  dispatch:
    CPU: rrelu_with_noise_out_cpu
    CUDA: legacy::cuda::_thnn_rrelu_with_noise_forward_out

- func: rrelu_with_noise(Tensor self, Tensor noise, Scalar lower=0.125, Scalar upper=0.3333333333333333, bool training=False, Generator? generator=None) -> Tensor
  python_module: nn
  dispatch:
    CPU: rrelu_with_noise_cpu
    CUDA: legacy::cuda::_thnn_rrelu_with_noise_forward

- func: rrelu_with_noise_backward(Tensor grad_output, Tensor self, Tensor noise, Scalar lower, Scalar upper, bool training, bool self_is_result) -> Tensor
  python_module: nn
  dispatch:
    CompositeExplicitAutograd: rrelu_with_noise_backward

- func: rrelu_with_noise_(Tensor(a!) self, Tensor noise, Scalar lower=0.125, Scalar upper=0.3333333333333333, bool training=False, Generator? generator=None) -> Tensor(a!)
  python_module: nn
  dispatch:
    CPU: rrelu_with_noise_cpu_
    CUDA: legacy::cuda::_thnn_rrelu_with_noise_forward_

- func: softplus.out(Tensor self, Scalar beta=1, Scalar threshold=20, *, Tensor(a!) out) -> Tensor(a!)
  python_module: nn
  dispatch:
    CPU, CUDA: softplus_out

- func: softplus(Tensor self, Scalar beta=1, Scalar threshold=20) -> Tensor
  python_module: nn
  dispatch:
    CPU, CUDA: softplus

- func: softplus_backward.grad_input(Tensor grad_output, Tensor self, Scalar beta, Scalar threshold, Tensor output, *, Tensor(a!) grad_input) -> Tensor(a!)
  python_module: nn
  dispatch:
    CPU, CUDA: softplus_backward_out

- func: softplus_backward(Tensor grad_output, Tensor self, Scalar beta, Scalar threshold, Tensor output) -> Tensor
  python_module: nn
  dispatch:
    CPU, CUDA: softplus_backward

- func: softshrink.out(Tensor self, Scalar lambd=0.5, *, Tensor(a!) out) -> Tensor(a!)
  python_module: nn
  dispatch:
    CPU, CUDA: softshrink_out

- func: softshrink(Tensor self, Scalar lambd=0.5) -> Tensor
  python_module: nn
  dispatch:
    CPU, CUDA: softshrink

- func: softshrink_backward.grad_input(Tensor grad_output, Tensor self, Scalar lambd, *, Tensor(a!) grad_input) -> Tensor(a!)
  python_module: nn
  dispatch:
    CPU, CUDA: softshrink_backward_out

- func: softshrink_backward(Tensor grad_output, Tensor self, Scalar lambd) -> Tensor
  python_module: nn
  dispatch:
    CPU, CUDA: softshrink_backward

- func: adaptive_avg_pool2d.out(Tensor self, int[2] output_size, *, Tensor(a!) out) -> Tensor(a!)
  python_module: nn
  dispatch:
    CPU, CUDA: adaptive_avg_pool2d_out_cpu
    MkldnnCPU: mkldnn_adaptive_avg_pool2d_out

- func: adaptive_avg_pool2d(Tensor self, int[2] output_size) -> Tensor
  python_module: nn

- func: mkldnn_adaptive_avg_pool2d(Tensor self, int[2] output_size) -> Tensor
  dispatch:
    MkldnnCPU: mkldnn_adaptive_avg_pool2d

- func: mkldnn_adaptive_avg_pool2d_backward(Tensor grad_output, Tensor self) -> Tensor
  dispatch:
    MkldnnCPU: mkldnn_adaptive_avg_pool2d_backward

- func: _adaptive_avg_pool2d(Tensor self, int[2] output_size) -> Tensor
  dispatch:
    CPU: adaptive_avg_pool2d_cpu
    CUDA: adaptive_avg_pool2d_cuda
    QuantizedCPU: adaptive_avg_pool2d_quantized_cpu

- func: _adaptive_avg_pool2d_backward(Tensor grad_output, Tensor self) -> Tensor
  python_module: nn
  dispatch:
    CPU: adaptive_avg_pool2d_backward_cpu
    CUDA: adaptive_avg_pool2d_backward_cuda

- func: adaptive_avg_pool3d.out(Tensor self, int[3] output_size, *, Tensor(a!) out) -> Tensor(a!)
  python_module: nn
  dispatch:
    CPU: adaptive_avg_pool3d_out_cpu
    CUDA: adaptive_avg_pool3d_out_cuda
    QuantizedCPU: adaptive_avg_pool3d_out_quantized_cpu

- func: adaptive_avg_pool3d(Tensor self, int[3] output_size) -> Tensor
  python_module: nn

- func: _adaptive_avg_pool3d(Tensor self, int[3] output_size) -> Tensor
  dispatch:
    CPU: adaptive_avg_pool3d_cpu
    CUDA: adaptive_avg_pool3d_cuda
    QuantizedCPU: adaptive_avg_pool3d_quantized_cpu

- func: adaptive_avg_pool3d_backward.grad_input(Tensor grad_output, Tensor self, *, Tensor(a!) grad_input) -> Tensor(a!)
  python_module: nn
  dispatch:
    CPU: adaptive_avg_pool3d_backward_out_cpu
    CUDA: adaptive_avg_pool3d_backward_out_cuda

- func: _adaptive_avg_pool3d_backward(Tensor grad_output, Tensor self) -> Tensor
  python_module: nn
  dispatch:
    CPU: adaptive_avg_pool3d_backward_cpu
    CUDA: adaptive_avg_pool3d_backward_cuda

# Return: (Tensor output, Tensor indices)
- func: adaptive_max_pool2d.out(Tensor self, int[2] output_size, *, Tensor(a!) out, Tensor(b!) indices) -> (Tensor(a!), Tensor(b!))
  python_module: nn
  dispatch:
    CPU: adaptive_max_pool2d_out_cpu
    CUDA: adaptive_max_pool2d_out_cuda

# Return: (Tensor output, Tensor indices)
- func: adaptive_max_pool2d(Tensor self, int[2] output_size) -> (Tensor, Tensor)
  python_module: nn
  dispatch:
    CPU: adaptive_max_pool2d_cpu
    CUDA: adaptive_max_pool2d_cuda

- func: adaptive_max_pool2d_backward.grad_input(Tensor grad_output, Tensor self, Tensor indices, *, Tensor(a!) grad_input) -> Tensor(a!)
  python_module: nn
  dispatch:
    CPU: adaptive_max_pool2d_backward_out_cpu
    CUDA: adaptive_max_pool2d_backward_out_cuda

- func: adaptive_max_pool2d_backward(Tensor grad_output, Tensor self, Tensor indices) -> Tensor
  python_module: nn
  dispatch:
    CPU: adaptive_max_pool2d_backward_cpu
    CUDA: adaptive_max_pool2d_backward_cuda

# Return: (Tensor output, Tensor indices)
- func: adaptive_max_pool3d.out(Tensor self, int[3] output_size, *, Tensor(a!) out, Tensor(b!) indices) -> (Tensor(a!), Tensor(b!))
  python_module: nn
  dispatch:
    CPU: adaptive_max_pool3d_out_cpu
    CUDA: adaptive_max_pool3d_out_cuda

# Return: (Tensor output, Tensor indices)
- func: adaptive_max_pool3d(Tensor self, int[3] output_size) -> (Tensor, Tensor)
  python_module: nn
  dispatch:
    CPU: adaptive_max_pool3d_cpu
    CUDA: adaptive_max_pool3d_cuda

- func: adaptive_max_pool3d_backward.grad_input(Tensor grad_output, Tensor self, Tensor indices, *, Tensor(a!) grad_input) -> Tensor(a!)
  python_module: nn
  dispatch:
    CPU: adaptive_max_pool3d_backward_out_cpu
    CUDA: adaptive_max_pool3d_backward_out_cuda

- func: adaptive_max_pool3d_backward(Tensor grad_output, Tensor self, Tensor indices) -> Tensor
  python_module: nn
  dispatch:
    CPU: adaptive_max_pool3d_backward_cpu
    CUDA: adaptive_max_pool3d_backward_cuda

- func: avg_pool2d.out(Tensor self, int[2] kernel_size, int[2] stride=[], int[2] padding=0, bool ceil_mode=False, bool count_include_pad=True, int? divisor_override=None, *, Tensor(a!) out) -> Tensor(a!)
  python_module: nn
  dispatch:
    CPU: avg_pool2d_out_cpu
    CUDA: avg_pool2d_out_cuda
    MkldnnCPU: mkldnn_avg_pool2d_out

- func: avg_pool2d(Tensor self, int[2] kernel_size, int[2] stride=[], int[2] padding=0, bool ceil_mode=False, bool count_include_pad=True, int? divisor_override=None) -> Tensor
  python_module: nn
  dispatch:
    CPU: avg_pool2d_cpu
    CUDA: avg_pool2d_cuda
    MkldnnCPU: mkldnn_avg_pool2d
    QuantizedCPU: avg_pool2d_quantized_cpu

- func: avg_pool2d_backward.grad_input(Tensor grad_output, Tensor self, int[2] kernel_size, int[2] stride, int[2] padding, bool ceil_mode, bool count_include_pad, int? divisor_override, *, Tensor(a!) grad_input) -> Tensor(a!)
  python_module: nn
  dispatch:
    CPU: avg_pool2d_backward_out_cpu
    CUDA: avg_pool2d_backward_out_cuda
    MkldnnCPU: mkldnn_avg_pool2d_backward_out

- func: avg_pool2d_backward(Tensor grad_output, Tensor self, int[2] kernel_size, int[2] stride, int[2] padding, bool ceil_mode, bool count_include_pad, int? divisor_override) -> Tensor
  python_module: nn
  dispatch:
    CPU: avg_pool2d_backward_cpu
    CUDA: avg_pool2d_backward_cuda
    MkldnnCPU: mkldnn_avg_pool2d_backward

- func: avg_pool3d.out(Tensor self, int[3] kernel_size, int[3] stride=[], int[3] padding=0, bool ceil_mode=False, bool count_include_pad=True, int? divisor_override=None, *, Tensor(a!) out) -> Tensor(a!)
  python_module: nn
  dispatch:
    CPU: avg_pool3d_out_cpu
    CUDA: avg_pool3d_out_cuda
    MkldnnCPU: mkldnn_avg_pool3d_out

- func: avg_pool3d(Tensor self, int[3] kernel_size, int[3] stride=[], int[3] padding=0, bool ceil_mode=False, bool count_include_pad=True, int? divisor_override=None) -> Tensor
  python_module: nn
  dispatch:
    CPU: avg_pool3d_cpu
    CUDA: avg_pool3d_cuda
    MkldnnCPU: mkldnn_avg_pool3d
    QuantizedCPU: avg_pool3d_quantized_cpu

- func: avg_pool3d_backward.grad_input(Tensor grad_output, Tensor self, int[3] kernel_size, int[3] stride, int[3] padding, bool ceil_mode, bool count_include_pad, int? divisor_override, *, Tensor(a!) grad_input) -> Tensor(a!)
  python_module: nn
  dispatch:
    CPU: avg_pool3d_backward_out_cpu
    CUDA: avg_pool3d_backward_out_cuda
    MkldnnCPU: mkldnn_avg_pool3d_backward_out

- func: avg_pool3d_backward(Tensor grad_output, Tensor self, int[3] kernel_size, int[3] stride, int[3] padding, bool ceil_mode, bool count_include_pad, int? divisor_override) -> Tensor
  python_module: nn
  dispatch:
    CPU: avg_pool3d_backward_cpu
    CUDA: avg_pool3d_backward_cuda
    MkldnnCPU: mkldnn_avg_pool3d_backward

# Return: (Tensor output, Tensor indices)
- func: fractional_max_pool2d.output(Tensor self, int[2] kernel_size, int[2] output_size, Tensor random_samples, *, Tensor(a!) output, Tensor(b!) indices) -> (Tensor(a!), Tensor(b!))
  python_module: nn
  structured: True
  dispatch:
    CPU: fractional_max_pool2d_out_cpu
    CUDA: fractional_max_pool2d_out_cuda

# Return: (Tensor output, Tensor indices)
- func: fractional_max_pool2d(Tensor self, int[2] kernel_size, int[2] output_size, Tensor random_samples) -> (Tensor, Tensor)
  python_module: nn
  structured_delegate: fractional_max_pool2d.output

- func: fractional_max_pool2d_backward.grad_input(Tensor grad_output, Tensor self, int[2] kernel_size, int[2] output_size, Tensor indices, *, Tensor(a!) grad_input) -> Tensor(a!)
  python_module: nn
  dispatch:
    CPU: fractional_max_pool2d_backward_out_cpu
    CUDA: fractional_max_pool2d_backward_out_cuda

- func: fractional_max_pool2d_backward(Tensor grad_output, Tensor self, int[2] kernel_size, int[2] output_size, Tensor indices) -> Tensor
  python_module: nn
  dispatch:
    CPU: fractional_max_pool2d_backward_cpu
    CUDA: fractional_max_pool2d_backward_cuda

# Return: (Tensor output, Tensor indices)
- func: fractional_max_pool3d.output(Tensor self, int[3] kernel_size, int[3] output_size, Tensor random_samples, *, Tensor(a!) output, Tensor(b!) indices) -> (Tensor(a!), Tensor(b!))
  python_module: nn
  dispatch:
    CPU: fractional_max_pool3d_out_cpu
    CUDA: fractional_max_pool3d_out_cuda

# Return: (Tensor output, Tensor indices)
- func: fractional_max_pool3d(Tensor self, int[3] kernel_size, int[3] output_size, Tensor random_samples) -> (Tensor, Tensor)
  python_module: nn
  dispatch:
    CPU: fractional_max_pool3d_cpu
    CUDA: fractional_max_pool3d_cuda

- func: fractional_max_pool3d_backward.grad_input(Tensor grad_output, Tensor self, int[3] kernel_size, int[3] output_size, Tensor indices, *, Tensor(a!) grad_input) -> Tensor(a!)
  python_module: nn
  dispatch:
    CPU: fractional_max_pool3d_backward_out_cpu
    CUDA: fractional_max_pool3d_backward_out_cuda

- func: fractional_max_pool3d_backward(Tensor grad_output, Tensor self, int[3] kernel_size, int[3] output_size, Tensor indices) -> Tensor
  python_module: nn
  dispatch:
    CPU: fractional_max_pool3d_backward_cpu
    CUDA: fractional_max_pool3d_backward_cuda

# Return: (Tensor output, Tensor indices)
- func: max_pool2d_with_indices.out(Tensor self, int[2] kernel_size, int[2] stride=[], int[2] padding=0, int[2] dilation=1, bool ceil_mode=False, *, Tensor(a!) out, Tensor(b!) indices) -> (Tensor(a!), Tensor(b!))
  python_module: nn
  dispatch:
    CPU: max_pool2d_with_indices_out_cpu
    CUDA: max_pool2d_with_indices_out_cuda

# Return: (Tensor output, Tensor indices)
- func: max_pool2d_with_indices(Tensor self, int[2] kernel_size, int[2] stride=[], int[2] padding=0, int[2] dilation=1, bool ceil_mode=False) -> (Tensor, Tensor)
  python_module: nn
  dispatch:
    CPU: max_pool2d_with_indices_cpu
    CUDA: max_pool2d_with_indices_cuda

- func: max_pool2d_with_indices_backward.grad_input(Tensor grad_output, Tensor self, int[2] kernel_size, int[2] stride, int[2] padding, int[2] dilation, bool ceil_mode, Tensor indices, *, Tensor(a!) grad_input) -> Tensor(a!)
  python_module: nn
  dispatch:
    CPU: max_pool2d_with_indices_backward_out_cpu
    CUDA: max_pool2d_with_indices_backward_out_cuda

- func: max_pool2d_with_indices_backward(Tensor grad_output, Tensor self, int[2] kernel_size, int[2] stride, int[2] padding, int[2] dilation, bool ceil_mode, Tensor indices) -> Tensor
  python_module: nn
  dispatch:
    CPU: max_pool2d_with_indices_backward_cpu
    CUDA: max_pool2d_with_indices_backward_cuda

# Return: (Tensor output, Tensor indices)
- func: max_pool3d_with_indices.out(Tensor self, int[3] kernel_size, int[3] stride=[], int[3] padding=0, int[3] dilation=1, bool ceil_mode=False, *, Tensor(a!) out, Tensor(b!) indices) -> (Tensor(a!), Tensor(b!))
  python_module: nn
  dispatch:
    CPU: max_pool3d_with_indices_out_cpu
    CUDA: max_pool3d_with_indices_out_cuda

# Return: (Tensor output, Tensor indices)
- func: max_pool3d_with_indices(Tensor self, int[3] kernel_size, int[3] stride=[], int[3] padding=0, int[3] dilation=1, bool ceil_mode=False) -> (Tensor, Tensor)
  python_module: nn
  dispatch:
    CPU: max_pool3d_with_indices_cpu
    CUDA: max_pool3d_with_indices_cuda

- func: max_pool3d_with_indices_backward.grad_input(Tensor grad_output, Tensor self, int[3] kernel_size, int[3] stride, int[3] padding, int[3] dilation, bool ceil_mode, Tensor indices, *, Tensor(a!) grad_input) -> Tensor(a!)
  python_module: nn
  dispatch:
    CPU: max_pool3d_with_indices_backward_out_cpu
    CUDA: max_pool3d_with_indices_backward_out_cuda

- func: max_pool3d_with_indices_backward(Tensor grad_output, Tensor self, int[3] kernel_size, int[3] stride, int[3] padding, int[3] dilation, bool ceil_mode, Tensor indices) -> Tensor
  python_module: nn
  dispatch:
    CPU: max_pool3d_with_indices_backward_cpu
    CUDA: max_pool3d_with_indices_backward_cuda

- func: max_unpool2d.out(Tensor self, Tensor indices, int[2] output_size, *, Tensor(a!) out) -> Tensor(a!)
  python_module: nn
  dispatch:
    CPU: max_unpooling2d_forward_out_cpu
    CUDA: max_unpooling2d_forward_out_cuda

- func: max_unpool2d(Tensor self, Tensor indices, int[2] output_size) -> Tensor
  python_module: nn
  dispatch:
    CPU: max_unpooling2d_forward_cpu
    CUDA: max_unpooling2d_forward_cuda

- func: max_unpool2d_backward.grad_input(Tensor grad_output, Tensor self, Tensor indices, int[2] output_size, *, Tensor(a!) grad_input) -> Tensor(a!)
  python_module: nn
  dispatch:
    CPU: max_unpooling2d_backward_out_cpu
    CUDA: max_unpooling2d_backward_out_cuda

- func: max_unpool2d_backward(Tensor grad_output, Tensor self, Tensor indices, int[2] output_size) -> Tensor
  python_module: nn
  dispatch:
    CPU: max_unpooling2d_backward_cpu
    CUDA: max_unpooling2d_backward_cuda

- func: max_unpool3d.out(Tensor self, Tensor indices, int[3] output_size, int[3] stride, int[3] padding, *, Tensor(a!) out) -> Tensor(a!)
  python_module: nn
  dispatch:
    CPU: max_unpooling3d_forward_out_cpu
    CUDA: max_unpooling3d_forward_out_cuda

- func: max_unpool3d(Tensor self, Tensor indices, int[3] output_size, int[3] stride, int[3] padding) -> Tensor
  python_module: nn
  dispatch:
    CPU: max_unpooling3d_forward_cpu
    CUDA: max_unpooling3d_forward_cuda

- func: max_unpool3d_backward.grad_input(Tensor grad_output, Tensor self, Tensor indices, int[3] output_size, int[3] stride, int[3] padding, *, Tensor(a!) grad_input) -> Tensor(a!)
  python_module: nn
  dispatch:
    CPU: max_unpooling3d_backward_out_cpu
    CUDA: max_unpooling3d_backward_out_cuda

- func: max_unpool3d_backward(Tensor grad_output, Tensor self, Tensor indices, int[3] output_size, int[3] stride, int[3] padding) -> Tensor
  python_module: nn
  dispatch:
    CPU: max_unpooling3d_backward_cpu
    CUDA: max_unpooling3d_backward_cuda

- func: reflection_pad1d.out(Tensor self, int[2] padding, *, Tensor(a!) out) -> Tensor(a!)
  python_module: nn
  structured: True
  dispatch:
    CPU, QuantizedCPU: reflection_pad1d_out_cpu
    CUDA: reflection_pad1d_out_cuda

- func: reflection_pad1d(Tensor self, int[2] padding) -> Tensor
  python_module: nn
  structured_delegate: reflection_pad1d.out
  dispatch:
    QuantizedCPU: reflection_pad1d_cpu

- func: reflection_pad1d_backward.grad_input(Tensor grad_output, Tensor self, int[2] padding, *, Tensor(a!) grad_input) -> Tensor(a!)
  python_module: nn
  dispatch:
    CPU: reflection_pad1d_backward_out_cpu
    CUDA: reflection_pad1d_backward_out_cuda

- func: reflection_pad1d_backward(Tensor grad_output, Tensor self, int[2] padding) -> Tensor
  python_module: nn
  dispatch:
    CPU: reflection_pad1d_backward_cpu
    CUDA: reflection_pad1d_backward_cuda

- func: reflection_pad2d.out(Tensor self, int[4] padding, *, Tensor(a!) out) -> Tensor(a!)
  python_module: nn
  dispatch:
    CPU, QuantizedCPU: reflection_pad2d_out_cpu
    CUDA: reflection_pad2d_out_cuda

- func: reflection_pad2d(Tensor self, int[4] padding) -> Tensor
  python_module: nn
  dispatch:
    CPU, QuantizedCPU: reflection_pad2d_cpu
    CUDA: reflection_pad2d_cuda

- func: reflection_pad2d_backward.grad_input(Tensor grad_output, Tensor self, int[4] padding, *, Tensor(a!) grad_input) -> Tensor(a!)
  python_module: nn
  dispatch:
    CPU: reflection_pad2d_backward_out_cpu
    CUDA: reflection_pad2d_backward_out_cuda

- func: reflection_pad2d_backward(Tensor grad_output, Tensor self, int[4] padding) -> Tensor
  python_module: nn
  dispatch:
    CPU: reflection_pad2d_backward_cpu
    CUDA: reflection_pad2d_backward_cuda

- func: replication_pad1d.out(Tensor self, int[2] padding, *, Tensor(a!) out) -> Tensor(a!)
  python_module: nn
  structured: True
  dispatch:
    CPU: replication_pad1d_out_cpu
    CUDA: replication_pad1d_out_cuda

- func: replication_pad1d(Tensor self, int[2] padding) -> Tensor
  python_module: nn
  structured_delegate: replication_pad1d.out

- func: replication_pad1d_backward.grad_input(Tensor grad_output, Tensor self, int[2] padding, *, Tensor(a!) grad_input) -> Tensor(a!)
  python_module: nn
  structured: True
  dispatch:
    CPU: replication_pad1d_backward_out_cpu
    CUDA: replication_pad1d_backward_out_cuda

- func: replication_pad1d_backward(Tensor grad_output, Tensor self, int[2] padding) -> Tensor
  python_module: nn
  structured_delegate: replication_pad1d_backward.grad_input

- func: replication_pad2d.out(Tensor self, int[4] padding, *, Tensor(a!) out) -> Tensor(a!)
  python_module: nn
  structured: True
  dispatch:
    CPU: replication_pad2d_out_cpu
    CUDA: replication_pad2d_out_cuda

- func: replication_pad2d(Tensor self, int[4] padding) -> Tensor
  python_module: nn
  structured_delegate: replication_pad2d.out

- func: replication_pad2d_backward.grad_input(Tensor grad_output, Tensor self, int[4] padding, *, Tensor(a!) grad_input) -> Tensor(a!)
  python_module: nn
  dispatch:
    CPU: replication_pad2d_backward_out_cpu
    CUDA: replication_pad2d_backward_out_cuda

- func: replication_pad2d_backward(Tensor grad_output, Tensor self, int[4] padding) -> Tensor
  python_module: nn
  dispatch:
    CPU: replication_pad2d_backward_cpu
    CUDA: replication_pad2d_backward_cuda

- func: replication_pad3d.out(Tensor self, int[6] padding, *, Tensor(a!) out) -> Tensor(a!)
  python_module: nn
  structured: True
  dispatch:
    CPU: replication_pad3d_out_cpu
    CUDA: replication_pad3d_out_cuda

- func: replication_pad3d(Tensor self, int[6] padding) -> Tensor
  python_module: nn
  structured_delegate: replication_pad3d.out

- func: replication_pad3d_backward.grad_input(Tensor grad_output, Tensor self, int[6] padding, *, Tensor(a!) grad_input) -> Tensor(a!)
  python_module: nn
  dispatch:
    CPU: replication_pad3d_backward_out_cpu
    CUDA: replication_pad3d_backward_out_cuda

- func: replication_pad3d_backward(Tensor grad_output, Tensor self, int[6] padding) -> Tensor
  python_module: nn
  dispatch:
    CPU: replication_pad3d_backward_cpu
    CUDA: replication_pad3d_backward_cuda

- func: upsample_linear1d.vec(Tensor input, int[]? output_size, bool align_corners, float[]? scale_factors) -> Tensor
  python_module: nn
  dispatch:
    CompositeExplicitAutograd: upsample_linear1d

- func: upsample_linear1d_backward.vec(Tensor grad_output, int[]? output_size, int[] input_size, bool align_corners, float[]? scale_factors) -> Tensor
  python_module: nn
  dispatch:
    CompositeExplicitAutograd: upsample_linear1d_backward

- func: upsample_bilinear2d.vec(Tensor input, int[]? output_size, bool align_corners, float[]? scale_factors) -> Tensor
  python_module: nn
  dispatch:
    CompositeExplicitAutograd: upsample_bilinear2d

- func: upsample_bilinear2d_backward.vec(Tensor grad_output, int[]? output_size, int[] input_size, bool align_corners, float[]? scale_factors) -> Tensor
  python_module: nn
  dispatch:
    CompositeExplicitAutograd: upsample_bilinear2d_backward

- func: upsample_trilinear3d.vec(Tensor input, int[]? output_size, bool align_corners, float[]? scale_factors) -> Tensor
  python_module: nn
  dispatch:
    CompositeExplicitAutograd: upsample_trilinear3d

- func: upsample_trilinear3d_backward.vec(Tensor grad_output, int[]? output_size, int[] input_size, bool align_corners, float[]? scale_factors) -> Tensor
  python_module: nn
  dispatch:
    CompositeExplicitAutograd: upsample_trilinear3d_backward

- func: upsample_bicubic2d.vec(Tensor input, int[]? output_size, bool align_corners, float[]? scale_factors) -> Tensor
  python_module: nn
  dispatch:
    CompositeExplicitAutograd: upsample_bicubic2d

- func: upsample_bicubic2d_backward.vec(Tensor grad_output, int[]? output_size, int[] input_size, bool align_corners, float[]? scale_factors) -> Tensor
  python_module: nn
  dispatch:
    CompositeExplicitAutograd: upsample_bicubic2d_backward

- func: upsample_nearest1d.vec(Tensor input, int[]? output_size, float[]? scale_factors) -> Tensor
  python_module: nn
  dispatch:
    CompositeExplicitAutograd: upsample_nearest1d

- func: upsample_nearest1d_backward.vec(Tensor grad_output, int[]? output_size, int[] input_size, float[]? scale_factors) -> Tensor
  python_module: nn
  dispatch:
    CompositeExplicitAutograd: upsample_nearest1d_backward

- func: upsample_nearest2d.vec(Tensor input, int[]? output_size, float[]? scale_factors) -> Tensor
  python_module: nn
  dispatch:
    CompositeExplicitAutograd: upsample_nearest2d

- func: upsample_nearest2d_backward.vec(Tensor grad_output, int[]? output_size, int[] input_size, float[]? scale_factors) -> Tensor
  python_module: nn
  dispatch:
    CompositeExplicitAutograd: upsample_nearest2d_backward

- func: upsample_nearest3d.vec(Tensor input, int[]? output_size, float[]? scale_factors) -> Tensor
  python_module: nn
  dispatch:
    CPU: upsample_nearest3d_cpu
    CUDA: upsample_nearest3d_cuda
    QuantizedCPU: upsample_nearest3d_quantized_cpu

- func: upsample_nearest3d_backward.vec(Tensor grad_output, int[]? output_size, int[] input_size, float[]? scale_factors) -> Tensor
  python_module: nn
  dispatch:
    CPU: upsample_nearest3d_backward_cpu
    CUDA: upsample_nearest3d_backward_cuda

# NOTE: all of the non-"vec" upsample overloads are only kept for backward compatibility.
- func: upsample_linear1d.out(Tensor self, int[1] output_size, bool align_corners, float? scales=None, *, Tensor(a!) out) -> Tensor(a!)
  python_module: nn
  structured: True
  dispatch:
    CPU: upsample_linear1d_out_cpu
    CUDA: upsample_linear1d_out_cuda

- func: upsample_linear1d(Tensor self, int[1] output_size, bool align_corners, float? scales=None) -> Tensor
  python_module: nn
  structured_delegate: upsample_linear1d.out

- func: upsample_linear1d_backward.grad_input(Tensor grad_output, int[1] output_size, int[3] input_size, bool align_corners, float? scales=None, *, Tensor(a!) grad_input) -> Tensor(a!)
  python_module: nn
  structured: True
  dispatch:
    CPU: upsample_linear1d_backward_out_cpu
    CUDA: upsample_linear1d_backward_out_cuda

- func: upsample_linear1d_backward(Tensor grad_output, int[1] output_size, int[3] input_size, bool align_corners, float? scales=None) -> Tensor
  python_module: nn
  structured_delegate: upsample_linear1d_backward.grad_input

- func: upsample_bilinear2d.out(Tensor self, int[2] output_size, bool align_corners, float? scales_h=None, float? scales_w=None, *, Tensor(a!) out) -> Tensor(a!)
  python_module: nn
  structured: True
  dispatch:
    CPU: upsample_bilinear2d_out_cpu
    CUDA: upsample_bilinear2d_out_cuda

- func: upsample_bilinear2d(Tensor self, int[2] output_size, bool align_corners, float? scales_h=None, float? scales_w=None) -> Tensor
  python_module: nn
  structured_delegate: upsample_bilinear2d.out
  dispatch:
    QuantizedCPU: upsample_bilinear2d_quantized_cpu

- func: upsample_bilinear2d_backward.grad_input(Tensor grad_output, int[2] output_size, int[4] input_size, bool align_corners, float? scales_h=None, float? scales_w=None, *, Tensor(a!) grad_input) -> Tensor(a!)
  python_module: nn
  structured: True
  dispatch:
    CPU: upsample_bilinear2d_backward_out_cpu
    CUDA: upsample_bilinear2d_backward_out_cuda

- func: upsample_bilinear2d_backward(Tensor grad_output, int[2] output_size, int[4] input_size, bool align_corners, float? scales_h=None, float? scales_w=None) -> Tensor
  python_module: nn
  structured_delegate: upsample_bilinear2d_backward.grad_input

- func: upsample_bicubic2d.out(Tensor self, int[2] output_size, bool align_corners, float? scales_h=None, float? scales_w=None, *, Tensor(a!) out) -> Tensor(a!)
  python_module: nn
  structured: True
  dispatch:
    CPU: upsample_bicubic2d_out_cpu
    CUDA: upsample_bicubic2d_out_cuda

- func: upsample_bicubic2d(Tensor self, int[2] output_size, bool align_corners, float? scales_h=None, float? scales_w=None) -> Tensor
  python_module: nn
  structured_delegate: upsample_bicubic2d.out

- func: upsample_bicubic2d_backward.grad_input(Tensor grad_output, int[2] output_size, int[4] input_size, bool align_corners, float? scales_h=None, float? scales_w=None, *, Tensor(a!) grad_input) -> Tensor(a!)
  python_module: nn
  structured: True
  dispatch:
    CPU: upsample_bicubic2d_backward_out_cpu
    CUDA: upsample_bicubic2d_backward_out_cuda

- func: upsample_bicubic2d_backward(Tensor grad_output, int[2] output_size, int[4] input_size, bool align_corners, float? scales_h=None, float? scales_w=None) -> Tensor
  python_module: nn
  structured_delegate: upsample_bicubic2d_backward.grad_input

- func: upsample_trilinear3d.out(Tensor self, int[3] output_size, bool align_corners, float? scales_d=None, float? scales_h=None, float? scales_w=None, *, Tensor(a!) out) -> Tensor(a!)
  python_module: nn
  structured: True
  dispatch:
    CPU: upsample_trilinear3d_out_cpu
    CUDA: upsample_trilinear3d_out_cuda

- func: upsample_trilinear3d(Tensor self, int[3] output_size, bool align_corners, float? scales_d=None, float? scales_h=None, float? scales_w=None) -> Tensor
  python_module: nn
  structured_delegate: upsample_trilinear3d.out

- func: upsample_trilinear3d_backward.grad_input(Tensor grad_output, int[3] output_size, int[5] input_size, bool align_corners, float? scales_d=None, float? scales_h=None, float? scales_w=None, *, Tensor(a!) grad_input) -> Tensor(a!)
  python_module: nn
  structured: True
  dispatch:
    CPU: upsample_trilinear3d_backward_out_cpu
    CUDA: upsample_trilinear3d_backward_out_cuda

- func: upsample_trilinear3d_backward(Tensor grad_output, int[3] output_size, int[5] input_size, bool align_corners, float? scales_d=None, float? scales_h=None, float? scales_w=None) -> Tensor
  python_module: nn
  structured_delegate: upsample_trilinear3d_backward.grad_input

- func: upsample_nearest1d.out(Tensor self, int[1] output_size, float? scales=None, *, Tensor(a!) out) -> Tensor(a!)
  python_module: nn
  structured: True
  dispatch:
    CPU: upsample_nearest1d_out_cpu
    CUDA: upsample_nearest1d_out_cuda

- func: upsample_nearest1d(Tensor self, int[1] output_size, float? scales=None) -> Tensor
  python_module: nn
  structured_delegate: upsample_nearest1d.out

- func: upsample_nearest1d_backward.grad_input(Tensor grad_output, int[1] output_size, int[3] input_size, float? scales=None, *, Tensor(a!) grad_input) -> Tensor(a!)
  python_module: nn
  structured: True
  dispatch:
    CPU: upsample_nearest1d_backward_out_cpu
    CUDA: upsample_nearest1d_backward_out_cuda

- func: upsample_nearest1d_backward(Tensor grad_output, int[1] output_size, int[3] input_size, float? scales=None) -> Tensor
  python_module: nn
  structured_delegate: upsample_nearest1d_backward.grad_input

- func: upsample_nearest2d.out(Tensor self, int[2] output_size, float? scales_h=None, float? scales_w=None, *, Tensor(a!) out) -> Tensor(a!)
  python_module: nn
  structured: True
  dispatch:
    CPU: upsample_nearest2d_out_cpu
    CUDA: upsample_nearest2d_out_cuda

- func: upsample_nearest2d(Tensor self, int[2] output_size, float? scales_h=None, float? scales_w=None) -> Tensor
  python_module: nn
  structured_delegate: upsample_nearest2d.out
  dispatch:
    QuantizedCPU: upsample_nearest2d_quantized_cpu

- func: upsample_nearest2d_backward.grad_input(Tensor grad_output, int[2] output_size, int[4] input_size, float? scales_h=None, float? scales_w=None, *, Tensor(a!) grad_input) -> Tensor(a!)
  python_module: nn
  structured: True
  dispatch:
    CPU: upsample_nearest2d_backward_out_cpu
    CUDA: upsample_nearest2d_backward_out_cuda

- func: upsample_nearest2d_backward(Tensor grad_output, int[2] output_size, int[4] input_size, float? scales_h=None, float? scales_w=None) -> Tensor
  python_module: nn
  structured_delegate: upsample_nearest2d_backward.grad_input

- func: upsample_nearest3d.out(Tensor self, int[3] output_size, float? scales_d=None, float? scales_h=None, float? scales_w=None, *, Tensor(a!) out) -> Tensor(a!)
  python_module: nn
  structured: True
  dispatch:
    CPU: upsample_nearest3d_out_cpu
    CUDA: upsample_nearest3d_out_cuda

- func: upsample_nearest3d(Tensor self, int[3] output_size, float? scales_d=None, float? scales_h=None, float? scales_w=None) -> Tensor
  python_module: nn
  structured_delegate: upsample_nearest3d.out
  dispatch:
    QuantizedCPU: upsample_nearest3d_quantized_cpu

- func: upsample_nearest3d_backward.grad_input(Tensor grad_output, int[3] output_size, int[5] input_size, float? scales_d=None, float? scales_h=None, float? scales_w=None, *, Tensor(a!) grad_input) -> Tensor(a!)
  python_module: nn
  structured: True
  dispatch:
    CPU: upsample_nearest3d_backward_out_cpu
    CUDA: upsample_nearest3d_backward_out_cuda

- func: upsample_nearest3d_backward(Tensor grad_output, int[3] output_size, int[5] input_size, float? scales_d=None, float? scales_h=None, float? scales_w=None) -> Tensor
  python_module: nn
  structured_delegate: upsample_nearest3d_backward.grad_input

- func: sigmoid_backward.grad_input(Tensor grad_output, Tensor output, *, Tensor(a!) grad_input) -> Tensor(a!)
  python_module: nn
  dispatch:
    CPU, CUDA: sigmoid_backward_out

- func: sigmoid_backward(Tensor grad_output, Tensor output) -> Tensor
  python_module: nn
  dispatch:
    CPU, CUDA: sigmoid_backward

- func: logit_backward.grad_input(Tensor grad_output, Tensor self, float? eps=None, *, Tensor(a!) grad_input) -> Tensor(a!)
  python_module: nn
  dispatch:
    CPU, CUDA: logit_backward_out

- func: logit_backward(Tensor grad_output, Tensor self, float? eps=None) -> Tensor
  python_module: nn
  dispatch:
    CPU, CUDA: logit_backward

- func: tanh_backward.grad_input(Tensor grad_output, Tensor output, *, Tensor(a!) grad_input) -> Tensor(a!)
  python_module: nn
  dispatch:
    CPU, CUDA: tanh_backward_out

- func: tanh_backward(Tensor grad_output, Tensor output) -> Tensor
  python_module: nn
  dispatch:
    CPU, CUDA: tanh_backward

# What's a thnn_conv_ versus a slow_conv_?
#
# Historically, we have inefficient implementations of convolutions
# coming from the THNN/THCUNN library.  These convolutions typically
# operated by computing the Toeplitz matrix and then doing a matrix
# multiply with the input; this is very memory inefficient!  However,
# occasionally, we really don't have anything better, so it's helpful
# to have these fallbacks when there is no more optimized implementation
# in cudnn or mkldnn, etc.  Both thnn_ and slow_ convolutions fall
# into this bucket.
#
# The difference between these two designations, is that thnn_ refers
# to a convolution that is still written in the "legacy" style; that is,
# C code in the THNN/ or THCUNN/ directory.  A slow_ convolution is
# one that is written in the native style: modern C++.  Algorithmically,
# these are the same thing, but we give them different prefixes to
# make the operational distinction clear.

- func: slow_conv_transpose2d.out(Tensor self, Tensor weight, int[2] kernel_size, Tensor? bias=None, int[2] stride=1, int[2] padding=0, int[2] output_padding=0, int[2] dilation=1, *, Tensor(a!) out) -> Tensor(a!)
  python_module: nn
  dispatch:
    CPU: slow_conv_transpose2d_out_cpu
    CUDA: slow_conv_transpose2d_out_cuda

- func: slow_conv_transpose2d(Tensor self, Tensor weight, int[2] kernel_size, Tensor? bias=None, int[2] stride=1, int[2] padding=0, int[2] output_padding=0, int[2] dilation=1) -> Tensor
  python_module: nn
  dispatch:
    CPU: slow_conv_transpose2d_cpu
    CUDA: slow_conv_transpose2d_cuda

- func: slow_conv_transpose2d_backward.grad_output(Tensor grad_output, Tensor self, Tensor weight, int[2] kernel_size, int[2] stride, int[2] padding, int[2] output_padding, int[2] dilation, Tensor columns, Tensor ones, *, Tensor(a!) grad_input, Tensor(b!) grad_weight, Tensor(c!) grad_bias) -> (Tensor(a!), Tensor(b!), Tensor(c!))
  python_module: nn
  dispatch:
    CPU: slow_conv_transpose2d_backward_out_cpu
    CUDA: slow_conv_transpose2d_backward_out_cuda

- func: slow_conv_transpose2d_backward.output_mask(Tensor grad_output, Tensor self, Tensor weight, int[2] kernel_size, int[2] stride, int[2] padding, int[2] output_padding, int[2] dilation, Tensor columns, Tensor ones, bool[3] output_mask) -> (Tensor grad_input, Tensor grad_weight, Tensor grad_bias)
  python_module: nn
  dispatch:
    CPU: slow_conv_transpose2d_backward_cpu
    CUDA: slow_conv_transpose2d_backward_cuda

- func: slow_conv_transpose3d.out(Tensor self, Tensor weight, int[3] kernel_size, Tensor? bias=None, int[3] stride=1, int[3] padding=0, int[3] output_padding=0, int[3] dilation=1, *, Tensor(a!) out) -> Tensor(a!)
  python_module: nn
  dispatch:
    CPU: slow_conv_transpose3d_out_cpu
    CUDA: slow_conv_transpose3d_out_cuda

- func: slow_conv_transpose3d(Tensor self, Tensor weight, int[3] kernel_size, Tensor? bias=None, int[3] stride=1, int[3] padding=0, int[3] output_padding=0, int[3] dilation=1) -> Tensor
  python_module: nn
  dispatch:
    CPU: slow_conv_transpose3d_cpu
    CUDA: slow_conv_transpose3d_cuda

- func: slow_conv_transpose3d_backward.grad_output(Tensor grad_output, Tensor self, Tensor weight, int[3] kernel_size, int[3] stride, int[3] padding, int[3] output_padding, int[3] dilation, Tensor finput, Tensor fgrad_input, *, Tensor(a!) grad_input, Tensor(b!) grad_weight, Tensor(c!) grad_bias) -> (Tensor(a!), Tensor(b!), Tensor(c!))
  python_module: nn
  dispatch:
    CPU: slow_conv_transpose3d_backward_out_cpu
    CUDA: slow_conv_transpose3d_backward_out_cuda

- func: slow_conv_transpose3d_backward.output_mask(Tensor grad_output, Tensor self, Tensor weight, int[3] kernel_size, int[3] stride, int[3] padding, int[3] output_padding, int[3] dilation, Tensor finput, Tensor fgrad_input, bool[3] output_mask) -> (Tensor grad_input, Tensor grad_weight, Tensor grad_bias)
  python_module: nn
  dispatch:
    CPU: slow_conv_transpose3d_backward_cpu
    CUDA: slow_conv_transpose3d_backward_cuda

- func: thnn_conv2d.out(Tensor self, Tensor weight, int[2] kernel_size, Tensor? bias=None, int[2] stride=1, int[2] padding=0, *, Tensor(a!) out) -> Tensor(a!)
  python_module: nn

- func: thnn_conv2d(Tensor self, Tensor weight, int[2] kernel_size, Tensor? bias=None, int[2] stride=1, int[2] padding=0) -> Tensor
  python_module: nn

- func: thnn_conv2d_forward.output(Tensor self, Tensor weight, int[2] kernel_size, Tensor? bias, int[2] stride, int[2] padding, *, Tensor(a!) output, Tensor(b!) finput, Tensor(c!) fgrad_input) -> (Tensor(a!), Tensor(b!), Tensor(c!))
  python_module: nn
  dispatch:
    CPU: slow_conv2d_forward_out_cpu
    CUDA: legacy::cuda::_thnn_conv2d_forward_out

- func: thnn_conv2d_forward(Tensor self, Tensor weight, int[2] kernel_size, Tensor? bias, int[2] stride, int[2] padding) -> (Tensor output, Tensor finput, Tensor fgrad_input)
  python_module: nn
  dispatch:
    CPU: slow_conv2d_forward_cpu
    CUDA: legacy::cuda::_thnn_conv2d_forward

- func: thnn_conv2d_backward.grad_input(Tensor grad_output, Tensor self, Tensor weight, int[2] kernel_size, int[2] stride, int[2] padding, Tensor finput, Tensor fgrad_input, *, Tensor(a!) grad_input, Tensor(b!) grad_weight, Tensor(c!) grad_bias) -> (Tensor(a!), Tensor(b!), Tensor(c!))
  python_module: nn
  dispatch:
    CPU: slow_conv2d_backward_out_cpu
    CUDA: slow_conv2d_backward_out_cuda

- func: thnn_conv2d_backward.output_mask(Tensor grad_output, Tensor self, Tensor weight, int[2] kernel_size, int[2] stride, int[2] padding, Tensor finput, Tensor fgrad_input, bool[3] output_mask) -> (Tensor grad_input, Tensor grad_weight, Tensor grad_bias)
  python_module: nn
  dispatch:
    CPU: slow_conv2d_backward_cpu
    CUDA: slow_conv2d_backward_cuda

- func: thnn_conv_depthwise2d.out(Tensor self, Tensor weight, int[2] kernel_size, Tensor? bias=None, int[2] stride=1, int[2] padding=0, int[2] dilation=1, *, Tensor(a!) out) -> Tensor(a!)
  python_module: nn

- func: thnn_conv_depthwise2d(Tensor self, Tensor weight, int[2] kernel_size, Tensor? bias=None, int[2] stride=1, int[2] padding=0, int[2] dilation=1) -> Tensor
  python_module: nn

- func: thnn_conv_depthwise2d_forward.out(Tensor self, Tensor weight, int[2] kernel_size, Tensor? bias, int[2] stride, int[2] padding, int[2] dilation, *, Tensor(a!) out) -> Tensor(a!)
  python_module: nn
  dispatch:
    CUDA: legacy::cuda::_thnn_conv_depthwise2d_forward_out

- func: thnn_conv_depthwise2d_forward(Tensor self, Tensor weight, int[2] kernel_size, Tensor? bias, int[2] stride, int[2] padding, int[2] dilation) -> Tensor
  python_module: nn
  dispatch:
    CUDA: legacy::cuda::_thnn_conv_depthwise2d_forward

- func: thnn_conv_depthwise2d_backward.grad_input(Tensor grad_output, Tensor self, Tensor weight, int[2] kernel_size, int[2] stride, int[2] padding, int[2] dilation, *, Tensor(a!) grad_input, Tensor(b!) grad_weight) -> (Tensor(a!), Tensor(b!))
  python_module: nn
  dispatch:
    CUDA: thnn_conv_depthwise2d_backward_out

- func: thnn_conv_depthwise2d_backward.output_mask(Tensor grad_output, Tensor self, Tensor weight, int[2] kernel_size, int[2] stride, int[2] padding, int[2] dilation, bool[2] output_mask) -> (Tensor grad_input, Tensor grad_weight)
  python_module: nn
  dispatch:
    CUDA: thnn_conv_depthwise2d_backward

- func: conv_depthwise3d(Tensor self, Tensor weight, int[3] kernel_size, Tensor? bias, int[3] stride, int[3] padding, int[3] dilation) -> Tensor
  python_module: nn
  dispatch:
    CUDA: conv_depthwise3d_cuda

- func: conv_depthwise3d_backward.grad_input(Tensor grad_output, Tensor self, Tensor weight, int[3] kernel_size, int[3] stride, int[3] padding, int[3] dilation, *, Tensor(a!) grad_input, Tensor(b!) grad_weight, Tensor(c!) grad_bias) -> (Tensor(a!), Tensor(b!), Tensor(c!))
  python_module: nn
  dispatch:
    CUDA: conv_depthwise3d_backward_cuda_out

- func: conv_depthwise3d_backward.output_mask(Tensor grad_output, Tensor self, Tensor weight, int[3] kernel_size, int[3] stride, int[3] padding, int[3] dilation, bool[3] output_mask) -> (Tensor grad_input, Tensor grad_weight, Tensor grad_bias)
  python_module: nn
  dispatch:
    CUDA: conv_depthwise3d_backward_cuda

- func: slow_conv3d.out(Tensor self, Tensor weight, int[3] kernel_size, Tensor? bias=None, int[3] stride=1, int[3] padding=0, *, Tensor(a!) out) -> Tensor(a!)
  python_module: nn

- func: slow_conv3d(Tensor self, Tensor weight, int[3] kernel_size, Tensor? bias=None, int[3] stride=1, int[3] padding=0) -> Tensor
  python_module: nn

- func: slow_conv3d_forward.output(Tensor self, Tensor weight, int[3] kernel_size, Tensor? bias, int[3] stride, int[3] padding, *, Tensor(a!) output, Tensor(b!) finput, Tensor(c!) fgrad_input) -> (Tensor(a!), Tensor(b!), Tensor(c!))
  python_module: nn
  dispatch:
    CPU: slow_conv3d_forward_out_cpu

- func: slow_conv3d_forward(Tensor self, Tensor weight, int[3] kernel_size, Tensor? bias, int[3] stride, int[3] padding) -> (Tensor output, Tensor finput, Tensor fgrad_input)
  python_module: nn
  dispatch:
    CPU: slow_conv3d_forward_cpu

- func: slow_conv3d_backward.grad_input(Tensor grad_output, Tensor self, Tensor weight, int[3] kernel_size, int[3] stride, int[3] padding, Tensor finput, Tensor fgrad_input, *, Tensor(a!) grad_input, Tensor(b!) grad_weight, Tensor(c!) grad_bias) -> (Tensor(a!), Tensor(b!), Tensor(c!))
  python_module: nn
  dispatch:
    CPU: slow_conv3d_backward_out_cpu

- func: slow_conv3d_backward.output_mask(Tensor grad_output, Tensor self, Tensor weight, int[3] kernel_size, int[3] stride, int[3] padding, Tensor finput, Tensor fgrad_input, bool[3] output_mask) -> (Tensor grad_input, Tensor grad_weight, Tensor grad_bias)
  python_module: nn
  dispatch:
    CPU: slow_conv3d_backward_cpu

- func: slow_conv_dilated2d(Tensor self, Tensor weight, int[2] kernel_size, Tensor? bias=None, int[2] stride=1, int[2] padding=0, int[2] dilation=1) -> Tensor
  python_module: nn
  dispatch:
    CPU: slow_conv_dilated2d_cpu
    CUDA: slow_conv_dilated2d_cuda

- func: slow_conv_dilated2d_backward(Tensor grad_output, Tensor self, Tensor weight, int[2] kernel_size, int[2] stride, int[2] padding, int[2] dilation, bool[3] output_mask) -> (Tensor grad_input, Tensor grad_weight, Tensor grad_bias)
  python_module: nn
  dispatch:
    CPU: slow_conv_dilated2d_backward_cpu
    CUDA: slow_conv_dilated2d_backward_cuda

- func: slow_conv_dilated3d(Tensor self, Tensor weight, int[3] kernel_size, Tensor? bias=None, int[3] stride=1, int[3] padding=0, int[3] dilation=1) -> Tensor
  python_module: nn
  dispatch:
    CPU: slow_conv_dilated3d_cpu
    CUDA: slow_conv_dilated3d_cuda

- func: slow_conv_dilated3d_backward(Tensor grad_output, Tensor self, Tensor weight, int[3] kernel_size, int[3] stride, int[3] padding, int[3] dilation, bool[3] output_mask) -> (Tensor grad_input, Tensor grad_weight, Tensor grad_bias)
  python_module: nn
  dispatch:
    CPU: slow_conv_dilated3d_backward_cpu
    CUDA: slow_conv_dilated3d_backward_cuda

- func: col2im.out(Tensor self, int[2] output_size, int[2] kernel_size, int[2] dilation, int[2] padding, int[2] stride, *, Tensor(a!) out) -> Tensor(a!)
  python_module: nn
  dispatch:
    CPU: col2im_out_cpu
    CUDA: col2im_out_cuda

- func: col2im(Tensor self, int[2] output_size, int[2] kernel_size, int[2] dilation, int[2] padding, int[2] stride) -> Tensor
  python_module: nn
  dispatch:
    CPU: col2im_cpu
    CUDA: col2im_cuda

- func: col2im_backward.grad_input(Tensor grad_output, int[2] kernel_size, int[2] dilation, int[2] padding, int[2] stride, *, Tensor(a!) grad_input) -> Tensor(a!)
  python_module: nn
  dispatch:
    CPU: col2im_backward_out_cpu
    CUDA: col2im_backward_out_cuda

- func: col2im_backward(Tensor grad_output, int[2] kernel_size, int[2] dilation, int[2] padding, int[2] stride) -> Tensor
  python_module: nn
  dispatch:
    CPU: col2im_backward_cpu
    CUDA: col2im_backward_cuda

- func: column_stack(Tensor[] tensors) -> Tensor

- func: column_stack.out(Tensor[] tensors, *, Tensor(a!) out) -> Tensor(a!)

- func: im2col.out(Tensor self, int[2] kernel_size, int[2] dilation, int[2] padding, int[2] stride, *, Tensor(a!) out) -> Tensor(a!)
  python_module: nn
  dispatch:
    CPU: im2col_out_cpu
    CUDA: im2col_out_cuda

- func: im2col(Tensor self, int[2] kernel_size, int[2] dilation, int[2] padding, int[2] stride) -> Tensor
  python_module: nn
  dispatch:
    CPU: im2col_cpu
    CUDA: im2col_cuda

- func: im2col_backward.grad_input(Tensor grad_output, int[2] input_size, int[2] kernel_size, int[2] dilation, int[2] padding, int[2] stride, *, Tensor(a!) grad_input) -> Tensor(a!)
  python_module: nn
  dispatch:
    CPU: im2col_backward_out_cpu
    CUDA: im2col_backward_out_cuda

- func: im2col_backward(Tensor grad_output, int[2] input_size, int[2] kernel_size, int[2] dilation, int[2] padding, int[2] stride) -> Tensor
  python_module: nn
  dispatch:
    CPU: im2col_backward_cpu
    CUDA: im2col_backward_cuda

- func: isfinite(Tensor self) -> Tensor
  variants: function, method
  device_guard: False

- func: isinf(Tensor self) -> Tensor
  variants: function, method
  device_guard: False

- func: record_stream(Tensor(a!) self, Stream s) -> ()
  variants: method
  dispatch:
    CUDA: record_stream_cuda

- func: isposinf(Tensor self) -> Tensor
  variants: function, method

- func: isposinf.out(Tensor self, *, Tensor(a!) out) -> Tensor(a!)
  dispatch:
    CPU, CUDA: isposinf_out

- func: isneginf(Tensor self) -> Tensor
  variants: function, method

- func: isneginf.out(Tensor self, *, Tensor(a!) out) -> Tensor(a!)
  dispatch:
    CPU, CUDA: isneginf_out

# NOTE [_add_batch_dim and _remove_batch_dim]
# _add_batch_dim and _remove_batch_dim are meant to be used in the implementation
# of the vmap frontend API (see torch/_vmap_internals.py). They are not
# user-facing, hence the leading underscore. Please don't use them them anywhere else.
- func: _add_batch_dim(Tensor self, int batch_dim, int level) -> Tensor
  variants: function

# See NOTE [_add_batch_dim and _remove_batch_dim]
- func: _remove_batch_dim(Tensor self, int level, int batch_size, int out_dim) -> Tensor
  variants: function

## Functions related to the `torch.special` namespace
# Note [special namespace binding]
# Functions in the special python module should have their names start with
#   "special_" underscore and be bound to the desired Python name in
#   torch/special/__init__.py, and the desired C++ name in torch/csrc/api/include/torch/special.h.
#   The "special_" names should be hidden from the user and not documented.

- func: special_entr(Tensor self) -> Tensor
  structured_delegate: special_entr.out
  python_module: special
  variants: function

- func: special_entr.out(Tensor self, *, Tensor(a!) out) -> Tensor(a!)
  structured: True
  structured_inherits: TensorIteratorBase
  python_module: special
  variants: function
  dispatch:
    CPU, CUDA: special_entr_out

- func: special_expm1(Tensor self) -> Tensor
  python_module: special
  variants: function

- func: special_expm1.out(Tensor self, *, Tensor(a!) out) -> Tensor(a!)
  python_module: special
  variants: function

- func: special_exp2(Tensor self) -> Tensor
  python_module: special
  variants: function

- func: special_exp2.out(Tensor self, *, Tensor(a!) out) -> Tensor(a!)
  python_module: special
  variants: function

- func: special_gammaln(Tensor self) -> Tensor
  python_module: special
  variants: function

- func: special_gammaln.out(Tensor self, *, Tensor(a!) out) -> Tensor(a!)
  python_module: special
  variants: function

- func: special_erf(Tensor self) -> Tensor
  python_module: special
  variants: function

- func: special_erf.out(Tensor self, *, Tensor(a!) out) -> Tensor(a!)
  python_module: special
  variants: function

- func: special_erfc(Tensor self) -> Tensor
  python_module: special
  variants: function

- func: special_erfc.out(Tensor self, *, Tensor(a!) out) -> Tensor(a!)
  python_module: special

- func: special_erfinv(Tensor self) -> Tensor
  python_module: special
  variants: function

- func: special_erfinv.out(Tensor self, *, Tensor(a!) out) -> Tensor(a!)
  python_module: special

<<<<<<< HEAD
- func: special_xlog1py(Tensor self, Tensor other) -> Tensor
  python_module: special
  variants: function
  structured_delegate: special_xlog1py.out

- func: special_xlog1py.self_scalar(Scalar self, Tensor other) -> Tensor
  python_module: special
  variants: function
  dispatch:
    CPU, CUDA: special_xlog1py

- func: special_xlog1py.other_scalar(Tensor self, Scalar other) -> Tensor
  python_module: special
  variants: function
  dispatch:
    CPU, CUDA: special_xlog1py

- func: special_xlog1py.out(Tensor self, Tensor other, *, Tensor(a!) out) -> Tensor(a!)
  structured: True
  structured_inherits: TensorIteratorBase
  python_module: special
  variants: function
  dispatch:
    CPU, CUDA: special_xlog1py_out

- func: special_xlog1py.self_scalar_out(Scalar self, Tensor other, *, Tensor(a!) out) -> Tensor(a!)
  python_module: special
  variants: function
  dispatch:
    CPU, CUDA: special_xlog1py_out

- func: special_xlog1py.other_scalar_out(Tensor self, Scalar other, *, Tensor(a!) out) -> Tensor(a!)
  python_module: special
  variants: function
  dispatch:
    CPU, CUDA: special_xlog1py_out
=======
- func: special_i0e(Tensor self) -> Tensor
  python_module: special
  variants: function
  structured_delegate: special_i0e.out

- func: special_i0e.out(Tensor self, *, Tensor(a!) out) -> Tensor(a!)
  python_module: special
  structured: True
  structured_inherits: TensorIteratorBase
  dispatch:
    CPU, CUDA: special_i0e_out
>>>>>>> b405e2ce

- func: special_logit(Tensor self, float? eps=None) -> Tensor
  python_module: special
  variants: function

- func: special_logit.out(Tensor self, float? eps=None, *, Tensor(a!) out) -> Tensor(a!)
  python_module: special

- func: special_expit(Tensor self) -> Tensor
  python_module: special
  variants: function

- func: special_expit.out(Tensor self, *, Tensor(a!) out) -> Tensor(a!)
  python_module: special
  variants: function

## Functions related to the fast Fourier transform and the torch.fft namespace
# Note [FFT namespace binding]
# Functions in the fft python module should have their names start with
#   "fft_" underscore and be bound to the desired Python name in
#   torch/fft/__init__.py, and the desired C++ name in torch/csrc/api/include/torch/fft.h.
#   The "fft_" names should be hidden from the user and not documented.
#
# See fft_fft as an example.

# torch.fft.fft
# NOTE: NOT an alias for torch.fft, which has different semantics
- func: fft_fft(Tensor self, int? n=None, int dim=-1, str? norm=None) -> Tensor
  python_module: fft
  variants: function

- func: fft_fft.out(Tensor self, int? n=None, int dim=-1, str? norm=None, *, Tensor(a!) out) -> Tensor(a!)
  python_module: fft
  variants: function

- func: fft_ifft(Tensor self, int? n=None, int dim=-1, str? norm=None) -> Tensor
  python_module: fft
  variants: function

- func: fft_ifft.out(Tensor self, int? n=None, int dim=-1, str? norm=None, *, Tensor(a!) out) -> Tensor(a!)
  python_module: fft
  variants: function

- func: fft_rfft(Tensor self, int? n=None, int dim=-1, str? norm=None) -> Tensor
  python_module: fft
  variants: function

- func: fft_rfft.out(Tensor self, int? n=None, int dim=-1, str? norm=None, *, Tensor(a!) out) -> Tensor(a!)
  python_module: fft
  variants: function

- func: fft_irfft(Tensor self, int? n=None, int dim=-1, str? norm=None) -> Tensor
  python_module: fft
  variants: function

- func: fft_irfft.out(Tensor self, int? n=None, int dim=-1, str? norm=None, *, Tensor(a!) out) -> Tensor(a!)
  python_module: fft
  variants: function

- func: fft_hfft(Tensor self, int? n=None, int dim=-1, str? norm=None) -> Tensor
  python_module: fft
  variants: function

- func: fft_hfft.out(Tensor self, int? n=None, int dim=-1, str? norm=None, *, Tensor(a!) out) -> Tensor(a!)
  python_module: fft
  variants: function

- func: fft_ihfft(Tensor self, int? n=None, int dim=-1, str? norm=None) -> Tensor
  python_module: fft
  variants: function

- func: fft_ihfft.out(Tensor self, int? n=None, int dim=-1, str? norm=None, *, Tensor(a!) out) -> Tensor(a!)
  python_module: fft
  variants: function

- func: fft_fft2(Tensor self, int[1]? s=None, int[1] dim=[-2,-1], str? norm=None) -> Tensor
  python_module: fft
  variants: function

- func: fft_fft2.out(Tensor self, int[1]? s=None, int[1] dim=[-2,-1], str? norm=None, *, Tensor(a!) out) -> Tensor(a!)
  python_module: fft
  variants: function

- func: fft_ifft2(Tensor self, int[1]? s=None, int[1] dim=[-2,-1], str? norm=None) -> Tensor
  python_module: fft
  variants: function

- func: fft_ifft2.out(Tensor self, int[1]? s=None, int[1] dim=[-2,-1], str? norm=None, *, Tensor(a!) out) -> Tensor(a!)
  python_module: fft
  variants: function

- func: fft_rfft2(Tensor self, int[1]? s=None, int[1] dim=[-2,-1], str? norm=None) -> Tensor
  python_module: fft
  variants: function

- func: fft_rfft2.out(Tensor self, int[1]? s=None, int[1] dim=[-2,-1], str? norm=None, *, Tensor(a!) out) -> Tensor(a!)
  python_module: fft
  variants: function

- func: fft_irfft2(Tensor self, int[1]? s=None, int[1] dim=[-2,-1], str? norm=None) -> Tensor
  python_module: fft
  variants: function

- func: fft_irfft2.out(Tensor self, int[1]? s=None, int[1] dim=[-2,-1], str? norm=None, *, Tensor(a!) out) -> Tensor(a!)
  python_module: fft
  variants: function

- func: fft_fftn(Tensor self, int[1]? s=None, int[1]? dim=None, str? norm=None) -> Tensor
  python_module: fft
  variants: function

- func: fft_fftn.out(Tensor self, int[1]? s=None, int[1]? dim=None, str? norm=None, *, Tensor(a!) out) -> Tensor(a!)
  python_module: fft
  variants: function

- func: fft_ifftn(Tensor self, int[1]? s=None, int[1]? dim=None, str? norm=None) -> Tensor
  python_module: fft
  variants: function

- func: fft_ifftn.out(Tensor self, int[1]? s=None, int[1]? dim=None, str? norm=None, *, Tensor(a!) out) -> Tensor(a!)
  python_module: fft
  variants: function

- func: fft_rfftn(Tensor self, int[1]? s=None, int[1]? dim=None, str? norm=None) -> Tensor
  python_module: fft
  variants: function

- func: fft_rfftn.out(Tensor self, int[1]? s=None, int[1]? dim=None, str? norm=None, *, Tensor(a!) out) -> Tensor(a!)
  python_module: fft
  variants: function

- func: fft_irfftn(Tensor self, int[1]? s=None, int[1]? dim=None, str? norm=None) -> Tensor
  python_module: fft
  variants: function

- func: fft_irfftn.out(Tensor self, int[1]? s=None, int[1]? dim=None, str? norm=None, *, Tensor(a!) out) -> Tensor(a!)
  python_module: fft
  variants: function

- func: fft_fftfreq(int n, float d=1.0, *, ScalarType? dtype=None, Layout? layout=None, Device? device=None, bool? pin_memory=None) -> Tensor
  python_module: fft
  variants: function

- func: fft_fftfreq.out(int n, float d=1.0, *, Tensor(a!) out) -> Tensor(a!)
  python_module: fft
  variants: function

- func: fft_rfftfreq(int n, float d=1.0, *, ScalarType? dtype=None, Layout? layout=None, Device? device=None, bool? pin_memory=None) -> Tensor
  python_module: fft
  variants: function

- func: fft_rfftfreq.out(int n, float d=1.0, *, Tensor(a!) out) -> Tensor(a!)
  python_module: fft
  variants: function

- func: fft_fftshift(Tensor self, int[1]? dim=None) -> Tensor
  python_module: fft
  variants: function

- func: fft_ifftshift(Tensor self, int[1]? dim=None) -> Tensor
  python_module: fft
  variants: function

## Functions for linear algebra and the torch.linalg namespace
# Note [linalg namespace binding]
# Functions in the linalg python module should have their names start with
#   "linalg_" and be bound to the desired Python name in
#   torch/linalg/__init__.py, and the desired C++ name in torch/csrc/api/include/torch/linalg.h.
#   The "linalg_" names should be hidden from the user and not documented.
#
# See linalg_det as an example.

- func: linalg_cholesky(Tensor self) -> Tensor
  python_module: linalg
  variants: function
  dispatch:
    CompositeExplicitAutograd: linalg_cholesky

- func: linalg_cholesky.out(Tensor self, *, Tensor(a!) out) -> Tensor(a!)
  python_module: linalg
  variants: function
  dispatch:
    CompositeExplicitAutograd: linalg_cholesky_out

- func: linalg_det(Tensor self) -> Tensor
  python_module: linalg
  variants: function
  dispatch:
    CompositeExplicitAutograd: linalg_det

- func: linalg_det.out(Tensor self, *, Tensor(a!) out) -> Tensor(a!)
  python_module: linalg
  dispatch:
    CompositeExplicitAutograd: linalg_det_out

# torch.det, alias for torch.linalg.det
- func: det(Tensor self) -> Tensor
  variants: function, method

- func: linalg_lstsq(Tensor self, Tensor b, float? cond=None, *, str? driver=None) -> (Tensor solution, Tensor residuals, Tensor rank, Tensor singular_values)
  python_module: linalg
  variants: function
  dispatch:
    CompositeExplicitAutograd: linalg_lstsq

- func: _lstsq_helper_(Tensor(a!) self, Tensor(b!) rank, Tensor(c!) singular_values, Tensor(d!) infos, Tensor a, float cond, str driver_name) -> Tensor(a!)
  variants: function
  dispatch:
    CPU: _lstsq_helper_cpu
    CUDA: _lstsq_helper_cuda

- func: linalg_slogdet(Tensor self) -> (Tensor sign, Tensor logabsdet)
  python_module: linalg
  variants: function
  dispatch:
    CPU, CUDA: linalg_slogdet

- func: linalg_slogdet.out(Tensor self, *, Tensor(a!) sign, Tensor(b!) logabsdet) -> (Tensor(a!) sign, Tensor(b!) logabsdet)
  python_module: linalg
  dispatch:
    CPU, CUDA: linalg_slogdet_out

- func: linalg_eig(Tensor self) -> (Tensor eigenvalues, Tensor eigenvectors)
  python_module: linalg
  variants: function
  dispatch:
    CPU, CUDA: linalg_eig

- func: linalg_eig.out(Tensor self, *, Tensor(a!) eigenvalues, Tensor(b!) eigenvectors) -> (Tensor(a!) eigenvalues, Tensor(b!) eigenvectors)
  python_module: linalg
  dispatch:
    CPU, CUDA: linalg_eig_out

- func: linalg_eigvals(Tensor self) -> Tensor
  python_module: linalg
  variants: function
  dispatch:
    CPU, CUDA: linalg_eigvals

- func: linalg_eigvals.out(Tensor self, *, Tensor(a!) out) -> Tensor(a!)
  python_module: linalg
  dispatch:
    CPU, CUDA: linalg_eigvals_out

- func: linalg_eigh(Tensor self, str UPLO="L") -> (Tensor eigenvalues, Tensor eigenvectors)
  python_module: linalg
  variants: function
  dispatch:
    CompositeExplicitAutograd: linalg_eigh

- func: linalg_eigh.eigvals(Tensor self, str UPLO="L", *, Tensor(a!) eigvals, Tensor(b!) eigvecs) -> (Tensor(a!) eigenvalues, Tensor(b!) eigenvectors)
  python_module: linalg
  dispatch:
    CompositeExplicitAutograd: linalg_eigh_out

- func: linalg_eigvalsh(Tensor self, str UPLO="L") -> Tensor
  python_module: linalg
  variants: function
  dispatch:
    CompositeExplicitAutograd: linalg_eigvalsh

- func: linalg_eigvalsh.out(Tensor self, str UPLO='L', *, Tensor(a!) out) -> Tensor(a!)
  python_module: linalg
  dispatch:
    CompositeExplicitAutograd: linalg_eigvalsh_out

- func: linalg_householder_product(Tensor input, Tensor tau) -> Tensor
  python_module: linalg
  variants: function
  dispatch:
    CPU, CUDA: linalg_householder_product

- func: linalg_householder_product.out(Tensor input, Tensor tau, *, Tensor(a!) out) -> Tensor(a!)
  python_module: linalg
  dispatch:
    CPU, CUDA: linalg_householder_product_out

- func: _linalg_inv_out_helper_(Tensor(a!) self, Tensor(b!) infos_lu, Tensor(c!) infos_getri) -> Tensor(a!)
  variants: function
  dispatch:
    CPU: _linalg_inv_out_helper_cpu
    CUDA: _linalg_inv_out_helper_cuda

- func: linalg_inv(Tensor self) -> Tensor
  python_module: linalg
  variants: function
  dispatch:
    CompositeExplicitAutograd: linalg_inv

- func: linalg_inv.out(Tensor self, *, Tensor(a!) out) -> Tensor(a!)
  python_module: linalg
  variants: function
  dispatch:
    CompositeExplicitAutograd: linalg_inv_out

- func: inner(Tensor self, Tensor other) -> Tensor
  variants: function, method

- func: inner.out(Tensor self, Tensor other, *, Tensor(a!) out) -> Tensor(a!)

# torch.outer, alias for torch.ger
- func: outer(Tensor self, Tensor vec2) -> Tensor
  variants: function, method

- func: outer.out(Tensor self, Tensor vec2, *, Tensor(a!) out) -> Tensor(a!)

- func: ger(Tensor self, Tensor vec2) -> Tensor
  variants: function, method
  dispatch:
    CompositeExplicitAutograd: ger

- func: ger.out(Tensor self, Tensor vec2, *, Tensor(a!) out) -> Tensor(a!)
  dispatch:
    CompositeExplicitAutograd: ger_out

- func: linalg_norm(Tensor self, Scalar? ord=None, int[1]? dim=None, bool keepdim=False, *, ScalarType? dtype=None) -> Tensor
  python_module: linalg
  variants: function

- func: linalg_norm.ord_str(Tensor self, str ord, int[1]? dim=None, bool keepdim=False, *, ScalarType? dtype=None) -> Tensor
  python_module: linalg
  variants: function

- func: linalg_norm.out(Tensor self, Scalar? ord=None, int[1]? dim=None, bool keepdim=False, *, ScalarType? dtype=None, Tensor(a!) out) -> Tensor(a!)
  python_module: linalg
  variants: function

- func: linalg_norm.ord_str_out(Tensor self, str ord, int[1]? dim=None, bool keepdim=False, *, ScalarType? dtype=None, Tensor(a!) out) -> Tensor(a!)
  python_module: linalg
  variants: function

- func: linalg_vector_norm(Tensor self, Scalar? ord=None, int[1]? dim=None, bool keepdim=False, *, ScalarType? dtype=None) -> Tensor
  python_module: linalg
  variants: function
  dispatch:
    CPU, CUDA: linalg_vector_norm

- func: linalg_vector_norm.out(Tensor self, Scalar? ord=None, int[1]? dim=None, bool keepdim=False, *, ScalarType? dtype=None, Tensor(a!) out) -> Tensor(a!)
  python_module: linalg
  dispatch:
    CPU, CUDA: linalg_vector_norm_out

- func: linalg_svd.U(Tensor self, bool full_matrices=True, bool compute_uv=True, *, Tensor(a!) U, Tensor(b!) S, Tensor(c!) V) -> (Tensor(a!) U, Tensor(b!) S, Tensor(c!) V)
  python_module: linalg

- func: linalg_svd(Tensor self, bool full_matrices=True, bool compute_uv=True) -> (Tensor U, Tensor S, Tensor V)
  python_module: linalg
  variants: function

- func: linalg_cond(Tensor self, Scalar? p=None) -> Tensor
  python_module: linalg
  variants: function

- func: linalg_cond.out(Tensor self, Scalar? p=None, *, Tensor(a!) out) -> Tensor(a!)
  python_module: linalg
  variants: function

- func: linalg_cond.p_str(Tensor self, str p) -> Tensor
  python_module: linalg
  variants: function

- func: linalg_cond.p_str_out(Tensor self, str p, *, Tensor(a!) out) -> Tensor(a!)
  python_module: linalg
  variants: function

- func: linalg_pinv(Tensor self, float rcond=1e-15, bool hermitian=False) -> Tensor
  python_module: linalg
  variants: function

- func: linalg_pinv.rcond_tensor(Tensor self, Tensor rcond, bool hermitian=False) -> Tensor
  python_module: linalg
  variants: function

- func: linalg_pinv.out(Tensor self, float rcond=1e-15, bool hermitian=False, *, Tensor(a!) out) -> Tensor(a!)
  python_module: linalg
  variants: function

- func: linalg_pinv.out_rcond_tensor(Tensor self, Tensor rcond, bool hermitian=False, *, Tensor(a!) out) -> Tensor(a!)
  python_module: linalg
  variants: function

- func: _linalg_solve_out_helper_(Tensor(a!) self, Tensor(b!) other, Tensor(c!) infos) -> Tensor(a!)
  variants: function
  dispatch:
    CPU: _linalg_solve_out_helper_cpu
    CUDA: _linalg_solve_out_helper_cuda

- func: linalg_solve(Tensor input, Tensor other) -> Tensor
  python_module: linalg
  variants: function
  dispatch:
    CompositeExplicitAutograd: linalg_solve

- func: linalg_solve.out(Tensor input, Tensor other, *, Tensor(a!) out) -> Tensor(a!)
  python_module: linalg
  dispatch:
    CompositeExplicitAutograd: linalg_solve_out

- func: linalg_tensorinv(Tensor self, int ind=2) -> Tensor
  python_module: linalg
  variants: function

- func: linalg_tensorinv.out(Tensor self, int ind=2, *, Tensor(a!) out) -> Tensor(a!)
  python_module: linalg
  variants: function

- func: linalg_tensorsolve(Tensor self, Tensor other, int[]? dims=None) -> Tensor
  python_module: linalg
  variants: function

- func: linalg_tensorsolve.out(Tensor self, Tensor other, int[]? dims=None, *, Tensor(a!) out) -> Tensor(a!)
  python_module: linalg
  variants: function

- func: linalg_qr(Tensor self, str mode='reduced') -> (Tensor Q, Tensor R)
  python_module: linalg
  variants: function
  dispatch:
    CompositeExplicitAutograd: linalg_qr

- func: linalg_qr.out(Tensor self, str mode='reduced', *, Tensor(a!) Q, Tensor(b!) R) -> (Tensor(a!) Q, Tensor(b!) R)
  python_module: linalg
  variants: function
  dispatch:
    CompositeExplicitAutograd: linalg_qr_out

- func: _linalg_qr_helper(Tensor self, str mode) -> (Tensor, Tensor)
  variants: function
  dispatch:
    CPU: _linalg_qr_helper_cpu
    CUDA: _linalg_qr_helper_cuda

- func: linalg_matrix_power(Tensor self, int n) -> Tensor
  python_module: linalg

- func: linalg_matrix_power.out(Tensor self, int n, *, Tensor(a!) out) -> Tensor(a!)
  python_module: linalg

- func: linalg_matrix_rank(Tensor self, float? tol=None, bool hermitian=False) -> Tensor
  python_module: linalg
  variants: function

- func: linalg_matrix_rank.out(Tensor self, float? tol=None, bool hermitian=False, *, Tensor(a!) out) -> Tensor(a!)
  python_module: linalg
  variants: function

- func: linalg_multi_dot(Tensor[] tensors) -> Tensor
  python_module: linalg

- func: linalg_multi_dot.out(Tensor[] tensors, *, Tensor(a!) out) -> Tensor(a!)
  python_module: linalg

## Functions that are only for testing
# It is undocumented and should not be used outside of tests.
- func: _test_serialization_subcmul(Tensor self, Tensor other, Scalar alpha=1) -> Tensor

# Note: this function is only for testing.
- func: _test_optional_intlist(Tensor values, int[]? addends) -> Tensor
  python_module: nn
  dispatch:
    CPU: _test_optional_intlist

# Note: this function is only for testing.
- func: _test_optional_filled_intlist(Tensor values, int[2]? addends) -> Tensor
  python_module: nn
  dispatch:
    CPU: _test_optional_intlist

# Note: this function is only for testing.
- func: _test_optional_floatlist(Tensor values, float[]? addends) -> Tensor
  python_module: nn
  dispatch:
    CPU: _test_optional_floatlist

# Note: this function is only for testing.
- func: _test_string_default(Tensor dummy, str a="\"'\\", str b='"\'\\') -> Tensor
  python_module: nn

# Note: this function is only for testing.
- func: _test_ambiguous_defaults.a(Tensor dummy, int a=1, int b=1) -> Tensor
  python_module: nn

# Note: this function is only for testing.
- func: _test_ambiguous_defaults.b(Tensor dummy, int a=2, str b="2") -> Tensor
  cpp_no_default_args: ['a', 'b']
  python_module: nn

- func: segment_reduce(Tensor data, str reduce, *, Tensor? lengths=None, Tensor? indices=None, int axis=0, bool unsafe=False) -> Tensor
  variants: function
  dispatch:
    CPU: _segment_reduce_cpu<|MERGE_RESOLUTION|>--- conflicted
+++ resolved
@@ -8421,7 +8421,6 @@
 - func: special_erfinv.out(Tensor self, *, Tensor(a!) out) -> Tensor(a!)
   python_module: special
 
-<<<<<<< HEAD
 - func: special_xlog1py(Tensor self, Tensor other) -> Tensor
   python_module: special
   variants: function
@@ -8458,7 +8457,7 @@
   variants: function
   dispatch:
     CPU, CUDA: special_xlog1py_out
-=======
+
 - func: special_i0e(Tensor self) -> Tensor
   python_module: special
   variants: function
@@ -8470,7 +8469,6 @@
   structured_inherits: TensorIteratorBase
   dispatch:
     CPU, CUDA: special_i0e_out
->>>>>>> b405e2ce
 
 - func: special_logit(Tensor self, float? eps=None) -> Tensor
   python_module: special
