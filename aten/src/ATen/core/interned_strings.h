--- conflicted
+++ resolved
@@ -364,17 +364,14 @@
   _(aten, log_softmax)               \
   _(aten, special_log_softmax)       \
   _(aten, special_zeta)              \
-<<<<<<< HEAD
   _(aten, igamma)                    \
   _(aten, igamma_)                   \
   _(aten, special_gammainc)          \
   _(aten, igammac)                   \
   _(aten, igammac_)                  \
   _(aten, special_gammaincc)         \
-=======
   _(aten, mvlgamma)                  \
   _(aten, special_multigammaln)      \
->>>>>>> 956f1c98
   _(aten, has_torch_function)        \
   _(aten, hardswish)                 \
   _(aten, hardswish_)                \
