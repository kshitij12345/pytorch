--- conflicted
+++ resolved
@@ -336,20 +336,17 @@
   _(aten, special_expm1)             \
   _(aten, exp2)                      \
   _(aten, special_exp2)              \
-<<<<<<< HEAD
   _(aten, log1p)                     \
   _(aten, special_log1p)             \
   _(aten, round)                     \
   _(aten, special_round)             \
   _(aten, sinc)                      \
   _(aten, special_sinc)              \
-=======
   _(aten, i0)                        \
   _(aten, special_i0)                \
   _(aten, special_i0e)               \
   _(aten, special_i1)                \
   _(aten, special_i1e)               \
->>>>>>> 5d6a10a7
   _(aten, has_torch_function)        \
   _(aten, hardswish)                 \
   _(aten, hardswish_)                \
