--- conflicted
+++ resolved
@@ -468,21 +468,16 @@
 
     @ops(op_db + additional_op_db, allowed_dtypes=(torch.float,))
     @skipOps('TestOperators', 'test_vjpvjp', vjp_fail.union({
-<<<<<<< HEAD
-        skip('nn.functional.max_unpool1d'),  # Flaky
-        skip('nn.functional.max_unpool2d'),  # Flaky
+        skip('nn.functional.max_unpool1d'),  # silent incorrectness; Flaky
+        skip('nn.functional.max_unpool2d'),  # silent incorrectness; Flaky
+        xfail('native_layer_norm', ''),  # Expected a proper Tensor but got None for argument #1 'other'
+        xfail('sparse.sampled_addmm', ''),  # sparse tensors have no strides
         # AssertionError: Tensor-likes are not close!
         # Mismatched elements: 1 / 15 (6.7%)
         # Greatest absolute difference: 24.0 at index (2, 4) (up to 1e-05 allowed)
         # Greatest relative difference: 1.7933241714393998e-06 at index (2, 4) (up to 1.3e-06 allowed)
         # The failure occurred for item [0]
         xfail('_masked.prod')
-=======
-        skip('nn.functional.max_unpool1d'),  # silent incorrectness; Flaky
-        skip('nn.functional.max_unpool2d'),  # silent incorrectness; Flaky
-        xfail('native_layer_norm', ''),  # Expected a proper Tensor but got None for argument #1 'other'
-        xfail('sparse.sampled_addmm', ''),  # sparse tensors have no strides
->>>>>>> 706b9903
     }))
     @opsToleranceOverride('TestOperators', 'test_vjpvjp', (
         tol1('nn.functional.conv_transpose3d',
@@ -699,11 +694,8 @@
         # All of the following are bugs and need to be fixed
         skip('linalg.svdvals'),  # # really annoying thing where it passes correctness check but not has_batch_rule
         xfail('__getitem__', ''),  # dynamic error
-<<<<<<< HEAD
+        xfail('_masked.prod'),  # calls aten::item
         xfail('eig'),  # calls aten::item
-=======
-        xfail('_masked.prod'),  # calls aten::item
->>>>>>> 706b9903
         xfail('linalg.eig'),  # Uses aten::allclose
         xfail('linalg.householder_product'),  # needs select_scatter
         xfail('nanquantile', device_type='cpu'),  # checks q via a .item() call
@@ -774,14 +766,7 @@
         skip('nn.functional.feature_alpha_dropout', 'with_train'),
         xfail('nn.functional.fractional_max_pool2d'),  # Cannot access data pointer of Tensor that doesn't have storage
         xfail('nn.functional.fractional_max_pool3d'),  # Cannot access data pointer of Tensor that doesn't have storage
-<<<<<<< HEAD
-
-        # The following are bugs that we should fix
-        skip('nn.functional.max_pool1d'),  # fails on cpu, runs on cuda
         xfail('_masked.mean'),
-
-=======
->>>>>>> 706b9903
         # Not actually a problem: embedding with max_norm mutates the weight
         # and causes different runs to produce different results.
         # skip because this is flaky depending on what the max_norm is!
@@ -1155,15 +1140,7 @@
         else:
             self.assertEqual(jacobian_jvp, jacobian_vjp)
 
-<<<<<<< HEAD
-    @ops(functorch_lagging_op_db + additional_op_db, allowed_dtypes=(torch.float,))
-    @opsToleranceOverride('TestOperators', 'test_jvpvjp', (
-        tol1('_masked.prod',
-             {torch.float32: tol(atol=1e-04, rtol=1.3e-05)}),
-    ))
-=======
     @ops(op_db + additional_op_db, allowed_dtypes=(torch.float,))
->>>>>>> 706b9903
     @skipOps('TestOperators', 'test_jvpvjp', vjp_fail.union({
         xfail('to_sparse', ''),  # NYI
         # RuntimeError: Trying to set a forward gradient that has a different size than that of the original Tensor,
@@ -1203,6 +1180,10 @@
         xfail('index_reduce', ''),  # NYI: forward-AD for index_reduce
         xfail('segment_reduce', 'lengths'),  # NYI: forward-AD for segment_reduce
     }))
+    @opsToleranceOverride('TestOperators', 'test_jvpvjp', (
+         tol1('_masked.prod',
+              {torch.float32: tol(atol=1e-04, rtol=1.3e-05)}),
+     ))
     def test_jvpvjp(self, device, dtype, op):
         if not op.supports_autograd:
             self.skipTest("Skipped! Autograd not supported.")
