--- conflicted
+++ resolved
@@ -513,8 +513,6 @@
                 return op.inplace_variant(inp.clone(), *args, **kwargs)
             test(fn, inplace=True)
 
-<<<<<<< HEAD
-    @ops(functorch_lagging_op_db + additional_op_db, allowed_dtypes=(torch.float,))
     @skipOps('TestOperators', 'test_vmapvjpvjp', vjp_fail.union({
         skip("atleast_1d"),  # Takes too long
         skip("atleast_2d"),  # Takes too long
@@ -590,9 +588,7 @@
         # which will be updated in place, were not batched.
         xfail("nn.functional.batch_norm", 'without_cudnn'),
     }))
-=======
     @ops(op_db + additional_op_db, allowed_dtypes=(torch.float,))
->>>>>>> 7a815253
     @toleranceOverride({torch.float32: tol(atol=1e-04, rtol=1e-04)})
     @opsToleranceOverride('TestOperators', 'test_vmapvjpvjp', (
         tol1('linalg.svd',
