--- conflicted
+++ resolved
@@ -287,12 +287,6 @@
 
 vjp_fail = {
     xfail('tensor_split'),  # data_ptr composite compliance
-<<<<<<< HEAD
-    # xfail('nn.functional.ctc_loss'),  # data_ptr composite compliance
-    xfail('to_sparse'),
-=======
-    xfail('nn.functional.ctc_loss'),  # data_ptr composite compliance
->>>>>>> 0fc02dbb
 }
 
 
